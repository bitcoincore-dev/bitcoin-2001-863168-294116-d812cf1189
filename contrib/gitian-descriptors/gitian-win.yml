--- conflicted
+++ resolved
@@ -134,14 +134,11 @@
     mkdir -p ${INSTALLPATH}
     tar --strip-components=1 -xf "${GIT_ARCHIVE}"
 
-<<<<<<< HEAD
     # NSIS 2 (packaged by Ubuntu bionic) can't handle Unicode, so we have to disable it
     # NOTE: Guix uses NSIS 3 which does; prefer that over this!
     sed -i '/^Unicode true$/d' share/setup.nsi.in
 
     ./autogen.sh
-=======
->>>>>>> afaab080
     CONFIG_SITE=${BASEPREFIX}/${i}/share/config.site ./configure --prefix=/ --disable-ccache --disable-maintainer-mode --disable-dependency-tracking ${CONFIGFLAGS} CFLAGS="${HOST_CFLAGS}" CXXFLAGS="${HOST_CXXFLAGS}"
     make ${MAKEOPTS}
     make ${MAKEOPTS} -C src check-security
