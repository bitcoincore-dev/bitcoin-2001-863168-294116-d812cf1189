package=qt
$(package)_version=5.15.13
$(package)_download_path=https://download.qt.io/archive/qt/5.15/$($(package)_version)/submodules
$(package)_suffix=everywhere-opensource-src-$($(package)_version).tar.xz
$(package)_file_name=qtbase-$($(package)_suffix)
$(package)_sha256_hash=4cca51dcc1f22ceeee6b3e33cd1c3a60b14e85e24644dca3af89a2c2989ab809
$(package)_linux_dependencies=freetype fontconfig libxcb libxkbcommon libxcb_util libxcb_util_render libxcb_util_keysyms libxcb_util_image libxcb_util_wm
$(package)_qt_libs=corelib network widgets gui plugins testlib
$(package)_linguist_tools = lrelease lupdate lconvert
$(package)_patches = qt.pro
$(package)_patches += qttools_src.pro
$(package)_patches += mac-qmake.conf
$(package)_patches += fix_qt_pkgconfig.patch
$(package)_patches += no-xlib.patch
$(package)_patches += fix_android_jni_static.patch
$(package)_patches += dont_hardcode_pwd.patch
$(package)_patches += qtbase-moc-ignore-gcc-macro.patch
$(package)_patches += rcc_hardcode_timestamp.patch
$(package)_patches += duplicate_lcqpafonts.patch
$(package)_patches += fast_fixed_dtoa_no_optimize.patch
$(package)_patches += guix_cross_lib_path.patch
$(package)_patches += fix-macos-linker.patch
$(package)_patches += memory_resource.patch
$(package)_patches += windows_lto.patch
$(package)_patches += zlib-timebits64.patch

$(package)_qttranslations_file_name=qttranslations-$($(package)_suffix)
$(package)_qttranslations_sha256_hash=24d4c58bc2a40c0f44f59ee64af4192c7d0038c1e45af61646cfc5b65058f271

$(package)_qttools_file_name=qttools-$($(package)_suffix)
$(package)_qttools_sha256_hash=57c9794c572c4e02871f2e7581525752b0cf85ea16cfab23a4ac9ba7b39a5d34

$(package)_extra_sources  = $($(package)_qttranslations_file_name)
$(package)_extra_sources += $($(package)_qttools_file_name)

$(package)_qtwinextras_file_name=qtwinextras-$($(package)_suffix)
$(package)_qtwinextras_sha256_hash=e550322bc37debfb7433f9c3582ef1987fa256fd75137a1dea9b5fa5379bf6f1
$(package)_extra_sources += $($(package)_qtwinextras_file_name)

define $(package)_set_vars
$(package)_config_env = QT_MAC_SDK_NO_VERSION_CHECK=1
$(package)_config_opts_release = -release
$(package)_config_opts_release += -silent
$(package)_config_opts_debug = -debug
$(package)_config_opts_debug += -optimized-tools
$(package)_config_opts += -bindir $(build_prefix)/bin
$(package)_config_opts += -c++std c++17
$(package)_config_opts += -confirm-license
$(package)_config_opts += -hostprefix $(build_prefix)
$(package)_config_opts += -no-compile-examples
$(package)_config_opts += -no-cups
$(package)_config_opts += -no-egl
$(package)_config_opts += -no-eglfs
$(package)_config_opts += -no-evdev
$(package)_config_opts += -no-gif
$(package)_config_opts += -no-glib
$(package)_config_opts += -no-icu
$(package)_config_opts += -no-ico
$(package)_config_opts += -no-iconv
$(package)_config_opts += -no-kms
$(package)_config_opts += -no-linuxfb
$(package)_config_opts += -no-libjpeg
$(package)_config_opts += -no-libproxy
$(package)_config_opts += -no-libudev
$(package)_config_opts += -no-mimetype-database
$(package)_config_opts += -no-mtdev
$(package)_config_opts += -no-openssl
$(package)_config_opts += -no-openvg
$(package)_config_opts += -no-reduce-relocations
$(package)_config_opts += -no-schannel
$(package)_config_opts += -no-sctp
$(package)_config_opts += -no-securetransport
$(package)_config_opts += -no-sql-db2
$(package)_config_opts += -no-sql-ibase
$(package)_config_opts += -no-sql-oci
$(package)_config_opts += -no-sql-tds
$(package)_config_opts += -no-sql-mysql
$(package)_config_opts += -no-sql-odbc
$(package)_config_opts += -no-sql-psql
$(package)_config_opts += -no-sql-sqlite
$(package)_config_opts += -no-sql-sqlite2
$(package)_config_opts += -no-system-proxies
$(package)_config_opts += -no-use-gold-linker
$(package)_config_opts += -no-zstd
$(package)_config_opts += -nomake examples
$(package)_config_opts += -nomake tests
$(package)_config_opts += -nomake tools
$(package)_config_opts += -opensource
$(package)_config_opts += -pkg-config
$(package)_config_opts += -prefix $(host_prefix)
$(package)_config_opts += -qt-libpng
$(package)_config_opts += -qt-pcre
$(package)_config_opts += -qt-harfbuzz
$(package)_config_opts += -qt-zlib
$(package)_config_opts += -static
$(package)_config_opts += -v
$(package)_config_opts += -no-feature-bearermanagement
$(package)_config_opts += -no-feature-colordialog
$(package)_config_opts += -no-feature-commandlineparser
$(package)_config_opts += -no-feature-concurrent
$(package)_config_opts += -no-feature-dial
$(package)_config_opts += -no-feature-fontcombobox
$(package)_config_opts += -no-feature-ftp
$(package)_config_opts += -no-feature-http
$(package)_config_opts += -no-feature-image_heuristic_mask
$(package)_config_opts += -no-feature-keysequenceedit
$(package)_config_opts += -no-feature-lcdnumber
$(package)_config_opts += -no-feature-networkdiskcache
$(package)_config_opts += -no-feature-networkproxy
$(package)_config_opts += -no-feature-pdf
$(package)_config_opts += -no-feature-printdialog
$(package)_config_opts += -no-feature-printer
$(package)_config_opts += -no-feature-printpreviewdialog
$(package)_config_opts += -no-feature-printpreviewwidget
$(package)_config_opts += -no-feature-sessionmanager
$(package)_config_opts += -no-feature-socks5
$(package)_config_opts += -no-feature-sql
$(package)_config_opts += -no-feature-sqlmodel
$(package)_config_opts += -no-feature-statemachine
$(package)_config_opts += -no-feature-syntaxhighlighter
$(package)_config_opts += -no-feature-textbrowser
$(package)_config_opts += -no-feature-textmarkdownwriter
$(package)_config_opts += -no-feature-textodfwriter
$(package)_config_opts += -no-feature-topleveldomain
$(package)_config_opts += -no-feature-udpsocket
$(package)_config_opts += -no-feature-undocommand
$(package)_config_opts += -no-feature-undogroup
$(package)_config_opts += -no-feature-undostack
$(package)_config_opts += -no-feature-undoview
$(package)_config_opts += -no-feature-vnc
$(package)_config_opts += -no-feature-wizard
$(package)_config_opts += -no-feature-xml

$(package)_config_opts_darwin = -no-dbus
$(package)_config_opts_darwin += -no-opengl
$(package)_config_opts_darwin += -pch
$(package)_config_opts_darwin += -no-feature-corewlan
$(package)_config_opts_darwin += -no-freetype
$(package)_config_opts_darwin += QMAKE_MACOSX_DEPLOYMENT_TARGET=$(OSX_MIN_VERSION)

# Optimizing using > -O1 causes non-determinism when building across arches.
$(package)_config_opts_aarch64_darwin += "QMAKE_CFLAGS_OPTIMIZE_FULL = -O1"

ifneq ($(build_os),darwin)
$(package)_config_opts_darwin += -xplatform macx-clang-linux
$(package)_config_opts_darwin += -device-option MAC_SDK_PATH=$(OSX_SDK)
$(package)_config_opts_darwin += -device-option MAC_SDK_VERSION=$(OSX_SDK_VERSION)
$(package)_config_opts_darwin += -device-option CROSS_COMPILE="$(host)-"
$(package)_config_opts_darwin += -device-option MAC_TARGET=$(host)
$(package)_config_opts_darwin += -device-option XCODE_VERSION=$(XCODE_VERSION)
endif

ifneq ($(build_arch),$(host_arch))
$(package)_config_opts_aarch64_darwin += -device-option QMAKE_APPLE_DEVICE_ARCHS=arm64
$(package)_config_opts_x86_64_darwin += -device-option QMAKE_APPLE_DEVICE_ARCHS=x86_64
endif

$(package)_config_opts_linux = -xcb
$(package)_config_opts_linux += -no-xcb-xlib
$(package)_config_opts_linux += -no-feature-xlib
$(package)_config_opts_linux += -system-freetype
$(package)_config_opts_linux += -fontconfig
$(package)_config_opts_linux += -no-opengl
$(package)_config_opts_linux += -no-feature-vulkan
$(package)_config_opts_linux += -dbus-runtime
ifneq ($(LTO),)
$(package)_config_opts_linux += -ltcg
endif

ifneq (,$(findstring clang,$($(package)_cxx)))
  ifneq (,$(findstring -stdlib=libc++,$($(package)_cxx)))
    $(package)_config_opts_linux += -platform linux-clang-libc++ -xplatform linux-clang-libc++
  else
    $(package)_config_opts_linux += -platform linux-clang -xplatform linux-clang
  endif
else
  $(package)_config_opts_linux += -platform linux-g++ -xplatform bitcoin-linux-g++
endif

$(package)_config_opts_mingw32 = -no-opengl
$(package)_config_opts_mingw32 += -no-dbus
$(package)_config_opts_mingw32 += -no-freetype
$(package)_config_opts_mingw32 += -xplatform win32-g++
$(package)_config_opts_mingw32 += "QMAKE_CFLAGS = '$($(package)_cflags) $($(package)_cppflags)'"
$(package)_config_opts_mingw32 += "QMAKE_CXX = '$($(package)_cxx)'"
$(package)_config_opts_mingw32 += "QMAKE_CXXFLAGS = '$($(package)_cxxflags) $($(package)_cppflags)'"
$(package)_config_opts_mingw32 += "QMAKE_LFLAGS = '$($(package)_ldflags)'"
$(package)_config_opts_mingw32 += "QMAKE_LIB = '$($(package)_ar) rc'"
$(package)_config_opts_mingw32 += -device-option CROSS_COMPILE="$(host)-"
$(package)_config_opts_mingw32 += -pch
ifneq ($(LTO),)
$(package)_config_opts_mingw32 += -ltcg
endif

$(package)_config_opts_android = -xplatform android-clang
$(package)_config_opts_android += -android-sdk $(ANDROID_SDK)
$(package)_config_opts_android += -android-ndk $(ANDROID_NDK)
$(package)_config_opts_android += -android-ndk-platform android-$(ANDROID_API_LEVEL)
$(package)_config_opts_android += -egl
$(package)_config_opts_android += -no-dbus
$(package)_config_opts_android += -opengl es2
$(package)_config_opts_android += -qt-freetype
$(package)_config_opts_android += -no-fontconfig
$(package)_config_opts_android += -L $(host_prefix)/lib
$(package)_config_opts_android += -I $(host_prefix)/include
$(package)_config_opts_android += -pch
$(package)_config_opts_android += -no-feature-vulkan

$(package)_config_opts_aarch64_android += -android-arch arm64-v8a
$(package)_config_opts_armv7a_android += -android-arch armeabi-v7a
$(package)_config_opts_x86_64_android += -android-arch x86_64
endef

define $(package)_fetch_cmds
$(call fetch_file,$(package),$($(package)_download_path),$($(package)_download_file),$($(package)_file_name),$($(package)_sha256_hash)) && \
$(call fetch_file,$(package),$($(package)_download_path),$($(package)_qttranslations_file_name),$($(package)_qttranslations_file_name),$($(package)_qttranslations_sha256_hash)) && \
$(call fetch_file,$(package),$($(package)_download_path),$($(package)_qtwinextras_file_name),$($(package)_qtwinextras_file_name),$($(package)_qtwinextras_sha256_hash)) && \
$(call fetch_file,$(package),$($(package)_download_path),$($(package)_qttools_file_name),$($(package)_qttools_file_name),$($(package)_qttools_sha256_hash))
endef

define $(package)_extract_cmds
  mkdir -p $($(package)_extract_dir) && \
  echo "$($(package)_sha256_hash)  $($(package)_source)" > $($(package)_extract_dir)/.$($(package)_file_name).hash && \
  echo "$($(package)_qttranslations_sha256_hash)  $($(package)_source_dir)/$($(package)_qttranslations_file_name)" >> $($(package)_extract_dir)/.$($(package)_file_name).hash && \
  echo "$($(package)_qttools_sha256_hash)  $($(package)_source_dir)/$($(package)_qttools_file_name)" >> $($(package)_extract_dir)/.$($(package)_file_name).hash && \
  echo "$($(package)_qtwinextras_sha256_hash)  $($(package)_source_dir)/$($(package)_qtwinextras_file_name)" >> $($(package)_extract_dir)/.$($(package)_file_name).hash && \
  $(build_SHA256SUM) -c $($(package)_extract_dir)/.$($(package)_file_name).hash && \
  mkdir qtbase && \
  $(build_TAR) --no-same-owner --strip-components=1 -xf $($(package)_source) -C qtbase && \
  mkdir qttranslations && \
  $(build_TAR) --no-same-owner --strip-components=1 -xf $($(package)_source_dir)/$($(package)_qttranslations_file_name) -C qttranslations && \
  mkdir qtwinextras && \
  $(build_TAR) --no-same-owner --strip-components=1 -xf $($(package)_source_dir)/$($(package)_qtwinextras_file_name) -C qtwinextras && \
  mkdir qttools && \
  $(build_TAR) --no-same-owner --strip-components=1 -xf $($(package)_source_dir)/$($(package)_qttools_file_name) -C qttools
endef

# Preprocessing steps work as follows:
#
# 1. Apply our patches to the extracted source. See each patch for more info.
#
# 2. Create a macOS-Clang-Linux mkspec using our mac-qmake.conf.
#
# 3. After making a copy of the mkspec for the linux-arm-gnueabi host, named
#    bitcoin-linux-g++, replace tool names with $($($(package)_type)_TOOL).
#
# 4. Put our C, CXX and LD FLAGS into gcc-base.conf. Only used for non-host builds.
#
# 5. In clang.conf, swap out clang & clang++, for our compiler + flags. See #17466.
define $(package)_preprocess_cmds
  cp $($(package)_patch_dir)/qt.pro qt.pro && \
  cp $($(package)_patch_dir)/qttools_src.pro qttools/src/src.pro && \
  patch -p1 -i $($(package)_patch_dir)/fix-macos-linker.patch && \
  patch -p1 -i $($(package)_patch_dir)/dont_hardcode_pwd.patch && \
  patch -p1 -i $($(package)_patch_dir)/fix_qt_pkgconfig.patch && \
  patch -p1 -i $($(package)_patch_dir)/fix_android_jni_static.patch && \
  patch -p1 -i $($(package)_patch_dir)/no-xlib.patch && \
  patch -p1 -i $($(package)_patch_dir)/qtbase-moc-ignore-gcc-macro.patch && \
  patch -p1 -i $($(package)_patch_dir)/memory_resource.patch && \
  patch -p1 -i $($(package)_patch_dir)/rcc_hardcode_timestamp.patch && \
  patch -p1 -i $($(package)_patch_dir)/duplicate_lcqpafonts.patch && \
  patch -p1 -i $($(package)_patch_dir)/fast_fixed_dtoa_no_optimize.patch && \
  patch -p1 -i $($(package)_patch_dir)/guix_cross_lib_path.patch && \
  patch -p1 -i $($(package)_patch_dir)/windows_lto.patch && \
<<<<<<< HEAD
  sed -i.old -e '/qwinjumplist/d' qtwinextras/src/winextras/winextras.pro && \
=======
  patch -p1 -i $($(package)_patch_dir)/zlib-timebits64.patch && \
>>>>>>> 9d086fe5
  mkdir -p qtbase/mkspecs/macx-clang-linux &&\
  cp -f qtbase/mkspecs/macx-clang/qplatformdefs.h qtbase/mkspecs/macx-clang-linux/ &&\
  cp -f $($(package)_patch_dir)/mac-qmake.conf qtbase/mkspecs/macx-clang-linux/qmake.conf && \
  cp -r qtbase/mkspecs/linux-arm-gnueabi-g++ qtbase/mkspecs/bitcoin-linux-g++ && \
  sed -i.old "s|arm-linux-gnueabi-gcc|$($($(package)_type)_CC)|" qtbase/mkspecs/bitcoin-linux-g++/qmake.conf && \
  sed -i.old "s|arm-linux-gnueabi-g++|$($($(package)_type)_CXX)|" qtbase/mkspecs/bitcoin-linux-g++/qmake.conf && \
  sed -i.old "s|arm-linux-gnueabi-ar|$($($(package)_type)_AR)|" qtbase/mkspecs/bitcoin-linux-g++/qmake.conf && \
  sed -i.old "s|arm-linux-gnueabi-objcopy|$($($(package)_type)_OBJCOPY)|" qtbase/mkspecs/bitcoin-linux-g++/qmake.conf && \
  sed -i.old "s|arm-linux-gnueabi-nm|$($($(package)_type)_NM)|" qtbase/mkspecs/bitcoin-linux-g++/qmake.conf && \
  sed -i.old "s|arm-linux-gnueabi-strip|$($($(package)_type)_STRIP)|" qtbase/mkspecs/bitcoin-linux-g++/qmake.conf && \
  echo "!host_build: QMAKE_CFLAGS     += $($(package)_cflags) $($(package)_cppflags)" >> qtbase/mkspecs/common/gcc-base.conf && \
  echo "!host_build: QMAKE_CXXFLAGS   += $($(package)_cxxflags) $($(package)_cppflags)" >> qtbase/mkspecs/common/gcc-base.conf && \
  echo "!host_build: QMAKE_LFLAGS     += $($(package)_ldflags)" >> qtbase/mkspecs/common/gcc-base.conf && \
  sed -i.old "s|QMAKE_CC                = \$$$$\$$$${CROSS_COMPILE}clang|QMAKE_CC                = $($(package)_cc)|" qtbase/mkspecs/common/clang.conf && \
  sed -i.old "s|QMAKE_CXX               = \$$$$\$$$${CROSS_COMPILE}clang++|QMAKE_CXX               = $($(package)_cxx)|" qtbase/mkspecs/common/clang.conf
endef

define $(package)_config_cmds
  cd qtbase && \
  ./configure -top-level $($(package)_config_opts)
endef

define $(package)_build_cmds
  $(MAKE)
endef

define $(package)_stage_cmds
  $(MAKE) -C qtbase/src INSTALL_ROOT=$($(package)_staging_dir) $(addsuffix -install_subtargets,$(addprefix sub-,$($(package)_qt_libs))) && \
  $(MAKE) -C qttools/src/linguist INSTALL_ROOT=$($(package)_staging_dir) $(addsuffix -install_subtargets,$(addprefix sub-,$($(package)_linguist_tools))) && \
  $(MAKE) -C qtwinextras INSTALL_ROOT=$($(package)_staging_dir) install_subtargets && \
  $(MAKE) -C qttranslations INSTALL_ROOT=$($(package)_staging_dir) install_subtargets
endef

define $(package)_postprocess_cmds
  rm -rf native/mkspecs/ native/lib/ lib/cmake/ && \
  rm -f lib/lib*.la
endef<|MERGE_RESOLUTION|>--- conflicted
+++ resolved
@@ -262,11 +262,8 @@
   patch -p1 -i $($(package)_patch_dir)/fast_fixed_dtoa_no_optimize.patch && \
   patch -p1 -i $($(package)_patch_dir)/guix_cross_lib_path.patch && \
   patch -p1 -i $($(package)_patch_dir)/windows_lto.patch && \
-<<<<<<< HEAD
+  patch -p1 -i $($(package)_patch_dir)/zlib-timebits64.patch && \
   sed -i.old -e '/qwinjumplist/d' qtwinextras/src/winextras/winextras.pro && \
-=======
-  patch -p1 -i $($(package)_patch_dir)/zlib-timebits64.patch && \
->>>>>>> 9d086fe5
   mkdir -p qtbase/mkspecs/macx-clang-linux &&\
   cp -f qtbase/mkspecs/macx-clang/qplatformdefs.h qtbase/mkspecs/macx-clang-linux/ &&\
   cp -f $($(package)_patch_dir)/mac-qmake.conf qtbase/mkspecs/macx-clang-linux/qmake.conf && \
