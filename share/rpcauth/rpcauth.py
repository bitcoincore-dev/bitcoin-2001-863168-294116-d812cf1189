#!/usr/bin/env python3
# Copyright (c) 2015-2021 The Bitcoin Core developers
# Distributed under the MIT software license, see the accompanying
# file COPYING or http://www.opensource.org/licenses/mit-license.php.

from argparse import ArgumentParser
from getpass import getpass
from secrets import token_hex, token_urlsafe
import hmac

def generate_salt(size):
    """Create size byte hex salt"""
    return token_hex(size)

def generate_password():
    """Create 32 byte b64 password"""
    return token_urlsafe(32)

def password_to_hmac(salt, password):
    m = hmac.new(salt.encode('utf-8'), password.encode('utf-8'), 'SHA256')
    return m.hexdigest()

def main():
    parser = ArgumentParser(description='Create login credentials for a JSON-RPC user')
    parser.add_argument('username', help='the username for authentication')
    parser.add_argument('password', help='leave empty to generate a random password or specify "-" to prompt for password', nargs='?')
    parser.add_argument('--output', dest='output', help='file to store credentials, to be used with -rpcauthfile')
    args = parser.parse_args()

    if not args.password:
        args.password = generate_password()
    elif args.password == '-':
        args.password = getpass()

    # Create 16 byte hex salt
    salt = generate_salt(16)
    password_hmac = password_to_hmac(salt, args.password)

<<<<<<< HEAD
    print('String to be appended to bitcoin.conf:')
    print(f'rpcauth={args.username}:{salt}${password_hmac}')
    print(f'Your password:\n{args.password}')
=======
    if args.output:
        file = open(args.output, "a", encoding="utf8")
        file.write(f"{args.username}:{salt}${password_hmac}\n")
        print(f'Your password:\n{args.password}')
    else:
        print('String to be appended to bitcoin.conf:')
        print(f'rpcauth={args.username}:{salt}${password_hmac}')
        print(f'Your password:\n{args.password}')
>>>>>>> a5d6b7c9

if __name__ == '__main__':
    main()<|MERGE_RESOLUTION|>--- conflicted
+++ resolved
@@ -36,11 +36,6 @@
     salt = generate_salt(16)
     password_hmac = password_to_hmac(salt, args.password)
 
-<<<<<<< HEAD
-    print('String to be appended to bitcoin.conf:')
-    print(f'rpcauth={args.username}:{salt}${password_hmac}')
-    print(f'Your password:\n{args.password}')
-=======
     if args.output:
         file = open(args.output, "a", encoding="utf8")
         file.write(f"{args.username}:{salt}${password_hmac}\n")
@@ -49,7 +44,6 @@
         print('String to be appended to bitcoin.conf:')
         print(f'rpcauth={args.username}:{salt}${password_hmac}')
         print(f'Your password:\n{args.password}')
->>>>>>> a5d6b7c9
 
 if __name__ == '__main__':
     main()