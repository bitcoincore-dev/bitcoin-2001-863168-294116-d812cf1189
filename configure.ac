AC_PREREQ([2.69])
define(_CLIENT_VERSION_MAJOR, 0)
define(_CLIENT_VERSION_MINOR, 21)
<<<<<<< HEAD
define(_CLIENT_VERSION_REVISION, 2)
=======
define(_CLIENT_VERSION_REVISION, 1)
>>>>>>> cf088b0a
define(_CLIENT_VERSION_BUILD, 0)
define(_CLIENT_VERSION_RC, 0)
define(_CLIENT_VERSION_IS_RELEASE, true)
define(_COPYRIGHT_YEAR, 2020)
define(_COPYRIGHT_HOLDERS,[The %s developers])
define(_COPYRIGHT_HOLDERS_SUBSTITUTION,[[Bitcoin Core]])
AC_INIT([Bitcoin Core],m4_join([.], _CLIENT_VERSION_MAJOR, _CLIENT_VERSION_MINOR, _CLIENT_VERSION_REVISION, m4_if(_CLIENT_VERSION_BUILD, [0], [], _CLIENT_VERSION_BUILD))m4_if(_CLIENT_VERSION_RC, [0], [], [rc]_CLIENT_VERSION_RC),[https://github.com/bitcoin/bitcoin/issues],[bitcoin],[https://bitcoincore.org/])
AC_CONFIG_SRCDIR([src/validation.cpp])
AC_CONFIG_HEADERS([src/config/bitcoin-config.h])
AC_CONFIG_AUX_DIR([build-aux])
AC_CONFIG_MACRO_DIR([build-aux/m4])

m4_ifndef([PKG_PROG_PKG_CONFIG], [AC_MSG_ERROR([PKG_PROG_PKG_CONFIG macro not found. Please install pkg-config and re-run autogen.sh])])
PKG_PROG_PKG_CONFIG
if test "x$PKG_CONFIG" = x; then
  AC_MSG_ERROR([pkg-config not found])
fi

BITCOIN_DAEMON_NAME=bitcoind
BITCOIN_GUI_NAME=bitcoin-qt
BITCOIN_CLI_NAME=bitcoin-cli
BITCOIN_TX_NAME=bitcoin-tx
BITCOIN_WALLET_TOOL_NAME=bitcoin-wallet

dnl Unless the user specified ARFLAGS, force it to be cr
AC_ARG_VAR(ARFLAGS, [Flags for the archiver, defaults to <cr> if not set])
if test "x${ARFLAGS+set}" != "xset"; then
  ARFLAGS="cr"
fi

AC_CANONICAL_HOST

AH_TOP([#ifndef BITCOIN_CONFIG_H])
AH_TOP([#define BITCOIN_CONFIG_H])
AH_BOTTOM([#endif //BITCOIN_CONFIG_H])

dnl faketime breaks configure and is only needed for make. Disable it here.
unset FAKETIME

dnl Automake init set-up and checks
AM_INIT_AUTOMAKE([1.13 no-define subdir-objects foreign])

dnl faketime messes with timestamps and causes configure to be re-run.
dnl --disable-maintainer-mode can be used to bypass this.
AM_MAINTAINER_MODE([enable])

dnl make the compilation flags quiet unless V=1 is used
AM_SILENT_RULES([yes])

dnl Compiler checks (here before libtool).
if test "x${CXXFLAGS+set}" = "xset"; then
  CXXFLAGS_overridden=yes
else
  CXXFLAGS_overridden=no
fi
AC_PROG_CXX

dnl By default, libtool for mingw refuses to link static libs into a dll for
dnl fear of mixing pic/non-pic objects, and import/export complications. Since
dnl we have those under control, re-enable that functionality.
case $host in
  *mingw*)
     lt_cv_deplibs_check_method="pass_all"
  ;;
esac

AC_ARG_ENABLE([c++17],
  [AS_HELP_STRING([--enable-c++17],
  [enable compilation in c++17 mode (disabled by default)])],
  [use_cxx17=$enableval],
  [use_cxx17=no])

dnl Require C++11 or C++17 compiler (no GNU extensions)
if test "x$use_cxx17" = xyes -o "x$enable_fuzz" = xyes ; then
  AX_CXX_COMPILE_STDCXX([17], [noext], [mandatory])
else
  AX_CXX_COMPILE_STDCXX([11], [noext], [mandatory])
fi

dnl Check if -latomic is required for <std::atomic>
CHECK_ATOMIC

dnl Unless the user specified OBJCXX, force it to be the same as CXX. This ensures
dnl that we get the same -std flags for both.
m4_ifdef([AC_PROG_OBJCXX],[
if test "x${OBJCXX+set}" = "x"; then
  OBJCXX="${CXX}"
fi
AC_PROG_OBJCXX
])

dnl Since libtool 1.5.2 (released 2004-01-25), on Linux libtool no longer
dnl sets RPATH for any directories in the dynamic linker search path.
dnl See more: https://wiki.debian.org/RpathIssue
LT_PREREQ([1.5.2])
dnl Libtool init checks.
LT_INIT([pic-only])

dnl Check/return PATH for base programs.
AC_PATH_TOOL(AR, ar)
AC_PATH_TOOL(RANLIB, ranlib)
AC_PATH_TOOL(STRIP, strip)
AC_PATH_TOOL(GCOV, gcov)
AC_PATH_TOOL(LLVM_COV, llvm-cov)
AC_PATH_PROG(LCOV, lcov)
dnl Python 3.5 is specified in .python-version and should be used if available, see doc/dependencies.md
AC_PATH_PROGS([PYTHON], [python3.5 python3.6 python3.7 python3.8 python3.9 python3.10 python3.11 python3 python])
AC_PATH_PROG(GENHTML, genhtml)
AC_PATH_PROG([GIT], [git])
AC_PATH_PROG(CCACHE,ccache)
AC_PATH_PROG(XGETTEXT,xgettext)
AC_PATH_PROG(HEXDUMP,hexdump)
AC_PATH_TOOL(READELF, readelf)
AC_PATH_TOOL(CPPFILT, c++filt)
AC_PATH_TOOL(OBJCOPY, objcopy)
AC_PATH_PROG(DOXYGEN, doxygen)
AM_CONDITIONAL([HAVE_DOXYGEN], [test -n "$DOXYGEN"])

AC_ARG_VAR(PYTHONPATH, Augments the default search path for python module files)

AC_ARG_ENABLE([wallet],
  [AS_HELP_STRING([--disable-wallet],
  [disable wallet (enabled by default)])],
  [enable_wallet=$enableval],
  [enable_wallet=auto])

AC_ARG_WITH([sqlite],
  [AS_HELP_STRING([--with-sqlite=yes|no|auto],
  [enable sqlite wallet support (default: auto, i.e., enabled if wallet is enabled and sqlite is found)])],
  [use_sqlite=$withval],
  [use_sqlite=auto])

AC_ARG_WITH([bdb],
  [AS_HELP_STRING([--without-bdb],
  [disable bdb wallet support (default is enabled if wallet is enabled)])],
  [use_bdb=$withval],
  [use_bdb=auto])

AC_ARG_WITH([miniupnpc],
  [AS_HELP_STRING([--with-miniupnpc],
  [enable UPNP (default is yes if libminiupnpc is found)])],
  [use_upnp=$withval],
  [use_upnp=auto])

AC_ARG_ENABLE([upnp-default],
  [AS_HELP_STRING([--enable-upnp-default],
  [if UPNP is enabled, turn it on at startup (default is no)])],
  [use_upnp_default=$enableval],
  [use_upnp_default=no])

AC_ARG_ENABLE(tests,
    AS_HELP_STRING([--disable-tests],[do not compile tests (default is to compile)]),
    [use_tests=$enableval],
    [use_tests=yes])

AC_ARG_ENABLE(gui-tests,
    AS_HELP_STRING([--disable-gui-tests],[do not compile GUI tests (default is to compile if GUI and tests enabled)]),
    [use_gui_tests=$enableval],
    [use_gui_tests=$use_tests])

AC_ARG_ENABLE(bench,
    AS_HELP_STRING([--disable-bench],[do not compile benchmarks (default is to compile)]),
    [use_bench=$enableval],
    [use_bench=yes])

AC_ARG_ENABLE([extended-functional-tests],
    AS_HELP_STRING([--enable-extended-functional-tests],[enable expensive functional tests when using lcov (default no)]),
    [use_extended_functional_tests=$enableval],
    [use_extended_functional_tests=no])

AC_ARG_ENABLE([fuzz],
    AS_HELP_STRING([--enable-fuzz],
    [enable building of fuzz targets (default no). enabling this will disable all other targets]),
    [enable_fuzz=$enableval],
    [enable_fuzz=no])

AC_ARG_WITH([qrencode],
  [AS_HELP_STRING([--with-qrencode],
  [enable QR code support (default is yes if qt is enabled and libqrencode is found)])],
  [use_qr=$withval],
  [use_qr=auto])

AC_ARG_ENABLE([hardening],
  [AS_HELP_STRING([--disable-hardening],
  [do not attempt to harden the resulting executables (default is to harden when possible)])],
  [use_hardening=$enableval],
  [use_hardening=auto])

AC_ARG_ENABLE([reduce-exports],
  [AS_HELP_STRING([--enable-reduce-exports],
  [attempt to reduce exported symbols in the resulting executables (default is no)])],
  [use_reduce_exports=$enableval],
  [use_reduce_exports=no])

AC_ARG_ENABLE([ccache],
  [AS_HELP_STRING([--disable-ccache],
  [do not use ccache for building (default is to use if found)])],
  [use_ccache=$enableval],
  [use_ccache=auto])

dnl Suppress warnings from external headers (e.g. Boost, Qt).
dnl May be useful if warnings from external headers clutter the build output
dnl too much, so that it becomes difficult to spot Bitcoin Core warnings
dnl or if they cause a build failure with --enable-werror.
AC_ARG_ENABLE([suppress-external-warnings],
  [AS_HELP_STRING([--enable-suppress-external-warnings],
                  [Suppress warnings from external headers (default is no)])],
  [suppress_external_warnings=$enableval],
  [suppress_external_warnings=no])

AC_ARG_ENABLE([lcov],
  [AS_HELP_STRING([--enable-lcov],
  [enable lcov testing (default is no)])],
  [use_lcov=$enableval],
  [use_lcov=no])

AC_ARG_ENABLE([lcov-branch-coverage],
  [AS_HELP_STRING([--enable-lcov-branch-coverage],
  [enable lcov testing branch coverage (default is no)])],
  [use_lcov_branch=yes],
  [use_lcov_branch=no])

AC_ARG_ENABLE([glibc-back-compat],
  [AS_HELP_STRING([--enable-glibc-back-compat],
  [enable backwards compatibility with glibc])],
  [use_glibc_compat=$enableval],
  [use_glibc_compat=no])

AC_ARG_ENABLE([threadlocal],
  [AS_HELP_STRING([--enable-threadlocal],
  [enable features that depend on the c++ thread_local keyword (currently just thread names in debug logs). (default is to enabled if there is platform support and glibc-back-compat is not enabled)])],
  [use_thread_local=$enableval],
  [use_thread_local=auto])

AC_ARG_ENABLE([asm],
  [AS_HELP_STRING([--disable-asm],
  [disable assembly routines (enabled by default)])],
  [use_asm=$enableval],
  [use_asm=yes])

if test "x$use_asm" = xyes; then
  AC_DEFINE(USE_ASM, 1, [Define this symbol to build in assembly routines])
fi

AC_ARG_WITH([system-univalue],
  [AS_HELP_STRING([--without-system-univalue],
  [Build with system UniValue (default is auto)])],
  [system_univalue=$withval],
  [system_univalue=auto]
)
AC_ARG_ENABLE([zmq],
  [AS_HELP_STRING([--disable-zmq],
  [disable ZMQ notifications])],
  [use_zmq=$enableval],
  [use_zmq=yes])

AC_ARG_WITH([libmultiprocess],
  [AS_HELP_STRING([--with-libmultiprocess=yes|no|auto],
  [Build with libmultiprocess library. (default: auto, i.e. detect with pkg-config)])],
  [with_libmultiprocess=$withval],
  [with_libmultiprocess=auto])

AC_ARG_WITH([mpgen],
  [AS_HELP_STRING([--with-mpgen=yes|no|auto|PREFIX],
  [Build with libmultiprocess codegen tool. Useful to specify different libmultiprocess host system library and build system codegen tool prefixes when cross-compiling (default is host system libmultiprocess prefix)])],
  [with_mpgen=$withval],
  [with_mpgen=auto])

AC_ARG_ENABLE([multiprocess],
  [AS_HELP_STRING([--enable-multiprocess],
  [build multiprocess bitcoin-node, bitcoin-wallet, and bitcoin-gui executables in addition to monolithic bitcoind and bitcoin-qt executables. Requires libmultiprocess library. Experimental (default is no)])],
  [enable_multiprocess=$enableval],
  [enable_multiprocess=no])

AC_ARG_ENABLE(man,
    [AS_HELP_STRING([--disable-man],
                    [do not install man pages (default is to install)])],,
    enable_man=yes)
AM_CONDITIONAL(ENABLE_MAN, test "$enable_man" != no)

dnl Enable debug
AC_ARG_ENABLE([debug],
    [AS_HELP_STRING([--enable-debug],
                    [use compiler flags and macros suited for debugging (default is no)])],
    [enable_debug=$enableval],
    [enable_debug=no])

dnl Enable different -fsanitize options
AC_ARG_WITH([sanitizers],
    [AS_HELP_STRING([--with-sanitizers],
                    [comma separated list of extra sanitizers to build with (default is none enabled)])],
    [use_sanitizers=$withval])

dnl Enable gprof profiling
AC_ARG_ENABLE([gprof],
    [AS_HELP_STRING([--enable-gprof],
                    [use gprof profiling compiler flags (default is no)])],
    [enable_gprof=$enableval],
    [enable_gprof=no])

dnl Pass compiler & linker flags that make builds deterministic
AC_ARG_ENABLE([determinism],
    [AS_HELP_STRING([--enable-determinism],
                    [Enable compilation flags that make builds deterministic (default is no)])],
    [enable_determinism=$enableval],
    [enable_determinism=no])

dnl Turn warnings into errors
AC_ARG_ENABLE([werror],
    [AS_HELP_STRING([--enable-werror],
                    [Treat certain compiler warnings as errors (default is no)])],
    [enable_werror=$enableval],
    [enable_werror=no])

AC_LANG_PUSH([C++])

dnl Check for a flag to turn compiler warnings into errors. This is helpful for checks which may
dnl appear to succeed because by default they merely emit warnings when they fail.
dnl
dnl Note that this is not necessarily a check to see if -Werror is supported, but rather to see if
dnl a compile with -Werror can succeed. This is important because the compiler may already be
dnl warning about something unrelated, for example about some path issue. If that is the case,
dnl -Werror cannot be used because all of those warnings would be turned into errors.
AX_CHECK_COMPILE_FLAG([-Werror],[CXXFLAG_WERROR="-Werror"],[CXXFLAG_WERROR=""])

dnl Check for a flag to turn linker warnings into errors. When flags are passed to linkers via the
dnl compiler driver using a -Wl,-foo flag, linker warnings may be swallowed rather than bubbling up.
dnl See note above, the same applies here as well.
dnl
dnl LDFLAG_WERROR Should only be used when testing -Wl,*
case $host in
 *darwin*)
    AX_CHECK_LINK_FLAG([-Wl,-fatal_warnings],[LDFLAG_WERROR="-Wl,-fatal_warnings"],[LDFLAG_WERROR=""])
    ;;
  *)
    AX_CHECK_LINK_FLAG([-Wl,--fatal-warnings],[LDFLAG_WERROR="-Wl,--fatal-warnings"],[LDFLAG_WERROR=""])
    ;;
esac

if test "x$enable_debug" = xyes; then
  dnl Clear default -g -O2 flags
  if test "x$CXXFLAGS_overridden" = xno; then
	CXXFLAGS=""
  fi

  dnl Disable all optimizations
  AX_CHECK_COMPILE_FLAG([-O0], [[DEBUG_CXXFLAGS="$DEBUG_CXXFLAGS -O0"]],,[[$CXXFLAG_WERROR]])

  dnl Prefer -g3, fall back to -g if that is unavailable.
  AX_CHECK_COMPILE_FLAG(
    [-g3],
    [[DEBUG_CXXFLAGS="$DEBUG_CXXFLAGS -g3"]],
    [AX_CHECK_COMPILE_FLAG([-g],[[DEBUG_CXXFLAGS="$DEBUG_CXXFLAGS -g"]],,[[$CXXFLAG_WERROR]])],
    [[$CXXFLAG_WERROR]])

  AX_CHECK_PREPROC_FLAG([-DDEBUG],[[DEBUG_CPPFLAGS="$DEBUG_CPPFLAGS -DDEBUG"]],,[[$CXXFLAG_WERROR]])
  AX_CHECK_PREPROC_FLAG([-DDEBUG_LOCKORDER],[[DEBUG_CPPFLAGS="$DEBUG_CPPFLAGS -DDEBUG_LOCKORDER"]],,[[$CXXFLAG_WERROR]])
  AX_CHECK_COMPILE_FLAG([-ftrapv],[DEBUG_CXXFLAGS="$DEBUG_CXXFLAGS -ftrapv"],,[[$CXXFLAG_WERROR]])
fi

if test x$use_sanitizers != x; then
  dnl First check if the compiler accepts flags. If an incompatible pair like
  dnl -fsanitize=address,thread is used here, this check will fail. This will also
  dnl fail if a bad argument is passed, e.g. -fsanitize=undfeined
  AX_CHECK_COMPILE_FLAG(
    [[-fsanitize=$use_sanitizers]],
    [[SANITIZER_CXXFLAGS=-fsanitize=$use_sanitizers]],
    [AC_MSG_ERROR([compiler did not accept requested flags])])

  dnl Some compilers (e.g. GCC) require additional libraries like libasan,
  dnl libtsan, libubsan, etc. Make sure linking still works with the sanitize
  dnl flag. This is a separate check so we can give a better error message when
  dnl the sanitize flags are supported by the compiler but the actual sanitizer
  dnl libs are missing.
  AX_CHECK_LINK_FLAG(
    [[-fsanitize=$use_sanitizers]],
    [[SANITIZER_LDFLAGS=-fsanitize=$use_sanitizers]],
    [AC_MSG_ERROR([linker did not accept requested flags, you are missing required libraries])],
    [],
    [AC_LANG_PROGRAM([[
    #include <cstdint>
    #include <cstddef>
    extern "C" int LLVMFuzzerTestOneInput(const uint8_t *data, size_t size) { return 0; }
    __attribute__((weak)) // allow for libFuzzer linking
    ]],[[]])])
fi

ERROR_CXXFLAGS=
if test "x$enable_werror" = "xyes"; then
  if test "x$CXXFLAG_WERROR" = "x"; then
    AC_MSG_ERROR("enable-werror set but -Werror is not usable")
  fi
  AX_CHECK_COMPILE_FLAG([-Werror=gnu],[ERROR_CXXFLAGS="$ERROR_CXXFLAGS -Werror=gnu"],,[[$CXXFLAG_WERROR]])
  AX_CHECK_COMPILE_FLAG([-Werror=vla],[ERROR_CXXFLAGS="$ERROR_CXXFLAGS -Werror=vla"],,[[$CXXFLAG_WERROR]])
  AX_CHECK_COMPILE_FLAG([-Werror=shadow-field],[ERROR_CXXFLAGS="$ERROR_CXXFLAGS -Werror=shadow-field"],,[[$CXXFLAG_WERROR]])
  AX_CHECK_COMPILE_FLAG([-Werror=switch],[ERROR_CXXFLAGS="$ERROR_CXXFLAGS -Werror=switch"],,[[$CXXFLAG_WERROR]])
  AX_CHECK_COMPILE_FLAG([-Werror=thread-safety],[ERROR_CXXFLAGS="$ERROR_CXXFLAGS -Werror=thread-safety"],,[[$CXXFLAG_WERROR]])
  AX_CHECK_COMPILE_FLAG([-Werror=range-loop-analysis],[ERROR_CXXFLAGS="$ERROR_CXXFLAGS -Werror=range-loop-analysis"],,[[$CXXFLAG_WERROR]])
  AX_CHECK_COMPILE_FLAG([-Werror=unused-variable],[ERROR_CXXFLAGS="$ERROR_CXXFLAGS -Werror=unused-variable"],,[[$CXXFLAG_WERROR]])
  AX_CHECK_COMPILE_FLAG([-Werror=date-time],[ERROR_CXXFLAGS="$ERROR_CXXFLAGS -Werror=date-time"],,[[$CXXFLAG_WERROR]])
  AX_CHECK_COMPILE_FLAG([-Werror=return-type],[ERROR_CXXFLAGS="$ERROR_CXXFLAGS -Werror=return-type"],,[[$CXXFLAG_WERROR]])
  AX_CHECK_COMPILE_FLAG([-Werror=conditional-uninitialized],[ERROR_CXXFLAGS="$ERROR_CXXFLAGS -Werror=conditional-uninitialized"],,[[$CXXFLAG_WERROR]])
  AX_CHECK_COMPILE_FLAG([-Werror=sign-compare],[ERROR_CXXFLAGS="$ERROR_CXXFLAGS -Werror=sign-compare"],,[[$CXXFLAG_WERROR]])
  dnl -Wsuggest-override is broken with GCC before 9.2
  dnl https://gcc.gnu.org/bugzilla/show_bug.cgi?id=78010
  AX_CHECK_COMPILE_FLAG([-Werror=suggest-override],[ERROR_CXXFLAGS="$ERROR_CXXFLAGS -Werror=suggest-override"],,[[$CXXFLAG_WERROR]],
                        [AC_LANG_SOURCE([[struct A { virtual void f(); }; struct B : A { void f() final; };]])])
  AX_CHECK_COMPILE_FLAG([-Werror=unreachable-code-loop-increment],[ERROR_CXXFLAGS="$ERROR_CXXFLAGS -Werror=unreachable-code-loop-increment"],,[[$CXXFLAG_WERROR]])
fi

if test "x$CXXFLAGS_overridden" = "xno"; then
  AX_CHECK_COMPILE_FLAG([-Wall],[WARN_CXXFLAGS="$WARN_CXXFLAGS -Wall"],,[[$CXXFLAG_WERROR]])
  AX_CHECK_COMPILE_FLAG([-Wextra],[WARN_CXXFLAGS="$WARN_CXXFLAGS -Wextra"],,[[$CXXFLAG_WERROR]])
  AX_CHECK_COMPILE_FLAG([-Wgnu],[WARN_CXXFLAGS="$WARN_CXXFLAGS -Wgnu"],,[[$CXXFLAG_WERROR]])
  dnl some compilers will ignore -Wformat-security without -Wformat, so just combine the two here.
  AX_CHECK_COMPILE_FLAG([-Wformat -Wformat-security],[WARN_CXXFLAGS="$WARN_CXXFLAGS -Wformat -Wformat-security"],,[[$CXXFLAG_WERROR]])
  AX_CHECK_COMPILE_FLAG([-Wvla],[WARN_CXXFLAGS="$WARN_CXXFLAGS -Wvla"],,[[$CXXFLAG_WERROR]])
  AX_CHECK_COMPILE_FLAG([-Wshadow-field],[WARN_CXXFLAGS="$WARN_CXXFLAGS -Wshadow-field"],,[[$CXXFLAG_WERROR]])
  AX_CHECK_COMPILE_FLAG([-Wswitch],[WARN_CXXFLAGS="$WARN_CXXFLAGS -Wswitch"],,[[$CXXFLAG_WERROR]])
  AX_CHECK_COMPILE_FLAG([-Wthread-safety],[WARN_CXXFLAGS="$WARN_CXXFLAGS -Wthread-safety"],,[[$CXXFLAG_WERROR]])
  AX_CHECK_COMPILE_FLAG([-Wrange-loop-analysis],[WARN_CXXFLAGS="$WARN_CXXFLAGS -Wrange-loop-analysis"],,[[$CXXFLAG_WERROR]])
  AX_CHECK_COMPILE_FLAG([-Wredundant-decls],[WARN_CXXFLAGS="$WARN_CXXFLAGS -Wredundant-decls"],,[[$CXXFLAG_WERROR]])
  AX_CHECK_COMPILE_FLAG([-Wunused-variable],[WARN_CXXFLAGS="$WARN_CXXFLAGS -Wunused-variable"],,[[$CXXFLAG_WERROR]])
  AX_CHECK_COMPILE_FLAG([-Wdate-time],[WARN_CXXFLAGS="$WARN_CXXFLAGS -Wdate-time"],,[[$CXXFLAG_WERROR]])
  AX_CHECK_COMPILE_FLAG([-Wconditional-uninitialized],[WARN_CXXFLAGS="$WARN_CXXFLAGS -Wconditional-uninitialized"],,[[$CXXFLAG_WERROR]])
  AX_CHECK_COMPILE_FLAG([-Wsign-compare],[WARN_CXXFLAGS="$WARN_CXXFLAGS -Wsign-compare"],,[[$CXXFLAG_WERROR]])
  AX_CHECK_COMPILE_FLAG([-Wduplicated-branches],[WARN_CXXFLAGS="$WARN_CXXFLAGS -Wduplicated-branches"],,[[$CXXFLAG_WERROR]])
  AX_CHECK_COMPILE_FLAG([-Wduplicated-cond],[WARN_CXXFLAGS="$WARN_CXXFLAGS -Wduplicated-cond"],,[[$CXXFLAG_WERROR]])
  AX_CHECK_COMPILE_FLAG([-Wlogical-op],[WARN_CXXFLAGS="$WARN_CXXFLAGS -Wlogical-op"],,[[$CXXFLAG_WERROR]])
  AX_CHECK_COMPILE_FLAG([-Woverloaded-virtual],[WARN_CXXFLAGS="$WARN_CXXFLAGS -Woverloaded-virtual"],,[[$CXXFLAG_WERROR]])
  AX_CHECK_COMPILE_FLAG([-Wsuggest-override],[WARN_CXXFLAGS="$WARN_CXXFLAGS -Wsuggest-override"],,[[$CXXFLAG_WERROR]],
                        [AC_LANG_SOURCE([[struct A { virtual void f(); }; struct B : A { void f() final; };]])])
  AX_CHECK_COMPILE_FLAG([-Wunreachable-code-loop-increment],[WARN_CXXFLAGS="$WARN_CXXFLAGS -Wunreachable-code-loop-increment"],,[[$CXXFLAG_WERROR]])

  dnl Some compilers (gcc) ignore unknown -Wno-* options, but warn about all
  dnl unknown options if any other warning is produced. Test the -Wfoo case, and
  dnl set the -Wno-foo case if it works.
  AX_CHECK_COMPILE_FLAG([-Wunused-parameter],[NOWARN_CXXFLAGS="$NOWARN_CXXFLAGS -Wno-unused-parameter"],,[[$CXXFLAG_WERROR]])
  AX_CHECK_COMPILE_FLAG([-Wself-assign],[NOWARN_CXXFLAGS="$NOWARN_CXXFLAGS -Wno-self-assign"],,[[$CXXFLAG_WERROR]])
  AX_CHECK_COMPILE_FLAG([-Wunused-local-typedef],[NOWARN_CXXFLAGS="$NOWARN_CXXFLAGS -Wno-unused-local-typedef"],,[[$CXXFLAG_WERROR]])
  AX_CHECK_COMPILE_FLAG([-Wdeprecated-register],[NOWARN_CXXFLAGS="$NOWARN_CXXFLAGS -Wno-deprecated-register"],,[[$CXXFLAG_WERROR]])
  AX_CHECK_COMPILE_FLAG([-Wimplicit-fallthrough],[NOWARN_CXXFLAGS="$NOWARN_CXXFLAGS -Wno-implicit-fallthrough"],,[[$CXXFLAG_WERROR]])
  AX_CHECK_COMPILE_FLAG([-Wdeprecated-copy],[NOWARN_CXXFLAGS="$NOWARN_CXXFLAGS -Wno-deprecated-copy"],,[[$CXXFLAG_WERROR]])
fi

dnl Don't allow extended (non-ASCII) symbols in identifiers. This is easier for code review.
AX_CHECK_COMPILE_FLAG([-fno-extended-identifiers],[[CXXFLAGS="$CXXFLAGS -fno-extended-identifiers"]],,[[$CXXFLAG_WERROR]])

enable_sse42=no
enable_sse41=no
enable_avx2=no
enable_shani=no

if test "x$use_asm" = "xyes"; then

dnl Check for optional instruction set support. Enabling these does _not_ imply that all code will
dnl be compiled with them, rather that specific objects/libs may use them after checking for runtime
dnl compatibility.

dnl x86
AX_CHECK_COMPILE_FLAG([-msse4.2],[[SSE42_CXXFLAGS="-msse4.2"]],,[[$CXXFLAG_WERROR]])
AX_CHECK_COMPILE_FLAG([-msse4.1],[[SSE41_CXXFLAGS="-msse4.1"]],,[[$CXXFLAG_WERROR]])
AX_CHECK_COMPILE_FLAG([-mavx -mavx2],[[AVX2_CXXFLAGS="-mavx -mavx2"]],,[[$CXXFLAG_WERROR]])
AX_CHECK_COMPILE_FLAG([-msse4 -msha],[[SHANI_CXXFLAGS="-msse4 -msha"]],,[[$CXXFLAG_WERROR]])

TEMP_CXXFLAGS="$CXXFLAGS"
CXXFLAGS="$SSE42_CXXFLAGS $CXXFLAGS"
AC_MSG_CHECKING(for SSE4.2 intrinsics)
AC_COMPILE_IFELSE([AC_LANG_PROGRAM([[
    #include <stdint.h>
    #if defined(_MSC_VER)
    #include <intrin.h>
    #elif defined(__GNUC__) && defined(__SSE4_2__)
    #include <nmmintrin.h>
    #endif
  ]],[[
    uint64_t l = 0;
    l = _mm_crc32_u8(l, 0);
    l = _mm_crc32_u32(l, 0);
    l = _mm_crc32_u64(l, 0);
    return l;
  ]])],
 [ AC_MSG_RESULT(yes); enable_sse42=yes],
 [ AC_MSG_RESULT(no)]
)
CXXFLAGS="$TEMP_CXXFLAGS"

TEMP_CXXFLAGS="$CXXFLAGS"
CXXFLAGS="$CXXFLAGS $SSE41_CXXFLAGS"
AC_MSG_CHECKING(for SSE4.1 intrinsics)
AC_COMPILE_IFELSE([AC_LANG_PROGRAM([[
    #include <stdint.h>
    #include <immintrin.h>
  ]],[[
    __m128i l = _mm_set1_epi32(0);
    return _mm_extract_epi32(l, 3);
  ]])],
 [ AC_MSG_RESULT(yes); enable_sse41=yes; AC_DEFINE(ENABLE_SSE41, 1, [Define this symbol to build code that uses SSE4.1 intrinsics]) ],
 [ AC_MSG_RESULT(no)]
)
CXXFLAGS="$TEMP_CXXFLAGS"

TEMP_CXXFLAGS="$CXXFLAGS"
CXXFLAGS="$CXXFLAGS $AVX2_CXXFLAGS"
AC_MSG_CHECKING(for AVX2 intrinsics)
AC_COMPILE_IFELSE([AC_LANG_PROGRAM([[
    #include <stdint.h>
    #include <immintrin.h>
  ]],[[
    __m256i l = _mm256_set1_epi32(0);
    return _mm256_extract_epi32(l, 7);
  ]])],
 [ AC_MSG_RESULT(yes); enable_avx2=yes; AC_DEFINE(ENABLE_AVX2, 1, [Define this symbol to build code that uses AVX2 intrinsics]) ],
 [ AC_MSG_RESULT(no)]
)
CXXFLAGS="$TEMP_CXXFLAGS"

TEMP_CXXFLAGS="$CXXFLAGS"
CXXFLAGS="$CXXFLAGS $SHANI_CXXFLAGS"
AC_MSG_CHECKING(for SHA-NI intrinsics)
AC_COMPILE_IFELSE([AC_LANG_PROGRAM([[
    #include <stdint.h>
    #include <immintrin.h>
  ]],[[
    __m128i i = _mm_set1_epi32(0);
    __m128i j = _mm_set1_epi32(1);
    __m128i k = _mm_set1_epi32(2);
    return _mm_extract_epi32(_mm_sha256rnds2_epu32(i, i, k), 0);
  ]])],
 [ AC_MSG_RESULT(yes); enable_shani=yes; AC_DEFINE(ENABLE_SHANI, 1, [Define this symbol to build code that uses SHA-NI intrinsics]) ],
 [ AC_MSG_RESULT(no)]
)
CXXFLAGS="$TEMP_CXXFLAGS"

# ARM
AX_CHECK_COMPILE_FLAG([-march=armv8-a+crc+crypto],[[ARM_CRC_CXXFLAGS="-march=armv8-a+crc+crypto"]],,[[$CXXFLAG_WERROR]])

TEMP_CXXFLAGS="$CXXFLAGS"
CXXFLAGS="$CXXFLAGS $ARM_CRC_CXXFLAGS"
AC_MSG_CHECKING(for AArch64 CRC32 intrinsics)
AC_COMPILE_IFELSE([AC_LANG_PROGRAM([[
    #include <arm_acle.h>
    #include <arm_neon.h>
  ]],[[
#ifdef __aarch64__
    __crc32cb(0, 0); __crc32ch(0, 0); __crc32cw(0, 0); __crc32cd(0, 0);
    vmull_p64(0, 0);
#else
#error "crc32c library does not support hardware acceleration on 32-bit ARM"
#endif
  ]])],
 [ AC_MSG_RESULT(yes); enable_arm_crc=yes; ],
 [ AC_MSG_RESULT(no)]
)
CXXFLAGS="$TEMP_CXXFLAGS"

fi

CPPFLAGS="$CPPFLAGS -DHAVE_BUILD_INFO -D__STDC_FORMAT_MACROS"

AC_ARG_WITH([utils],
  [AS_HELP_STRING([--with-utils],
  [build bitcoin-cli bitcoin-tx bitcoin-wallet (default=yes)])],
  [build_bitcoin_utils=$withval],
  [build_bitcoin_utils=yes])

AC_ARG_ENABLE([util-cli],
  [AS_HELP_STRING([--enable-util-cli],
  [build bitcoin-cli])],
  [build_bitcoin_cli=$enableval],
  [build_bitcoin_cli=$build_bitcoin_utils])

AC_ARG_ENABLE([util-tx],
  [AS_HELP_STRING([--enable-util-tx],
  [build bitcoin-tx])],
  [build_bitcoin_tx=$enableval],
  [build_bitcoin_tx=$build_bitcoin_utils])

AC_ARG_ENABLE([util-wallet],
  [AS_HELP_STRING([--enable-util-wallet],
  [build bitcoin-wallet])],
  [build_bitcoin_wallet=$enableval],
  [build_bitcoin_wallet=$build_bitcoin_utils])

AC_ARG_WITH([libs],
  [AS_HELP_STRING([--with-libs],
  [build libraries (default=yes)])],
  [build_bitcoin_libs=$withval],
  [build_bitcoin_libs=yes])

AC_ARG_WITH([daemon],
  [AS_HELP_STRING([--with-daemon],
  [build bitcoind daemon (default=yes)])],
  [build_bitcoind=$withval],
  [build_bitcoind=yes])

case $host in
  *mingw*)
     TARGET_OS=windows
     AC_CHECK_LIB([kernel32], [GetModuleFileNameA],, AC_MSG_ERROR(libkernel32 missing))
     AC_CHECK_LIB([user32],   [main],, AC_MSG_ERROR(libuser32 missing))
     AC_CHECK_LIB([gdi32],    [main],, AC_MSG_ERROR(libgdi32 missing))
     AC_CHECK_LIB([comdlg32], [main],, AC_MSG_ERROR(libcomdlg32 missing))
     AC_CHECK_LIB([winmm],    [main],, AC_MSG_ERROR(libwinmm missing))
     AC_CHECK_LIB([shell32],  [SHGetSpecialFolderPathW],, AC_MSG_ERROR(libshell32 missing))
     AC_CHECK_LIB([comctl32], [main],, AC_MSG_ERROR(libcomctl32 missing))
     AC_CHECK_LIB([ole32],    [CoCreateInstance],, AC_MSG_ERROR(libole32 missing))
     AC_CHECK_LIB([oleaut32], [main],, AC_MSG_ERROR(liboleaut32 missing))
     AC_CHECK_LIB([uuid],     [main],, AC_MSG_ERROR(libuuid missing))
     AC_CHECK_LIB([advapi32], [CryptAcquireContextW],, AC_MSG_ERROR(libadvapi32 missing))
     AC_CHECK_LIB([ws2_32],   [WSAStartup],, AC_MSG_ERROR(libws2_32 missing))
     AC_CHECK_LIB([shlwapi],  [PathRemoveFileSpecW],, AC_MSG_ERROR(libshlwapi missing))
     AC_CHECK_LIB([iphlpapi], [GetAdaptersAddresses],, AC_MSG_ERROR(libiphlpapi missing))

     dnl -static is interpreted by libtool, where it has a different meaning.
     dnl In libtool-speak, it's -all-static.
     AX_CHECK_LINK_FLAG([[-static]],[LIBTOOL_APP_LDFLAGS="$LIBTOOL_APP_LDFLAGS -all-static"])

     AC_PATH_PROG([MAKENSIS], [makensis], none)
     if test x$MAKENSIS = xnone; then
       AC_MSG_WARN("makensis not found. Cannot create installer.")
     fi

     AC_PATH_TOOL(WINDRES, windres, none)
     if test x$WINDRES = xnone; then
       AC_MSG_ERROR("windres not found")
     fi

     CPPFLAGS="$CPPFLAGS -D_MT -DWIN32 -D_WINDOWS -DBOOST_THREAD_USE_LIB -D_WIN32_WINNT=0x0601 -D_WIN32_IE=0x0501 -DWIN32_LEAN_AND_MEAN"

     dnl libtool insists upon adding -nostdlib and a list of objects/libs to link against.
     dnl That breaks our ability to build dll's with static libgcc/libstdc++/libssp. Override
     dnl its command here, with the predeps/postdeps removed, and -static inserted. Postdeps are
     dnl also overridden to prevent their insertion later.
     dnl This should only affect dll's.
     archive_cmds_CXX="\$CC -shared \$libobjs \$deplibs \$compiler_flags -static -o \$output_objdir/\$soname \${wl}--enable-auto-image-base -Xlinker --out-implib -Xlinker \$lib"
     postdeps_CXX=

     dnl We require Windows 7 (NT 6.1) or later
     AX_CHECK_LINK_FLAG([[-Wl,--major-subsystem-version -Wl,6 -Wl,--minor-subsystem-version -Wl,1]],[LDFLAGS="$LDFLAGS -Wl,--major-subsystem-version -Wl,6 -Wl,--minor-subsystem-version -Wl,1"],,[[$LDFLAG_WERROR]])
     ;;
  *darwin*)
     TARGET_OS=darwin
     if  test x$cross_compiling != xyes; then
       BUILD_OS=darwin
       AC_PATH_PROGS([RSVG_CONVERT], [rsvg-convert rsvg],rsvg-convert)
       AC_CHECK_PROG([BREW],brew, brew)
       if test x$BREW = xbrew; then
         dnl These Homebrew packages may be keg-only, meaning that they won't be found
         dnl in expected paths because they may conflict with system files. Ask
         dnl Homebrew where each one is located, then adjust paths accordingly.
         dnl It's safe to add these paths even if the functionality is disabled by
         dnl the user (--without-wallet or --without-gui for example).

         if test "x$use_bdb" != xno && $BREW list --versions berkeley-db4 >/dev/null && test "x$BDB_CFLAGS" = "x" && test "x$BDB_LIBS" = "x"; then
           bdb_prefix=$($BREW --prefix berkeley-db4 2>/dev/null)
           dnl This must precede the call to BITCOIN_FIND_BDB48 below.
           BDB_CFLAGS="-I$bdb_prefix/include"
           BDB_LIBS="-L$bdb_prefix/lib -ldb_cxx-4.8"
         fi

         if test "x$use_sqlite" != xno && $BREW list --versions sqlite3 >/dev/null; then
           export PKG_CONFIG_PATH="$($BREW --prefix sqlite3 2>/dev/null)/lib/pkgconfig:$PKG_CONFIG_PATH"
         fi

         if $BREW list --versions qt5 >/dev/null; then
           export PKG_CONFIG_PATH="$($BREW --prefix qt5 2>/dev/null)/lib/pkgconfig:$PKG_CONFIG_PATH"
         fi
       fi
     else
       case $build_os in
         *darwin*)
           BUILD_OS=darwin
           ;;
         *)
           AC_PATH_TOOL([DSYMUTIL], [dsymutil], dsymutil)
           AC_PATH_TOOL([INSTALLNAMETOOL], [install_name_tool], install_name_tool)
           AC_PATH_TOOL([OTOOL], [otool], otool)
           AC_PATH_PROGS([GENISOIMAGE], [genisoimage mkisofs],genisoimage)
           AC_PATH_PROGS([RSVG_CONVERT], [rsvg-convert rsvg],rsvg-convert)
           AC_PATH_PROGS([IMAGEMAGICK_CONVERT], [convert],convert)
           AC_PATH_PROGS([TIFFCP], [tiffcp],tiffcp)

           dnl libtool will try to strip the static lib, which is a problem for
           dnl cross-builds because strip attempts to call a hard-coded ld,
           dnl which may not exist in the path. Stripping the .a is not
           dnl necessary, so just disable it.
           old_striplib=
           ;;
       esac
     fi

     AX_CHECK_LINK_FLAG([[-Wl,-headerpad_max_install_names]], [LDFLAGS="$LDFLAGS -Wl,-headerpad_max_install_names"],, [[$LDFLAG_WERROR]])
     CPPFLAGS="$CPPFLAGS -DMAC_OSX -DOBJC_OLD_DISPATCH_PROTOTYPES=0"
     OBJCXXFLAGS="$CXXFLAGS"
     ;;
   *android*)
     dnl make sure android stays above linux for hosts like *linux-android*
     TARGET_OS=android
     ;;
   *linux*)
     TARGET_OS=linux
     ;;
esac

if test x$use_extended_functional_tests != xno; then
  AC_SUBST(EXTENDED_FUNCTIONAL_TESTS, --extended)
fi

if test x$use_lcov = xyes; then
  if test x$LCOV = x; then
    AC_MSG_ERROR("lcov testing requested but lcov not found")
  fi
  if test x$PYTHON = x; then
    AC_MSG_ERROR("lcov testing requested but python not found")
  fi
  if test x$GENHTML = x; then
    AC_MSG_ERROR("lcov testing requested but genhtml not found")
  fi

  AC_MSG_CHECKING([whether compiler is Clang])
  AC_PREPROC_IFELSE([AC_LANG_SOURCE([[
      #if defined(__clang__) && defined(__llvm__)
      // Compiler is Clang
      #else
      #  error Compiler is not Clang
      #endif
    ]])],[
      AC_MSG_RESULT([yes])
      if test x$LLVM_COV = x; then
        AC_MSG_ERROR([lcov testing requested but llvm-cov not found])
      fi
      COV_TOOL="$LLVM_COV gcov"
    ],[
      AC_MSG_RESULT([no])
      if test x$GCOV = x; then
        AC_MSG_ERROR([lcov testing requested but gcov not found])
      fi
      COV_TOOL="$GCOV"
  ])
  AC_SUBST(COV_TOOL)
  AC_SUBST(COV_TOOL_WRAPPER, "cov_tool_wrapper.sh")
  LCOV="$LCOV --gcov-tool $(pwd)/$COV_TOOL_WRAPPER"

  AX_CHECK_LINK_FLAG([[--coverage]], [LDFLAGS="$LDFLAGS --coverage"],
    [AC_MSG_ERROR("lcov testing requested but --coverage linker flag does not work")])
  AX_CHECK_COMPILE_FLAG([--coverage],[CXXFLAGS="$CXXFLAGS --coverage"],
    [AC_MSG_ERROR("lcov testing requested but --coverage flag does not work")])
  CXXFLAGS="$CXXFLAGS -Og"
fi

if test x$use_lcov_branch != xno; then
  AC_SUBST(LCOV_OPTS, "$LCOV_OPTS --rc lcov_branch_coverage=1")
fi

dnl Check for endianness
AC_C_BIGENDIAN

dnl Check for pthread compile/link requirements
AX_PTHREAD

dnl The following macro will add the necessary defines to bitcoin-config.h, but
dnl they also need to be passed down to any subprojects. Pull the results out of
dnl the cache and add them to CPPFLAGS.
AC_SYS_LARGEFILE
dnl detect POSIX or GNU variant of strerror_r
AC_FUNC_STRERROR_R

if test x$ac_cv_sys_file_offset_bits != x &&
   test x$ac_cv_sys_file_offset_bits != xno &&
   test x$ac_cv_sys_file_offset_bits != xunknown; then
  CPPFLAGS="$CPPFLAGS -D_FILE_OFFSET_BITS=$ac_cv_sys_file_offset_bits"
fi

if test x$ac_cv_sys_large_files != x &&
   test x$ac_cv_sys_large_files != xno &&
   test x$ac_cv_sys_large_files != xunknown; then
  CPPFLAGS="$CPPFLAGS -D_LARGE_FILES=$ac_cv_sys_large_files"
fi

AX_GCC_FUNC_ATTRIBUTE([visibility])
AX_GCC_FUNC_ATTRIBUTE([dllexport])
AX_GCC_FUNC_ATTRIBUTE([dllimport])

if test x$use_glibc_compat != xno; then
  AX_CHECK_LINK_FLAG([[-Wl,--wrap=__divmoddi4]], [COMPAT_LDFLAGS="$COMPAT_LDFLAGS -Wl,--wrap=__divmoddi4"])
  AX_CHECK_LINK_FLAG([[-Wl,--wrap=log2f]], [COMPAT_LDFLAGS="$COMPAT_LDFLAGS -Wl,--wrap=log2f"])
else
  AC_SEARCH_LIBS([clock_gettime],[rt])
fi

if test "x$enable_gprof" = xyes; then
    dnl -pg is incompatible with -pie. Since hardening and profiling together doesn't make sense,
    dnl we simply make them mutually exclusive here. Additionally, hardened toolchains may force
    dnl -pie by default, in which case it needs to be turned off with -no-pie.

    if test x$use_hardening = xyes; then
        AC_MSG_ERROR(gprof profiling is not compatible with hardening. Reconfigure with --disable-hardening or --disable-gprof)
    fi
    use_hardening=no
    AX_CHECK_COMPILE_FLAG([-pg],[GPROF_CXXFLAGS="-pg"],
        [AC_MSG_ERROR(gprof profiling requested but not available)], [[$CXXFLAG_WERROR]])

    AX_CHECK_LINK_FLAG([[-no-pie]], [GPROF_LDFLAGS="-no-pie"])
    AX_CHECK_LINK_FLAG([[-pg]],[GPROF_LDFLAGS="$GPROF_LDFLAGS -pg"],
        [AC_MSG_ERROR(gprof profiling requested but not available)], [[$GPROF_LDFLAGS]])
fi

if test x$TARGET_OS != xwindows; then
  dnl All windows code is PIC, forcing it on just adds useless compile warnings
  AX_CHECK_COMPILE_FLAG([-fPIC],[PIC_FLAGS="-fPIC"])
fi

dnl All versions of gcc that we commonly use for building are subject to bug
dnl https://gcc.gnu.org/bugzilla/show_bug.cgi?id=90348. To work around that, set
dnl -fstack-reuse=none for all gcc builds. (Only gcc understands this flag)
AX_CHECK_COMPILE_FLAG([-fstack-reuse=none],[HARDENED_CXXFLAGS="$HARDENED_CXXFLAGS -fstack-reuse=none"])
if test x$use_hardening != xno; then
  use_hardening=yes
  AX_CHECK_COMPILE_FLAG([-Wstack-protector],[HARDENED_CXXFLAGS="$HARDENED_CXXFLAGS -Wstack-protector"])
  AX_CHECK_COMPILE_FLAG([-fstack-protector-all],[HARDENED_CXXFLAGS="$HARDENED_CXXFLAGS -fstack-protector-all"])

  AX_CHECK_COMPILE_FLAG([-fcf-protection=full],[HARDENED_CXXFLAGS="$HARDENED_CXXFLAGS -fcf-protection=full"])

  dnl stack-clash-protection does not work properly when building for Windows.
  dnl We use the test case from https://gcc.gnu.org/bugzilla/show_bug.cgi?id=90458
  dnl to determine if it can be enabled.
  AX_CHECK_COMPILE_FLAG([-fstack-clash-protection],[HARDENED_CXXFLAGS="$HARDENED_CXXFLAGS -fstack-clash-protection"],[],["-O0"],
    [AC_LANG_SOURCE([[class D {public: unsigned char buf[32768];}; int main() {D d; return 0;}]])])

  dnl When enable_debug is yes, all optimizations are disabled.
  dnl However, FORTIFY_SOURCE requires that there is some level of optimization, otherwise it does nothing and just creates a compiler warning.
  dnl Since FORTIFY_SOURCE is a no-op without optimizations, do not enable it when enable_debug is yes.
  if test x$enable_debug != xyes; then
    AX_CHECK_PREPROC_FLAG([-D_FORTIFY_SOURCE=2],[
      AX_CHECK_PREPROC_FLAG([-U_FORTIFY_SOURCE],[
        HARDENED_CPPFLAGS="$HARDENED_CPPFLAGS -U_FORTIFY_SOURCE"
      ])
      HARDENED_CPPFLAGS="$HARDENED_CPPFLAGS -D_FORTIFY_SOURCE=2"
    ])
  fi

  AX_CHECK_LINK_FLAG([[-Wl,--dynamicbase]], [HARDENED_LDFLAGS="$HARDENED_LDFLAGS -Wl,--dynamicbase"],, [[$LDFLAG_WERROR]])
  AX_CHECK_LINK_FLAG([[-Wl,--nxcompat]], [HARDENED_LDFLAGS="$HARDENED_LDFLAGS -Wl,--nxcompat"],, [[$LDFLAG_WERROR]])
  AX_CHECK_LINK_FLAG([[-Wl,--high-entropy-va]], [HARDENED_LDFLAGS="$HARDENED_LDFLAGS -Wl,--high-entropy-va"],, [[$LDFLAG_WERROR]])
  AX_CHECK_LINK_FLAG([[-Wl,-z,relro]], [HARDENED_LDFLAGS="$HARDENED_LDFLAGS -Wl,-z,relro"],, [[$LDFLAG_WERROR]])
  AX_CHECK_LINK_FLAG([[-Wl,-z,now]], [HARDENED_LDFLAGS="$HARDENED_LDFLAGS -Wl,-z,now"],, [[$LDFLAG_WERROR]])
  AX_CHECK_LINK_FLAG([[-Wl,-z,separate-code]], [HARDENED_LDFLAGS="$HARDENED_LDFLAGS -Wl,-z,separate-code"],, [[$LDFLAG_WERROR]])
  AX_CHECK_LINK_FLAG([[-fPIE -pie]], [PIE_FLAGS="-fPIE"; HARDENED_LDFLAGS="$HARDENED_LDFLAGS -pie"],, [[$CXXFLAG_WERROR]])

  case $host in
    *mingw*)
       AC_CHECK_LIB([ssp],      [main],, AC_MSG_ERROR(libssp missing))
    ;;
  esac
fi

dnl These flags are specific to ld64, and may cause issues with other linkers.
dnl For example: GNU ld will interpret -dead_strip as -de and then try and use
dnl "ad_strip" as the symbol for the entry point.
if test x$TARGET_OS = xdarwin; then
  AX_CHECK_LINK_FLAG([[-Wl,-dead_strip]], [LDFLAGS="$LDFLAGS -Wl,-dead_strip"],, [[$LDFLAG_WERROR]])
  AX_CHECK_LINK_FLAG([[-Wl,-dead_strip_dylibs]], [LDFLAGS="$LDFLAGS -Wl,-dead_strip_dylibs"],, [[$LDFLAG_WERROR]])
  AX_CHECK_LINK_FLAG([[-Wl,-bind_at_load]], [HARDENED_LDFLAGS="$HARDENED_LDFLAGS -Wl,-bind_at_load"],, [[$LDFLAG_WERROR]])
fi

if test x$enable_determinism = xyes; then
  if test x$TARGET_OS = xwindows; then
    AX_CHECK_LINK_FLAG([[-Wl,--no-insert-timestamp]], [LDFLAGS="$LDFLAGS -Wl,--no-insert-timestamp"],, [[$LDFLAG_WERROR]])
  fi
fi

AC_CHECK_HEADERS([endian.h sys/endian.h byteswap.h stdio.h stdlib.h unistd.h strings.h sys/types.h sys/stat.h sys/select.h sys/prctl.h sys/sysctl.h vm/vm_param.h sys/vmmeter.h sys/resources.h])

AC_CHECK_DECLS([getifaddrs, freeifaddrs],[CHECK_SOCKET],,
    [#include <sys/types.h>
    #include <ifaddrs.h>]
)
AC_CHECK_DECLS([strnlen])

dnl Check for daemon(3), unrelated to --with-daemon (although used by it)
AC_CHECK_DECLS([daemon])

AC_CHECK_DECLS([le16toh, le32toh, le64toh, htole16, htole32, htole64, be16toh, be32toh, be64toh, htobe16, htobe32, htobe64],,,
		[#if HAVE_ENDIAN_H
                 #include <endian.h>
                 #elif HAVE_SYS_ENDIAN_H
                 #include <sys/endian.h>
                 #endif])

AC_CHECK_DECLS([bswap_16, bswap_32, bswap_64],,,
		[#if HAVE_BYTESWAP_H
                 #include <byteswap.h>
                 #endif])

AC_MSG_CHECKING(for __builtin_clzl)
AC_COMPILE_IFELSE([AC_LANG_PROGRAM([[ ]], [[
 (void) __builtin_clzl(0);
  ]])],
 [ AC_MSG_RESULT(yes); AC_DEFINE(HAVE_BUILTIN_CLZL, 1, [Define this symbol if you have __builtin_clzl])],
 [ AC_MSG_RESULT(no)]
)

AC_MSG_CHECKING(for __builtin_clzll)
AC_COMPILE_IFELSE([AC_LANG_PROGRAM([[ ]], [[
  (void) __builtin_clzll(0);
  ]])],
 [ AC_MSG_RESULT(yes); AC_DEFINE(HAVE_BUILTIN_CLZLL, 1, [Define this symbol if you have __builtin_clzll])],
 [ AC_MSG_RESULT(no)]
)

dnl Check for malloc_info (for memory statistics information in getmemoryinfo)
AC_MSG_CHECKING(for getmemoryinfo)
AC_COMPILE_IFELSE([AC_LANG_PROGRAM([[#include <malloc.h>]],
 [[ int f = malloc_info(0, NULL); ]])],
 [ AC_MSG_RESULT(yes); AC_DEFINE(HAVE_MALLOC_INFO, 1,[Define this symbol if you have malloc_info]) ],
 [ AC_MSG_RESULT(no)]
)

dnl Check for mallopt(M_ARENA_MAX) (to set glibc arenas)
AC_MSG_CHECKING(for mallopt M_ARENA_MAX)
AC_COMPILE_IFELSE([AC_LANG_PROGRAM([[#include <malloc.h>]],
 [[ mallopt(M_ARENA_MAX, 1); ]])],
 [ AC_MSG_RESULT(yes); AC_DEFINE(HAVE_MALLOPT_ARENA_MAX, 1,[Define this symbol if you have mallopt with M_ARENA_MAX]) ],
 [ AC_MSG_RESULT(no)]
)

dnl Check for posix_fallocate
AC_MSG_CHECKING(for posix_fallocate)
AC_COMPILE_IFELSE([AC_LANG_PROGRAM([[
                   // same as in src/util/system.cpp
                   #ifdef __linux__
                   #ifdef _POSIX_C_SOURCE
                   #undef _POSIX_C_SOURCE
                   #endif
                   #define _POSIX_C_SOURCE 200112L
                   #endif // __linux__
                   #include <fcntl.h>]],
                   [[ int f = posix_fallocate(0, 0, 0); ]])],
 [ AC_MSG_RESULT(yes); AC_DEFINE(HAVE_POSIX_FALLOCATE, 1,[Define this symbol if you have posix_fallocate]) ],
 [ AC_MSG_RESULT(no)]
)

AC_MSG_CHECKING([for visibility attribute])
AC_LINK_IFELSE([AC_LANG_SOURCE([
  int foo_def( void ) __attribute__((visibility("default")));
  int main(){}
  ])],
  [
    AC_DEFINE(HAVE_VISIBILITY_ATTRIBUTE,1,[Define if the visibility attribute is supported.])
    AC_MSG_RESULT(yes)
  ],
  [
    AC_MSG_RESULT(no)
    if test x$use_reduce_exports = xyes; then
      AC_MSG_ERROR([Cannot find a working visibility attribute. Use --disable-reduce-exports.])
    fi
  ]
)

dnl thread_local is currently disabled when building with glibc back compat.
dnl Our minimum supported glibc is 2.17, however support for thread_local
dnl did not arrive in glibc until 2.18.
if test "x$use_thread_local" = xyes || { test "x$use_thread_local" = xauto && test "x$use_glibc_compat" = xno; }; then
  TEMP_LDFLAGS="$LDFLAGS"
  LDFLAGS="$TEMP_LDFLAGS $PTHREAD_CFLAGS"
  AC_MSG_CHECKING([for thread_local support])
  AC_LINK_IFELSE([AC_LANG_SOURCE([
    #include <thread>
    static thread_local int foo = 0;
    static void run_thread() { foo++;}
    int main(){
    for(int i = 0; i < 10; i++) { std::thread(run_thread).detach();}
    return foo;
    }
    ])],
    [
     case $host in
       *mingw*)
          dnl mingw32's implementation of thread_local has also been shown to behave
          dnl erroneously under concurrent usage; see:
          dnl https://gist.github.com/jamesob/fe9a872051a88b2025b1aa37bfa98605
          AC_MSG_RESULT(no)
          ;;
        *freebsd*)
          dnl FreeBSD's implementation of thread_local is also buggy (per
          dnl https://groups.google.com/d/msg/bsdmailinglist/22ncTZAbDp4/Dii_pII5AwAJ)
          AC_MSG_RESULT(no)
          ;;
        *)
          AC_DEFINE(HAVE_THREAD_LOCAL,1,[Define if thread_local is supported.])
          AC_MSG_RESULT(yes)
          ;;
      esac
    ],
    [
      AC_MSG_RESULT(no)
    ]
  )
  LDFLAGS="$TEMP_LDFLAGS"
fi

dnl check for gmtime_r(), fallback to gmtime_s() if that is unavailable
dnl fail if neither are available.
AC_MSG_CHECKING(for gmtime_r)
AC_COMPILE_IFELSE([AC_LANG_PROGRAM([[#include <ctime>]],
  [[ gmtime_r((const time_t *) nullptr, (struct tm *) nullptr); ]])],
  [ AC_MSG_RESULT(yes); AC_DEFINE(HAVE_GMTIME_R, 1, [Define this symbol if gmtime_r is available]) ],
  [ AC_MSG_RESULT(no);
    AC_MSG_CHECKING(for gmtime_s);
    AC_COMPILE_IFELSE([AC_LANG_PROGRAM([[#include <ctime>]],
       [[ gmtime_s((struct tm *) nullptr, (const time_t *) nullptr); ]])],
       [ AC_MSG_RESULT(yes)],
       [ AC_MSG_RESULT(no); AC_MSG_ERROR(Both gmtime_r and gmtime_s are unavailable) ]
    )
  ]
)

dnl Check for different ways of gathering OS randomness
AC_MSG_CHECKING(for Linux getrandom syscall)
AC_COMPILE_IFELSE([AC_LANG_PROGRAM([[#include <unistd.h>
  #include <sys/syscall.h>
  #include <linux/random.h>]],
 [[ syscall(SYS_getrandom, nullptr, 32, 0); ]])],
 [ AC_MSG_RESULT(yes); AC_DEFINE(HAVE_SYS_GETRANDOM, 1,[Define this symbol if the Linux getrandom system call is available]) ],
 [ AC_MSG_RESULT(no)]
)

AC_MSG_CHECKING(for getentropy)
AC_COMPILE_IFELSE([AC_LANG_PROGRAM([[#include <unistd.h>]],
 [[ getentropy(nullptr, 32) ]])],
 [ AC_MSG_RESULT(yes); AC_DEFINE(HAVE_GETENTROPY, 1,[Define this symbol if the BSD getentropy system call is available]) ],
 [ AC_MSG_RESULT(no)]
)

AC_MSG_CHECKING(for getentropy via random.h)
AC_COMPILE_IFELSE([AC_LANG_PROGRAM([[#include <unistd.h>
 #include <sys/random.h>]],
 [[ getentropy(nullptr, 32) ]])],
 [ AC_MSG_RESULT(yes); AC_DEFINE(HAVE_GETENTROPY_RAND, 1,[Define this symbol if the BSD getentropy system call is available with sys/random.h]) ],
 [ AC_MSG_RESULT(no)]
)

AC_MSG_CHECKING(for sysctl)
AC_COMPILE_IFELSE([AC_LANG_PROGRAM([[#include <sys/types.h>
  #include <sys/sysctl.h>]],
 [[ #ifdef __linux__
    #error "Don't use sysctl on Linux, it's deprecated even when it works"
    #endif
    sysctl(nullptr, 2, nullptr, nullptr, nullptr, 0); ]])],
 [ AC_MSG_RESULT(yes); AC_DEFINE(HAVE_SYSCTL, 1,[Define this symbol if the BSD sysctl() is available]) ],
 [ AC_MSG_RESULT(no)]
)

AC_MSG_CHECKING(for sysctl KERN_ARND)
AC_COMPILE_IFELSE([AC_LANG_PROGRAM([[#include <sys/types.h>
  #include <sys/sysctl.h>]],
 [[ #ifdef __linux__
    #error "Don't use sysctl on Linux, it's deprecated even when it works"
    #endif
    static int name[2] = {CTL_KERN, KERN_ARND};
    sysctl(name, 2, nullptr, nullptr, nullptr, 0); ]])],
 [ AC_MSG_RESULT(yes); AC_DEFINE(HAVE_SYSCTL_ARND, 1,[Define this symbol if the BSD sysctl(KERN_ARND) is available]) ],
 [ AC_MSG_RESULT(no)]
)

AC_MSG_CHECKING(for if type char equals int8_t)
AC_COMPILE_IFELSE([AC_LANG_PROGRAM([[#include <stdint.h>
  #include <type_traits>]],
 [[ static_assert(std::is_same<int8_t, char>::value, ""); ]])],
 [ AC_MSG_RESULT(yes); AC_DEFINE(CHAR_EQUALS_INT8, 1,[Define this symbol if type char equals int8_t]) ],
 [ AC_MSG_RESULT(no)]
)

AC_MSG_CHECKING(for fdatasync)
AC_COMPILE_IFELSE([AC_LANG_PROGRAM([[#include <unistd.h>]],
 [[ fdatasync(0); ]])],
 [ AC_MSG_RESULT(yes); HAVE_FDATASYNC=1 ],
 [ AC_MSG_RESULT(no); HAVE_FDATASYNC=0 ]
)
AC_DEFINE_UNQUOTED([HAVE_FDATASYNC], [$HAVE_FDATASYNC], [Define to 1 if fdatasync is available.])

AC_MSG_CHECKING(for F_FULLFSYNC)
AC_COMPILE_IFELSE([AC_LANG_PROGRAM([[#include <fcntl.h>]],
 [[ fcntl(0, F_FULLFSYNC, 0); ]])],
 [ AC_MSG_RESULT(yes); HAVE_FULLFSYNC=1 ],
 [ AC_MSG_RESULT(no); HAVE_FULLFSYNC=0 ]
)

AC_MSG_CHECKING(for O_CLOEXEC)
AC_COMPILE_IFELSE([AC_LANG_PROGRAM([[#include <fcntl.h>]],
 [[ open("", O_CLOEXEC); ]])],
 [ AC_MSG_RESULT(yes); HAVE_O_CLOEXEC=1 ],
 [ AC_MSG_RESULT(no); HAVE_O_CLOEXEC=0 ]
)

dnl crc32c platform checks
AC_MSG_CHECKING(for __builtin_prefetch)
AC_COMPILE_IFELSE([AC_LANG_PROGRAM([[ ]], [[
  char data = 0;
  const char* address = &data;
  __builtin_prefetch(address, 0, 0);
  ]])],
 [ AC_MSG_RESULT(yes); HAVE_BUILTIN_PREFETCH=1 ],
 [ AC_MSG_RESULT(no); HAVE_BUILTIN_PREFETCH=0 ]
)

AC_MSG_CHECKING(for _mm_prefetch)
AC_COMPILE_IFELSE([AC_LANG_PROGRAM([[#include <xmmintrin.h>]], [[
  char data = 0;
  const char* address = &data;
  _mm_prefetch(address, _MM_HINT_NTA);
  ]])],
 [ AC_MSG_RESULT(yes); HAVE_MM_PREFETCH=1 ],
 [ AC_MSG_RESULT(no); HAVE_MM_PREFETCH=0 ]
)

AC_MSG_CHECKING(for strong getauxval support in the system headers)
AC_COMPILE_IFELSE([AC_LANG_PROGRAM([[
    #include <arm_acle.h>
    #include <arm_neon.h>
    #include <sys/auxv.h>
  ]], [[
    getauxval(AT_HWCAP);
  ]])],
 [ AC_MSG_RESULT(yes); HAVE_STRONG_GETAUXVAL=1 ],
 [ AC_MSG_RESULT(no); HAVE_STRONG_GETAUXVAL=0 ]
)

AC_MSG_CHECKING(for weak getauxval support in the compiler)
AC_COMPILE_IFELSE([AC_LANG_PROGRAM([[
    unsigned long getauxval(unsigned long type) __attribute__((weak));
    #define AT_HWCAP 16
  ]], [[
    getauxval(AT_HWCAP);
  ]])],
 [ AC_MSG_RESULT(yes); HAVE_WEAK_GETAUXVAL=1 ],
 [ AC_MSG_RESULT(no); HAVE_WEAK_GETAUXVAL=0 ]
)

dnl Check for reduced exports
if test x$use_reduce_exports = xyes; then
  AX_CHECK_COMPILE_FLAG([-fvisibility=hidden],[RE_CXXFLAGS="-fvisibility=hidden"],
  [AC_MSG_ERROR([Cannot set default symbol visibility. Use --disable-reduce-exports.])])
fi

AC_MSG_CHECKING([for std::system])
AC_LINK_IFELSE(
    [ AC_LANG_PROGRAM(
        [[ #include <cstdlib> ]],
        [[ int nErr = std::system(""); ]]
    )],
    [ AC_MSG_RESULT(yes); AC_DEFINE(HAVE_STD__SYSTEM, 1, Define to 1 if std::system is available.)],
    [ AC_MSG_RESULT(no) ]
)

AC_MSG_CHECKING([for ::_wsystem])
AC_LINK_IFELSE(
    [ AC_LANG_PROGRAM(
        [[ ]],
        [[ int nErr = ::_wsystem(""); ]]
    )],
    [ AC_MSG_RESULT(yes); AC_DEFINE(HAVE_WSYSTEM, 1, Define to 1 if ::wsystem is available.)],
    [ AC_MSG_RESULT(no) ]
)

AC_DEFINE([HAVE_SYSTEM], [HAVE_STD__SYSTEM || HAVE_WSYSTEM], [std::system or ::wsystem])

dnl Check for leveldb, only if explicitly requested
LEVELDB_CPPFLAGS=
LIBLEVELDB=
LIBMEMENV=
AC_ARG_WITH([system-leveldb],
  [AS_HELP_STRING([--with-system-leveldb],
  [Build with system LevelDB (default is no; DANGEROUS; NOT SUPPORTED)])],
  [system_leveldb=$withval],
  [system_leveldb=no]
)
<<<<<<< HEAD
=======
if test x$system_leveldb != xno; then
  LEVELDB_CPPFLAGS=
  AC_CHECK_LIB([leveldb],[main],[
    LIBLEVELDB=-lleveldb
  ],[
    AC_MSG_ERROR([leveldb library not found; using --with-system-leveldb is not supported anyway])
  ])
  AC_CHECK_HEADER([leveldb/filter_policy.h],[],[
    AC_MSG_ERROR([LevelDB headers not found; using --with-system-leveldb is not supported anyway])
  ])
  AC_CHECK_HEADER([leveldb/helpers/memenv.h],[
    AC_MSG_CHECKING([for memenv.h path])
    BITCOIN_SUBDIR_TO_INCLUDE([LEVELDB_CPPFLAGS],[leveldb/helpers/],[memenv])
  ],[
    AC_CHECK_HEADER([memenv.h],[],[
      AC_MSG_ERROR([LevelDB headers not found; using --with-system-leveldb is not supported anyway])
    ])
  ])

  AC_MSG_CHECKING([library containing leveldb::NewMemEnv])
  TEMP_LIBS="$LIBS"
  TEMP_CPPFLAGS="$CPPFLAGS"
  CPPFLAGS="$CPPFLAGS $LEVELDB_CPPFLAGS"
  for searchlib in "" "-lmemenv" ERR; do
    if test "x$searchlib" = "xERR"; then
      AC_MSG_RESULT([no])
      AC_MSG_ERROR([LevelDB's memenv helper not found; using --with-system-leveldb is not supported anyway])
    fi
    searchlib="$searchlib $LIBLEVELDB"
    LIBS="$searchlib $TEMP_LIBS"
    AC_LINK_IFELSE([AC_LANG_SOURCE([
        #include <leveldb/env.h>
        #include <memenv.h>

        int main() {
            leveldb::Env *myenv = leveldb::NewMemEnv(leveldb::Env::Default());
            delete myenv;
        }
    ])],[
      AC_MSG_RESULT([$searchlib])
      LIBMEMENV="$searchlib"
      break
    ])
  done
  LIBS="$TEMP_LIBS"
  CPPFLAGS="$TEMP_CPPFLAGS"
else
  AC_DEFINE(EMBEDDED_LEVELDB, 1, [Define this symbol when the embedded copy of LevelDB is being used])
fi
AM_CONDITIONAL([EMBEDDED_LEVELDB],[test x$system_leveldb = xno])
AC_SUBST(LEVELDB_CPPFLAGS)
AC_SUBST(LIBLEVELDB)
AC_SUBST(LIBMEMENV)
>>>>>>> cf088b0a

dnl SUPPRESSED_CPPFLAGS=SUPPRESS_WARNINGS([$SOME_CPPFLAGS])
dnl Replace -I with -isystem in $SOME_CPPFLAGS to suppress warnings from
dnl headers from its include directories and return the result.
dnl See -isystem documentation:
dnl https://gcc.gnu.org/onlinedocs/gcc/Directory-Options.html
dnl https://clang.llvm.org/docs/ClangCommandLineReference.html#cmdoption-clang-isystem-directory
dnl Do not change "-I/usr/include" to "-isystem /usr/include" because that
dnl is not necessary (/usr/include is already a system directory) and because
dnl it would break GCC's #include_next.
AC_DEFUN([SUPPRESS_WARNINGS],
         [$(echo $1 |${SED} -E -e 's/(^| )-I/\1-isystem /g' -e 's;-isystem /usr/include([/ ]|$);-I/usr/include\1;g')])

dnl enable-fuzz should disable all other targets
if test "x$enable_fuzz" = "xyes"; then
  AC_MSG_WARN(enable-fuzz will disable all other targets)
  build_bitcoin_utils=no
  build_bitcoin_cli=no
  build_bitcoin_tx=no
  build_bitcoin_wallet=no
  build_bitcoind=no
  build_bitcoin_libs=no
  bitcoin_enable_qt=no
  bitcoin_enable_qt_test=no
  bitcoin_enable_qt_dbus=no
  enable_wallet=no
  use_bench=no
  use_upnp=no
  use_zmq=no

  AC_MSG_CHECKING([whether main function is needed])
  AX_CHECK_LINK_FLAG(
    [[-fsanitize=$use_sanitizers]],
    [AC_MSG_RESULT([no])],
    [AC_MSG_RESULT([yes])
     CPPFLAGS="$CPPFLAGS -DPROVIDE_MAIN_FUNCTION"],
    [],
    [AC_LANG_PROGRAM([[
      #include <cstdint>
      #include <cstddef>
      extern "C" int LLVMFuzzerTestOneInput(const uint8_t *data, size_t size) { return 0; }
      /* unterminated comment to remove the main function ...
    ]],[[]])])
else
  BITCOIN_QT_INIT

  dnl sets $bitcoin_enable_qt, $bitcoin_enable_qt_test, $bitcoin_enable_qt_dbus
  BITCOIN_QT_CONFIGURE([5.5.1])

  dnl Keep a copy of the original $QT_INCLUDES and use it when invoking qt's moc
  QT_INCLUDES_UNSUPPRESSED=$QT_INCLUDES
  if test x$suppress_external_warnings != xno ; then
    QT_INCLUDES=SUPPRESS_WARNINGS($QT_INCLUDES)
    QT_DBUS_INCLUDES=SUPPRESS_WARNINGS($QT_DBUS_INCLUDES)
    QT_TEST_INCLUDES=SUPPRESS_WARNINGS($QT_TEST_INCLUDES)
  fi
fi

dnl Check for libsecp256k1, only if explicitly requested
AC_ARG_WITH([system-libsecp256k1],
  [AS_HELP_STRING([--with-system-libsecp256k1],
  [Build with system libsecp256k1 (default is no; DANGEROUS; NOT SUPPORTED)])],
  [system_libsecp256k1=$withval],
  [system_libsecp256k1=no]
)
if test x$system_libsecp256k1 != xno; then
  PKG_CHECK_MODULES([libsecp256k1],[libsecp256k1],,[true])
else
  libsecp256k1_CFLAGS='-I$(srcdir)/secp256k1/include'
  libsecp256k1_LIBS='secp256k1/libsecp256k1.la'
fi
AM_CONDITIONAL([EMBEDDED_LIBSECP256K1],[test x$system_libsecp256k1 = xno])
AC_SUBST(libsecp256k1_CFLAGS)
AC_SUBST(libsecp256k1_LIBS)

if test x$enable_wallet != xno; then
    dnl Check for libdb_cxx only if wallet enabled
    BITCOIN_FIND_BDB48
    if test x$suppress_external_warnings != xno ; then
        BDB_CPPFLAGS=SUPPRESS_WARNINGS($BDB_CPPFLAGS)
    fi

    dnl Check for sqlite3
    if test "x$use_sqlite" != "xno"; then
      PKG_CHECK_MODULES([SQLITE], [sqlite3 >= 3.7.17], [have_sqlite=yes], [have_sqlite=no])
    fi
    AC_MSG_CHECKING([whether to build wallet with support for sqlite])
    if test "x$use_sqlite" = "xno"; then
      use_sqlite=no
    elif test "x$have_sqlite" = "xno"; then
      if test "x$use_sqlite" = "xyes"; then
        AC_MSG_ERROR([sqlite support requested but cannot be built. Use --without-sqlite])
      fi
      use_sqlite=no
    else
      if test x$use_sqlite != xno; then
        AC_DEFINE([USE_SQLITE],[1],[Define if sqlite support should be compiled in])
        use_sqlite=yes
      fi
    fi
    AC_MSG_RESULT([$use_sqlite])

    dnl Disable wallet if both --without-bdb and --without-sqlite
    if test "x$use_bdb$use_sqlite" = "xnono"; then
        if test "x$enable_wallet" = "xyes"; then
            AC_MSG_ERROR([wallet functionality requested but no BDB or SQLite support available.])
        fi
        enable_wallet=no
    fi
fi

build_leveldb=yes
if test x$build_bitcoin_cli$build_bitcoin_tx$build_bitcoin_util$build_bitcoind$bitcoin_enable_qt$use_bench$use_tests = xnonononononono; then
  use_upnp=no
  use_natpmp=no
  use_zmq=no
  build_leveldb=no
fi

if test x$build_leveldb = xno; then
  system_leveldb=no
fi
dnl Check for leveldb, only if explicitly requested
if test x$system_leveldb != xno; then
  build_leveldb=no
  LEVELDB_CPPFLAGS=
  AC_CHECK_LIB([leveldb],[main],[
    LIBLEVELDB=-lleveldb
  ],[
    AC_MSG_ERROR([leveldb library not found; using --with-system-leveldb is not supported anyway])
  ])
  AC_CHECK_HEADER([leveldb/filter_policy.h],[],[
    AC_MSG_ERROR([LevelDB headers not found; using --with-system-leveldb is not supported anyway])
  ])
  AC_CHECK_HEADER([leveldb/helpers/memenv.h],[
    AC_MSG_CHECKING([for memenv.h path])
    BITCOIN_SUBDIR_TO_INCLUDE([LEVELDB_CPPFLAGS],[leveldb/helpers/],[memenv])
  ],[
    AC_CHECK_HEADER([memenv.h],[],[
      AC_MSG_ERROR([LevelDB headers not found; using --with-system-leveldb is not supported anyway])
    ])
  ])

  AC_MSG_CHECKING([library containing leveldb::NewMemEnv])
  TEMP_LIBS="$LIBS"
  TEMP_CPPFLAGS="$CPPFLAGS"
  CPPFLAGS="$CPPFLAGS $LEVELDB_CPPFLAGS"
  for searchlib in "" "-lmemenv" ERR; do
    if test "x$searchlib" = "xERR"; then
      AC_MSG_RESULT([no])
      AC_MSG_ERROR([LevelDB's memenv helper not found; using --with-system-leveldb is not supported anyway])
    fi
    searchlib="$searchlib $LIBLEVELDB"
    LIBS="$searchlib $TEMP_LIBS"
    AC_LINK_IFELSE([AC_LANG_SOURCE([
        #include <leveldb/env.h>
        #include <memenv.h>

        int main() {
            leveldb::Env *myenv = leveldb::NewMemEnv(leveldb::Env::Default());
            delete myenv;
        }
    ])],[
      AC_MSG_RESULT([$searchlib])
      LIBMEMENV="$searchlib"
      break
    ])
  done
  LIBS="$TEMP_LIBS"
  CPPFLAGS="$TEMP_CPPFLAGS"
fi
AM_CONDITIONAL([EMBEDDED_LEVELDB],[test x$build_leveldb = xyes])
AC_SUBST(LEVELDB_CPPFLAGS)
AC_SUBST(LIBLEVELDB)
AC_SUBST(LIBMEMENV)

dnl Check for libminiupnpc (optional)
if test x$use_upnp != xno; then
  AC_CHECK_HEADERS(
    [miniupnpc/miniwget.h miniupnpc/miniupnpc.h miniupnpc/upnpcommands.h miniupnpc/upnperrors.h],
    [AC_CHECK_LIB([miniupnpc], [upnpDiscover], [MINIUPNPC_LIBS=-lminiupnpc], [have_miniupnpc=no])],
    [have_miniupnpc=no]
  )
dnl The minimum supported miniUPnPc API version is set to 10. This keeps compatibility
dnl with Ubuntu 16.04 LTS and Debian 8 libminiupnpc-dev packages.
if test x$have_miniupnpc != xno; then
  AC_MSG_CHECKING([whether miniUPnPc API version is supported])
  AC_PREPROC_IFELSE([AC_LANG_PROGRAM([[
      @%:@include <miniupnpc/miniupnpc.h>
    ]], [[
      #if MINIUPNPC_API_VERSION >= 10
      // Everything is okay
      #else
      #  error miniUPnPc API version is too old
      #endif
    ]])],[
      AC_MSG_RESULT(yes)
    ],[
    AC_MSG_RESULT(no)
    AC_MSG_WARN([miniUPnPc API version < 10 is unsupported, disabling UPnP support.])
    have_miniupnpc=no
  ])
fi
fi

if test x$build_bitcoin_wallet$build_bitcoin_cli$build_bitcoin_tx$build_bitcoind$bitcoin_enable_qt$use_tests$use_bench = xnonononononono; then
    use_boost=no
else
    use_boost=yes
fi

if test x$use_boost = xyes; then

dnl Minimum required Boost version
define(MINIMUM_REQUIRED_BOOST, 1.58.0)

dnl Check for Boost libs
AX_BOOST_BASE([MINIMUM_REQUIRED_BOOST])
if test x$want_boost = xno; then
    AC_MSG_ERROR([[only libbitcoinconsensus can be built without boost]])
fi
AX_BOOST_SYSTEM
AX_BOOST_FILESYSTEM
AX_BOOST_THREAD

dnl Opt-in to boost-process
AS_IF([ test x$with_boost_process != x ], [ AX_BOOST_PROCESS ], [ ax_cv_boost_process=no ] )

if test x$suppress_external_warnings != xno; then
    BOOST_CPPFLAGS=SUPPRESS_WARNINGS($BOOST_CPPFLAGS)
fi

dnl Boost 1.56 through 1.62 allow using std::atomic instead of its own atomic
dnl counter implementations. In 1.63 and later the std::atomic approach is default.
m4_pattern_allow(DBOOST_AC_USE_STD_ATOMIC) dnl otherwise it's treated like a macro
BOOST_CPPFLAGS="-DBOOST_SP_USE_STD_ATOMIC -DBOOST_AC_USE_STD_ATOMIC $BOOST_CPPFLAGS"

BOOST_LIBS="$BOOST_LDFLAGS $BOOST_SYSTEM_LIB $BOOST_FILESYSTEM_LIB $BOOST_THREAD_LIB"
fi

if test x$use_reduce_exports = xyes; then
    CXXFLAGS="$CXXFLAGS $RE_CXXFLAGS"
    AX_CHECK_LINK_FLAG([[-Wl,--exclude-libs,ALL]], [RELDFLAGS="-Wl,--exclude-libs,ALL"],, [[$LDFLAG_WERROR]])
fi

if test x$use_tests = xyes; then

  if test x$HEXDUMP = x; then
    AC_MSG_ERROR(hexdump is required for tests)
  fi

  if test x$use_boost = xyes; then

  AX_BOOST_UNIT_TEST_FRAMEWORK

  dnl Determine if -DBOOST_TEST_DYN_LINK is needed
  AC_MSG_CHECKING([for dynamic linked boost test])
  TEMP_LIBS="$LIBS"
  LIBS="$LIBS $BOOST_LDFLAGS $BOOST_UNIT_TEST_FRAMEWORK_LIB"
  TEMP_CPPFLAGS="$CPPFLAGS"
  CPPFLAGS="$CPPFLAGS $BOOST_CPPFLAGS"
  AC_LINK_IFELSE([AC_LANG_SOURCE([
       #define BOOST_TEST_DYN_LINK
       #define BOOST_TEST_MAIN
        #include <boost/test/unit_test.hpp>

       ])],
    [AC_MSG_RESULT(yes)]
    [TESTDEFS="$TESTDEFS -DBOOST_TEST_DYN_LINK"],
    [AC_MSG_RESULT(no)])
  LIBS="$TEMP_LIBS"
  CPPFLAGS="$TEMP_CPPFLAGS"

  fi
fi

dnl libevent check

if test x$build_bitcoin_cli$build_bitcoind$bitcoin_enable_qt$use_tests$use_bench != xnonononono; then
  PKG_CHECK_MODULES([EVENT], [libevent >= 2.0.21], [use_libevent=yes], [AC_MSG_ERROR([libevent version 2.0.21 or greater not found.])])
  if test x$TARGET_OS != xwindows; then
    PKG_CHECK_MODULES([EVENT_PTHREADS], [libevent_pthreads >= 2.0.21],, [AC_MSG_ERROR([libevent_pthreads version 2.0.21 or greater not found.])])
  fi
fi

if test x$use_libevent = xyes; then
  TEMP_CXXFLAGS="$CXXFLAGS"
  CXXFLAGS="$CXXFLAGS $EVENT_CFLAGS"
  AC_MSG_CHECKING([if evhttp_connection_get_peer expects const char**])
  AC_COMPILE_IFELSE([AC_LANG_PROGRAM([[
      #include <cstdint>
      #include <event2/http.h>
    ]], [[
      evhttp_connection *conn = (evhttp_connection *)1;
      const char *host;
      uint16_t port;

      evhttp_connection_get_peer(conn, &host, &port);
    ]])],
    [ AC_MSG_RESULT([yes]); AC_DEFINE([HAVE_EVHTTP_CONNECTION_GET_PEER_CONST_CHAR], [1], [Define this symbol if evhttp_connection_get_peer expects const char**]) ],
    [ AC_MSG_RESULT([no]) ]
  )
  CXXFLAGS="$TEMP_CXXFLAGS"
fi

dnl QR Code encoding library check

if test "x$use_qr" != xno; then
  BITCOIN_QT_CHECK([PKG_CHECK_MODULES([QR], [libqrencode], [have_qrencode=yes], [have_qrencode=no])])
fi

dnl ZMQ check

if test "x$use_zmq" = xyes; then
  PKG_CHECK_MODULES([ZMQ], [libzmq >= 4],
    AC_DEFINE([ENABLE_ZMQ], [1], [Define to 1 to enable ZMQ functions]),
    [AC_DEFINE([ENABLE_ZMQ], [0], [Define to 1 to enable ZMQ functions])
    AC_MSG_WARN([libzmq version 4.x or greater not found, disabling])
    use_zmq=no])
else
  AC_DEFINE_UNQUOTED([ENABLE_ZMQ], [0], [Define to 1 to enable ZMQ functions])
fi

if test "x$use_zmq" = xyes; then
  dnl Assume libzmq was built for static linking
  case $host in
    *mingw*)
      ZMQ_CFLAGS="$ZMQ_CFLAGS -DZMQ_STATIC"
    ;;
  esac
fi

dnl univalue check

need_bundled_univalue=yes
if test x$build_bitcoin_wallet$build_bitcoin_cli$build_bitcoin_tx$build_bitcoind$bitcoin_enable_qt$use_tests$use_bench = xnonononononono; then
  need_bundled_univalue=no
else
  if test x$system_univalue != xno; then
    PKG_CHECK_MODULES([UNIVALUE], [libunivalue >= 1.0.4], [found_univalue=yes], [found_univalue=no])
    if test x$found_univalue = xyes; then
      system_univalue=yes
      need_bundled_univalue=no
    elif test x$system_univalue = xyes; then
      AC_MSG_ERROR([univalue not found])
    else
      system_univalue=no
    fi
  fi

  if test x$need_bundled_univalue = xyes; then
    UNIVALUE_CFLAGS='-I$(srcdir)/univalue/include'
    UNIVALUE_LIBS='univalue/libunivalue.la'
  fi
fi

AM_CONDITIONAL([EMBEDDED_UNIVALUE],[test x$need_bundled_univalue = xyes])
AC_SUBST(UNIVALUE_CFLAGS)
AC_SUBST(UNIVALUE_LIBS)

dnl libmultiprocess library check

libmultiprocess_found=no
if test "x$with_libmultiprocess" = xyes || test "x$with_libmultiprocess" = xauto; then
  m4_ifdef([PKG_CHECK_MODULES], [PKG_CHECK_MODULES([LIBMULTIPROCESS], [libmultiprocess], [
     libmultiprocess_found=yes;
     libmultiprocess_prefix=`$PKG_CONFIG --variable=prefix libmultiprocess`;
  ], [true])])
elif test "x$with_libmultiprocess" != xno; then
  AC_MSG_ERROR([--with-libmultiprocess=$with_libmultiprocess value is not yes, auto, or no])
fi
AC_SUBST(LIBMULTIPROCESS_CFLAGS)
AC_SUBST(LIBMULTIPROCESS_LIBS)

dnl Enable multiprocess check

if test "x$enable_multiprocess" = xyes; then
  if test "x$libmultiprocess_found" != xyes; then
    AC_MSG_ERROR([--enable-multiprocess=yes option specified but libmultiprocess library was not found. May need to install libmultiprocess library, or specify install path with PKG_CONFIG_PATH environment variable. Running 'pkg-config --debug libmultiprocess' may be helpful for debugging.])
  fi
  build_multiprocess=yes
elif test "x$enable_multiprocess" = xauto; then
  build_multiprocess=$libmultiprocess_found
else
  build_multiprocess=no
fi

AM_CONDITIONAL([BUILD_MULTIPROCESS],[test "x$build_multiprocess" = xyes])
AM_CONDITIONAL([BUILD_BITCOIN_NODE], [test "x$build_multiprocess" = xyes])
AM_CONDITIONAL([BUILD_BITCOIN_GUI], [test "x$build_multiprocess" = xyes])

dnl codegen tools check

if test x$build_multiprocess != xno; then
  if test "x$with_mpgen" = xyes || test "x$with_mpgen" = xauto; then
    MPGEN_PREFIX="$libmultiprocess_prefix"
  elif test "x$with_mpgen" != xno; then
    MPGEN_PREFIX="$with_mpgen";
  fi
  AC_SUBST(MPGEN_PREFIX)
fi

AC_MSG_CHECKING([whether to build bitcoind])
AM_CONDITIONAL([BUILD_BITCOIND], [test x$build_bitcoind = xyes])
AC_MSG_RESULT($build_bitcoind)

AC_MSG_CHECKING([whether to build bitcoin-cli])
AM_CONDITIONAL([BUILD_BITCOIN_CLI], [test x$build_bitcoin_cli = xyes])
AC_MSG_RESULT($build_bitcoin_cli)

AC_MSG_CHECKING([whether to build bitcoin-tx])
AM_CONDITIONAL([BUILD_BITCOIN_TX], [test x$build_bitcoin_tx = xyes])
AC_MSG_RESULT($build_bitcoin_tx)

AC_MSG_CHECKING([whether to build bitcoin-wallet])
AM_CONDITIONAL([BUILD_BITCOIN_WALLET], [test x$build_bitcoin_wallet = xyes])
AC_MSG_RESULT($build_bitcoin_wallet)

AC_MSG_CHECKING([whether to build libraries])
AM_CONDITIONAL([BUILD_BITCOIN_LIBS], [test x$build_bitcoin_libs = xyes])
if test x$build_bitcoin_libs = xyes; then
  AC_DEFINE(HAVE_CONSENSUS_LIB, 1, [Define this symbol if the consensus lib has been built])
  AC_CONFIG_FILES([libbitcoinconsensus.pc:libbitcoinconsensus.pc.in])
fi
AC_MSG_RESULT($build_bitcoin_libs)

AC_LANG_POP

if test "x$use_ccache" != "xno"; then
  AC_MSG_CHECKING(if ccache should be used)
  if test x$CCACHE = x; then
    if test "x$use_ccache" = "xyes"; then
      AC_MSG_ERROR([ccache not found.]);
    else
      use_ccache=no
    fi
  else
    use_ccache=yes
    CC="$ac_cv_path_CCACHE $CC"
    CXX="$ac_cv_path_CCACHE $CXX"
  fi
  AC_MSG_RESULT($use_ccache)
fi

dnl enable wallet
AC_MSG_CHECKING([if wallet should be enabled])
if test x$enable_wallet != xno; then
  AC_MSG_RESULT(yes)
  AC_DEFINE_UNQUOTED([ENABLE_WALLET],[1],[Define to 1 to enable wallet functions])
  enable_wallet=yes

else
  AC_MSG_RESULT(no)
fi

dnl enable upnp support
AC_MSG_CHECKING([whether to build with support for UPnP])
if test x$have_miniupnpc = xno; then
  if test x$use_upnp = xyes; then
     AC_MSG_ERROR("UPnP requested but cannot be built. Use --without-miniupnpc.")
  fi
  AC_MSG_RESULT(no)
  use_upnp=no
else
  if test x$use_upnp != xno; then
    AC_MSG_RESULT(yes)
    AC_MSG_CHECKING([whether to build with UPnP enabled by default])
    use_upnp=yes
    upnp_setting=0
    if test x$use_upnp_default != xno; then
      use_upnp_default=yes
      upnp_setting=1
    fi
    AC_MSG_RESULT($use_upnp_default)
    AC_DEFINE_UNQUOTED([USE_UPNP],[$upnp_setting],[UPnP support not compiled if undefined, otherwise value (0 or 1) determines default state])
    if test x$TARGET_OS = xwindows; then
      MINIUPNPC_CPPFLAGS="-DSTATICLIB -DMINIUPNP_STATICLIB"
    fi
  else
    AC_MSG_RESULT(no)
  fi
fi

dnl these are only used when qt is enabled
BUILD_TEST_QT=""
if test x$bitcoin_enable_qt != xno; then
  dnl enable dbus support
  AC_MSG_CHECKING([whether to build GUI with support for D-Bus])
  if test x$bitcoin_enable_qt_dbus != xno; then
    AC_DEFINE([USE_DBUS],[1],[Define if dbus support should be compiled in])
  fi
  AC_MSG_RESULT($bitcoin_enable_qt_dbus)

  dnl enable qr support
  AC_MSG_CHECKING([whether to build GUI with support for QR codes])
  if test x$have_qrencode = xno; then
    if test x$use_qr = xyes; then
      AC_MSG_ERROR([QR support requested but cannot be built. Use --without-qrencode])
    fi
    use_qr=no
  else
    if test x$use_qr != xno; then
      AC_DEFINE([USE_QRCODE],[1],[Define if QR support should be compiled in])
      use_qr=yes
    fi
  fi
  AC_MSG_RESULT([$use_qr])

  if test x$XGETTEXT = x; then
    AC_MSG_WARN("xgettext is required to update qt translations")
  fi

  AC_MSG_CHECKING([whether to build test_bitcoin-qt])
  if test x$use_gui_tests$bitcoin_enable_qt_test = xyesyes; then
    AC_MSG_RESULT([yes])
    BUILD_TEST_QT="yes"
  else
    AC_MSG_RESULT([no])
  fi
fi

AM_CONDITIONAL([ENABLE_ZMQ], [test "x$use_zmq" = "xyes"])

AC_MSG_CHECKING([whether to build test_bitcoin])
if test x$use_tests = xyes; then
  AC_MSG_RESULT([yes])
  BUILD_TEST="yes"
else
  AC_MSG_RESULT([no])
  BUILD_TEST=""
fi

AC_MSG_CHECKING([whether to reduce exports])
if test x$use_reduce_exports = xyes; then
  AC_MSG_RESULT([yes])
else
  AC_MSG_RESULT([no])
fi

if test x$build_bitcoin_wallet$build_bitcoin_cli$build_bitcoin_tx$build_bitcoin_libs$build_bitcoind$bitcoin_enable_qt$use_bench$use_tests = xnononononononono; then
  AC_MSG_ERROR([No targets! Please specify at least one of: --with-utils --with-libs --with-daemon --with-gui --enable-bench or --enable-tests])
fi

if test x$enable_fuzz = xyes; then
  CHECK_RUNTIME_LIB
fi

AM_CONDITIONAL([TARGET_DARWIN], [test x$TARGET_OS = xdarwin])
AM_CONDITIONAL([BUILD_DARWIN], [test x$BUILD_OS = xdarwin])
AM_CONDITIONAL([TARGET_LINUX], [test x$TARGET_OS = xlinux])
AM_CONDITIONAL([TARGET_WINDOWS], [test x$TARGET_OS = xwindows])
AM_CONDITIONAL([ENABLE_WALLET],[test x$enable_wallet = xyes])
AM_CONDITIONAL([USE_SQLITE], [test "x$use_sqlite" = "xyes"])
AM_CONDITIONAL([USE_BDB], [test "x$use_bdb" = "xyes"])
AM_CONDITIONAL([ENABLE_TESTS],[test x$BUILD_TEST = xyes])
AM_CONDITIONAL([ENABLE_FUZZ],[test x$enable_fuzz = xyes])
AM_CONDITIONAL([ENABLE_QT],[test x$bitcoin_enable_qt = xyes])
AM_CONDITIONAL([ENABLE_QT_TESTS],[test x$BUILD_TEST_QT = xyes])
AM_CONDITIONAL([ENABLE_BENCH],[test x$use_bench = xyes])
AM_CONDITIONAL([USE_QRCODE], [test x$use_qr = xyes])
AM_CONDITIONAL([USE_LCOV],[test x$use_lcov = xyes])
AM_CONDITIONAL([USE_LIBEVENT],[test x$use_libevent = xyes])
AM_CONDITIONAL([GLIBC_BACK_COMPAT],[test x$use_glibc_compat = xyes])
AM_CONDITIONAL([HARDEN],[test x$use_hardening = xyes])
AM_CONDITIONAL([ENABLE_SSE42],[test x$enable_sse42 = xyes])
AM_CONDITIONAL([ENABLE_SSE41],[test x$enable_sse41 = xyes])
AM_CONDITIONAL([ENABLE_AVX2],[test x$enable_avx2 = xyes])
AM_CONDITIONAL([ENABLE_SHANI],[test x$enable_shani = xyes])
AM_CONDITIONAL([ENABLE_ARM_CRC],[test x$enable_arm_crc = xyes])
AM_CONDITIONAL([USE_ASM],[test x$use_asm = xyes])
AM_CONDITIONAL([WORDS_BIGENDIAN],[test x$ac_cv_c_bigendian = xyes])

AC_DEFINE(CLIENT_VERSION_MAJOR, _CLIENT_VERSION_MAJOR, [Major version])
AC_DEFINE(CLIENT_VERSION_MINOR, _CLIENT_VERSION_MINOR, [Minor version])
AC_DEFINE(CLIENT_VERSION_REVISION, _CLIENT_VERSION_REVISION, [Build revision])
AC_DEFINE(CLIENT_VERSION_BUILD, _CLIENT_VERSION_BUILD, [Version Build])
AC_DEFINE(CLIENT_VERSION_IS_RELEASE, _CLIENT_VERSION_IS_RELEASE, [Version is release])
AC_DEFINE(COPYRIGHT_YEAR, _COPYRIGHT_YEAR, [Copyright year])
AC_DEFINE(COPYRIGHT_HOLDERS, "_COPYRIGHT_HOLDERS", [Copyright holder(s) before %s replacement])
AC_DEFINE(COPYRIGHT_HOLDERS_SUBSTITUTION, "_COPYRIGHT_HOLDERS_SUBSTITUTION", [Replacement for %s in copyright holders string])
define(_COPYRIGHT_HOLDERS_FINAL, [patsubst(_COPYRIGHT_HOLDERS, [%s], [_COPYRIGHT_HOLDERS_SUBSTITUTION])])
AC_DEFINE(COPYRIGHT_HOLDERS_FINAL, "_COPYRIGHT_HOLDERS_FINAL", [Copyright holder(s)])
AC_SUBST(CLIENT_VERSION_MAJOR, _CLIENT_VERSION_MAJOR)
AC_SUBST(CLIENT_VERSION_MINOR, _CLIENT_VERSION_MINOR)
AC_SUBST(CLIENT_VERSION_REVISION, _CLIENT_VERSION_REVISION)
AC_SUBST(CLIENT_VERSION_BUILD, _CLIENT_VERSION_BUILD)
AC_SUBST(CLIENT_VERSION_IS_RELEASE, _CLIENT_VERSION_IS_RELEASE)
AC_SUBST(COPYRIGHT_YEAR, _COPYRIGHT_YEAR)
AC_SUBST(COPYRIGHT_HOLDERS, "_COPYRIGHT_HOLDERS")
AC_SUBST(COPYRIGHT_HOLDERS_SUBSTITUTION, "_COPYRIGHT_HOLDERS_SUBSTITUTION")
AC_SUBST(COPYRIGHT_HOLDERS_FINAL, "_COPYRIGHT_HOLDERS_FINAL")
AC_SUBST(BITCOIN_DAEMON_NAME)
AC_SUBST(BITCOIN_GUI_NAME)
AC_SUBST(BITCOIN_CLI_NAME)
AC_SUBST(BITCOIN_TX_NAME)
AC_SUBST(BITCOIN_WALLET_TOOL_NAME)

AC_SUBST(RELDFLAGS)
AC_SUBST(DEBUG_CPPFLAGS)
AC_SUBST(WARN_CXXFLAGS)
AC_SUBST(NOWARN_CXXFLAGS)
AC_SUBST(DEBUG_CXXFLAGS)
AC_SUBST(COMPAT_LDFLAGS)
AC_SUBST(ERROR_CXXFLAGS)
AC_SUBST(GPROF_CXXFLAGS)
AC_SUBST(GPROF_LDFLAGS)
AC_SUBST(HARDENED_CXXFLAGS)
AC_SUBST(HARDENED_CPPFLAGS)
AC_SUBST(HARDENED_LDFLAGS)
AC_SUBST(PIC_FLAGS)
AC_SUBST(PIE_FLAGS)
AC_SUBST(SANITIZER_CXXFLAGS)
AC_SUBST(SANITIZER_LDFLAGS)
AC_SUBST(SSE42_CXXFLAGS)
AC_SUBST(SSE41_CXXFLAGS)
AC_SUBST(AVX2_CXXFLAGS)
AC_SUBST(SHANI_CXXFLAGS)
AC_SUBST(ARM_CRC_CXXFLAGS)
AC_SUBST(LIBTOOL_APP_LDFLAGS)
AC_SUBST(USE_SQLITE)
AC_SUBST(USE_BDB)
AC_SUBST(USE_UPNP)
AC_SUBST(USE_QRCODE)
AC_SUBST(BOOST_LIBS)
AC_SUBST(SQLITE_LIBS)
AC_SUBST(TESTDEFS)
AC_SUBST(MINIUPNPC_CPPFLAGS)
AC_SUBST(MINIUPNPC_LIBS)
AC_SUBST(EVENT_LIBS)
AC_SUBST(EVENT_PTHREADS_LIBS)
AC_SUBST(ZMQ_LIBS)
AC_SUBST(QR_LIBS)
AC_SUBST(HAVE_GMTIME_R)
AC_SUBST(HAVE_FDATASYNC)
AC_SUBST(HAVE_FULLFSYNC)
AC_SUBST(HAVE_O_CLOEXEC)
AC_SUBST(HAVE_BUILTIN_PREFETCH)
AC_SUBST(HAVE_MM_PREFETCH)
AC_SUBST(HAVE_STRONG_GETAUXVAL)
AC_SUBST(HAVE_WEAK_GETAUXVAL)
AC_SUBST(HAVE_EVHTTP_CONNECTION_GET_PEER_CONST_CHAR)
AC_CONFIG_FILES([Makefile src/Makefile doc/man/Makefile share/setup.nsi share/qt/Info.plist test/config.ini])
AC_CONFIG_FILES([contrib/devtools/split-debug.sh],[chmod +x contrib/devtools/split-debug.sh])
AM_COND_IF([HAVE_DOXYGEN], [AC_CONFIG_FILES([doc/Doxyfile])])
AC_CONFIG_LINKS([contrib/devtools/security-check.py:contrib/devtools/security-check.py])
AC_CONFIG_LINKS([contrib/devtools/test-security-check.py:contrib/devtools/test-security-check.py])
AC_CONFIG_LINKS([contrib/filter-lcov.py:contrib/filter-lcov.py])
AC_CONFIG_LINKS([test/functional/test_runner.py:test/functional/test_runner.py])
AC_CONFIG_LINKS([test/fuzz/test_runner.py:test/fuzz/test_runner.py])
AC_CONFIG_LINKS([test/util/bitcoin-util-test.py:test/util/bitcoin-util-test.py])
AC_CONFIG_LINKS([test/util/rpcauth-test.py:test/util/rpcauth-test.py])

dnl boost's m4 checks do something really nasty: they export these vars. As a
dnl result, they leak into secp256k1's configure and crazy things happen.
dnl Until this is fixed upstream and we've synced, we'll just un-export them.
CPPFLAGS_TEMP="$CPPFLAGS"
unset CPPFLAGS
CPPFLAGS="$CPPFLAGS_TEMP"

LDFLAGS_TEMP="$LDFLAGS"
unset LDFLAGS
LDFLAGS="$LDFLAGS_TEMP"

LIBS_TEMP="$LIBS"
unset LIBS
LIBS="$LIBS_TEMP"

PKGCONFIG_PATH_TEMP="$PKG_CONFIG_PATH"
unset PKG_CONFIG_PATH
PKG_CONFIG_PATH="$PKGCONFIG_PATH_TEMP"

PKGCONFIG_LIBDIR_TEMP="$PKG_CONFIG_LIBDIR"
unset PKG_CONFIG_LIBDIR
PKG_CONFIG_LIBDIR="$PKGCONFIG_LIBDIR_TEMP"

if test x$need_bundled_univalue = xyes; then
  AC_CONFIG_SUBDIRS([src/univalue])
fi

if test x$system_libsecp256k1 = xno; then
ac_configure_args="--with-bignum=no ${ac_configure_args} --disable-shared --with-pic --enable-benchmark=no --enable-module-recovery --enable-module-schnorrsig --enable-experimental --disable-openssl-tests"
AC_CONFIG_SUBDIRS([src/secp256k1])
fi

AC_OUTPUT

dnl Replace the BUILDDIR path with the correct Windows path if compiling on Native Windows
case ${OS} in
   *Windows*)
     sed  's/BUILDDIR="\/\([[a-z]]\)/BUILDDIR="\1:/'  test/config.ini > test/config-2.ini
     mv test/config-2.ini test/config.ini
   ;;
esac

echo
echo "Options used to compile and link:"
echo "  boost process = $ax_cv_boost_process"
echo "  multiprocess  = $build_multiprocess"
echo "  with wallet   = $enable_wallet"
if test "x$enable_wallet" != "xno"; then
    echo "    with sqlite = $use_sqlite"
    echo "    with bdb    = $use_bdb"
fi
echo "  with gui / qt = $bitcoin_enable_qt"
if test x$bitcoin_enable_qt != xno; then
    echo "    with qr     = $use_qr"
fi
echo "  with zmq      = $use_zmq"
echo "  with test     = $use_tests"
if test x$use_tests != xno; then
    echo "    with fuzz   = $enable_fuzz"
fi
echo "  with bench    = $use_bench"
echo "  with upnp     = $use_upnp"
echo "  use asm       = $use_asm"
echo "  sanitizers    = $use_sanitizers"
echo "  debug enabled = $enable_debug"
echo "  gprof enabled = $enable_gprof"
echo "  werror        = $enable_werror"
echo
echo "  target os     = $TARGET_OS"
echo "  build os      = $build_os"
echo
echo "  CC            = $CC"
echo "  CFLAGS        = $PTHREAD_CFLAGS $CFLAGS"
echo "  CPPFLAGS      = $DEBUG_CPPFLAGS $HARDENED_CPPFLAGS $CPPFLAGS"
echo "  CXX           = $CXX"
echo "  CXXFLAGS      = $DEBUG_CXXFLAGS $HARDENED_CXXFLAGS $WARN_CXXFLAGS $NOWARN_CXXFLAGS $ERROR_CXXFLAGS $GPROF_CXXFLAGS $CXXFLAGS"
echo "  LDFLAGS       = $PTHREAD_LIBS $HARDENED_LDFLAGS $GPROF_LDFLAGS $LDFLAGS"
echo "  ARFLAGS       = $ARFLAGS"
echo<|MERGE_RESOLUTION|>--- conflicted
+++ resolved
@@ -1,11 +1,7 @@
 AC_PREREQ([2.69])
 define(_CLIENT_VERSION_MAJOR, 0)
 define(_CLIENT_VERSION_MINOR, 21)
-<<<<<<< HEAD
 define(_CLIENT_VERSION_REVISION, 2)
-=======
-define(_CLIENT_VERSION_REVISION, 1)
->>>>>>> cf088b0a
 define(_CLIENT_VERSION_BUILD, 0)
 define(_CLIENT_VERSION_RC, 0)
 define(_CLIENT_VERSION_IS_RELEASE, true)
@@ -1174,7 +1170,6 @@
 
 AC_DEFINE([HAVE_SYSTEM], [HAVE_STD__SYSTEM || HAVE_WSYSTEM], [std::system or ::wsystem])
 
-dnl Check for leveldb, only if explicitly requested
 LEVELDB_CPPFLAGS=
 LIBLEVELDB=
 LIBMEMENV=
@@ -1184,62 +1179,6 @@
   [system_leveldb=$withval],
   [system_leveldb=no]
 )
-<<<<<<< HEAD
-=======
-if test x$system_leveldb != xno; then
-  LEVELDB_CPPFLAGS=
-  AC_CHECK_LIB([leveldb],[main],[
-    LIBLEVELDB=-lleveldb
-  ],[
-    AC_MSG_ERROR([leveldb library not found; using --with-system-leveldb is not supported anyway])
-  ])
-  AC_CHECK_HEADER([leveldb/filter_policy.h],[],[
-    AC_MSG_ERROR([LevelDB headers not found; using --with-system-leveldb is not supported anyway])
-  ])
-  AC_CHECK_HEADER([leveldb/helpers/memenv.h],[
-    AC_MSG_CHECKING([for memenv.h path])
-    BITCOIN_SUBDIR_TO_INCLUDE([LEVELDB_CPPFLAGS],[leveldb/helpers/],[memenv])
-  ],[
-    AC_CHECK_HEADER([memenv.h],[],[
-      AC_MSG_ERROR([LevelDB headers not found; using --with-system-leveldb is not supported anyway])
-    ])
-  ])
-
-  AC_MSG_CHECKING([library containing leveldb::NewMemEnv])
-  TEMP_LIBS="$LIBS"
-  TEMP_CPPFLAGS="$CPPFLAGS"
-  CPPFLAGS="$CPPFLAGS $LEVELDB_CPPFLAGS"
-  for searchlib in "" "-lmemenv" ERR; do
-    if test "x$searchlib" = "xERR"; then
-      AC_MSG_RESULT([no])
-      AC_MSG_ERROR([LevelDB's memenv helper not found; using --with-system-leveldb is not supported anyway])
-    fi
-    searchlib="$searchlib $LIBLEVELDB"
-    LIBS="$searchlib $TEMP_LIBS"
-    AC_LINK_IFELSE([AC_LANG_SOURCE([
-        #include <leveldb/env.h>
-        #include <memenv.h>
-
-        int main() {
-            leveldb::Env *myenv = leveldb::NewMemEnv(leveldb::Env::Default());
-            delete myenv;
-        }
-    ])],[
-      AC_MSG_RESULT([$searchlib])
-      LIBMEMENV="$searchlib"
-      break
-    ])
-  done
-  LIBS="$TEMP_LIBS"
-  CPPFLAGS="$TEMP_CPPFLAGS"
-else
-  AC_DEFINE(EMBEDDED_LEVELDB, 1, [Define this symbol when the embedded copy of LevelDB is being used])
-fi
-AM_CONDITIONAL([EMBEDDED_LEVELDB],[test x$system_leveldb = xno])
-AC_SUBST(LEVELDB_CPPFLAGS)
-AC_SUBST(LIBLEVELDB)
-AC_SUBST(LIBMEMENV)
->>>>>>> cf088b0a
 
 dnl SUPPRESSED_CPPFLAGS=SUPPRESS_WARNINGS([$SOME_CPPFLAGS])
 dnl Replace -I with -isystem in $SOME_CPPFLAGS to suppress warnings from
