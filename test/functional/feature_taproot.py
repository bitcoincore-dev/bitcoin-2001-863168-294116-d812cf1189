#!/usr/bin/env python3
# Copyright (c) 2019-2022 The Bitcoin Core developers
# Distributed under the MIT software license, see the accompanying
# file COPYING or http://www.opensource.org/licenses/mit-license.php.
# Test Taproot softfork (BIPs 340-342)

from test_framework.blocktools import (
    COINBASE_MATURITY,
    create_coinbase,
    create_block,
    add_witness_commitment,
    MAX_BLOCK_SIGOPS_WEIGHT,
    WITNESS_SCALE_FACTOR,
)
from test_framework.messages import (
    COutPoint,
    CTransaction,
    CTxIn,
    CTxInWitness,
    CTxOut,
    SEQUENCE_FINAL,
    tx_from_hex,
)
from test_framework.script import (
    ANNEX_TAG,
    BIP341_sha_amounts,
    BIP341_sha_outputs,
    BIP341_sha_prevouts,
    BIP341_sha_scriptpubkeys,
    BIP341_sha_sequences,
    CScript,
    CScriptNum,
    CScriptOp,
    hash256,
    LEAF_VERSION_TAPSCRIPT,
    LegacySignatureMsg,
    LOCKTIME_THRESHOLD,
    MAX_SCRIPT_ELEMENT_SIZE,
    OP_0,
    OP_1,
    OP_2,
    OP_3,
    OP_4,
    OP_5,
    OP_6,
    OP_7,
    OP_8,
    OP_9,
    OP_10,
    OP_11,
    OP_12,
    OP_16,
    OP_2DROP,
    OP_2DUP,
    OP_CHECKMULTISIG,
    OP_CHECKMULTISIGVERIFY,
    OP_CHECKSIG,
    OP_CHECKSIGADD,
    OP_CHECKSIGVERIFY,
    OP_CODESEPARATOR,
    OP_DROP,
    OP_DUP,
    OP_ELSE,
    OP_ENDIF,
    OP_EQUAL,
    OP_EQUALVERIFY,
    OP_IF,
    OP_NOP,
    OP_NOT,
    OP_NOTIF,
    OP_PUSHDATA1,
    OP_RETURN,
    OP_SWAP,
    OP_VERIFY,
    SIGHASH_DEFAULT,
    SIGHASH_ALL,
    SIGHASH_NONE,
    SIGHASH_SINGLE,
    SIGHASH_ANYONECANPAY,
    SegwitV0SignatureMsg,
    TaggedHash,
    TaprootSignatureMsg,
    is_op_success,
    taproot_construct,
)
from test_framework.script_util import (
    key_to_p2pk_script,
    key_to_p2pkh_script,
    key_to_p2wpkh_script,
    keyhash_to_p2pkh_script,
    script_to_p2sh_script,
    script_to_p2wsh_script,
)
from test_framework.test_framework import BitcoinTestFramework
from test_framework.util import (
    assert_raises_rpc_error,
    assert_equal,
    random_bytes,
)
from test_framework.key import (
    generate_privkey,
    compute_xonly_pubkey,
    sign_schnorr,
    tweak_add_privkey,
    ECKey,
    SECP256K1
)
from test_framework.address import (
    hash160,
    program_to_witness,
)
from collections import OrderedDict, namedtuple
import json
import hashlib
import os
import random

# Whether or not to output generated test vectors, in JSON format.
GEN_TEST_VECTORS = False

# === Framework for building spending transactions. ===
#
# The computation is represented as a "context" dict, whose entries store potentially-unevaluated expressions that
# refer to lower-level ones. By overwriting these expression, many aspects - both high and low level - of the signing
# process can be overridden.
#
# Specifically, a context object is a dict that maps names to compositions of:
# - values
# - lists of values
# - callables which, when fed the context object as argument, produce any of these
#
# The DEFAULT_CONTEXT object specifies a standard signing process, with many overridable knobs.
#
# The get(ctx, name) function can evaluate a name, and cache its result in the context.
# getter(name) can be used to construct a callable that evaluates name. For example:
#
#   ctx1 = {**DEFAULT_CONTEXT, inputs=[getter("sign"), b'\x01']}
#
# creates a context where the script inputs are a signature plus the bytes 0x01.
#
# override(expr, name1=expr1, name2=expr2, ...) can be used to cause an expression to be evaluated in a selectively
# modified context. For example:
#
#   ctx2 = {**DEFAULT_CONTEXT, sighash=override(default_sighash, hashtype=SIGHASH_DEFAULT)}
#
# creates a context ctx2 where the sighash is modified to use hashtype=SIGHASH_DEFAULT. This differs from
#
#   ctx3 = {**DEFAULT_CONTEXT, hashtype=SIGHASH_DEFAULT}
#
# in that ctx3 will globally use hashtype=SIGHASH_DEFAULT (including in the hashtype byte appended to the signature)
# while ctx2 only uses the modified hashtype inside the sighash calculation.

def deep_eval(ctx, expr):
    """Recursively replace any callables c in expr (including inside lists) with c(ctx)."""
    while callable(expr):
        expr = expr(ctx)
    if isinstance(expr, list):
        expr = [deep_eval(ctx, x) for x in expr]
    return expr

# Data type to represent fully-evaluated expressions in a context dict (so we can avoid reevaluating them).
Final = namedtuple("Final", "value")

def get(ctx, name):
    """Evaluate name in context ctx."""
    assert name in ctx, "Missing '%s' in context" % name
    expr = ctx[name]
    if not isinstance(expr, Final):
        # Evaluate and cache the result.
        expr = Final(deep_eval(ctx, expr))
        ctx[name] = expr
    return expr.value

def getter(name):
    """Return a callable that evaluates name in its passed context."""
    return lambda ctx: get(ctx, name)

def override(expr, **kwargs):
    """Return a callable that evaluates expr in a modified context."""
    return lambda ctx: deep_eval({**ctx, **kwargs}, expr)

# === Implementations for the various default expressions in DEFAULT_CONTEXT ===

def default_hashtype(ctx):
    """Default expression for "hashtype": SIGHASH_DEFAULT for taproot, SIGHASH_ALL otherwise."""
    mode = get(ctx, "mode")
    if mode == "taproot":
        return SIGHASH_DEFAULT
    else:
        return SIGHASH_ALL

def default_tapleaf(ctx):
    """Default expression for "tapleaf": looking up leaf in tap[2]."""
    return get(ctx, "tap").leaves[get(ctx, "leaf")]

def default_script_taproot(ctx):
    """Default expression for "script_taproot": tapleaf.script."""
    return get(ctx, "tapleaf").script

def default_leafversion(ctx):
    """Default expression for "leafversion": tapleaf.version"""
    return get(ctx, "tapleaf").version

def default_negflag(ctx):
    """Default expression for "negflag": tap.negflag."""
    return get(ctx, "tap").negflag

def default_pubkey_internal(ctx):
    """Default expression for "pubkey_internal": tap.internal_pubkey."""
    return get(ctx, "tap").internal_pubkey

def default_merklebranch(ctx):
    """Default expression for "merklebranch": tapleaf.merklebranch."""
    return get(ctx, "tapleaf").merklebranch

def default_controlblock(ctx):
    """Default expression for "controlblock": combine leafversion, negflag, pubkey_internal, merklebranch."""
    return bytes([get(ctx, "leafversion") + get(ctx, "negflag")]) + get(ctx, "pubkey_internal") + get(ctx, "merklebranch")

def default_sigmsg(ctx):
    """Default expression for "sigmsg": depending on mode, compute BIP341, BIP143, or legacy sigmsg."""
    tx = get(ctx, "tx")
    idx = get(ctx, "idx")
    hashtype = get(ctx, "hashtype_actual")
    mode = get(ctx, "mode")
    if mode == "taproot":
        # BIP341 signature hash
        utxos = get(ctx, "utxos")
        annex = get(ctx, "annex")
        if get(ctx, "leaf") is not None:
            codeseppos = get(ctx, "codeseppos")
            leaf_ver = get(ctx, "leafversion")
            script = get(ctx, "script_taproot")
            return TaprootSignatureMsg(tx, utxos, hashtype, idx, scriptpath=True, script=script, leaf_ver=leaf_ver, codeseparator_pos=codeseppos, annex=annex)
        else:
            return TaprootSignatureMsg(tx, utxos, hashtype, idx, scriptpath=False, annex=annex)
    elif mode == "witv0":
        # BIP143 signature hash
        scriptcode = get(ctx, "scriptcode")
        utxos = get(ctx, "utxos")
        return SegwitV0SignatureMsg(scriptcode, tx, idx, hashtype, utxos[idx].nValue)
    else:
        # Pre-segwit signature hash
        scriptcode = get(ctx, "scriptcode")
        return LegacySignatureMsg(scriptcode, tx, idx, hashtype)[0]

def default_sighash(ctx):
    """Default expression for "sighash": depending on mode, compute tagged hash or dsha256 of sigmsg."""
    msg = get(ctx, "sigmsg")
    mode = get(ctx, "mode")
    if mode == "taproot":
        return TaggedHash("TapSighash", msg)
    else:
        if msg is None:
            return (1).to_bytes(32, 'little')
        else:
            return hash256(msg)

def default_tweak(ctx):
    """Default expression for "tweak": None if a leaf is specified, tap[0] otherwise."""
    if get(ctx, "leaf") is None:
        return get(ctx, "tap").tweak
    return None

def default_key_tweaked(ctx):
    """Default expression for "key_tweaked": key if tweak is None, tweaked with it otherwise."""
    key = get(ctx, "key")
    tweak = get(ctx, "tweak")
    if tweak is None:
        return key
    else:
        return tweak_add_privkey(key, tweak)

def default_signature(ctx):
    """Default expression for "signature": BIP340 signature or ECDSA signature depending on mode."""
    sighash = get(ctx, "sighash")
    deterministic = get(ctx, "deterministic")
    if get(ctx, "mode") == "taproot":
        key = get(ctx, "key_tweaked")
        flip_r = get(ctx, "flag_flip_r")
        flip_p = get(ctx, "flag_flip_p")
        aux = bytes([0] * 32)
        if not deterministic:
            aux = random.getrandbits(256).to_bytes(32, 'big')
        return sign_schnorr(key, sighash, flip_r=flip_r, flip_p=flip_p, aux=aux)
    else:
        key = get(ctx, "key")
        return key.sign_ecdsa(sighash, rfc6979=deterministic)

def default_hashtype_actual(ctx):
    """Default expression for "hashtype_actual": hashtype, unless mismatching SIGHASH_SINGLE in taproot."""
    hashtype = get(ctx, "hashtype")
    mode = get(ctx, "mode")
    if mode != "taproot":
        return hashtype
    idx = get(ctx, "idx")
    tx = get(ctx, "tx")
    if hashtype & 3 == SIGHASH_SINGLE and idx >= len(tx.vout):
        return (hashtype & ~3) | SIGHASH_NONE
    return hashtype

def default_bytes_hashtype(ctx):
    """Default expression for "bytes_hashtype": bytes([hashtype_actual]) if not 0, b"" otherwise."""
    return bytes([x for x in [get(ctx, "hashtype_actual")] if x != 0])

def default_sign(ctx):
    """Default expression for "sign": concatenation of signature and bytes_hashtype."""
    return get(ctx, "signature") + get(ctx, "bytes_hashtype")

def default_inputs_keypath(ctx):
    """Default expression for "inputs_keypath": a signature."""
    return [get(ctx, "sign")]

def default_witness_taproot(ctx):
    """Default expression for "witness_taproot", consisting of inputs, script, control block, and annex as needed."""
    annex = get(ctx, "annex")
    suffix_annex = []
    if annex is not None:
        suffix_annex = [annex]
    if get(ctx, "leaf") is None:
        return get(ctx, "inputs_keypath") + suffix_annex
    else:
        return get(ctx, "inputs") + [bytes(get(ctx, "script_taproot")), get(ctx, "controlblock")] + suffix_annex

def default_witness_witv0(ctx):
    """Default expression for "witness_witv0", consisting of inputs and witness script, as needed."""
    script = get(ctx, "script_witv0")
    inputs = get(ctx, "inputs")
    if script is None:
        return inputs
    else:
        return inputs + [script]

def default_witness(ctx):
    """Default expression for "witness", delegating to "witness_taproot" or "witness_witv0" as needed."""
    mode = get(ctx, "mode")
    if mode == "taproot":
        return get(ctx, "witness_taproot")
    elif mode == "witv0":
        return get(ctx, "witness_witv0")
    else:
        return []

def default_scriptsig(ctx):
    """Default expression for "scriptsig", consisting of inputs and redeemscript, as needed."""
    scriptsig = []
    mode = get(ctx, "mode")
    if mode == "legacy":
        scriptsig = get(ctx, "inputs")
    redeemscript = get(ctx, "script_p2sh")
    if redeemscript is not None:
        scriptsig += [bytes(redeemscript)]
    return scriptsig

# The default context object.
DEFAULT_CONTEXT = {
    # == The main expressions to evaluate. Only override these for unusual or invalid spends. ==
    # The overall witness stack, as a list of bytes objects.
    "witness": default_witness,
    # The overall scriptsig, as a list of CScript objects (to be concatenated) and bytes objects (to be pushed)
    "scriptsig": default_scriptsig,

    # == Expressions you'll generally only override for intentionally invalid spends. ==
    # The witness stack for spending a taproot output.
    "witness_taproot": default_witness_taproot,
    # The witness stack for spending a P2WPKH/P2WSH output.
    "witness_witv0": default_witness_witv0,
    # The script inputs for a taproot key path spend.
    "inputs_keypath": default_inputs_keypath,
    # The actual hashtype to use (usually equal to hashtype, but in taproot SIGHASH_SINGLE is not always allowed).
    "hashtype_actual": default_hashtype_actual,
    # The bytes object for a full signature (including hashtype byte, if needed).
    "bytes_hashtype": default_bytes_hashtype,
    # A full script signature (bytes including hashtype, if needed)
    "sign": default_sign,
    # An ECDSA or Schnorr signature (excluding hashtype byte).
    "signature": default_signature,
    # The 32-byte tweaked key (equal to key for script path spends, or key+tweak for key path spends).
    "key_tweaked": default_key_tweaked,
    # The tweak to use (None for script path spends, the actual tweak for key path spends).
    "tweak": default_tweak,
    # The sigmsg value (preimage of sighash)
    "sigmsg": default_sigmsg,
    # The sighash value (32 bytes)
    "sighash": default_sighash,
    # The information about the chosen script path spend (TaprootLeafInfo object).
    "tapleaf": default_tapleaf,
    # The script to push, and include in the sighash, for a taproot script path spend.
    "script_taproot": default_script_taproot,
    # The internal pubkey for a taproot script path spend (32 bytes).
    "pubkey_internal": default_pubkey_internal,
    # The negation flag of the internal pubkey for a taproot script path spend.
    "negflag": default_negflag,
    # The leaf version to include in the sighash (this does not affect the one in the control block).
    "leafversion": default_leafversion,
    # The Merkle path to include in the control block for a script path spend.
    "merklebranch": default_merklebranch,
    # The control block to push for a taproot script path spend.
    "controlblock": default_controlblock,
    # Whether to produce signatures with invalid P sign (Schnorr signatures only).
    "flag_flip_p": False,
    # Whether to produce signatures with invalid R sign (Schnorr signatures only).
    "flag_flip_r": False,

    # == Parameters that can be changed without invalidating, but do have a default: ==
    # The hashtype (as an integer).
    "hashtype": default_hashtype,
    # The annex (only when mode=="taproot").
    "annex": None,
    # The codeseparator position (only when mode=="taproot").
    "codeseppos": -1,
    # The redeemscript to add to the scriptSig (if P2SH; None implies not P2SH).
    "script_p2sh": None,
    # The script to add to the witness in (if P2WSH; None implies P2WPKH)
    "script_witv0": None,
    # The leaf to use in taproot spends (if script path spend; None implies key path spend).
    "leaf": None,
    # The input arguments to provide to the executed script
    "inputs": [],
    # Use deterministic signing nonces
    "deterministic": False,

    # == Parameters to be set before evaluation: ==
    # - mode: what spending style to use ("taproot", "witv0", or "legacy").
    # - key: the (untweaked) private key to sign with (ECKey object for ECDSA, 32 bytes for Schnorr).
    # - tap: the TaprootInfo object (see taproot_construct; needed in mode=="taproot").
    # - tx: the transaction to sign.
    # - utxos: the UTXOs being spent (needed in mode=="witv0" and mode=="taproot").
    # - idx: the input position being signed.
    # - scriptcode: the scriptcode to include in legacy and witv0 sighashes.
}

def flatten(lst):
    ret = []
    for elem in lst:
        if isinstance(elem, list):
            ret += flatten(elem)
        else:
            ret.append(elem)
    return ret


def spend(tx, idx, utxos, **kwargs):
    """Sign transaction input idx of tx, provided utxos is the list of outputs being spent.

    Additional arguments may be provided that override any aspect of the signing process.
    See DEFAULT_CONTEXT above for what can be overridden, and what must be provided.
    """

    ctx = {**DEFAULT_CONTEXT, "tx":tx, "idx":idx, "utxos":utxos, **kwargs}

    def to_script(elem):
        """If fed a CScript, return it; if fed bytes, return a CScript that pushes it."""
        if isinstance(elem, CScript):
            return elem
        else:
            return CScript([elem])

    scriptsig_list = flatten(get(ctx, "scriptsig"))
    scriptsig = CScript(b"".join(bytes(to_script(elem)) for elem in scriptsig_list))
    witness_stack = flatten(get(ctx, "witness"))
    return (scriptsig, witness_stack)


# === Spender objects ===
#
# Each spender is a tuple of:
# - A scriptPubKey which is to be spent from (CScript)
# - A comment describing the test (string)
# - Whether the spending (on itself) is expected to be standard (bool)
# - A tx-signing lambda returning (scriptsig, witness_stack), taking as inputs:
#   - A transaction to sign (CTransaction)
#   - An input position (int)
#   - The spent UTXOs by this transaction (list of CTxOut)
#   - Whether to produce a valid spend (bool)
# - A string with an expected error message for failure case if known
# - The (pre-taproot) sigops weight consumed by a successful spend
# - Whether this spend cannot fail
# - Whether this test demands being placed in a txin with no corresponding txout (for testing SIGHASH_SINGLE behavior)

Spender = namedtuple("Spender", "script,comment,is_standard,sat_function,err_msg,sigops_weight,no_fail,need_vin_vout_mismatch")


def make_spender(comment, *, tap=None, witv0=False, script=None, pkh=None, p2sh=False, spk_mutate_pre_p2sh=None, failure=None, standard=True, err_msg=None, sigops_weight=0, need_vin_vout_mismatch=False, **kwargs):
    """Helper for constructing Spender objects using the context signing framework.

    * tap: a TaprootInfo object (see taproot_construct), for Taproot spends (cannot be combined with pkh, witv0, or script)
    * witv0: boolean indicating the use of witness v0 spending (needs one of script or pkh)
    * script: the actual script executed (for bare/P2WSH/P2SH spending)
    * pkh: the public key for P2PKH or P2WPKH spending
    * p2sh: whether the output is P2SH wrapper (this is supported even for Taproot, where it makes the output unencumbered)
    * spk_mutate_pre_psh: a callable to be applied to the script (before potentially P2SH-wrapping it)
    * failure: a dict of entries to override in the context when intentionally failing to spend (if None, no_fail will be set)
    * standard: whether the (valid version of) spending is expected to be standard
    * err_msg: a string with an expected error message for failure (or None, if not cared about)
    * sigops_weight: the pre-taproot sigops weight consumed by a successful spend
    * need_vin_vout_mismatch: whether this test requires being tested in a transaction input that has no corresponding
                              transaction output.
    """

    conf = dict()

    # Compute scriptPubKey and set useful defaults based on the inputs.
    if witv0:
        assert tap is None
        conf["mode"] = "witv0"
        if pkh is not None:
            # P2WPKH
            assert script is None
            pubkeyhash = hash160(pkh)
            spk = key_to_p2wpkh_script(pkh)
            conf["scriptcode"] = keyhash_to_p2pkh_script(pubkeyhash)
            conf["script_witv0"] = None
            conf["inputs"] = [getter("sign"), pkh]
        elif script is not None:
            # P2WSH
            spk = script_to_p2wsh_script(script)
            conf["scriptcode"] = script
            conf["script_witv0"] = script
        else:
            assert False
    elif tap is None:
        conf["mode"] = "legacy"
        if pkh is not None:
            # P2PKH
            assert script is None
            pubkeyhash = hash160(pkh)
            spk = keyhash_to_p2pkh_script(pubkeyhash)
            conf["scriptcode"] = spk
            conf["inputs"] = [getter("sign"), pkh]
        elif script is not None:
            # bare
            spk = script
            conf["scriptcode"] = script
        else:
            assert False
    else:
        assert script is None
        conf["mode"] = "taproot"
        conf["tap"] = tap
        spk = tap.scriptPubKey

    if spk_mutate_pre_p2sh is not None:
        spk = spk_mutate_pre_p2sh(spk)

    if p2sh:
        # P2SH wrapper can be combined with anything else
        conf["script_p2sh"] = spk
        spk = script_to_p2sh_script(spk)

    conf = {**conf, **kwargs}

    def sat_fn(tx, idx, utxos, valid):
        if valid:
            return spend(tx, idx, utxos, **conf)
        else:
            assert failure is not None
            return spend(tx, idx, utxos, **{**conf, **failure})

    return Spender(script=spk, comment=comment, is_standard=standard, sat_function=sat_fn, err_msg=err_msg, sigops_weight=sigops_weight, no_fail=failure is None, need_vin_vout_mismatch=need_vin_vout_mismatch)

def add_spender(spenders, *args, **kwargs):
    """Make a spender using make_spender, and add it to spenders."""
    spenders.append(make_spender(*args, **kwargs))

# === Helpers for the test ===

def random_checksig_style(pubkey):
    """Creates a random CHECKSIG* tapscript that would succeed with only the valid signature on witness stack."""
    opcode = random.choice([OP_CHECKSIG, OP_CHECKSIGVERIFY, OP_CHECKSIGADD])
    if opcode == OP_CHECKSIGVERIFY:
        ret = CScript([pubkey, opcode, OP_1])
    elif opcode == OP_CHECKSIGADD:
        num = random.choice([0, 0x7fffffff, -0x7fffffff])
        ret = CScript([num, pubkey, opcode, num + 1, OP_EQUAL])
    else:
        ret = CScript([pubkey, opcode])
    return bytes(ret)

def bitflipper(expr):
    """Return a callable that evaluates expr and returns it with a random bitflip."""
    def fn(ctx):
        sub = deep_eval(ctx, expr)
        assert isinstance(sub, bytes)
        return (int.from_bytes(sub, 'little') ^ (1 << random.randrange(len(sub) * 8))).to_bytes(len(sub), 'little')
    return fn

def zero_appender(expr):
    """Return a callable that evaluates expr and returns it with a zero added."""
    return lambda ctx: deep_eval(ctx, expr) + b"\x00"

def byte_popper(expr):
    """Return a callable that evaluates expr and returns it with its last byte removed."""
    return lambda ctx: deep_eval(ctx, expr)[:-1]

# Expected error strings

ERR_SIG_SIZE = {"err_msg": "Invalid Schnorr signature size"}
ERR_SIG_HASHTYPE = {"err_msg": "Invalid Schnorr signature hash type"}
ERR_SIG_SCHNORR = {"err_msg": "Invalid Schnorr signature"}
ERR_OP_RETURN = {"err_msg": "OP_RETURN was encountered"}
ERR_CONTROLBLOCK_SIZE = {"err_msg": "Invalid Taproot control block size"}
ERR_WITNESS_PROGRAM_MISMATCH = {"err_msg": "Witness program hash mismatch"}
ERR_PUSH_LIMIT = {"err_msg": "Push value size limit exceeded"}
ERR_DISABLED_OPCODE = {"err_msg": "Attempted to use a disabled opcode"}
ERR_TAPSCRIPT_CHECKMULTISIG = {"err_msg": "OP_CHECKMULTISIG(VERIFY) is not available in tapscript"}
ERR_MINIMALIF = {"err_msg": "OP_IF/NOTIF argument must be minimal in tapscript"}
ERR_UNKNOWN_PUBKEY = {"err_msg": "Public key is neither compressed or uncompressed"}
ERR_STACK_SIZE = {"err_msg": "Stack size limit exceeded"}
ERR_CLEANSTACK = {"err_msg": "Stack size must be exactly one after execution"}
ERR_STACK_EMPTY = {"err_msg": "Operation not valid with the current stack size"}
ERR_SIGOPS_RATIO = {"err_msg": "Too much signature validation relative to witness weight"}
ERR_UNDECODABLE = {"err_msg": "Opcode missing or not understood"}
ERR_NO_SUCCESS = {"err_msg": "Script evaluated without error but finished with a false/empty top stack element"}
ERR_EMPTY_WITNESS = {"err_msg": "Witness program was passed an empty witness"}
ERR_CHECKSIGVERIFY = {"err_msg": "Script failed an OP_CHECKSIGVERIFY operation"}

VALID_SIGHASHES_ECDSA = [
    SIGHASH_ALL,
    SIGHASH_NONE,
    SIGHASH_SINGLE,
    SIGHASH_ANYONECANPAY + SIGHASH_ALL,
    SIGHASH_ANYONECANPAY + SIGHASH_NONE,
    SIGHASH_ANYONECANPAY + SIGHASH_SINGLE
]

VALID_SIGHASHES_TAPROOT = [SIGHASH_DEFAULT] + VALID_SIGHASHES_ECDSA

VALID_SIGHASHES_TAPROOT_SINGLE = [
    SIGHASH_SINGLE,
    SIGHASH_ANYONECANPAY + SIGHASH_SINGLE
]

VALID_SIGHASHES_TAPROOT_NO_SINGLE = [h for h in VALID_SIGHASHES_TAPROOT if h not in VALID_SIGHASHES_TAPROOT_SINGLE]

SIGHASH_BITFLIP = {"failure": {"sighash": bitflipper(default_sighash)}}
SIG_POP_BYTE = {"failure": {"sign": byte_popper(default_sign)}}
SINGLE_SIG = {"inputs": [getter("sign")]}
SIG_ADD_ZERO = {"failure": {"sign": zero_appender(default_sign)}}

DUST_LIMIT = 600
MIN_FEE = 50000

# === Actual test cases ===


def spenders_taproot_active():
    """Return a list of Spenders for testing post-Taproot activation behavior."""

    secs = [generate_privkey() for _ in range(8)]
    pubs = [compute_xonly_pubkey(sec)[0] for sec in secs]

    spenders = []

    # == Tests for BIP340 signature validation. ==
    # These are primarily tested through the test vectors implemented in libsecp256k1, and in src/tests/key_tests.cpp.
    # Some things are tested programmatically as well here.

    tap = taproot_construct(pubs[0])
    # Test with key with bit flipped.
    add_spender(spenders, "sig/key", tap=tap, key=secs[0], failure={"key_tweaked": bitflipper(default_key_tweaked)}, **ERR_SIG_SCHNORR)
    # Test with sighash with bit flipped.
    add_spender(spenders, "sig/sighash", tap=tap, key=secs[0], failure={"sighash": bitflipper(default_sighash)}, **ERR_SIG_SCHNORR)
    # Test with invalid R sign.
    add_spender(spenders, "sig/flip_r", tap=tap, key=secs[0], failure={"flag_flip_r": True}, **ERR_SIG_SCHNORR)
    # Test with invalid P sign.
    add_spender(spenders, "sig/flip_p", tap=tap, key=secs[0], failure={"flag_flip_p": True}, **ERR_SIG_SCHNORR)
    # Test with signature with bit flipped.
    add_spender(spenders, "sig/bitflip", tap=tap, key=secs[0], failure={"signature": bitflipper(default_signature)}, **ERR_SIG_SCHNORR)

    # == Test involving an internal public key not on the curve ==

    # X-only public keys are 32 bytes, but not every 32-byte array is a valid public key; only
    # around 50% of them are. This does not affect users using correct software; these "keys" have
    # no corresponding private key, and thus will never appear as output of key
    # generation/derivation/tweaking.
    #
    # Using an invalid public key as P2TR output key makes the UTXO unspendable. Revealing an
    # invalid public key as internal key in a P2TR script path spend also makes the spend invalid.
    # These conditions are explicitly spelled out in BIP341.
    #
    # It is however hard to create test vectors for this, because it involves "guessing" how a
    # hypothetical incorrect implementation deals with an obviously-invalid condition, and making
    # sure that guessed behavior (accepting it in certain condition) doesn't occur.
    #
    # The test case added here tries to detect a very specific bug a verifier could have: if they
    # don't verify whether or not a revealed internal public key in a script path spend is valid,
    # and (correctly) implement output_key == tweak(internal_key, tweakval) but (incorrectly) treat
    # tweak(invalid_key, tweakval) as equal the public key corresponding to private key tweakval.
    # This may seem like a far-fetched edge condition to test for, but in fact, the BIP341 wallet
    # pseudocode did exactly that (but obviously only triggerable by someone invoking the tweaking
    # function with an invalid public key, which shouldn't happen).

    # Generate an invalid public key
    while True:
        invalid_pub = random_bytes(32)
        if not SECP256K1.is_x_coord(int.from_bytes(invalid_pub, 'big')):
            break

    # Implement a test case that detects validation logic which maps invalid public keys to the
    # point at infinity in the tweaking logic.
    tap = taproot_construct(invalid_pub, [("true", CScript([OP_1]))], treat_internal_as_infinity=True)
    add_spender(spenders, "output/invalid_x", tap=tap, key_tweaked=tap.tweak, failure={"leaf": "true", "inputs": []}, **ERR_WITNESS_PROGRAM_MISMATCH)

    # Do the same thing without invalid point, to make sure there is no mistake in the test logic.
    tap = taproot_construct(pubs[0], [("true", CScript([OP_1]))])
    add_spender(spenders, "output/invalid_x_mock", tap=tap, key=secs[0], leaf="true", inputs=[])

    # == Tests for signature hashing ==

    # Run all tests once with no annex, and once with a valid random annex.
    for annex in [None, lambda _: bytes([ANNEX_TAG]) + random_bytes(random.randrange(0, 250))]:
        # Non-empty annex is non-standard
        no_annex = annex is None

        # Sighash mutation tests (test all sighash combinations)
        for hashtype in VALID_SIGHASHES_TAPROOT:
            common = {"annex": annex, "hashtype": hashtype, "standard": no_annex}

            # Pure pubkey
            tap = taproot_construct(pubs[0])
            add_spender(spenders, "sighash/purepk", tap=tap, key=secs[0], **common, **SIGHASH_BITFLIP, **ERR_SIG_SCHNORR)

            # Pubkey/P2PK script combination
            scripts = [("s0", CScript(random_checksig_style(pubs[1])))]
            tap = taproot_construct(pubs[0], scripts)
            add_spender(spenders, "sighash/keypath_hashtype_%x" % hashtype, tap=tap, key=secs[0], **common, **SIGHASH_BITFLIP, **ERR_SIG_SCHNORR)
            add_spender(spenders, "sighash/scriptpath_hashtype_%x" % hashtype, tap=tap, leaf="s0", key=secs[1], **common, **SINGLE_SIG, **SIGHASH_BITFLIP, **ERR_SIG_SCHNORR)

            # Test SIGHASH_SINGLE behavior in combination with mismatching outputs
            if hashtype in VALID_SIGHASHES_TAPROOT_SINGLE:
                add_spender(spenders, "sighash/keypath_hashtype_mis_%x" % hashtype, tap=tap, key=secs[0], annex=annex, standard=no_annex, hashtype_actual=random.choice(VALID_SIGHASHES_TAPROOT_NO_SINGLE), failure={"hashtype_actual": hashtype}, **ERR_SIG_HASHTYPE, need_vin_vout_mismatch=True)
                add_spender(spenders, "sighash/scriptpath_hashtype_mis_%x" % hashtype, tap=tap, leaf="s0", key=secs[1], annex=annex, standard=no_annex, hashtype_actual=random.choice(VALID_SIGHASHES_TAPROOT_NO_SINGLE), **SINGLE_SIG, failure={"hashtype_actual": hashtype}, **ERR_SIG_HASHTYPE, need_vin_vout_mismatch=True)

        # Test OP_CODESEPARATOR impact on sighashing.
        hashtype = lambda _: random.choice(VALID_SIGHASHES_TAPROOT)
        common = {"annex": annex, "hashtype": hashtype, "standard": no_annex}
        scripts = [
            ("pk_codesep", CScript(random_checksig_style(pubs[1]) + bytes([OP_CODESEPARATOR]))),  # codesep after checksig
            ("codesep_pk", CScript(bytes([OP_CODESEPARATOR]) + random_checksig_style(pubs[1]))),  # codesep before checksig
<<<<<<< HEAD
            ("branched_codesep", CScript([random_bytes(random.randrange(2, 511)), OP_DROP, OP_IF, OP_CODESEPARATOR, pubs[0], OP_ELSE, OP_CODESEPARATOR, pubs[1], OP_ENDIF, OP_CHECKSIG])),  # branch dependent codesep
=======
            ("branched_codesep", CScript([random_bytes(random.randrange(2, 75)), OP_DROP, OP_IF, OP_CODESEPARATOR, pubs[0], OP_ELSE, OP_CODESEPARATOR, pubs[1], OP_ENDIF, OP_CHECKSIG])),  # branch dependent codesep
>>>>>>> ef2baa12
            # Note that the first data push in the "branched_codesep" script has the purpose of
            # randomizing the sighash, both by varying script size and content. In order to
            # avoid MINIMALDATA script verification errors caused by not-minimal-encoded data
            # pushes (e.g. `OP_PUSH1 1` instead of `OP_1`), we set a minimum data size of 2 bytes.
        ]
        random.shuffle(scripts)
        tap = taproot_construct(pubs[0], scripts)
        add_spender(spenders, "sighash/pk_codesep", tap=tap, leaf="pk_codesep", key=secs[1], **common, **SINGLE_SIG, **SIGHASH_BITFLIP, **ERR_SIG_SCHNORR)
        add_spender(spenders, "sighash/codesep_pk", tap=tap, leaf="codesep_pk", key=secs[1], codeseppos=0, **common, **SINGLE_SIG, **SIGHASH_BITFLIP, **ERR_SIG_SCHNORR)
        add_spender(spenders, "sighash/branched_codesep/left", tap=tap, leaf="branched_codesep", key=secs[0], codeseppos=3, **common, inputs=[getter("sign"), b'\x01'], **SIGHASH_BITFLIP, **ERR_SIG_SCHNORR)
        add_spender(spenders, "sighash/branched_codesep/right", tap=tap, leaf="branched_codesep", key=secs[1], codeseppos=6, **common, inputs=[getter("sign"), b''], **SIGHASH_BITFLIP, **ERR_SIG_SCHNORR)

    # Reusing the scripts above, test that various features affect the sighash.
    add_spender(spenders, "sighash/annex", tap=tap, leaf="pk_codesep", key=secs[1], hashtype=hashtype, standard=False, **SINGLE_SIG, annex=bytes([ANNEX_TAG]), failure={"sighash": override(default_sighash, annex=None)}, **ERR_SIG_SCHNORR)
    add_spender(spenders, "sighash/script", tap=tap, leaf="pk_codesep", key=secs[1], **common, **SINGLE_SIG, failure={"sighash": override(default_sighash, script_taproot=tap.leaves["codesep_pk"].script)}, **ERR_SIG_SCHNORR)
    add_spender(spenders, "sighash/leafver", tap=tap, leaf="pk_codesep", key=secs[1], **common, **SINGLE_SIG, failure={"sighash": override(default_sighash, leafversion=random.choice([x & 0xFE for x in range(0x100) if x & 0xFE != LEAF_VERSION_TAPSCRIPT]))}, **ERR_SIG_SCHNORR)
    add_spender(spenders, "sighash/scriptpath", tap=tap, leaf="pk_codesep", key=secs[1], **common, **SINGLE_SIG, failure={"sighash": override(default_sighash, leaf=None)}, **ERR_SIG_SCHNORR)
    add_spender(spenders, "sighash/keypath", tap=tap, key=secs[0], **common, failure={"sighash": override(default_sighash, leaf="pk_codesep")}, **ERR_SIG_SCHNORR)

    # Test that invalid hashtypes don't work, both in key path and script path spends
    hashtype = lambda _: random.choice(VALID_SIGHASHES_TAPROOT)
    for invalid_hashtype in [x for x in range(0x100) if x not in VALID_SIGHASHES_TAPROOT]:
        add_spender(spenders, "sighash/keypath_unk_hashtype_%x" % invalid_hashtype, tap=tap, key=secs[0], hashtype=hashtype, failure={"hashtype": invalid_hashtype}, **ERR_SIG_HASHTYPE)
        add_spender(spenders, "sighash/scriptpath_unk_hashtype_%x" % invalid_hashtype, tap=tap, leaf="pk_codesep", key=secs[1], **SINGLE_SIG, hashtype=hashtype, failure={"hashtype": invalid_hashtype}, **ERR_SIG_HASHTYPE)

    # Test that hashtype 0 cannot have a hashtype byte, and 1 must have one.
    add_spender(spenders, "sighash/hashtype0_byte_keypath", tap=tap, key=secs[0], hashtype=SIGHASH_DEFAULT, failure={"bytes_hashtype": bytes([SIGHASH_DEFAULT])}, **ERR_SIG_HASHTYPE)
    add_spender(spenders, "sighash/hashtype0_byte_scriptpath", tap=tap, leaf="pk_codesep", key=secs[1], **SINGLE_SIG, hashtype=SIGHASH_DEFAULT, failure={"bytes_hashtype": bytes([SIGHASH_DEFAULT])}, **ERR_SIG_HASHTYPE)
    add_spender(spenders, "sighash/hashtype1_byte_keypath", tap=tap, key=secs[0], hashtype=SIGHASH_ALL, failure={"bytes_hashtype": b''}, **ERR_SIG_SCHNORR)
    add_spender(spenders, "sighash/hashtype1_byte_scriptpath", tap=tap, leaf="pk_codesep", key=secs[1], **SINGLE_SIG, hashtype=SIGHASH_ALL, failure={"bytes_hashtype": b''}, **ERR_SIG_SCHNORR)
    # Test that hashtype 0 and hashtype 1 cannot be transmuted into each other.
    add_spender(spenders, "sighash/hashtype0to1_keypath", tap=tap, key=secs[0], hashtype=SIGHASH_DEFAULT, failure={"bytes_hashtype": bytes([SIGHASH_ALL])}, **ERR_SIG_SCHNORR)
    add_spender(spenders, "sighash/hashtype0to1_scriptpath", tap=tap, leaf="pk_codesep", key=secs[1], **SINGLE_SIG, hashtype=SIGHASH_DEFAULT, failure={"bytes_hashtype": bytes([SIGHASH_ALL])}, **ERR_SIG_SCHNORR)
    add_spender(spenders, "sighash/hashtype1to0_keypath", tap=tap, key=secs[0], hashtype=SIGHASH_ALL, failure={"bytes_hashtype": b''}, **ERR_SIG_SCHNORR)
    add_spender(spenders, "sighash/hashtype1to0_scriptpath", tap=tap, leaf="pk_codesep", key=secs[1], **SINGLE_SIG, hashtype=SIGHASH_ALL, failure={"bytes_hashtype": b''}, **ERR_SIG_SCHNORR)

    # Test aspects of signatures with unusual lengths
    for hashtype in [SIGHASH_DEFAULT, random.choice(VALID_SIGHASHES_TAPROOT)]:
        scripts = [
            ("csv", CScript([pubs[2], OP_CHECKSIGVERIFY, OP_1])),
            ("cs_pos", CScript([pubs[2], OP_CHECKSIG])),
            ("csa_pos", CScript([OP_0, pubs[2], OP_CHECKSIGADD, OP_1, OP_EQUAL])),
            ("cs_neg", CScript([pubs[2], OP_CHECKSIG, OP_NOT])),
            ("csa_neg", CScript([OP_2, pubs[2], OP_CHECKSIGADD, OP_2, OP_EQUAL]))
        ]
        random.shuffle(scripts)
        tap = taproot_construct(pubs[3], scripts)
        # Empty signatures
        add_spender(spenders, "siglen/empty_keypath", tap=tap, key=secs[3], hashtype=hashtype, failure={"sign": b""}, **ERR_SIG_SIZE)
        add_spender(spenders, "siglen/empty_csv", tap=tap, key=secs[2], leaf="csv", hashtype=hashtype, **SINGLE_SIG, failure={"sign": b""}, **ERR_CHECKSIGVERIFY)
        add_spender(spenders, "siglen/empty_cs", tap=tap, key=secs[2], leaf="cs_pos", hashtype=hashtype, **SINGLE_SIG, failure={"sign": b""}, **ERR_NO_SUCCESS)
        add_spender(spenders, "siglen/empty_csa", tap=tap, key=secs[2], leaf="csa_pos", hashtype=hashtype, **SINGLE_SIG, failure={"sign": b""}, **ERR_NO_SUCCESS)
        add_spender(spenders, "siglen/empty_cs_neg", tap=tap, key=secs[2], leaf="cs_neg", hashtype=hashtype, **SINGLE_SIG, sign=b"", failure={"sign": lambda _: random_bytes(random.randrange(1, 63))}, **ERR_SIG_SIZE)
        add_spender(spenders, "siglen/empty_csa_neg", tap=tap, key=secs[2], leaf="csa_neg", hashtype=hashtype, **SINGLE_SIG, sign=b"", failure={"sign": lambda _: random_bytes(random.randrange(66, 100))}, **ERR_SIG_SIZE)
        # Appending a zero byte to signatures invalidates them
        add_spender(spenders, "siglen/padzero_keypath", tap=tap, key=secs[3], hashtype=hashtype, **SIG_ADD_ZERO, **(ERR_SIG_HASHTYPE if hashtype == SIGHASH_DEFAULT else ERR_SIG_SIZE))
        add_spender(spenders, "siglen/padzero_csv", tap=tap, key=secs[2], leaf="csv", hashtype=hashtype, **SINGLE_SIG, **SIG_ADD_ZERO, **(ERR_SIG_HASHTYPE if hashtype == SIGHASH_DEFAULT else ERR_SIG_SIZE))
        add_spender(spenders, "siglen/padzero_cs", tap=tap, key=secs[2], leaf="cs_pos", hashtype=hashtype, **SINGLE_SIG, **SIG_ADD_ZERO, **(ERR_SIG_HASHTYPE if hashtype == SIGHASH_DEFAULT else ERR_SIG_SIZE))
        add_spender(spenders, "siglen/padzero_csa", tap=tap, key=secs[2], leaf="csa_pos", hashtype=hashtype, **SINGLE_SIG, **SIG_ADD_ZERO, **(ERR_SIG_HASHTYPE if hashtype == SIGHASH_DEFAULT else ERR_SIG_SIZE))
        add_spender(spenders, "siglen/padzero_cs_neg", tap=tap, key=secs[2], leaf="cs_neg", hashtype=hashtype, **SINGLE_SIG, sign=b"", **SIG_ADD_ZERO, **(ERR_SIG_HASHTYPE if hashtype == SIGHASH_DEFAULT else ERR_SIG_SIZE))
        add_spender(spenders, "siglen/padzero_csa_neg", tap=tap, key=secs[2], leaf="csa_neg", hashtype=hashtype, **SINGLE_SIG, sign=b"", **SIG_ADD_ZERO, **(ERR_SIG_HASHTYPE if hashtype == SIGHASH_DEFAULT else ERR_SIG_SIZE))
        # Removing the last byte from signatures invalidates them
        add_spender(spenders, "siglen/popbyte_keypath", tap=tap, key=secs[3], hashtype=hashtype, **SIG_POP_BYTE, **(ERR_SIG_SIZE if hashtype == SIGHASH_DEFAULT else ERR_SIG_SCHNORR))
        add_spender(spenders, "siglen/popbyte_csv", tap=tap, key=secs[2], leaf="csv", hashtype=hashtype, **SINGLE_SIG, **SIG_POP_BYTE, **(ERR_SIG_SIZE if hashtype == SIGHASH_DEFAULT else ERR_SIG_SCHNORR))
        add_spender(spenders, "siglen/popbyte_cs", tap=tap, key=secs[2], leaf="cs_pos", hashtype=hashtype, **SINGLE_SIG, **SIG_POP_BYTE, **(ERR_SIG_SIZE if hashtype == SIGHASH_DEFAULT else ERR_SIG_SCHNORR))
        add_spender(spenders, "siglen/popbyte_csa", tap=tap, key=secs[2], leaf="csa_pos", hashtype=hashtype, **SINGLE_SIG, **SIG_POP_BYTE, **(ERR_SIG_SIZE if hashtype == SIGHASH_DEFAULT else ERR_SIG_SCHNORR))
        add_spender(spenders, "siglen/popbyte_cs_neg", tap=tap, key=secs[2], leaf="cs_neg", hashtype=hashtype, **SINGLE_SIG, sign=b"", **SIG_POP_BYTE, **(ERR_SIG_SIZE if hashtype == SIGHASH_DEFAULT else ERR_SIG_SCHNORR))
        add_spender(spenders, "siglen/popbyte_csa_neg", tap=tap, key=secs[2], leaf="csa_neg", hashtype=hashtype, **SINGLE_SIG, sign=b"", **SIG_POP_BYTE, **(ERR_SIG_SIZE if hashtype == SIGHASH_DEFAULT else ERR_SIG_SCHNORR))
        # Verify that an invalid signature is not allowed, not even when the CHECKSIG* is expected to fail.
        add_spender(spenders, "siglen/invalid_cs_neg", tap=tap, key=secs[2], leaf="cs_neg", hashtype=hashtype, **SINGLE_SIG, sign=b"", failure={"sign": default_sign, "sighash": bitflipper(default_sighash)}, **ERR_SIG_SCHNORR)
        add_spender(spenders, "siglen/invalid_csa_neg", tap=tap, key=secs[2], leaf="csa_neg", hashtype=hashtype, **SINGLE_SIG, sign=b"", failure={"sign": default_sign, "sighash": bitflipper(default_sighash)}, **ERR_SIG_SCHNORR)

    # == Test that BIP341 spending only applies to witness version 1, program length 32, no P2SH ==

    for p2sh in [False, True]:
        for witver in range(1, 17):
            for witlen in [20, 31, 32, 33]:
                def mutate(spk):
                    prog = spk[2:]
                    assert len(prog) == 32
                    if witlen < 32:
                        prog = prog[0:witlen]
                    elif witlen > 32:
                        prog += bytes([0 for _ in range(witlen - 32)])
                    return CScript([CScriptOp.encode_op_n(witver), prog])
                scripts = [("s0", CScript([pubs[0], OP_CHECKSIG])), ("dummy", CScript([OP_RETURN]))]
                tap = taproot_construct(pubs[1], scripts)
                if not p2sh and witver == 1 and witlen == 32:
                    add_spender(spenders, "applic/keypath", p2sh=p2sh, spk_mutate_pre_p2sh=mutate, tap=tap, key=secs[1], **SIGHASH_BITFLIP, **ERR_SIG_SCHNORR)
                    add_spender(spenders, "applic/scriptpath", p2sh=p2sh, leaf="s0", spk_mutate_pre_p2sh=mutate, tap=tap, key=secs[0], **SINGLE_SIG, failure={"leaf": "dummy"}, **ERR_OP_RETURN)
                else:
                    add_spender(spenders, "applic/keypath", p2sh=p2sh, spk_mutate_pre_p2sh=mutate, tap=tap, key=secs[1], standard=False)
                    add_spender(spenders, "applic/scriptpath", p2sh=p2sh, leaf="s0", spk_mutate_pre_p2sh=mutate, tap=tap, key=secs[0], **SINGLE_SIG, standard=False)

    # == Test various aspects of BIP341 spending paths ==

    # A set of functions that compute the hashing partner in a Merkle tree, designed to exercise
    # edge cases. This relies on the taproot_construct feature that a lambda can be passed in
    # instead of a subtree, to compute the partner to be hashed with.
    PARTNER_MERKLE_FN = [
        # Combine with itself
        lambda h: h,
        # Combine with hash 0
        lambda h: bytes([0 for _ in range(32)]),
        # Combine with hash 2^256-1
        lambda h: bytes([0xff for _ in range(32)]),
        # Combine with itself-1 (BE)
        lambda h: (int.from_bytes(h, 'big') - 1).to_bytes(32, 'big'),
        # Combine with itself+1 (BE)
        lambda h: (int.from_bytes(h, 'big') + 1).to_bytes(32, 'big'),
        # Combine with itself-1 (LE)
        lambda h: (int.from_bytes(h, 'little') - 1).to_bytes(32, 'big'),
        # Combine with itself+1 (LE)
        lambda h: (int.from_bytes(h, 'little') + 1).to_bytes(32, 'little'),
        # Combine with random bitflipped version of self.
        lambda h: (int.from_bytes(h, 'little') ^ (1 << random.randrange(256))).to_bytes(32, 'little')
    ]
    # Start with a tree of that has depth 1 for "128deep" and depth 2 for "129deep".
    scripts = [("128deep", CScript([pubs[0], OP_CHECKSIG])), [("129deep", CScript([pubs[0], OP_CHECKSIG])), random.choice(PARTNER_MERKLE_FN)]]
    # Add 127 nodes on top of that tree, so that "128deep" and "129deep" end up at their designated depths.
    for _ in range(127):
        scripts = [scripts, random.choice(PARTNER_MERKLE_FN)]
    tap = taproot_construct(pubs[0], scripts)
    # Test that spends with a depth of 128 work, but 129 doesn't (even with a tree with weird Merkle branches in it).
    add_spender(spenders, "spendpath/merklelimit", tap=tap, leaf="128deep", **SINGLE_SIG, key=secs[0], failure={"leaf": "129deep"}, **ERR_CONTROLBLOCK_SIZE)
    # Test that flipping the negation bit invalidates spends.
    add_spender(spenders, "spendpath/negflag", tap=tap, leaf="128deep", **SINGLE_SIG, key=secs[0], failure={"negflag": lambda ctx: 1 - default_negflag(ctx)}, **ERR_WITNESS_PROGRAM_MISMATCH)
    # Test that bitflips in the Merkle branch invalidate it.
    add_spender(spenders, "spendpath/bitflipmerkle", tap=tap, leaf="128deep", **SINGLE_SIG, key=secs[0], failure={"merklebranch": bitflipper(default_merklebranch)}, **ERR_WITNESS_PROGRAM_MISMATCH)
    # Test that bitflips in the internal pubkey invalidate it.
    add_spender(spenders, "spendpath/bitflippubkey", tap=tap, leaf="128deep", **SINGLE_SIG, key=secs[0], failure={"pubkey_internal": bitflipper(default_pubkey_internal)}, **ERR_WITNESS_PROGRAM_MISMATCH)
    # Test that empty witnesses are invalid.
    add_spender(spenders, "spendpath/emptywit", tap=tap, leaf="128deep", **SINGLE_SIG, key=secs[0], failure={"witness": []}, **ERR_EMPTY_WITNESS)
    # Test that adding garbage to the control block invalidates it.
    add_spender(spenders, "spendpath/padlongcontrol", tap=tap, leaf="128deep", **SINGLE_SIG, key=secs[0], failure={"controlblock": lambda ctx: default_controlblock(ctx) + random_bytes(random.randrange(1, 32))}, **ERR_CONTROLBLOCK_SIZE)
    # Test that truncating the control block invalidates it.
    add_spender(spenders, "spendpath/trunclongcontrol", tap=tap, leaf="128deep", **SINGLE_SIG, key=secs[0], failure={"controlblock": lambda ctx: default_merklebranch(ctx)[0:random.randrange(1, 32)]}, **ERR_CONTROLBLOCK_SIZE)

    scripts = [("s", CScript([pubs[0], OP_CHECKSIG]))]
    tap = taproot_construct(pubs[1], scripts)
    # Test that adding garbage to the control block invalidates it.
    add_spender(spenders, "spendpath/padshortcontrol", tap=tap, leaf="s", **SINGLE_SIG, key=secs[0], failure={"controlblock": lambda ctx: default_controlblock(ctx) + random_bytes(random.randrange(1, 32))}, **ERR_CONTROLBLOCK_SIZE)
    # Test that truncating the control block invalidates it.
    add_spender(spenders, "spendpath/truncshortcontrol", tap=tap, leaf="s", **SINGLE_SIG, key=secs[0], failure={"controlblock": lambda ctx: default_merklebranch(ctx)[0:random.randrange(1, 32)]}, **ERR_CONTROLBLOCK_SIZE)
    # Test that truncating the control block to 1 byte ("-1 Merkle length") invalidates it
    add_spender(spenders, "spendpath/trunc1shortcontrol", tap=tap, leaf="s", **SINGLE_SIG, key=secs[0], failure={"controlblock": lambda ctx: default_merklebranch(ctx)[0:1]}, **ERR_CONTROLBLOCK_SIZE)

    # == Test BIP342 edge cases ==

    csa_low_val = random.randrange(0, 17) # Within range for OP_n
    csa_low_result = csa_low_val + 1

    csa_high_val = random.randrange(17, 100) if random.getrandbits(1) else random.randrange(-100, -1) # Outside OP_n range
    csa_high_result = csa_high_val + 1

    OVERSIZE_NUMBER = 2**31
    assert_equal(len(CScriptNum.encode(CScriptNum(OVERSIZE_NUMBER))), 6)
    assert_equal(len(CScriptNum.encode(CScriptNum(OVERSIZE_NUMBER-1))), 5)

    big_choices = []
    big_scriptops = []
    for i in range(1000):
        r = random.randrange(len(pubs))
        big_choices.append(r)
        big_scriptops += [pubs[r], OP_CHECKSIGVERIFY]


    def big_spend_inputs(ctx):
        """Helper function to construct the script input for t33/t34 below."""
        # Instead of signing 999 times, precompute signatures for every (key, hashtype) combination
        sigs = {}
        for ht in VALID_SIGHASHES_TAPROOT:
            for k in range(len(pubs)):
                sigs[(k, ht)] = override(default_sign, hashtype=ht, key=secs[k])(ctx)
        num = get(ctx, "num")
        return [sigs[(big_choices[i], random.choice(VALID_SIGHASHES_TAPROOT))] for i in range(num - 1, -1, -1)]

    # Various BIP342 features
    scripts = [
        # 0) drop stack element and OP_CHECKSIG
        ("t0", CScript([OP_DROP, pubs[1], OP_CHECKSIG])),
        # 1) normal OP_CHECKSIG
        ("t1", CScript([pubs[1], OP_CHECKSIG])),
        # 2) normal OP_CHECKSIGVERIFY
        ("t2", CScript([pubs[1], OP_CHECKSIGVERIFY, OP_1])),
        # 3) Hypothetical OP_CHECKMULTISIG script that takes a single sig as input
        ("t3", CScript([OP_0, OP_SWAP, OP_1, pubs[1], OP_1, OP_CHECKMULTISIG])),
        # 4) Hypothetical OP_CHECKMULTISIGVERIFY script that takes a single sig as input
        ("t4", CScript([OP_0, OP_SWAP, OP_1, pubs[1], OP_1, OP_CHECKMULTISIGVERIFY, OP_1])),
        # 5) OP_IF script that needs a true input
        ("t5", CScript([OP_IF, pubs[1], OP_CHECKSIG, OP_ELSE, OP_RETURN, OP_ENDIF])),
        # 6) OP_NOTIF script that needs a true input
        ("t6", CScript([OP_NOTIF, OP_RETURN, OP_ELSE, pubs[1], OP_CHECKSIG, OP_ENDIF])),
        # 7) OP_CHECKSIG with an empty key
        ("t7", CScript([OP_0, OP_CHECKSIG])),
        # 8) OP_CHECKSIGVERIFY with an empty key
        ("t8", CScript([OP_0, OP_CHECKSIGVERIFY, OP_1])),
        # 9) normal OP_CHECKSIGADD that also ensures return value is correct
        ("t9", CScript([csa_low_val, pubs[1], OP_CHECKSIGADD, csa_low_result, OP_EQUAL])),
        # 10) OP_CHECKSIGADD with empty key
        ("t10", CScript([csa_low_val, OP_0, OP_CHECKSIGADD, csa_low_result, OP_EQUAL])),
        # 11) OP_CHECKSIGADD with missing counter stack element
        ("t11", CScript([pubs[1], OP_CHECKSIGADD, OP_1, OP_EQUAL])),
        # 12) OP_CHECKSIG that needs invalid signature
        ("t12", CScript([pubs[1], OP_CHECKSIGVERIFY, pubs[0], OP_CHECKSIG, OP_NOT])),
        # 13) OP_CHECKSIG with empty key that needs invalid signature
        ("t13", CScript([pubs[1], OP_CHECKSIGVERIFY, OP_0, OP_CHECKSIG, OP_NOT])),
        # 14) OP_CHECKSIGADD that needs invalid signature
        ("t14", CScript([pubs[1], OP_CHECKSIGVERIFY, OP_0, pubs[0], OP_CHECKSIGADD, OP_NOT])),
        # 15) OP_CHECKSIGADD with empty key that needs invalid signature
        ("t15", CScript([pubs[1], OP_CHECKSIGVERIFY, OP_0, OP_0, OP_CHECKSIGADD, OP_NOT])),
        # 16) OP_CHECKSIG with unknown pubkey type
        ("t16", CScript([OP_1, OP_CHECKSIG])),
        # 17) OP_CHECKSIGADD with unknown pubkey type
        ("t17", CScript([OP_0, OP_1, OP_CHECKSIGADD])),
        # 18) OP_CHECKSIGVERIFY with unknown pubkey type
        ("t18", CScript([OP_1, OP_CHECKSIGVERIFY, OP_1])),
        # 19) script longer than 10000 bytes and over 201 non-push opcodes
        ("t19", CScript([OP_0, OP_0, OP_2DROP] * 10001 + [pubs[1], OP_CHECKSIG])),
        # 20) OP_CHECKSIGVERIFY with empty key
        ("t20", CScript([pubs[1], OP_CHECKSIGVERIFY, OP_0, OP_0, OP_CHECKSIGVERIFY, OP_1])),
        # 21) Script that grows the stack to 1000 elements
        ("t21", CScript([pubs[1], OP_CHECKSIGVERIFY, OP_1] + [OP_DUP] * 999 + [OP_DROP] * 999)),
        # 22) Script that grows the stack to 1001 elements
        ("t22", CScript([pubs[1], OP_CHECKSIGVERIFY, OP_1] + [OP_DUP] * 1000 + [OP_DROP] * 1000)),
        # 23) Script that expects an input stack of 1000 elements
        ("t23", CScript([OP_DROP] * 999 + [pubs[1], OP_CHECKSIG])),
        # 24) Script that expects an input stack of 1001 elements
        ("t24", CScript([OP_DROP] * 1000 + [pubs[1], OP_CHECKSIG])),
        # 25) Script that pushes a MAX_SCRIPT_ELEMENT_SIZE-bytes element
        ("t25", CScript([random_bytes(MAX_SCRIPT_ELEMENT_SIZE), OP_DROP, pubs[1], OP_CHECKSIG])),
        # 26) Script that pushes a (MAX_SCRIPT_ELEMENT_SIZE+1)-bytes element
        ("t26", CScript([random_bytes(MAX_SCRIPT_ELEMENT_SIZE+1), OP_DROP, pubs[1], OP_CHECKSIG])),
        # 27) CHECKSIGADD that must fail because numeric argument number is >4 bytes
        ("t27", CScript([CScriptNum(OVERSIZE_NUMBER), pubs[1], OP_CHECKSIGADD])),
        # 28) Pushes random CScriptNum value, checks OP_CHECKSIGADD result
        ("t28", CScript([csa_high_val, pubs[1], OP_CHECKSIGADD, csa_high_result, OP_EQUAL])),
        # 29) CHECKSIGADD that succeeds with proper sig because numeric argument number is <=4 bytes
        ("t29", CScript([CScriptNum(OVERSIZE_NUMBER-1), pubs[1], OP_CHECKSIGADD])),
        # 30) Variant of t1 with "normal" 33-byte pubkey
        ("t30", CScript([b'\x03' + pubs[1], OP_CHECKSIG])),
        # 31) Variant of t2 with "normal" 33-byte pubkey
        ("t31", CScript([b'\x02' + pubs[1], OP_CHECKSIGVERIFY, OP_1])),
        # 32) Variant of t28 with "normal" 33-byte pubkey
        ("t32", CScript([csa_high_val, b'\x03' + pubs[1], OP_CHECKSIGADD, csa_high_result, OP_EQUAL])),
        # 33) 999-of-999 multisig
        ("t33", CScript(big_scriptops[:1998] + [OP_1])),
        # 34) 1000-of-1000 multisig
        ("t34", CScript(big_scriptops[:2000] + [OP_1])),
        # 35) Variant of t9 that uses a non-minimally encoded input arg
        ("t35", CScript([bytes([csa_low_val]), pubs[1], OP_CHECKSIGADD, csa_low_result, OP_EQUAL])),
        # 36) Empty script
        ("t36", CScript([])),
    ]
    # Add many dummies to test huge trees
    for j in range(100000):
        scripts.append((None, CScript([OP_RETURN, random.randrange(100000)])))
    random.shuffle(scripts)
    tap = taproot_construct(pubs[0], scripts)
    common = {
        "hashtype": hashtype,
        "key": secs[1],
        "tap": tap,
    }
    # Test that MAX_SCRIPT_ELEMENT_SIZE byte stack element inputs are valid, but not one more (and 80 bytes is standard but 81 is not).
    add_spender(spenders, "tapscript/inputmaxlimit", leaf="t0", **common, standard=False, inputs=[getter("sign"), random_bytes(MAX_SCRIPT_ELEMENT_SIZE)], failure={"inputs": [getter("sign"), random_bytes(MAX_SCRIPT_ELEMENT_SIZE+1)]}, **ERR_PUSH_LIMIT)
    add_spender(spenders, "tapscript/input80limit", leaf="t0", **common, inputs=[getter("sign"), random_bytes(80)])
    add_spender(spenders, "tapscript/input81limit", leaf="t0", **common, standard=False, inputs=[getter("sign"), random_bytes(81)])
    # Test that OP_CHECKMULTISIG and OP_CHECKMULTISIGVERIFY cause failure, but OP_CHECKSIG and OP_CHECKSIGVERIFY work.
    add_spender(spenders, "tapscript/disabled_checkmultisig", leaf="t1", **common, **SINGLE_SIG, failure={"leaf": "t3"}, **ERR_TAPSCRIPT_CHECKMULTISIG)
    add_spender(spenders, "tapscript/disabled_checkmultisigverify", leaf="t2", **common, **SINGLE_SIG, failure={"leaf": "t4"}, **ERR_TAPSCRIPT_CHECKMULTISIG)
    # Test that OP_IF and OP_NOTIF do not accept non-0x01 as truth value (the MINIMALIF rule is consensus in Tapscript)
    add_spender(spenders, "tapscript/minimalif", leaf="t5", **common, inputs=[getter("sign"), b'\x01'], failure={"inputs": [getter("sign"), b'\x02']}, **ERR_MINIMALIF)
    add_spender(spenders, "tapscript/minimalnotif", leaf="t6", **common, inputs=[getter("sign"), b'\x01'], failure={"inputs": [getter("sign"), b'\x03']}, **ERR_MINIMALIF)
    add_spender(spenders, "tapscript/minimalif", leaf="t5", **common, inputs=[getter("sign"), b'\x01'], failure={"inputs": [getter("sign"), b'\x0001']}, **ERR_MINIMALIF)
    add_spender(spenders, "tapscript/minimalnotif", leaf="t6", **common, inputs=[getter("sign"), b'\x01'], failure={"inputs": [getter("sign"), b'\x0100']}, **ERR_MINIMALIF)
    # Test that 1-byte public keys (which are unknown) are acceptable but nonstandard with unrelated signatures, but 0-byte public keys are not valid.
    add_spender(spenders, "tapscript/unkpk/checksig", leaf="t16", standard=False, **common, **SINGLE_SIG, failure={"leaf": "t7"}, **ERR_UNKNOWN_PUBKEY)
    add_spender(spenders, "tapscript/unkpk/checksigadd", leaf="t17", standard=False, **common, **SINGLE_SIG, failure={"leaf": "t10"}, **ERR_UNKNOWN_PUBKEY)
    add_spender(spenders, "tapscript/unkpk/checksigverify", leaf="t18", standard=False, **common, **SINGLE_SIG, failure={"leaf": "t8"}, **ERR_UNKNOWN_PUBKEY)
    # Test that 33-byte public keys (which are unknown) are acceptable but nonstandard with valid signatures, but normal pubkeys are not valid in that case.
    add_spender(spenders, "tapscript/oldpk/checksig", leaf="t30", standard=False, **common, **SINGLE_SIG, sighash=bitflipper(default_sighash), failure={"leaf": "t1"}, **ERR_SIG_SCHNORR)
    add_spender(spenders, "tapscript/oldpk/checksigadd", leaf="t31", standard=False, **common, **SINGLE_SIG, sighash=bitflipper(default_sighash), failure={"leaf": "t2"}, **ERR_SIG_SCHNORR)
    add_spender(spenders, "tapscript/oldpk/checksigverify", leaf="t32", standard=False, **common, **SINGLE_SIG, sighash=bitflipper(default_sighash), failure={"leaf": "t28"}, **ERR_SIG_SCHNORR)
    # Test that 0-byte public keys are not acceptable.
    add_spender(spenders, "tapscript/emptypk/checksig", leaf="t1", **SINGLE_SIG, **common, failure={"leaf": "t7"}, **ERR_UNKNOWN_PUBKEY)
    add_spender(spenders, "tapscript/emptypk/checksigverify", leaf="t2", **SINGLE_SIG, **common, failure={"leaf": "t8"}, **ERR_UNKNOWN_PUBKEY)
    add_spender(spenders, "tapscript/emptypk/checksigadd", leaf="t9", **SINGLE_SIG, **common, failure={"leaf": "t10"}, **ERR_UNKNOWN_PUBKEY)
    add_spender(spenders, "tapscript/emptypk/checksigadd", leaf="t35", standard=False, **SINGLE_SIG, **common, failure={"leaf": "t10"}, **ERR_UNKNOWN_PUBKEY)
    # Test that OP_CHECKSIGADD results are as expected
    add_spender(spenders, "tapscript/checksigaddresults", leaf="t28", **SINGLE_SIG, **common, failure={"leaf": "t27"}, err_msg="unknown error")
    add_spender(spenders, "tapscript/checksigaddoversize", leaf="t29", **SINGLE_SIG, **common, failure={"leaf": "t27"}, err_msg="unknown error")
    # Test that OP_CHECKSIGADD requires 3 stack elements.
    add_spender(spenders, "tapscript/checksigadd3args", leaf="t9", **SINGLE_SIG, **common, failure={"leaf": "t11"}, **ERR_STACK_EMPTY)
    # Test that empty signatures do not cause script failure in OP_CHECKSIG and OP_CHECKSIGADD (but do fail with empty pubkey, and do fail OP_CHECKSIGVERIFY)
    add_spender(spenders, "tapscript/emptysigs/checksig", leaf="t12", **common, inputs=[b'', getter("sign")], failure={"leaf": "t13"}, **ERR_UNKNOWN_PUBKEY)
    add_spender(spenders, "tapscript/emptysigs/nochecksigverify", leaf="t12", **common, inputs=[b'', getter("sign")], failure={"leaf": "t20"}, **ERR_UNKNOWN_PUBKEY)
    add_spender(spenders, "tapscript/emptysigs/checksigadd", leaf="t14", **common, inputs=[b'', getter("sign")], failure={"leaf": "t15"}, **ERR_UNKNOWN_PUBKEY)
    # Test that scripts over 10000 bytes (and over 201 non-push ops) are acceptable.
    add_spender(spenders, "tapscript/no10000limit", leaf="t19", **SINGLE_SIG, **common)
    # Test that a stack size of 1000 elements is permitted, but 1001 isn't.
    add_spender(spenders, "tapscript/1000stack", leaf="t21", **SINGLE_SIG, **common, failure={"leaf": "t22"}, **ERR_STACK_SIZE)
    # Test that an input stack size of 1000 elements is permitted, but 1001 isn't.
    add_spender(spenders, "tapscript/1000inputs", leaf="t23", **common, inputs=[getter("sign")] + [b'' for _ in range(999)], failure={"leaf": "t24", "inputs": [getter("sign")] + [b'' for _ in range(1000)]}, **ERR_STACK_SIZE)
    # Test that pushing a MAX_SCRIPT_ELEMENT_SIZE byte stack element is valid, but one longer is not.
    add_spender(spenders, "tapscript/pushmaxlimit", standard=False, leaf="t25", **common, **SINGLE_SIG, failure={"leaf": "t26"}, **ERR_PUSH_LIMIT)
    # Test that 999-of-999 multisig works (but 1000-of-1000 triggers stack size limits)
    add_spender(spenders, "tapscript/bigmulti", leaf="t33", **common, inputs=big_spend_inputs, num=999, failure={"leaf": "t34", "num": 1000}, **ERR_STACK_SIZE)
    # Test that the CLEANSTACK rule is consensus critical in tapscript
    add_spender(spenders, "tapscript/cleanstack", leaf="t36", tap=tap, inputs=[b'\x01'], failure={"inputs": [b'\x01', b'\x01']}, **ERR_CLEANSTACK)

    # == Test for sigops ratio limit ==

    # Given a number n, and a public key pk, functions that produce a (CScript, sigops). Each script takes as
    # input a valid signature with the passed pk followed by a dummy push of bytes that are to be dropped, and
    # will execute sigops signature checks.
    SIGOPS_RATIO_SCRIPTS = [
        # n OP_CHECKSIGVERIFYs and 1 OP_CHECKSIG.
        lambda n, pk: (CScript([OP_DROP, pk] + [OP_2DUP, OP_CHECKSIGVERIFY] * n + [OP_CHECKSIG]), n + 1),
        # n OP_CHECKSIGVERIFYs and 1 OP_CHECKSIGADD, but also one unexecuted OP_CHECKSIGVERIFY.
        lambda n, pk: (CScript([OP_DROP, pk, OP_0, OP_IF, OP_2DUP, OP_CHECKSIGVERIFY, OP_ENDIF] + [OP_2DUP, OP_CHECKSIGVERIFY] * n + [OP_2, OP_SWAP, OP_CHECKSIGADD, OP_3, OP_EQUAL]), n + 1),
        # n OP_CHECKSIGVERIFYs and 1 OP_CHECKSIGADD, but also one unexecuted OP_CHECKSIG.
        lambda n, pk: (CScript([random_bytes(220), OP_2DROP, pk, OP_1, OP_NOTIF, OP_2DUP, OP_CHECKSIG, OP_VERIFY, OP_ENDIF] + [OP_2DUP, OP_CHECKSIGVERIFY] * n + [OP_4, OP_SWAP, OP_CHECKSIGADD, OP_5, OP_EQUAL]), n + 1),
        # n OP_CHECKSIGVERIFYs and 1 OP_CHECKSIGADD, but also one unexecuted OP_CHECKSIGADD.
        lambda n, pk: (CScript([OP_DROP, pk, OP_1, OP_IF, OP_ELSE, OP_2DUP, OP_6, OP_SWAP, OP_CHECKSIGADD, OP_7, OP_EQUALVERIFY, OP_ENDIF] + [OP_2DUP, OP_CHECKSIGVERIFY] * n + [OP_8, OP_SWAP, OP_CHECKSIGADD, OP_9, OP_EQUAL]), n + 1),
        # n+1 OP_CHECKSIGs, but also one OP_CHECKSIG with an empty signature.
        lambda n, pk: (CScript([OP_DROP, OP_0, pk, OP_CHECKSIG, OP_NOT, OP_VERIFY, pk] + [OP_2DUP, OP_CHECKSIG, OP_VERIFY] * n + [OP_CHECKSIG]), n + 1),
        # n OP_CHECKSIGADDs and 1 OP_CHECKSIG, but also an OP_CHECKSIGADD with an empty signature.
        lambda n, pk: (CScript([OP_DROP, OP_0, OP_10, pk, OP_CHECKSIGADD, OP_10, OP_EQUALVERIFY, pk] + [OP_2DUP, OP_16, OP_SWAP, OP_CHECKSIGADD, b'\x11', OP_EQUALVERIFY] * n + [OP_CHECKSIG]), n + 1),
    ]
    for annex in [None, bytes([ANNEX_TAG]) + random_bytes(random.randrange(1000))]:
        for hashtype in [SIGHASH_DEFAULT, SIGHASH_ALL]:
            for pubkey in [pubs[1], random_bytes(random.choice([x for x in range(2, 81) if x != 32]))]:
                for fn_num, fn in enumerate(SIGOPS_RATIO_SCRIPTS):
                    merkledepth = random.randrange(129)


                    def predict_sigops_ratio(n, dummy_size):
                        """Predict whether spending fn(n, pubkey) with dummy_size will pass the ratio test."""
                        script, sigops = fn(n, pubkey)
                        # Predict the size of the witness for a given choice of n
                        stacklen_size = 1
                        sig_size = 64 + (hashtype != SIGHASH_DEFAULT)
                        siglen_size = 1
                        dummylen_size = 1 + 2 * (dummy_size >= 253)
                        script_size = len(script)
                        scriptlen_size = 1 + 2 * (script_size >= 253)
                        control_size = 33 + 32 * merkledepth
                        controllen_size = 1 + 2 * (control_size >= 253)
                        annex_size = 0 if annex is None else len(annex)
                        annexlen_size = 0 if annex is None else 1 + 2 * (annex_size >= 253)
                        witsize = stacklen_size + sig_size + siglen_size + dummy_size + dummylen_size + script_size + scriptlen_size + control_size + controllen_size + annex_size + annexlen_size
                        # sigops ratio test
                        return witsize + 50 >= 50 * sigops
                    # Make sure n is high enough that with empty dummy, the script is not valid
                    n = 0
                    while predict_sigops_ratio(n, 0):
                        n += 1
                    # But allow picking a bit higher still
                    n += random.randrange(5)
                    # Now pick dummy size *just* large enough that the overall construction passes
                    dummylen = 0
                    while not predict_sigops_ratio(n, dummylen):
                        dummylen += 1
                    scripts = [("s", fn(n, pubkey)[0])]
                    for _ in range(merkledepth):
                        scripts = [scripts, random.choice(PARTNER_MERKLE_FN)]
                    tap = taproot_construct(pubs[0], scripts)
                    standard = annex is None and dummylen <= 80 and len(pubkey) == 32
                    add_spender(spenders, "tapscript/sigopsratio_%i" % fn_num, tap=tap, leaf="s", annex=annex, hashtype=hashtype, key=secs[1], inputs=[getter("sign"), random_bytes(dummylen)], standard=standard, failure={"inputs": [getter("sign"), random_bytes(dummylen - 1)]}, **ERR_SIGOPS_RATIO)

    # Future leaf versions
    for leafver in range(0, 0x100, 2):
        if leafver == LEAF_VERSION_TAPSCRIPT or leafver == ANNEX_TAG:
            # Skip the defined LEAF_VERSION_TAPSCRIPT, and the ANNEX_TAG which is not usable as leaf version
            continue
        scripts = [
            ("bare_c0", CScript([OP_NOP])),
            ("bare_unkver", CScript([OP_NOP]), leafver),
            ("return_c0", CScript([OP_RETURN])),
            ("return_unkver", CScript([OP_RETURN]), leafver),
            ("undecodable_c0", CScript([OP_PUSHDATA1])),
            ("undecodable_unkver", CScript([OP_PUSHDATA1]), leafver),
            ("bigpush_c0", CScript([random_bytes(MAX_SCRIPT_ELEMENT_SIZE+1), OP_DROP])),
            ("bigpush_unkver", CScript([random_bytes(MAX_SCRIPT_ELEMENT_SIZE+1), OP_DROP]), leafver),
            ("1001push_c0", CScript([OP_0] * 1001)),
            ("1001push_unkver", CScript([OP_0] * 1001), leafver),
        ]
        random.shuffle(scripts)
        tap = taproot_construct(pubs[0], scripts)
        add_spender(spenders, "unkver/bare", standard=False, tap=tap, leaf="bare_unkver", failure={"leaf": "bare_c0"}, **ERR_CLEANSTACK)
        add_spender(spenders, "unkver/return", standard=False, tap=tap, leaf="return_unkver", failure={"leaf": "return_c0"}, **ERR_OP_RETURN)
        add_spender(spenders, "unkver/undecodable", standard=False, tap=tap, leaf="undecodable_unkver", failure={"leaf": "undecodable_c0"}, **ERR_UNDECODABLE)
        add_spender(spenders, "unkver/bigpush", standard=False, tap=tap, leaf="bigpush_unkver", failure={"leaf": "bigpush_c0"}, **ERR_PUSH_LIMIT)
        add_spender(spenders, "unkver/1001push", standard=False, tap=tap, leaf="1001push_unkver", failure={"leaf": "1001push_c0"}, **ERR_STACK_SIZE)
        add_spender(spenders, "unkver/1001inputs", standard=False, tap=tap, leaf="bare_unkver", inputs=[b'']*1001, failure={"leaf": "bare_c0"}, **ERR_STACK_SIZE)

    # OP_SUCCESSx tests.
    hashtype = lambda _: random.choice(VALID_SIGHASHES_TAPROOT)
    for opval in range(76, 0x100):
        opcode = CScriptOp(opval)
        if not is_op_success(opcode):
            continue
        scripts = [
            ("bare_success", CScript([opcode])),
            ("bare_nop", CScript([OP_NOP])),
            ("unexecif_success", CScript([OP_0, OP_IF, opcode, OP_ENDIF])),
            ("unexecif_nop", CScript([OP_0, OP_IF, OP_NOP, OP_ENDIF])),
            ("return_success", CScript([OP_RETURN, opcode])),
            ("return_nop", CScript([OP_RETURN, OP_NOP])),
            ("undecodable_success", CScript([opcode, OP_PUSHDATA1])),
            ("undecodable_nop", CScript([OP_NOP, OP_PUSHDATA1])),
            ("undecodable_bypassed_success", CScript([OP_PUSHDATA1, OP_2, opcode])),
            ("bigpush_success", CScript([random_bytes(MAX_SCRIPT_ELEMENT_SIZE+1), OP_DROP, opcode])),
            ("bigpush_nop", CScript([random_bytes(MAX_SCRIPT_ELEMENT_SIZE+1), OP_DROP, OP_NOP])),
            ("1001push_success", CScript([OP_0] * 1001 + [opcode])),
            ("1001push_nop", CScript([OP_0] * 1001 + [OP_NOP])),
        ]
        random.shuffle(scripts)
        tap = taproot_construct(pubs[0], scripts)
        add_spender(spenders, "opsuccess/bare", standard=False, tap=tap, leaf="bare_success", failure={"leaf": "bare_nop"}, **ERR_CLEANSTACK)
        add_spender(spenders, "opsuccess/unexecif", standard=False, tap=tap, leaf="unexecif_success", failure={"leaf": "unexecif_nop"}, **ERR_CLEANSTACK)
        add_spender(spenders, "opsuccess/return", standard=False, tap=tap, leaf="return_success", failure={"leaf": "return_nop"}, **ERR_OP_RETURN)
        add_spender(spenders, "opsuccess/undecodable", standard=False, tap=tap, leaf="undecodable_success", failure={"leaf": "undecodable_nop"}, **ERR_UNDECODABLE)
        add_spender(spenders, "opsuccess/undecodable_bypass", standard=False, tap=tap, leaf="undecodable_success", failure={"leaf": "undecodable_bypassed_success"}, **ERR_UNDECODABLE)
        add_spender(spenders, "opsuccess/bigpush", standard=False, tap=tap, leaf="bigpush_success", failure={"leaf": "bigpush_nop"}, **ERR_PUSH_LIMIT)
        add_spender(spenders, "opsuccess/1001push", standard=False, tap=tap, leaf="1001push_success", failure={"leaf": "1001push_nop"}, **ERR_STACK_SIZE)
        add_spender(spenders, "opsuccess/1001inputs", standard=False, tap=tap, leaf="bare_success", inputs=[b'']*1001, failure={"leaf": "bare_nop"}, **ERR_STACK_SIZE)

    # Non-OP_SUCCESSx (verify that those aren't accidentally treated as OP_SUCCESSx)
    for opval in range(0, 0x100):
        opcode = CScriptOp(opval)
        if is_op_success(opcode):
            continue
        scripts = [
            ("normal", CScript([OP_RETURN, opcode] + [OP_NOP] * 75)),
            ("op_success", CScript([OP_RETURN, CScriptOp(0x50)]))
        ]
        tap = taproot_construct(pubs[0], scripts)
        add_spender(spenders, "alwaysvalid/notsuccessx", tap=tap, leaf="op_success", inputs=[], standard=False, failure={"leaf": "normal"}) # err_msg differs based on opcode

    # == Test case for https://github.com/bitcoin/bitcoin/issues/24765 ==

    zero_fn = lambda h: bytes([0 for _ in range(32)])
    tap = taproot_construct(pubs[0], [("leaf", CScript([pubs[1], OP_CHECKSIG, pubs[1], OP_CHECKSIGADD, OP_2, OP_EQUAL])), zero_fn])
    add_spender(spenders, "case24765", tap=tap, leaf="leaf", inputs=[getter("sign"), getter("sign")], key=secs[1], no_fail=True)

    # == Legacy tests ==

    # Also add a few legacy spends into the mix, so that transactions which combine taproot and pre-taproot spends get tested too.
    for compressed in [False, True]:
        eckey1 = ECKey()
        eckey1.set(generate_privkey(), compressed)
        pubkey1 = eckey1.get_pubkey().get_bytes()
        eckey2 = ECKey()
        eckey2.set(generate_privkey(), compressed)
        for p2sh in [False, True]:
            for witv0 in [False, True]:
                for hashtype in VALID_SIGHASHES_ECDSA + [random.randrange(0x04, 0x80), random.randrange(0x84, 0x100)]:
                    standard = (hashtype in VALID_SIGHASHES_ECDSA) and (compressed or not witv0)
                    add_spender(spenders, "legacy/pk-wrongkey", hashtype=hashtype, p2sh=p2sh, witv0=witv0, standard=standard, script=key_to_p2pk_script(pubkey1), **SINGLE_SIG, key=eckey1, failure={"key": eckey2}, sigops_weight=4-3*witv0, **ERR_NO_SUCCESS)
                    add_spender(spenders, "legacy/pkh-sighashflip", hashtype=hashtype, p2sh=p2sh, witv0=witv0, standard=standard, pkh=pubkey1, key=eckey1, **SIGHASH_BITFLIP, sigops_weight=4-3*witv0, **ERR_NO_SUCCESS)

    # Verify that OP_CHECKSIGADD wasn't accidentally added to pre-taproot validation logic.
    for p2sh in [False, True]:
        for witv0 in [False, True]:
            for hashtype in VALID_SIGHASHES_ECDSA + [random.randrange(0x04, 0x80), random.randrange(0x84, 0x100)]:
                standard = hashtype in VALID_SIGHASHES_ECDSA and (p2sh or witv0)
                add_spender(spenders, "compat/nocsa", hashtype=hashtype, p2sh=p2sh, witv0=witv0, standard=standard, script=CScript([OP_IF, OP_11, pubkey1, OP_CHECKSIGADD, OP_12, OP_EQUAL, OP_ELSE, pubkey1, OP_CHECKSIG, OP_ENDIF]), key=eckey1, sigops_weight=4-3*witv0, inputs=[getter("sign"), b''], failure={"inputs": [getter("sign"), b'\x01']}, **ERR_UNDECODABLE)

    return spenders


def spenders_taproot_nonstandard():
    """Spenders for testing that post-activation Taproot rules may be nonstandard."""

    spenders = []

    sec = generate_privkey()
    pub, _ = compute_xonly_pubkey(sec)
    scripts = [
        ("future_leaf", CScript([pub, OP_CHECKSIG]), 0xc2),
        ("op_success", CScript([pub, OP_CHECKSIG, OP_0, OP_IF, CScriptOp(0x50), OP_ENDIF])),
    ]
    tap = taproot_construct(pub, scripts)

    # Test that features like annex, leaf versions, or OP_SUCCESS are valid but non-standard
    add_spender(spenders, "inactive/scriptpath_valid_unkleaf", key=sec, tap=tap, leaf="future_leaf", standard=False, inputs=[getter("sign")])
    add_spender(spenders, "inactive/scriptpath_invalid_unkleaf", key=sec, tap=tap, leaf="future_leaf", standard=False, inputs=[getter("sign")], sighash=bitflipper(default_sighash))
    add_spender(spenders, "inactive/scriptpath_valid_opsuccess", key=sec, tap=tap, leaf="op_success", standard=False, inputs=[getter("sign")])
    add_spender(spenders, "inactive/scriptpath_valid_opsuccess", key=sec, tap=tap, leaf="op_success", standard=False, inputs=[getter("sign")], sighash=bitflipper(default_sighash))

    return spenders

# Consensus validation flags to use in dumps for tests with "legacy/" or "inactive/" prefix.
LEGACY_FLAGS = "P2SH,DERSIG,CHECKLOCKTIMEVERIFY,CHECKSEQUENCEVERIFY,WITNESS,NULLDUMMY"
# Consensus validation flags to use in dumps for all other tests.
TAPROOT_FLAGS = "P2SH,DERSIG,CHECKLOCKTIMEVERIFY,CHECKSEQUENCEVERIFY,WITNESS,NULLDUMMY,TAPROOT"

def dump_json_test(tx, input_utxos, idx, success, failure):
    spender = input_utxos[idx].spender
    # Determine flags to dump
    flags = LEGACY_FLAGS if spender.comment.startswith("legacy/") or spender.comment.startswith("inactive/") else TAPROOT_FLAGS

    fields = [
        ("tx", tx.serialize().hex()),
        ("prevouts", [x.output.serialize().hex() for x in input_utxos]),
        ("index", idx),
        ("flags", flags),
        ("comment", spender.comment)
    ]

    # The "final" field indicates that a spend should be always valid, even with more validation flags enabled
    # than the listed ones. Use standardness as a proxy for this (which gives a conservative underestimate).
    if spender.is_standard:
        fields.append(("final", True))

    def dump_witness(wit):
        return OrderedDict([("scriptSig", wit[0].hex()), ("witness", [x.hex() for x in wit[1]])])
    if success is not None:
        fields.append(("success", dump_witness(success)))
    if failure is not None:
        fields.append(("failure", dump_witness(failure)))

    # Write the dump to $TEST_DUMP_DIR/x/xyz... where x,y,z,... are the SHA1 sum of the dump (which makes the
    # file naming scheme compatible with fuzzing infrastructure).
    dump = json.dumps(OrderedDict(fields)) + ",\n"
    sha1 = hashlib.sha1(dump.encode("utf-8")).hexdigest()
    dirname = os.environ.get("TEST_DUMP_DIR", ".") + ("/%s" % sha1[0])
    os.makedirs(dirname, exist_ok=True)
    with open(dirname + ("/%s" % sha1), 'w', encoding="utf8") as f:
        f.write(dump)

# Data type to keep track of UTXOs, where they were created, and how to spend them.
UTXOData = namedtuple('UTXOData', 'outpoint,output,spender')


class TaprootTest(BitcoinTestFramework):
    def add_options(self, parser):
        self.add_wallet_options(parser)
        parser.add_argument("--dumptests", dest="dump_tests", default=False, action="store_true",
                            help="Dump generated test cases to directory set by TEST_DUMP_DIR environment variable")

    def skip_test_if_missing_module(self):
        self.skip_if_no_wallet()

    def set_test_params(self):
        self.num_nodes = 1
        self.setup_clean_chain = True
        self.extra_args = [["-par=1", "-datacarrierfullcount"]]

    def block_submit(self, node, txs, msg, err_msg, cb_pubkey=None, fees=0, sigops_weight=0, witness=False, accept=False):

        # Deplete block of any non-tapscript sigops using a single additional 0-value coinbase output.
        # It is not impossible to fit enough tapscript sigops to hit the old 80k limit without
        # busting txin-level limits. We simply have to account for the p2pk outputs in all
        # transactions.
        extra_output_script = CScript(bytes([OP_CHECKSIG]*((MAX_BLOCK_SIGOPS_WEIGHT - sigops_weight) // WITNESS_SCALE_FACTOR)))

        coinbase_tx = create_coinbase(self.lastblockheight + 1, pubkey=cb_pubkey, extra_output_script=extra_output_script, fees=fees)
        block = create_block(self.tip, coinbase_tx, self.lastblocktime + 1, txlist=txs)
        witness and add_witness_commitment(block)
        block.solve()
        block_response = node.submitblock(block.serialize().hex())
        if err_msg is not None:
            assert block_response is not None and err_msg in block_response, "Missing error message '%s' from block response '%s': %s" % (err_msg, "(None)" if block_response is None else block_response, msg)
        if accept:
            assert node.getbestblockhash() == block.hash, "Failed to accept: %s (response: %s)" % (msg, block_response)
            self.tip = block.sha256
            self.lastblockhash = block.hash
            self.lastblocktime += 1
            self.lastblockheight += 1
        else:
            assert node.getbestblockhash() == self.lastblockhash, "Failed to reject: " + msg

    def init_blockinfo(self, node):
        # Initialize variables used by block_submit().
        self.lastblockhash = node.getbestblockhash()
        self.tip = int(self.lastblockhash, 16)
        block = node.getblock(self.lastblockhash)
        self.lastblockheight = block['height']
        self.lastblocktime = block['time']

    def test_spenders(self, node, spenders, input_counts):
        """Run randomized tests with a number of "spenders".

        Steps:
            1) Generate an appropriate UTXO for each spender to test spend conditions
            2) Generate 100 random addresses of all wallet types: pkh/sh_wpkh/wpkh
            3) Select random number of inputs from (1)
            4) Select random number of addresses from (2) as outputs

        Each spender embodies a test; in a large randomized test, it is verified
        that toggling the valid argument to each lambda toggles the validity of
        the transaction. This is accomplished by constructing transactions consisting
        of all valid inputs, except one invalid one.
        """

        # Construct a bunch of sPKs that send coins back to the host wallet
        self.log.info("- Constructing addresses for returning coins")
        host_spks = []
        host_pubkeys = []
        for i in range(16):
            addr = node.getnewaddress(address_type=random.choice(["legacy", "p2sh-segwit", "bech32"]))
            info = node.getaddressinfo(addr)
            spk = bytes.fromhex(info['scriptPubKey'])
            host_spks.append(spk)
            host_pubkeys.append(bytes.fromhex(info['pubkey']))

        self.init_blockinfo(node)

        # Create transactions spending up to 50 of the wallet's inputs, with one output for each spender, and
        # one change output at the end. The transaction is constructed on the Python side to enable
        # having multiple outputs to the same address and outputs with no assigned address. The wallet
        # is then asked to sign it through signrawtransactionwithwallet, and then added to a block on the
        # Python side (to bypass standardness rules).
        self.log.info("- Creating test UTXOs...")
        random.shuffle(spenders)
        normal_utxos = []
        mismatching_utxos = [] # UTXOs with input that requires mismatching output position
        done = 0
        while done < len(spenders):
            # Compute how many UTXOs to create with this transaction
            count_this_tx = min(len(spenders) - done, (len(spenders) + 4) // 5, 10000)

            fund_tx = CTransaction()
            # Add the 50 highest-value inputs
            unspents = node.listunspent()
            random.shuffle(unspents)
            unspents.sort(key=lambda x: int(x["amount"] * 100000000), reverse=True)
            if len(unspents) > 50:
                unspents = unspents[:50]
            random.shuffle(unspents)
            balance = 0
            for unspent in unspents:
                balance += int(unspent["amount"] * 100000000)
                txid = int(unspent["txid"], 16)
                fund_tx.vin.append(CTxIn(COutPoint(txid, int(unspent["vout"])), CScript()))
            # Add outputs
            cur_progress = done / len(spenders)
            next_progress = (done + count_this_tx) / len(spenders)
            change_goal = (1.0 - 0.6 * next_progress) / (1.0 - 0.6 * cur_progress) * balance
            self.log.debug("Create %i UTXOs in a transaction spending %i inputs worth %.8f (sending ~%.8f to change)" % (count_this_tx, len(unspents), balance * 0.00000001, change_goal * 0.00000001))
            for i in range(count_this_tx):
                avg = (balance - change_goal) / (count_this_tx - i)
                amount = int(random.randrange(int(avg*0.85 + 0.5), int(avg*1.15 + 0.5)) + 0.5)
                balance -= amount
                fund_tx.vout.append(CTxOut(amount, spenders[done + i].script))
            # Add change
            fund_tx.vout.append(CTxOut(balance - 10000, random.choice(host_spks)))
            # Ask the wallet to sign
            fund_tx = tx_from_hex(node.signrawtransactionwithwallet(fund_tx.serialize().hex())["hex"])
            # Construct UTXOData entries
            fund_tx.rehash()
            for i in range(count_this_tx):
                utxodata = UTXOData(outpoint=COutPoint(fund_tx.sha256, i), output=fund_tx.vout[i], spender=spenders[done])
                if utxodata.spender.need_vin_vout_mismatch:
                    mismatching_utxos.append(utxodata)
                else:
                    normal_utxos.append(utxodata)
                done += 1
            # Mine into a block
            self.block_submit(node, [fund_tx], "Funding tx", None, random.choice(host_pubkeys), 10000, MAX_BLOCK_SIGOPS_WEIGHT, True, True)

        # Consume groups of choice(input_coins) from utxos in a tx, testing the spenders.
        self.log.info("- Running %i spending tests" % done)
        random.shuffle(normal_utxos)
        random.shuffle(mismatching_utxos)
        assert done == len(normal_utxos) + len(mismatching_utxos)

        left = done
        while left:
            # Construct CTransaction with random nVersion, nLocktime
            tx = CTransaction()
            tx.nVersion = random.choice([1, 2, random.randint(-0x80000000, 0x7fffffff)])
            min_sequence = (tx.nVersion != 1 and tx.nVersion != 0) * 0x80000000  # The minimum sequence number to disable relative locktime
            if random.choice([True, False]):
                tx.nLockTime = random.randrange(LOCKTIME_THRESHOLD, self.lastblocktime - 7200)  # all absolute locktimes in the past
            else:
                tx.nLockTime = random.randrange(self.lastblockheight + 1)  # all block heights in the past

            # Decide how many UTXOs to test with.
            acceptable = [n for n in input_counts if n <= left and (left - n > max(input_counts) or (left - n) in [0] + input_counts)]
            num_inputs = random.choice(acceptable)

            # If we have UTXOs that require mismatching inputs/outputs left, include exactly one of those
            # unless there is only one normal UTXO left (as tests with mismatching UTXOs require at least one
            # normal UTXO to go in the first position), and we don't want to run out of normal UTXOs.
            input_utxos = []
            while len(mismatching_utxos) and (len(input_utxos) == 0 or len(normal_utxos) == 1):
                input_utxos.append(mismatching_utxos.pop())
                left -= 1

            # Top up until we hit num_inputs (but include at least one normal UTXO always).
            for _ in range(max(1, num_inputs - len(input_utxos))):
                input_utxos.append(normal_utxos.pop())
                left -= 1

            # The first input cannot require a mismatching output (as there is at least one output).
            while True:
                random.shuffle(input_utxos)
                if not input_utxos[0].spender.need_vin_vout_mismatch:
                    break
            first_mismatch_input = None
            for i in range(len(input_utxos)):
                if input_utxos[i].spender.need_vin_vout_mismatch:
                    first_mismatch_input = i
            assert first_mismatch_input is None or first_mismatch_input > 0

            # Decide fee, and add CTxIns to tx.
            amount = sum(utxo.output.nValue for utxo in input_utxos)
            fee = min(random.randrange(MIN_FEE * 2, MIN_FEE * 4), amount - DUST_LIMIT)  # 10000-20000 sat fee
            in_value = amount - fee
            tx.vin = [CTxIn(outpoint=utxo.outpoint, nSequence=random.randint(min_sequence, 0xffffffff)) for utxo in input_utxos]
            tx.wit.vtxinwit = [CTxInWitness() for _ in range(len(input_utxos))]
            sigops_weight = sum(utxo.spender.sigops_weight for utxo in input_utxos)
            self.log.debug("Test: %s" % (", ".join(utxo.spender.comment for utxo in input_utxos)))

            # Add 1 to 4 random outputs (but constrained by inputs that require mismatching outputs)
            num_outputs = random.choice(range(1, 1 + min(4, 4 if first_mismatch_input is None else first_mismatch_input)))
            assert in_value >= 0 and fee - num_outputs * DUST_LIMIT >= MIN_FEE
            for i in range(num_outputs):
                tx.vout.append(CTxOut())
                if in_value <= DUST_LIMIT:
                    tx.vout[-1].nValue = DUST_LIMIT
                elif i < num_outputs - 1:
                    tx.vout[-1].nValue = in_value
                else:
                    tx.vout[-1].nValue = random.randint(DUST_LIMIT, in_value)
                in_value -= tx.vout[-1].nValue
                tx.vout[-1].scriptPubKey = random.choice(host_spks)
                sigops_weight += CScript(tx.vout[-1].scriptPubKey).GetSigOpCount(False) * WITNESS_SCALE_FACTOR
            fee += in_value
            assert fee >= 0

            # Select coinbase pubkey
            cb_pubkey = random.choice(host_pubkeys)
            sigops_weight += 1 * WITNESS_SCALE_FACTOR

            # Precompute one satisfying and one failing scriptSig/witness for each input.
            input_data = []
            for i in range(len(input_utxos)):
                fn = input_utxos[i].spender.sat_function
                fail = None
                success = fn(tx, i, [utxo.output for utxo in input_utxos], True)
                if not input_utxos[i].spender.no_fail:
                    fail = fn(tx, i, [utxo.output for utxo in input_utxos], False)
                input_data.append((fail, success))
                if self.options.dump_tests:
                    dump_json_test(tx, input_utxos, i, success, fail)

            # Sign each input incorrectly once on each complete signing pass, except the very last.
            for fail_input in list(range(len(input_utxos))) + [None]:
                # Skip trying to fail at spending something that can't be made to fail.
                if fail_input is not None and input_utxos[fail_input].spender.no_fail:
                    continue
                # Expected message with each input failure, may be None(which is ignored)
                expected_fail_msg = None if fail_input is None else input_utxos[fail_input].spender.err_msg
                # Fill inputs/witnesses
                for i in range(len(input_utxos)):
                    tx.vin[i].scriptSig = input_data[i][i != fail_input][0]
                    tx.wit.vtxinwit[i].scriptWitness.stack = input_data[i][i != fail_input][1]
                # Submit to mempool to check standardness
                is_standard_tx = (
                    fail_input is None  # Must be valid to be standard
                    and (all(utxo.spender.is_standard for utxo in input_utxos))  # All inputs must be standard
                    and tx.nVersion >= 1  # The tx version must be standard
                    and tx.nVersion <= 2)
                tx.rehash()
                msg = ','.join(utxo.spender.comment + ("*" if n == fail_input else "") for n, utxo in enumerate(input_utxos))
                if is_standard_tx:
                    node.sendrawtransaction(tx.serialize().hex(), 0)
                    assert node.getmempoolentry(tx.hash) is not None, "Failed to accept into mempool: " + msg
                else:
                    assert_raises_rpc_error(-26, None, node.sendrawtransaction, tx.serialize().hex(), 0)
                # Submit in a block
                self.block_submit(node, [tx], msg, witness=True, accept=fail_input is None, cb_pubkey=cb_pubkey, fees=fee, sigops_weight=sigops_weight, err_msg=expected_fail_msg)

            if (len(spenders) - left) // 200 > (len(spenders) - left - len(input_utxos)) // 200:
                self.log.info("  - %i tests done" % (len(spenders) - left))

        assert left == 0
        assert len(normal_utxos) == 0
        assert len(mismatching_utxos) == 0
        self.log.info("  - Done")

    def gen_test_vectors(self):
        """Run a scenario that corresponds (and optionally produces) to BIP341 test vectors."""

        self.log.info("Unit test scenario...")

        # Deterministically mine coins to OP_TRUE in block 1
        assert_equal(self.nodes[0].getblockcount(), 0)
        coinbase = CTransaction()
        coinbase.nVersion = 1
        coinbase.vin = [CTxIn(COutPoint(0, 0xffffffff), CScript([OP_1, OP_1]), SEQUENCE_FINAL)]
        coinbase.vout = [CTxOut(5000000000, CScript([OP_1]))]
        coinbase.nLockTime = 0
        coinbase.rehash()
        assert coinbase.hash == "f60c73405d499a956d3162e3483c395526ef78286458a4cb17b125aa92e49b20"
        # Mine it
        block = create_block(hashprev=int(self.nodes[0].getbestblockhash(), 16), coinbase=coinbase)
        block.rehash()
        block.solve()
        self.nodes[0].submitblock(block.serialize().hex())
        assert_equal(self.nodes[0].getblockcount(), 1)
        self.generate(self.nodes[0], COINBASE_MATURITY)

        SEED = 317
        VALID_LEAF_VERS = list(range(0xc0, 0x100, 2)) + [0x66, 0x7e, 0x80, 0x84, 0x96, 0x98, 0xba, 0xbc, 0xbe]
        # Generate private keys
        prvs = [hashlib.sha256(SEED.to_bytes(2, 'big') + bytes([i])).digest() for i in range(100)]
        # Generate corresponding public x-only pubkeys
        pubs = [compute_xonly_pubkey(prv)[0] for prv in prvs]
        # Generate taproot objects
        inner_keys = [pubs[i] for i in range(7)]

        script_lists = [
            None,
            [("0", CScript([pubs[50], OP_CHECKSIG]), LEAF_VERSION_TAPSCRIPT)],
            [("0", CScript([pubs[51], OP_CHECKSIG]), LEAF_VERSION_TAPSCRIPT)],
            [("0", CScript([pubs[52], OP_CHECKSIG]), LEAF_VERSION_TAPSCRIPT), ("1", CScript([b"BIP341"]), VALID_LEAF_VERS[pubs[99][0] % 41])],
            [("0", CScript([pubs[53], OP_CHECKSIG]), LEAF_VERSION_TAPSCRIPT), ("1", CScript([b"Taproot"]), VALID_LEAF_VERS[pubs[99][1] % 41])],
            [("0", CScript([pubs[54], OP_CHECKSIG]), LEAF_VERSION_TAPSCRIPT),
                [("1", CScript([pubs[55], OP_CHECKSIG]), LEAF_VERSION_TAPSCRIPT), ("2", CScript([pubs[56], OP_CHECKSIG]), LEAF_VERSION_TAPSCRIPT)]
            ],
            [("0", CScript([pubs[57], OP_CHECKSIG]), LEAF_VERSION_TAPSCRIPT),
                [("1", CScript([pubs[58], OP_CHECKSIG]), LEAF_VERSION_TAPSCRIPT), ("2", CScript([pubs[59], OP_CHECKSIG]), LEAF_VERSION_TAPSCRIPT)]
            ],
        ]
        taps = [taproot_construct(inner_keys[i], script_lists[i]) for i in range(len(inner_keys))]

        # Require negated taps[0]
        assert taps[0].negflag
        # Require one negated and one non-negated in taps 1 and 2.
        assert taps[1].negflag != taps[2].negflag
        # Require one negated and one non-negated in taps 3 and 4.
        assert taps[3].negflag != taps[4].negflag
        # Require one negated and one non-negated in taps 5 and 6.
        assert taps[5].negflag != taps[6].negflag

        cblks = [{leaf: get({**DEFAULT_CONTEXT, 'tap': taps[i], 'leaf': leaf}, 'controlblock') for leaf in taps[i].leaves} for i in range(7)]
        # Require one swapped and one unswapped in taps 3 and 4.
        assert (cblks[3]['0'][33:65] < cblks[3]['1'][33:65]) != (cblks[4]['0'][33:65] < cblks[4]['1'][33:65])
        # Require one swapped and one unswapped in taps 5 and 6, both at the top and child level.
        assert (cblks[5]['0'][33:65] < cblks[5]['1'][65:]) != (cblks[6]['0'][33:65] < cblks[6]['1'][65:])
        assert (cblks[5]['1'][33:65] < cblks[5]['2'][33:65]) != (cblks[6]['1'][33:65] < cblks[6]['2'][33:65])
        # Require within taps 5 (and thus also 6) that one level is swapped and the other is not.
        assert (cblks[5]['0'][33:65] < cblks[5]['1'][65:]) != (cblks[5]['1'][33:65] < cblks[5]['2'][33:65])

        # Compute a deterministic set of scriptPubKeys
        tap_spks = []
        old_spks = []
        spend_info = {}
        # First, taproot scriptPubKeys, for the tap objects constructed above
        for i, tap in enumerate(taps):
            tap_spks.append(tap.scriptPubKey)
            d = {'key': prvs[i], 'tap': tap, 'mode': 'taproot'}
            spend_info[tap.scriptPubKey] = d
        # Then, a number of deterministically generated (keys 0x1,0x2,0x3) with 2x P2PKH, 1x P2WPKH spks.
        for i in range(1, 4):
            prv = ECKey()
            prv.set(i.to_bytes(32, 'big'), True)
            pub = prv.get_pubkey().get_bytes()
            d = {"key": prv}
            d["scriptcode"] = key_to_p2pkh_script(pub)
            d["inputs"] = [getter("sign"), pub]
            if i < 3:
                # P2PKH
                d['spk'] = key_to_p2pkh_script(pub)
                d['mode'] = 'legacy'
            else:
                # P2WPKH
                d['spk'] = key_to_p2wpkh_script(pub)
                d['mode'] = 'witv0'
            old_spks.append(d['spk'])
            spend_info[d['spk']] = d

        # Construct a deterministic chain of transactions creating UTXOs to the test's spk's (so that they
        # come from distinct txids).
        txn = []
        lasttxid = coinbase.sha256
        amount = 5000000000
        for i, spk in enumerate(old_spks + tap_spks):
            val = 42000000 * (i + 7)
            tx = CTransaction()
            tx.nVersion = 1
            tx.vin = [CTxIn(COutPoint(lasttxid, i & 1), CScript([]), SEQUENCE_FINAL)]
            tx.vout = [CTxOut(val, spk), CTxOut(amount - val, CScript([OP_1]))]
            if i & 1:
                tx.vout = list(reversed(tx.vout))
            tx.nLockTime = 0
            tx.rehash()
            amount -= val
            lasttxid = tx.sha256
            txn.append(tx)
            spend_info[spk]['prevout'] = COutPoint(tx.sha256, i & 1)
            spend_info[spk]['utxo'] = CTxOut(val, spk)
        # Mine those transactions
        self.init_blockinfo(self.nodes[0])
        self.block_submit(self.nodes[0], txn, "Crediting txn", None, sigops_weight=10, accept=True)

        # scriptPubKey computation
        tests = {"version": 1}
        spk_tests = tests.setdefault("scriptPubKey", [])
        for i, tap in enumerate(taps):
            test_case = {}
            given = test_case.setdefault("given", {})
            given['internalPubkey'] = tap.internal_pubkey.hex()

            def pr(node):
                if node is None:
                    return None
                elif isinstance(node, tuple):
                    return {"id": int(node[0]), "script": node[1].hex(), "leafVersion": node[2]}
                elif len(node) == 1:
                    return pr(node[0])
                elif len(node) == 2:
                    return [pr(node[0]), pr(node[1])]
                else:
                    assert False

            given['scriptTree'] = pr(script_lists[i])
            intermediary = test_case.setdefault("intermediary", {})
            if len(tap.leaves):
                leafhashes = intermediary.setdefault('leafHashes', [None] * len(tap.leaves))
                for leaf in tap.leaves:
                    leafhashes[int(leaf)] = tap.leaves[leaf].leaf_hash.hex()
            intermediary['merkleRoot'] = tap.merkle_root.hex() if tap.merkle_root else None
            intermediary['tweak'] = tap.tweak.hex()
            intermediary['tweakedPubkey'] = tap.output_pubkey.hex()
            expected = test_case.setdefault("expected", {})
            expected['scriptPubKey'] = tap.scriptPubKey.hex()
            expected['bip350Address'] = program_to_witness(1, bytes(tap.output_pubkey), True)
            if len(tap.leaves):
                control_blocks = expected.setdefault("scriptPathControlBlocks", [None] * len(tap.leaves))
                for leaf in tap.leaves:
                    ctx = {**DEFAULT_CONTEXT, 'tap': tap, 'leaf': leaf}
                    control_blocks[int(leaf)] = get(ctx, "controlblock").hex()
            spk_tests.append(test_case)

        # Construct a deterministic transaction spending all outputs created above.
        tx = CTransaction()
        tx.nVersion = 2
        tx.vin = []
        inputs = []
        input_spks = [tap_spks[0], tap_spks[1], old_spks[0], tap_spks[2], tap_spks[5], old_spks[2], tap_spks[6], tap_spks[3], tap_spks[4]]
        sequences = [0, SEQUENCE_FINAL, SEQUENCE_FINAL, 0xfffffffe, 0xfffffffe, 0, 0, SEQUENCE_FINAL, SEQUENCE_FINAL]
        hashtypes = [SIGHASH_SINGLE, SIGHASH_SINGLE|SIGHASH_ANYONECANPAY, SIGHASH_ALL, SIGHASH_ALL, SIGHASH_DEFAULT, SIGHASH_ALL, SIGHASH_NONE, SIGHASH_NONE|SIGHASH_ANYONECANPAY, SIGHASH_ALL|SIGHASH_ANYONECANPAY]
        for i, spk in enumerate(input_spks):
            tx.vin.append(CTxIn(spend_info[spk]['prevout'], CScript(), sequences[i]))
            inputs.append(spend_info[spk]['utxo'])
        tx.vout.append(CTxOut(1000000000, old_spks[1]))
        tx.vout.append(CTxOut(3410000000, pubs[98]))
        tx.nLockTime = 500000000
        precomputed = {
            "hashAmounts": BIP341_sha_amounts(inputs),
            "hashPrevouts": BIP341_sha_prevouts(tx),
            "hashScriptPubkeys": BIP341_sha_scriptpubkeys(inputs),
            "hashSequences": BIP341_sha_sequences(tx),
            "hashOutputs": BIP341_sha_outputs(tx)
        }
        keypath_tests = tests.setdefault("keyPathSpending", [])
        tx_test = {}
        global_given = tx_test.setdefault("given", {})
        global_given['rawUnsignedTx'] = tx.serialize().hex()
        utxos_spent = global_given.setdefault("utxosSpent", [])
        for i in range(len(input_spks)):
            utxos_spent.append({"scriptPubKey": inputs[i].scriptPubKey.hex(), "amountSats": inputs[i].nValue})
        global_intermediary = tx_test.setdefault("intermediary", {})
        for key in sorted(precomputed.keys()):
            global_intermediary[key] = precomputed[key].hex()
        test_list = tx_test.setdefault('inputSpending', [])
        for i in range(len(input_spks)):
            ctx = {
                **DEFAULT_CONTEXT,
                **spend_info[input_spks[i]],
                'tx': tx,
                'utxos': inputs,
                'idx': i,
                'hashtype': hashtypes[i],
                'deterministic': True
            }
            if ctx['mode'] == 'taproot':
                test_case = {}
                given = test_case.setdefault("given", {})
                given['txinIndex'] = i
                given['internalPrivkey'] = get(ctx, 'key').hex()
                if get(ctx, "tap").merkle_root != bytes():
                    given['merkleRoot'] = get(ctx, "tap").merkle_root.hex()
                else:
                    given['merkleRoot'] = None
                given['hashType'] = get(ctx, "hashtype")
                intermediary = test_case.setdefault("intermediary", {})
                intermediary['internalPubkey'] = get(ctx, "tap").internal_pubkey.hex()
                intermediary['tweak'] = get(ctx, "tap").tweak.hex()
                intermediary['tweakedPrivkey'] = get(ctx, "key_tweaked").hex()
                sigmsg = get(ctx, "sigmsg")
                intermediary['sigMsg'] = sigmsg.hex()
                intermediary['precomputedUsed'] = [key for key in sorted(precomputed.keys()) if sigmsg.count(precomputed[key])]
                intermediary['sigHash'] = get(ctx, "sighash").hex()
                expected = test_case.setdefault("expected", {})
                expected['witness'] = [get(ctx, "sign").hex()]
                test_list.append(test_case)
            tx.wit.vtxinwit.append(CTxInWitness())
            tx.vin[i].scriptSig = CScript(flatten(get(ctx, "scriptsig")))
            tx.wit.vtxinwit[i].scriptWitness.stack = flatten(get(ctx, "witness"))
        aux = tx_test.setdefault("auxiliary", {})
        aux['fullySignedTx'] = tx.serialize().hex()
        keypath_tests.append(tx_test)
        assert_equal(hashlib.sha256(tx.serialize()).hexdigest(), "24bab662cb55a7f3bae29b559f651674c62bcc1cd442d44715c0133939107b38")
        # Mine the spending transaction
        self.block_submit(self.nodes[0], [tx], "Spending txn", None, sigops_weight=10000, accept=True, witness=True)

        if GEN_TEST_VECTORS:
            print(json.dumps(tests, indent=4, sort_keys=False))

    def run_test(self):
        self.gen_test_vectors()

        self.log.info("Post-activation tests...")
        self.test_spenders(self.nodes[0], spenders_taproot_active(), input_counts=[1, 2, 2, 2, 2, 3])
        # Run each test twice; once in isolation, and once combined with others. Testing in isolation
        # means that the standardness is verified in every test (as combined transactions are only standard
        # when all their inputs are standard).
        self.test_spenders(self.nodes[0], spenders_taproot_nonstandard(), input_counts=[1])
        self.test_spenders(self.nodes[0], spenders_taproot_nonstandard(), input_counts=[2, 3])


if __name__ == '__main__':
    TaprootTest().main()<|MERGE_RESOLUTION|>--- conflicted
+++ resolved
@@ -738,11 +738,7 @@
         scripts = [
             ("pk_codesep", CScript(random_checksig_style(pubs[1]) + bytes([OP_CODESEPARATOR]))),  # codesep after checksig
             ("codesep_pk", CScript(bytes([OP_CODESEPARATOR]) + random_checksig_style(pubs[1]))),  # codesep before checksig
-<<<<<<< HEAD
-            ("branched_codesep", CScript([random_bytes(random.randrange(2, 511)), OP_DROP, OP_IF, OP_CODESEPARATOR, pubs[0], OP_ELSE, OP_CODESEPARATOR, pubs[1], OP_ENDIF, OP_CHECKSIG])),  # branch dependent codesep
-=======
             ("branched_codesep", CScript([random_bytes(random.randrange(2, 75)), OP_DROP, OP_IF, OP_CODESEPARATOR, pubs[0], OP_ELSE, OP_CODESEPARATOR, pubs[1], OP_ENDIF, OP_CHECKSIG])),  # branch dependent codesep
->>>>>>> ef2baa12
             # Note that the first data push in the "branched_codesep" script has the purpose of
             # randomizing the sighash, both by varying script size and content. In order to
             # avoid MINIMALDATA script verification errors caused by not-minimal-encoded data
