#!/usr/bin/env python3
# Copyright (c) 2014-2022 The Bitcoin Core developers
# Distributed under the MIT software license, see the accompanying
# file COPYING or http://www.opensource.org/licenses/mit-license.php.
"""Run regression test suite.

This module calls down into individual test cases via subprocess. It will
forward all unrecognized arguments onto the individual test scripts.

For a description of arguments recognized by test scripts, see
`test/functional/test_framework/test_framework.py:BitcoinTestFramework.main`.

"""

import argparse
from collections import deque
import configparser
import datetime
import os
import time
import shutil
import signal
import subprocess
import sys
import tempfile
import re
import logging
import unittest

os.environ["REQUIRE_WALLET_TYPE_SET"] = "1"

# Formatting. Default colors to empty strings.
DEFAULT, BOLD, GREEN, RED = ("", ""), ("", ""), ("", ""), ("", "")
try:
    # Make sure python thinks it can write unicode to its stdout
    "\u2713".encode("utf_8").decode(sys.stdout.encoding)
    TICK = "✓ "
    CROSS = "✖ "
    CIRCLE = "○ "
except UnicodeDecodeError:
    TICK = "P "
    CROSS = "x "
    CIRCLE = "o "

if os.name != 'nt' or sys.getwindowsversion() >= (10, 0, 14393): #type:ignore
    if os.name == 'nt':
        import ctypes
        kernel32 = ctypes.windll.kernel32  # type: ignore
        ENABLE_VIRTUAL_TERMINAL_PROCESSING = 4
        STD_OUTPUT_HANDLE = -11
        STD_ERROR_HANDLE = -12
        # Enable ascii color control to stdout
        stdout = kernel32.GetStdHandle(STD_OUTPUT_HANDLE)
        stdout_mode = ctypes.c_int32()
        kernel32.GetConsoleMode(stdout, ctypes.byref(stdout_mode))
        kernel32.SetConsoleMode(stdout, stdout_mode.value | ENABLE_VIRTUAL_TERMINAL_PROCESSING)
        # Enable ascii color control to stderr
        stderr = kernel32.GetStdHandle(STD_ERROR_HANDLE)
        stderr_mode = ctypes.c_int32()
        kernel32.GetConsoleMode(stderr, ctypes.byref(stderr_mode))
        kernel32.SetConsoleMode(stderr, stderr_mode.value | ENABLE_VIRTUAL_TERMINAL_PROCESSING)
    # primitive formatting on supported
    # terminal via ANSI escape sequences:
    DEFAULT = ('\033[0m', '\033[0m')
    BOLD = ('\033[0m', '\033[1m')
    GREEN = ('\033[0m', '\033[0;32m')
    RED = ('\033[0m', '\033[0;31m')

TEST_EXIT_PASSED = 0
TEST_EXIT_SKIPPED = 77

# List of framework modules containing unit tests. Should be kept in sync with
# the output of `git grep unittest.TestCase ./test/functional/test_framework`
TEST_FRAMEWORK_MODULES = [
    "address",
    "blocktools",
    "muhash",
    "key",
    "ripemd160",
    "script",
    "segwit_addr",
    "util",
]

EXTENDED_SCRIPTS = [
    # These tests are not run by default.
    # Longest test should go first, to favor running tests in parallel
    'feature_pruning.py',
    'feature_dbcrash.py',
    'feature_index_prune.py',
    'wallet_pruning.py --legacy-wallet',
]

BASE_SCRIPTS = [
    # Scripts that are run by default.
    # Longest test should go first, to favor running tests in parallel
    # vv Tests less than 5m vv
    'feature_fee_estimation.py',
    'feature_taproot.py',
    'feature_block.py',
    # vv Tests less than 2m vv
    'mining_getblocktemplate_longpoll.py',
    'p2p_segwit.py',
    'feature_maxuploadtarget.py',
    'mempool_updatefromblock.py',
    'mempool_persist.py --descriptors',
    # vv Tests less than 60s vv
    'rpc_psbt.py --legacy-wallet',
    'rpc_psbt.py --descriptors',
    'wallet_fundrawtransaction.py --legacy-wallet',
    'wallet_fundrawtransaction.py --descriptors',
    'wallet_bumpfee.py --legacy-wallet',
    'wallet_bumpfee.py --descriptors',
    'wallet_import_rescan.py --legacy-wallet',
    'wallet_backup.py --legacy-wallet',
    'wallet_backup.py --descriptors',
    'feature_segwit.py --legacy-wallet',
    'feature_segwit.py --descriptors',
    'p2p_tx_download.py',
    'wallet_avoidreuse.py --legacy-wallet',
    'wallet_avoidreuse.py --descriptors',
    'feature_abortnode.py',
    'wallet_address_types.py --legacy-wallet',
    'wallet_address_types.py --descriptors',
    'wallet_basic.py --legacy-wallet',
    'wallet_basic.py --descriptors',
    'feature_maxtipage.py',
    'wallet_multiwallet.py --legacy-wallet',
    'wallet_multiwallet.py --descriptors',
    'wallet_multiwallet.py --usecli',
    'p2p_dns_seeds.py',
    'wallet_groups.py --legacy-wallet',
    'wallet_groups.py --descriptors',
    'p2p_blockfilters.py',
    'feature_assumevalid.py',
    'wallet_taproot.py --descriptors',
    'feature_bip68_sequence.py',
    'rpc_packages.py',
    'rpc_bind.py --ipv4',
    'rpc_bind.py --ipv6',
    'rpc_bind.py --nonloopback',
    'p2p_headers_sync_with_minchainwork.py',
    'p2p_feefilter.py',
    'feature_csv_activation.py',
    'p2p_sendheaders.py',
    'wallet_listtransactions.py --legacy-wallet',
    'wallet_listtransactions.py --descriptors',
    # vv Tests less than 30s vv
    'p2p_invalid_messages.py',
    'rpc_createmultisig.py',
    'p2p_timeouts.py',
    'wallet_dump.py --legacy-wallet',
    'rpc_signer.py',
    'wallet_signer.py --descriptors',
    'wallet_importmulti.py --legacy-wallet',
    'mempool_limit.py',
    'rpc_txoutproof.py',
    'wallet_listreceivedby.py --legacy-wallet',
    'wallet_listreceivedby.py --descriptors',
    'wallet_abandonconflict.py --legacy-wallet',
    'wallet_abandonconflict.py --descriptors',
    'feature_reindex.py',
    'wallet_labels.py --legacy-wallet',
    'wallet_labels.py --descriptors',
    'p2p_compactblocks.py',
    'p2p_compactblocks_blocksonly.py',
    'wallet_hd.py --legacy-wallet',
    'wallet_hd.py --descriptors',
<<<<<<< HEAD
    'wallet_blank.py --legacy-wallet',
    'wallet_blank.py --descriptors',
    'wallet_keypool_topup.py --legacy-wallet',
    'wallet_keypool_topup.py --descriptors',
    'wallet_fast_rescan.py --descriptors',
    'feature_fee_estimates_persist.py',
=======
    'wallet_keypool_topup.py --legacy-wallet',
    'wallet_keypool_topup.py --descriptors',
    'wallet_fast_rescan.py --descriptors',
>>>>>>> 87f8bfc2
    'interface_zmq.py',
    'rpc_invalid_address_message.py',
    'rpc_validateaddress.py',
    'interface_bitcoin_cli.py --legacy-wallet',
    'interface_bitcoin_cli.py --descriptors',
    'feature_bind_extra.py',
    'mempool_resurrect.py',
    'wallet_txn_doublespend.py --mineblock',
    'tool_wallet.py --legacy-wallet',
    'tool_wallet.py --descriptors',
    'tool_signet_miner.py --legacy-wallet',
    'tool_signet_miner.py --descriptors',
    'wallet_txn_clone.py',
    'wallet_txn_clone.py --segwit',
    'rpc_getchaintips.py',
    'rpc_misc.py',
    'interface_rest.py',
    'mempool_spend_coinbase.py',
    'wallet_avoid_mixing_output_types.py --descriptors',
    'mempool_reorg.py',
    'p2p_block_sync.py',
    'wallet_createwallet.py --legacy-wallet',
    'wallet_createwallet.py --usecli',
    'wallet_createwallet.py --descriptors',
    'wallet_watchonly.py --legacy-wallet',
    'wallet_watchonly.py --usecli --legacy-wallet',
    'wallet_reorgsrestore.py',
    'interface_http.py',
    'interface_rpc.py',
    'interface_usdt_coinselection.py',
    'interface_usdt_mempool.py',
    'interface_usdt_net.py',
    'interface_usdt_utxocache.py',
    'interface_usdt_validation.py',
    'rpc_users.py',
    'rpc_whitelist.py',
    'feature_proxy.py',
    'feature_syscall_sandbox.py',
    'wallet_signrawtransactionwithwallet.py --legacy-wallet',
    'wallet_signrawtransactionwithwallet.py --descriptors',
    'rpc_signrawtransactionwithkey.py',
    'rpc_rawtransaction.py --legacy-wallet',
    'wallet_transactiontime_rescan.py --descriptors',
    'wallet_transactiontime_rescan.py --legacy-wallet',
    'p2p_addrv2_relay.py',
    'p2p_compactblocks_hb.py',
    'p2p_disconnect_ban.py',
    'feature_posix_fs_permissions.py',
    'rpc_decodescript.py',
    'rpc_blockchain.py',
    'rpc_deprecated.py',
    'wallet_disable.py',
    'wallet_change_address.py --legacy-wallet',
    'wallet_change_address.py --descriptors',
    'p2p_addr_relay.py',
    'p2p_getaddr_caching.py',
    'p2p_getdata.py',
    'p2p_addrfetch.py',
    'rpc_net.py',
    'wallet_keypool.py --legacy-wallet',
    'wallet_keypool.py --descriptors',
    'wallet_descriptor.py --descriptors',
    'wallet_miniscript.py --descriptors',
    'p2p_nobloomfilter_messages.py',
    'p2p_filter.py',
    'rpc_setban.py',
    'p2p_blocksonly.py',
    'mining_prioritisetransaction.py',
    'p2p_invalid_locator.py',
    'p2p_invalid_block.py',
    'p2p_invalid_tx.py',
    'example_test.py',
    'wallet_txn_doublespend.py --legacy-wallet',
    'wallet_multisig_descriptor_psbt.py --descriptors',
    'wallet_txn_doublespend.py --descriptors',
    'wallet_backwards_compatibility.py --legacy-wallet',
    'wallet_backwards_compatibility.py --descriptors',
    'wallet_txn_clone.py --mineblock',
    'feature_notifications.py',
    'rpc_getblockfilter.py',
    'rpc_getblockfrompeer.py',
    'rpc_invalidateblock.py',
    'feature_utxo_set_hash.py',
    'feature_rbf.py',
    'mempool_packages.py',
    'mempool_package_onemore.py',
    'mempool_package_limits.py',
    'feature_versionbits_warning.py',
    'rpc_preciousblock.py',
    'wallet_importprunedfunds.py --legacy-wallet',
    'wallet_importprunedfunds.py --descriptors',
    'p2p_leak_tx.py',
    'p2p_eviction.py',
    'p2p_ibd_stalling.py',
    'wallet_signmessagewithaddress.py',
    'rpc_signmessagewithprivkey.py',
    'rpc_generate.py',
    'wallet_balance.py --legacy-wallet',
    'wallet_balance.py --descriptors',
    'p2p_initial_headers_sync.py',
    'feature_nulldummy.py',
    'mempool_accept.py',
    'mempool_fee_histogram.py',
    'mempool_expiry.py',
<<<<<<< HEAD
=======
    'rpc_sort_multisig.py',
>>>>>>> 87f8bfc2
    'wallet_import_with_label.py --legacy-wallet',
    'wallet_importdescriptors.py --descriptors',
    'wallet_importseed.py --descriptors',
    'wallet_upgradewallet.py --legacy-wallet',
    'wallet_crosschain.py',
    'mining_basic.py',
    'feature_signet.py',
    'wallet_implicitsegwit.py --legacy-wallet',
    'rpc_named_arguments.py',
    'feature_startupnotify.py',
    'wallet_simulaterawtx.py --legacy-wallet',
    'wallet_simulaterawtx.py --descriptors',
    'wallet_listsinceblock.py --legacy-wallet',
    'wallet_listsinceblock.py --descriptors',
    'wallet_listdescriptors.py --descriptors',
    'p2p_leak.py',
    'wallet_encryption.py --legacy-wallet',
    'wallet_encryption.py --descriptors',
    'feature_dersig.py',
    'feature_cltv.py',
    'rpc_uptime.py',
    'feature_discover.py',
    'wallet_resendwallettransactions.py --legacy-wallet',
    'wallet_resendwallettransactions.py --descriptors',
    'wallet_fallbackfee.py --legacy-wallet',
    'wallet_fallbackfee.py --descriptors',
    'rpc_dumptxoutset.py',
    'rpc_getblocklocations.py',
    'feature_minchainwork.py',
    'rpc_estimatefee.py',
    'rpc_getblockstats.py',
    'feature_bind_port_externalip.py',
    'wallet_create_tx.py --legacy-wallet',
    'wallet_send.py --legacy-wallet',
    'wallet_send.py --descriptors',
    'wallet_sendall.py --legacy-wallet',
    'wallet_sendall.py --descriptors',
    'wallet_create_tx.py --descriptors',
    'wallet_inactive_hdchains.py --legacy-wallet',
    'p2p_fingerprint.py',
    'feature_uacomment.py',
    'feature_init.py',
    'wallet_coinbase_category.py --legacy-wallet',
    'wallet_coinbase_category.py --descriptors',
    'feature_filelock.py',
    'feature_loadblock.py',
    'p2p_dos_header_tree.py',
    'p2p_add_connections.py',
    'feature_bind_port_discover.py',
    'p2p_unrequested_blocks.py',
    'p2p_message_capture.py',
    'feature_includeconf.py',
    'feature_addrman.py',
    'feature_asmap.py',
    'mempool_unbroadcast.py',
    'mempool_compatibility.py',
    'mempool_accept_wtxid.py',
    'mempool_dust.py',
    'mempool_sigoplimit.py',
    'rpc_deriveaddresses.py',
    'rpc_deriveaddresses.py --usecli',
    'p2p_ping.py',
    'p2p_tx_privacy.py',
    'rpc_scanblocks.py',
    'p2p_sendtxrcncl.py',
    'rpc_scantxoutset.py',
    'feature_txindex_compatibility.py',
    'feature_unsupported_utxo_db.py',
    'feature_logging.py',
    'feature_anchors.py',
    'mempool_datacarrier.py',
    'feature_coinstatsindex.py',
    'wallet_orphanedreward.py',
    'wallet_timelock.py',
    'p2p_node_network_limited.py',
    'p2p_permissions.py',
    'feature_blocksdir.py',
    'wallet_startup.py',
    'feature_remove_pruned_files_on_startup.py',
    'p2p_i2p_ports.py',
    'p2p_i2p_sessions.py',
    'feature_config_args.py',
    'feature_presegwit_node_upgrade.py',
    'feature_settings.py',
    'rpc_getdescriptorinfo.py',
    'rpc_mempool_info.py',
    'rpc_help.py',
    'feature_dirsymlinks.py',
    'feature_help.py',
    'feature_shutdown.py',
    'wallet_migration.py',
    'p2p_ibd_txrelay.py',
    # Don't append tests at the end to avoid merge conflicts
    # Put them in a random line within the section that fits their approximate run-time
]

# Place EXTENDED_SCRIPTS first since it has the 3 longest running tests
ALL_SCRIPTS = EXTENDED_SCRIPTS + BASE_SCRIPTS

NON_SCRIPTS = [
    # These are python files that live in the functional tests directory, but are not test scripts.
    "combine_logs.py",
    "create_cache.py",
    "test_runner.py",
]

def main():
    # Parse arguments and pass through unrecognised args
    parser = argparse.ArgumentParser(add_help=False,
                                     usage='%(prog)s [test_runner.py options] [script options] [scripts]',
                                     description=__doc__,
                                     epilog='''
    Help text and arguments for individual test script:''',
                                     formatter_class=argparse.RawTextHelpFormatter)
    parser.add_argument('--ansi', action='store_true', default=sys.stdout.isatty(), help="Use ANSI colors and dots in output (enabled by default when standard output is a TTY)")
    parser.add_argument('--combinedlogslen', '-c', type=int, default=0, metavar='n', help='On failure, print a log (of length n lines) to the console, combined from the test framework and all test nodes.')
    parser.add_argument('--coverage', action='store_true', help='generate a basic coverage report for the RPC interface')
    parser.add_argument('--ci', action='store_true', help='Run checks and code that are usually only enabled in a continuous integration environment')
    parser.add_argument('--exclude', '-x', help='specify a comma-separated-list of scripts to exclude.')
    parser.add_argument('--extended', action='store_true', help='run the extended test suite in addition to the basic tests')
    parser.add_argument('--help', '-h', '-?', action='store_true', help='print help text and exit')
    parser.add_argument('--jobs', '-j', type=int, default=4, help='how many test scripts to run in parallel. Default=4.')
    parser.add_argument('--keepcache', '-k', action='store_true', help='the default behavior is to flush the cache directory on startup. --keepcache retains the cache from the previous testrun.')
    parser.add_argument('--quiet', '-q', action='store_true', help='only print dots, results summary and failure logs')
    parser.add_argument('--tmpdirprefix', '-t', default=tempfile.gettempdir(), help="Root directory for datadirs")
    parser.add_argument('--failfast', '-F', action='store_true', help='stop execution after the first test failure')
    parser.add_argument('--filter', help='filter scripts to run by regular expression')

    args, unknown_args = parser.parse_known_args()
    if not args.ansi:
        global DEFAULT, BOLD, GREEN, RED
        DEFAULT = ("", "")
        BOLD = ("", "")
        GREEN = ("", "")
        RED = ("", "")

    # args to be passed on always start with two dashes; tests are the remaining unknown args
    tests = [arg for arg in unknown_args if arg[:2] != "--"]
    passon_args = [arg for arg in unknown_args if arg[:2] == "--"]

    # Read config generated by configure.
    config = configparser.ConfigParser()
    configfile = os.path.abspath(os.path.dirname(__file__)) + "/../config.ini"
    config.read_file(open(configfile, encoding="utf8"))

    passon_args.append("--configfile=%s" % configfile)

    # Set up logging
    logging_level = logging.INFO if args.quiet else logging.DEBUG
    logging.basicConfig(format='%(message)s', level=logging_level)

    # Create base test directory
    tmpdir = "%s/test_runner_₿_🏃_%s" % (args.tmpdirprefix, datetime.datetime.now().strftime("%Y%m%d_%H%M%S"))

    os.makedirs(tmpdir)

    logging.debug("Temporary test directory at %s" % tmpdir)

    enable_bitcoind = config["components"].getboolean("ENABLE_BITCOIND")

    if not enable_bitcoind:
        print("No functional tests to run.")
        print("Rerun ./configure with --with-daemon and then make")
        sys.exit(0)

    # Build list of tests
    test_list = []
    if tests:
        # Individual tests have been specified. Run specified tests that exist
        # in the ALL_SCRIPTS list. Accept names with or without a .py extension.
        # Specified tests can contain wildcards, but in that case the supplied
        # paths should be coherent, e.g. the same path as that provided to call
        # test_runner.py. Examples:
        #   `test/functional/test_runner.py test/functional/wallet*`
        #   `test/functional/test_runner.py ./test/functional/wallet*`
        #   `test_runner.py wallet*`
        #   but not:
        #   `test/functional/test_runner.py wallet*`
        # Multiple wildcards can be passed:
        #   `test_runner.py tool* mempool*`
        for test in tests:
            script = test.split("/")[-1]
            script = script + ".py" if ".py" not in script else script
            matching_scripts = [s for s in ALL_SCRIPTS if s.startswith(script)]
            if matching_scripts:
                test_list.extend(matching_scripts)
            else:
                print("{}WARNING!{} Test '{}' not found in full test list.".format(BOLD[1], BOLD[0], test))
    elif args.extended:
        # Include extended tests
        test_list += ALL_SCRIPTS
    else:
        # Run base tests only
        test_list += BASE_SCRIPTS

    # Remove the test cases that the user has explicitly asked to exclude.
    if args.exclude:
        exclude_tests = [test.split('.py')[0] for test in args.exclude.split(',')]
        for exclude_test in exclude_tests:
            # Remove <test_name>.py and <test_name>.py --arg from the test list
            exclude_list = [test for test in test_list if test.split('.py')[0] == exclude_test]
            for exclude_item in exclude_list:
                test_list.remove(exclude_item)
            if not exclude_list:
                print("{}WARNING!{} Test '{}' not found in current test list.".format(BOLD[1], BOLD[0], exclude_test))

    if args.filter:
        test_list = list(filter(re.compile(args.filter).search, test_list))

    if not test_list:
        print("No valid test scripts specified. Check that your test is in one "
              "of the test lists in test_runner.py, or run test_runner.py with no arguments to run all tests")
        sys.exit(0)

    if args.help:
        # Print help for test_runner.py, then print help of the first script (with args removed) and exit.
        parser.print_help()
        subprocess.check_call([sys.executable, os.path.join(config["environment"]["SRCDIR"], 'test', 'functional', test_list[0].split()[0]), '-h'])
        sys.exit(0)

    check_script_list(src_dir=config["environment"]["SRCDIR"], fail_on_warn=args.ci)
    check_script_prefixes()

    if not args.keepcache:
        shutil.rmtree("%s/test/cache" % config["environment"]["BUILDDIR"], ignore_errors=True)

    run_tests(
        test_list=test_list,
        src_dir=config["environment"]["SRCDIR"],
        build_dir=config["environment"]["BUILDDIR"],
        tmpdir=tmpdir,
        jobs=args.jobs,
        enable_coverage=args.coverage,
        args=passon_args,
        combined_logs_len=args.combinedlogslen,
        failfast=args.failfast,
        use_term_control=args.ansi,
    )

def run_tests(*, test_list, src_dir, build_dir, tmpdir, jobs=1, enable_coverage=False, args=None, combined_logs_len=0, failfast=False, use_term_control):
    args = args or []

    # Warn if bitcoind is already running
    try:
        # pgrep exits with code zero when one or more matching processes found
        if subprocess.run(["pgrep", "-x", "bitcoind"], stdout=subprocess.DEVNULL).returncode == 0:
            print("%sWARNING!%s There is already a bitcoind process running on this system. Tests may fail unexpectedly due to resource contention!" % (BOLD[1], BOLD[0]))
    except OSError:
        # pgrep not supported
        pass

    # Warn if there is a cache directory
    cache_dir = "%s/test/cache" % build_dir
    if os.path.isdir(cache_dir):
        print("%sWARNING!%s There is a cache directory here: %s. If tests fail unexpectedly, try deleting the cache directory." % (BOLD[1], BOLD[0], cache_dir))

    # Test Framework Tests
    print("Running Unit Tests for Test Framework Modules")
    test_framework_tests = unittest.TestSuite()
    for module in TEST_FRAMEWORK_MODULES:
        test_framework_tests.addTest(unittest.TestLoader().loadTestsFromName("test_framework.{}".format(module)))
    result = unittest.TextTestRunner(verbosity=1, failfast=True).run(test_framework_tests)
    if not result.wasSuccessful():
        logging.debug("Early exiting after failure in TestFramework unit tests")
        sys.exit(False)

    tests_dir = src_dir + '/test/functional/'

    flags = ['--cachedir={}'.format(cache_dir)] + args

    if enable_coverage:
        coverage = RPCCoverage()
        flags.append(coverage.flag)
        logging.debug("Initializing coverage directory at %s" % coverage.dir)
    else:
        coverage = None

    if len(test_list) > 1 and jobs > 1:
        # Populate cache
        try:
            subprocess.check_output([sys.executable, tests_dir + 'create_cache.py'] + flags + ["--tmpdir=%s/cache" % tmpdir])
        except subprocess.CalledProcessError as e:
            sys.stdout.buffer.write(e.output)
            raise

    #Run Tests
    job_queue = TestHandler(
        num_tests_parallel=jobs,
        tests_dir=tests_dir,
        tmpdir=tmpdir,
        test_list=test_list,
        flags=flags,
        use_term_control=use_term_control,
    )
    start_time = time.time()
    test_results = []

    max_len_name = len(max(test_list, key=len))
    test_count = len(test_list)
    all_passed = True
    i = 0
    while i < test_count:
        if failfast and not all_passed:
            break
        for test_result, testdir, stdout, stderr, skip_reason in job_queue.get_next():
            test_results.append(test_result)
            i += 1
            done_str = "{}/{} - {}{}{}".format(i, test_count, BOLD[1], test_result.name, BOLD[0])
            if test_result.status == "Passed":
                logging.debug("%s passed, Duration: %s s" % (done_str, test_result.time))
            elif test_result.status == "Skipped":
                logging.debug(f"{done_str} skipped ({skip_reason})")
            else:
                all_passed = False
                print("%s failed, Duration: %s s\n" % (done_str, test_result.time))
                print(BOLD[1] + 'stdout:\n' + BOLD[0] + stdout + '\n')
                print(BOLD[1] + 'stderr:\n' + BOLD[0] + stderr + '\n')
                if combined_logs_len and os.path.isdir(testdir):
                    # Print the final `combinedlogslen` lines of the combined logs
                    print('{}Combine the logs and print the last {} lines ...{}'.format(BOLD[1], combined_logs_len, BOLD[0]))
                    print('\n============')
                    print('{}Combined log for {}:{}'.format(BOLD[1], testdir, BOLD[0]))
                    print('============\n')
                    combined_logs_args = [sys.executable, os.path.join(tests_dir, 'combine_logs.py'), testdir]
                    if BOLD[0]:
                        combined_logs_args += ['--color']
                    combined_logs, _ = subprocess.Popen(combined_logs_args, text=True, stdout=subprocess.PIPE).communicate()
                    print("\n".join(deque(combined_logs.splitlines(), combined_logs_len)))

                if failfast:
                    logging.debug("Early exiting after test failure")
                    break

    print_results(test_results, max_len_name, (int(time.time() - start_time)))

    if coverage:
        coverage_passed = coverage.report_rpc_coverage()

        logging.debug("Cleaning up coverage data")
        coverage.cleanup()
    else:
        coverage_passed = True

    # Clear up the temp directory if all subdirectories are gone
    if not os.listdir(tmpdir):
        os.rmdir(tmpdir)

    all_passed = all_passed and coverage_passed

    # Clean up dangling processes if any. This may only happen with --failfast option.
    # Killing the process group will also terminate the current process but that is
    # not an issue
    if not os.getenv("CI_FAILFAST_TEST_LEAVE_DANGLING") and len(job_queue.jobs):
        os.killpg(os.getpgid(0), signal.SIGKILL)

    sys.exit(not all_passed)


def print_results(test_results, max_len_name, runtime):
    results = "\n" + BOLD[1] + "%s | %s | %s\n\n" % ("TEST".ljust(max_len_name), "STATUS   ", "DURATION") + BOLD[0]

    test_results.sort(key=TestResult.sort_key)
    all_passed = True
    time_sum = 0

    for test_result in test_results:
        all_passed = all_passed and test_result.was_successful
        time_sum += test_result.time
        test_result.padding = max_len_name
        results += str(test_result)

    status = TICK + "Passed" if all_passed else CROSS + "Failed"
    if not all_passed:
        results += RED[1]
    results += BOLD[1] + "\n%s | %s | %s s (accumulated) \n" % ("ALL".ljust(max_len_name), status.ljust(9), time_sum) + BOLD[0]
    if not all_passed:
        results += RED[0]
    results += "Runtime: %s s\n" % (runtime)
    print(results)

class TestHandler:
    """
    Trigger the test scripts passed in via the list.
    """

    def __init__(self, *, num_tests_parallel, tests_dir, tmpdir, test_list, flags, use_term_control):
        assert num_tests_parallel >= 1
        self.num_jobs = num_tests_parallel
        self.tests_dir = tests_dir
        self.tmpdir = tmpdir
        self.test_list = test_list
        self.flags = flags
        self.num_running = 0
        self.jobs = []
        self.use_term_control = use_term_control

    def get_next(self):
        while self.num_running < self.num_jobs and self.test_list:
            # Add tests
            self.num_running += 1
            test = self.test_list.pop(0)
            portseed = len(self.test_list)
            portseed_arg = ["--portseed={}".format(portseed)]
            log_stdout = tempfile.SpooledTemporaryFile(max_size=2**16)
            log_stderr = tempfile.SpooledTemporaryFile(max_size=2**16)
            test_argv = test.split()
            testdir = "{}/{}_{}".format(self.tmpdir, re.sub(".py$", "", test_argv[0]), portseed)
            tmpdir_arg = ["--tmpdir={}".format(testdir)]
            self.jobs.append((test,
                              time.time(),
                              subprocess.Popen([sys.executable, self.tests_dir + test_argv[0]] + test_argv[1:] + self.flags + portseed_arg + tmpdir_arg,
                                               text=True,
                                               stdout=log_stdout,
                                               stderr=log_stderr),
                              testdir,
                              log_stdout,
                              log_stderr))
        if not self.jobs:
            raise IndexError('pop from empty list')

        # Print remaining running jobs when all jobs have been started.
        if not self.test_list:
            print("Remaining jobs: [{}]".format(", ".join(j[0] for j in self.jobs)))

        dot_count = 0
        while True:
            # Return all procs that have finished, if any. Otherwise sleep until there is one.
            time.sleep(.5)
            ret = []
            for job in self.jobs:
                (name, start_time, proc, testdir, log_out, log_err) = job
                if proc.poll() is not None:
                    log_out.seek(0), log_err.seek(0)
                    [stdout, stderr] = [log_file.read().decode('utf-8') for log_file in (log_out, log_err)]
                    log_out.close(), log_err.close()
                    skip_reason = None
                    if proc.returncode == TEST_EXIT_PASSED and stderr == "":
                        status = "Passed"
                    elif proc.returncode == TEST_EXIT_SKIPPED:
                        status = "Skipped"
                        skip_reason = re.search(r"Test Skipped: (.*)", stdout).group(1)
                    else:
                        status = "Failed"
                    self.num_running -= 1
                    self.jobs.remove(job)
                    if self.use_term_control:
                        clearline = '\r' + (' ' * dot_count) + '\r'
                        print(clearline, end='', flush=True)
                    dot_count = 0
                    ret.append((TestResult(name, status, int(time.time() - start_time)), testdir, stdout, stderr, skip_reason))
            if ret:
                return ret
            if self.use_term_control:
                print('.', end='', flush=True)
            dot_count += 1


class TestResult():
    def __init__(self, name, status, time):
        self.name = name
        self.status = status
        self.time = time
        self.padding = 0

    def sort_key(self):
        if self.status == "Passed":
            return 0, self.name.lower()
        elif self.status == "Failed":
            return 2, self.name.lower()
        elif self.status == "Skipped":
            return 1, self.name.lower()

    def __repr__(self):
        if self.status == "Passed":
            color = GREEN
            glyph = TICK
        elif self.status == "Failed":
            color = RED
            glyph = CROSS
        elif self.status == "Skipped":
            color = DEFAULT
            glyph = CIRCLE

        return color[1] + "%s | %s%s | %s s\n" % (self.name.ljust(self.padding), glyph, self.status.ljust(7), self.time) + color[0]

    @property
    def was_successful(self):
        return self.status != "Failed"


def check_script_prefixes():
    """Check that test scripts start with one of the allowed name prefixes."""

    good_prefixes_re = re.compile("^(example|feature|interface|mempool|mining|p2p|rpc|wallet|tool)_")
    bad_script_names = [script for script in ALL_SCRIPTS if good_prefixes_re.match(script) is None]

    if bad_script_names:
        print("%sERROR:%s %d tests not meeting naming conventions:" % (BOLD[1], BOLD[0], len(bad_script_names)))
        print("  %s" % ("\n  ".join(sorted(bad_script_names))))
        raise AssertionError("Some tests are not following naming convention!")


def check_script_list(*, src_dir, fail_on_warn):
    """Check scripts directory.

    Check that there are no scripts in the functional tests directory which are
    not being run by pull-tester.py."""
    script_dir = src_dir + '/test/functional/'
    python_files = set([test_file for test_file in os.listdir(script_dir) if test_file.endswith(".py")])
    missed_tests = list(python_files - set(map(lambda x: x.split()[0], ALL_SCRIPTS + NON_SCRIPTS)))
    if len(missed_tests) != 0:
        print("%sWARNING!%s The following scripts are not being run: %s. Check the test lists in test_runner.py." % (BOLD[1], BOLD[0], str(missed_tests)))
        if fail_on_warn:
            # On CI this warning is an error to prevent merging incomplete commits into master
            sys.exit(1)


class RPCCoverage():
    """
    Coverage reporting utilities for test_runner.

    Coverage calculation works by having each test script subprocess write
    coverage files into a particular directory. These files contain the RPC
    commands invoked during testing, as well as a complete listing of RPC
    commands per `bitcoin-cli help` (`rpc_interface.txt`).

    After all tests complete, the commands run are combined and diff'd against
    the complete list to calculate uncovered RPC commands.

    See also: test/functional/test_framework/coverage.py

    """
    def __init__(self):
        self.dir = tempfile.mkdtemp(prefix="coverage")
        self.flag = '--coveragedir=%s' % self.dir

    def report_rpc_coverage(self):
        """
        Print out RPC commands that were unexercised by tests.

        """
        uncovered = self._get_uncovered_rpc_commands()

        if uncovered:
            print("Uncovered RPC commands:")
            print("".join(("  - %s\n" % command) for command in sorted(uncovered)))
            return False
        else:
            print("All RPC commands covered.")
            return True

    def cleanup(self):
        return shutil.rmtree(self.dir)

    def _get_uncovered_rpc_commands(self):
        """
        Return a set of currently untested RPC commands.

        """
        # This is shared from `test/functional/test_framework/coverage.py`
        reference_filename = 'rpc_interface.txt'
        coverage_file_prefix = 'coverage.'

        coverage_ref_filename = os.path.join(self.dir, reference_filename)
        coverage_filenames = set()
        all_cmds = set()
        # Consider RPC generate covered, because it is overloaded in
        # test_framework/test_node.py and not seen by the coverage check.
        covered_cmds = set({'generate'})

        if not os.path.isfile(coverage_ref_filename):
            raise RuntimeError("No coverage reference found")

        with open(coverage_ref_filename, 'r', encoding="utf8") as coverage_ref_file:
            all_cmds.update([line.strip() for line in coverage_ref_file.readlines()])

        for root, _, files in os.walk(self.dir):
            for filename in files:
                if filename.startswith(coverage_file_prefix):
                    coverage_filenames.add(os.path.join(root, filename))

        for filename in coverage_filenames:
            with open(filename, 'r', encoding="utf8") as coverage_file:
                covered_cmds.update([line.strip() for line in coverage_file.readlines()])

        return all_cmds - covered_cmds


if __name__ == '__main__':
    main()<|MERGE_RESOLUTION|>--- conflicted
+++ resolved
@@ -166,18 +166,12 @@
     'p2p_compactblocks_blocksonly.py',
     'wallet_hd.py --legacy-wallet',
     'wallet_hd.py --descriptors',
-<<<<<<< HEAD
     'wallet_blank.py --legacy-wallet',
     'wallet_blank.py --descriptors',
     'wallet_keypool_topup.py --legacy-wallet',
     'wallet_keypool_topup.py --descriptors',
     'wallet_fast_rescan.py --descriptors',
     'feature_fee_estimates_persist.py',
-=======
-    'wallet_keypool_topup.py --legacy-wallet',
-    'wallet_keypool_topup.py --descriptors',
-    'wallet_fast_rescan.py --descriptors',
->>>>>>> 87f8bfc2
     'interface_zmq.py',
     'rpc_invalid_address_message.py',
     'rpc_validateaddress.py',
@@ -282,10 +276,7 @@
     'mempool_accept.py',
     'mempool_fee_histogram.py',
     'mempool_expiry.py',
-<<<<<<< HEAD
-=======
     'rpc_sort_multisig.py',
->>>>>>> 87f8bfc2
     'wallet_import_with_label.py --legacy-wallet',
     'wallet_importdescriptors.py --descriptors',
     'wallet_importseed.py --descriptors',
