#!/usr/bin/env python3
# Copyright (c) 2017-2022 The Bitcoin Core developers
# Distributed under the MIT software license, see the accompanying
# file COPYING or http://www.opensource.org/licenses/mit-license.php.
"""Test bitcoin-cli"""

from decimal import Decimal
import re

from test_framework.blocktools import COINBASE_MATURITY
from test_framework.test_framework import BitcoinTestFramework
from test_framework.util import (
    assert_equal,
    assert_greater_than_or_equal,
    assert_raises_process_error,
    assert_raises_rpc_error,
    assert_scale,
    get_auth_cookie,
)
import time

# The block reward of coinbaseoutput.nValue (50) BTC/block matures after
# COINBASE_MATURITY (100) blocks. Therefore, after mining 101 blocks we expect
# node 0 to have a balance of (BLOCKS - COINBASE_MATURITY) * 50 BTC/block.
BLOCKS = COINBASE_MATURITY + 1
BALANCE = (BLOCKS - 100) * 50

JSON_PARSING_ERROR = 'error: Error parsing JSON: foo'
BLOCKS_VALUE_OF_ZERO = 'error: the first argument (number of blocks to generate, default: 1) must be an integer value greater than zero'
TOO_MANY_ARGS = 'error: too many arguments (maximum 2 for nblocks and maxtries)'
WALLET_NOT_LOADED = 'Requested wallet does not exist or is not loaded'
WALLET_NOT_SPECIFIED = "Multiple wallets are loaded. Please specify a wallet to use"
INVALID_CLI_COMMAND_ARGUMENT = 'Error: invalid cli-command argument. If \"{}\" is a valid option try passing it before the \"{}\" command.'
DUPLICATE_COMMAND_ERROR = 'Error: duplicate command line argument {}'
MULTIPLE_CLI_COMMAND_ERROR = "Error: you can only run one cli-command at a time, either {} or {}"


def cli_get_info_string_to_dict(cli_get_info_string):
    """Helper method to convert human-readable -getinfo into a dictionary"""
    cli_get_info = {}
    lines = cli_get_info_string.splitlines()
    line_idx = 0
    ansi_escape = re.compile(r'(\x9B|\x1B\[)[0-?]*[ -\/]*[@-~]')
    while line_idx < len(lines):
        # Remove ansi colour code
        line = ansi_escape.sub('', lines[line_idx])
        if "Balances" in line:
            # When "Balances" appears in a line, all of the following lines contain "balance: wallet" until an empty line
            cli_get_info["Balances"] = {}
            while line_idx < len(lines) and not (lines[line_idx + 1] == ''):
                line_idx += 1
                balance, wallet = lines[line_idx].strip().split(" ")
                # Remove right justification padding
                wallet = wallet.strip()
                if wallet == '""':
                    # Set default wallet("") to empty string
                    wallet = ''
                cli_get_info["Balances"][wallet] = balance.strip()
        elif ": " in line:
            key, value = line.split(": ")
            if key == 'Wallet' and value == '""':
                # Set default wallet("") to empty string
                value = ''
            if key == "Proxies" and value == "n/a":
                # Set N/A to empty string to represent no proxy
                value = ''
            cli_get_info[key.strip()] = value.strip()
        line_idx += 1
    return cli_get_info


class TestBitcoinCli(BitcoinTestFramework):
    def add_options(self, parser):
        self.add_wallet_options(parser)

    def set_test_params(self):
        self.setup_clean_chain = True
        self.num_nodes = 1

    def skip_test_if_missing_module(self):
        self.skip_if_no_cli()

    def run_test(self):
        """Main test logic"""
        self.generate(self.nodes[0], BLOCKS)

        self.log.info("Compare responses from getblockchaininfo RPC and `bitcoin-cli getblockchaininfo`")
        blockchain_info = self.nodes[0].getblockchaininfo()
        assert_equal(blockchain_info, self.nodes[0].cli.getblockchaininfo())

        self.log.info("Test named arguments")
        assert_equal(self.nodes[0].cli.echo(0, 1, arg3=3, arg5=5), ['0', '1', None, '3', None, '5'])
        assert_raises_rpc_error(-8, "Parameter arg1 specified twice both as positional and named argument", self.nodes[0].cli.echo, 0, 1, arg1=1)
        assert_raises_rpc_error(-8, "Parameter arg1 specified twice both as positional and named argument", self.nodes[0].cli.echo, 0, None, 2, arg1=1)

        self.log.info("Test that later cli named arguments values silently overwrite earlier ones")
        assert_equal(self.nodes[0].cli("-named", "echo", "arg0=0", "arg1=1", "arg2=2", "arg1=3").send_cli(), ['0', '3', '2'])
        assert_raises_rpc_error(-8, "Parameter args specified multiple times", self.nodes[0].cli("-named", "echo", "args=[0,1,2,3]", "4", "5", "6", ).send_cli)

        user, password = get_auth_cookie(self.nodes[0].datadir_path, self.chain)

        self.log.info("Test -stdinrpcpass option")
        assert_equal(BLOCKS, self.nodes[0].cli(f'-rpcuser={user}', '-stdinrpcpass', input=password).getblockcount())
        assert_raises_process_error(1, 'Incorrect rpcuser or rpcpassword', self.nodes[0].cli(f'-rpcuser={user}', '-stdinrpcpass', input='foo').echo)

        self.log.info("Test -stdin and -stdinrpcpass")
        assert_equal(['foo', 'bar'], self.nodes[0].cli(f'-rpcuser={user}', '-stdin', '-stdinrpcpass', input=f'{password}\nfoo\nbar').echo())
        assert_raises_process_error(1, 'Incorrect rpcuser or rpcpassword', self.nodes[0].cli(f'-rpcuser={user}', '-stdin', '-stdinrpcpass', input='foo').echo)

        self.log.info("Test connecting to a non-existing server")
        assert_raises_process_error(1, "Could not connect to the server", self.nodes[0].cli('-rpcport=1').echo)

        self.log.info("Test connecting with non-existing RPC cookie file")
        assert_raises_process_error(1, "Could not locate RPC credentials", self.nodes[0].cli('-rpccookiefile=does-not-exist', '-rpcpassword=').echo)

        self.log.info("Test -getinfo with arguments fails")
        assert_raises_process_error(1, "-getinfo takes no arguments", self.nodes[0].cli('-getinfo').help)

        self.log.info("Test -getinfo with -color=never does not return ANSI escape codes")
        assert "\u001b[0m" not in self.nodes[0].cli('-getinfo', '-color=never').send_cli()

        self.log.info("Test -getinfo with -color=always returns ANSI escape codes")
        assert "\u001b[0m" in self.nodes[0].cli('-getinfo', '-color=always').send_cli()

        self.log.info("Test -getinfo with invalid value for -color option")
        assert_raises_process_error(1, "Invalid value for -color option. Valid values: always, auto, never.", self.nodes[0].cli('-getinfo', '-color=foo').send_cli)

        self.log.info("Test -getinfo command parsing")

        self.log.debug("Test -getinfo=1 and -getinfo=-1 both succeed")
        for cmd in ['-getinfo=1', '-getinfo=-1']:
            assert_equal(str(blockchain_info['blocks']), cli_get_info_string_to_dict(self.nodes[0].cli(cmd).send_cli())['Blocks'])

        self.log.debug("Test -getinfo=0 and -nogetinfo both raise 'too few parameters'")
        err_msg = "error: too few parameters (need at least command)"
        for cmd in ['-getinfo=0', '-nogetinfo']:
            assert_raises_process_error(1, err_msg, self.nodes[0].cli(cmd).send_cli)

        self.log.debug("Test -igetinfo and -getinfos both raise 'Invalid parameter'")
        err_msg = "Error parsing command line arguments: Invalid parameter"
        for cmd in ['-igetinfo', '-getinfos']:
            assert_raises_process_error(1, "{} {}".format(err_msg, cmd), self.nodes[0].cli(cmd).send_cli)

        self.log.info("Test -getinfo returns expected network and blockchain info")
        if self.is_specified_wallet_compiled():
            self.import_deterministic_coinbase_privkeys()
            self.nodes[0].encryptwallet(password)
        cli_get_info_string = self.nodes[0].cli('-getinfo').send_cli()
        cli_get_info = cli_get_info_string_to_dict(cli_get_info_string)

        network_info = self.nodes[0].getnetworkinfo()
        assert_equal(cli_get_info['Chain'], self.chain)
        assert_equal(int(cli_get_info['Version']), network_info['version'])
        assert_equal(cli_get_info['Verification progress'], "%.4f%%" % (blockchain_info['verificationprogress'] * 100))
        assert_equal(int(cli_get_info['Blocks']), blockchain_info['blocks'])
        assert_equal(int(cli_get_info['Headers']), blockchain_info['headers'])
        assert_equal(int(cli_get_info['Time offset (s)']), network_info['timeoffset'])
        expected_network_info = f"in {network_info['connections_in']}, out {network_info['connections_out']}, total {network_info['connections']}"
        assert_equal(cli_get_info["Network"], expected_network_info)
        assert_equal(cli_get_info['Proxies'], network_info['networks'][0]['proxy'])
        assert_equal(Decimal(cli_get_info['Difficulty']), blockchain_info['difficulty'])
        assert_equal(cli_get_info['Chain'], blockchain_info['chain'])
        for field in ['Blocks', 'Headers', 'Time offset (s)', 'Version']:
            assert_scale(int(cli_get_info[field]), expected_scale=0)
        for field in ('connections_in', 'connections_out', 'connections'):
            assert_scale(network_info[field], expected_scale=0)

        self.log.info("Test -getinfo and bitcoin-cli return all proxies")
        self.restart_node(0, extra_args=["-proxy=127.0.0.1:9050", "-i2psam=127.0.0.1:7656"])
        network_info = self.nodes[0].getnetworkinfo()
        cli_get_info_string = self.nodes[0].cli('-getinfo').send_cli()
        cli_get_info = cli_get_info_string_to_dict(cli_get_info_string)
        assert_equal(cli_get_info["Proxies"], "127.0.0.1:9050 (ipv4, ipv6, onion, cjdns), 127.0.0.1:7656 (i2p)")

        if self.is_specified_wallet_compiled():
            self.log.info("Test -getinfo and bitcoin-cli getwalletinfo return expected wallet info")
            # Explicitly set the output type in order to have consistent tx vsize / fees
            # for both legacy and descriptor wallets (disables the change address type detection algorithm)
            self.restart_node(0, extra_args=["-addresstype=bech32", "-changetype=bech32"])
            assert_equal(Decimal(cli_get_info['Balance']), BALANCE)
            assert 'Balances' not in cli_get_info_string
            assert 'Total balance' not in cli_get_info.keys()
            wallet_info = self.nodes[0].getwalletinfo()
            assert_equal(int(cli_get_info['Keypool size']), wallet_info['keypoolsize'])
            assert_equal(int(cli_get_info['Unlocked until']), wallet_info['unlocked_until'])
            assert_equal(Decimal(cli_get_info['Transaction fee rate (-paytxfee) (BTC/kvB)']), wallet_info['paytxfee'])
            assert_equal(Decimal(cli_get_info['Min tx relay fee rate (BTC/kvB)']), network_info['relayfee'])
            assert_equal(self.nodes[0].cli.getwalletinfo(), wallet_info)
            for field in ['Keypool size', 'Time offset (s)', 'Unlocked until']:
                assert_scale(cli_get_info[field], expected_scale=0)
            for field in ['Balance', 'Transaction fee rate (-paytxfee) (BTC/kvB)', 'Min tx relay fee rate (BTC/kvB)']:
                assert_scale(cli_get_info[field])

            # Setup to test -getinfo, -generate, and -rpcwallet= with multiple wallets.
            wallets = [self.default_wallet_name, 'Encrypted', 'secret']
            amounts = [BALANCE + Decimal('9.999928'), Decimal(9), Decimal(31)]
            self.nodes[0].createwallet(wallet_name=wallets[1])
            self.nodes[0].createwallet(wallet_name=wallets[2])
            w1 = self.nodes[0].get_wallet_rpc(wallets[0])
            w2 = self.nodes[0].get_wallet_rpc(wallets[1])
            w3 = self.nodes[0].get_wallet_rpc(wallets[2])
            rpcwallet2 = f'-rpcwallet={wallets[1]}'
            rpcwallet3 = f'-rpcwallet={wallets[2]}'
            w1.walletpassphrase(password, self.rpc_timeout)
            w2.encryptwallet(password)
            w1.sendtoaddress(w2.getnewaddress(), amounts[1])
            w1.sendtoaddress(w3.getnewaddress(), amounts[2])

            # Mine a block to confirm; adds a block reward (50 BTC) to the default wallet.
            self.generate(self.nodes[0], 1)

            self.log.info("Test -getinfo with multiple wallets and -rpcwallet returns specified wallet balance")
            for i in range(len(wallets)):
                cli_get_info_string = self.nodes[0].cli('-getinfo', f'-rpcwallet={wallets[i]}').send_cli()
                cli_get_info = cli_get_info_string_to_dict(cli_get_info_string)
                assert 'Balances' not in cli_get_info_string
                assert 'Total balance' not in cli_get_info.keys()
                assert_equal(cli_get_info["Wallet"], wallets[i])
                assert_equal(Decimal(cli_get_info['Balance']), amounts[i])
                assert_scale(Decimal(cli_get_info['Balance']))

            self.log.info("Test -getinfo with multiple wallets and -rpcwallet=non-existing-wallet returns no balances")
            cli_get_info_string = self.nodes[0].cli('-getinfo', '-rpcwallet=does-not-exist').send_cli()
            assert 'Balance' not in cli_get_info_string
            assert 'Balances' not in cli_get_info_string
            assert 'Total balance' not in cli_get_info.keys()

            self.log.info("Test -getinfo with multiple wallets returns all loaded wallet names and balances")
            assert_equal(set(self.nodes[0].listwallets()), set(wallets))
            cli_get_info_string = self.nodes[0].cli('-getinfo').send_cli()
            cli_get_info = cli_get_info_string_to_dict(cli_get_info_string)
            assert 'Balance' not in cli_get_info
            for k, v in zip(wallets, amounts):
                assert_equal(Decimal(cli_get_info['Balances'][k]), v)
                assert_scale(Decimal(cli_get_info['Balances'][k]))
<<<<<<< HEAD
=======
            assert_equal(Decimal(cli_get_info['Total balance']), sum(amounts))
            assert_scale(cli_get_info['Total balance'])
>>>>>>> 61413314

            # Unload the default wallet and re-verify.
            self.nodes[0].unloadwallet(wallets[0])
            assert wallets[0] not in self.nodes[0].listwallets()
            cli_get_info_string = self.nodes[0].cli('-getinfo').send_cli()
            cli_get_info = cli_get_info_string_to_dict(cli_get_info_string)
            assert 'Balance' not in cli_get_info
            assert 'Balances' in cli_get_info_string
            for k, v in zip(wallets[1:], amounts[1:]):
                assert_equal(Decimal(cli_get_info['Balances'][k]), v)
            assert wallets[0] not in cli_get_info
            assert_equal(Decimal(cli_get_info['Total balance']), sum(amounts[1:]))
            assert_scale(cli_get_info['Total balance'])

            self.log.info("Test -getinfo after unloading all wallets except a non-default one returns its balance")
            self.nodes[0].unloadwallet(wallets[2])
            assert_equal(self.nodes[0].listwallets(), [wallets[1]])
            cli_get_info_string = self.nodes[0].cli('-getinfo').send_cli()
            cli_get_info = cli_get_info_string_to_dict(cli_get_info_string)
            assert 'Balances' not in cli_get_info_string
            assert 'Total balance' not in cli_get_info.keys()
            assert_equal(cli_get_info['Wallet'], wallets[1])
            assert_equal(Decimal(cli_get_info['Balance']), amounts[1])
            assert_scale(Decimal(cli_get_info['Balance']))

            self.log.info("Test -getinfo with -rpcwallet=remaining-non-default-wallet returns only its balance")
            cli_get_info_string = self.nodes[0].cli('-getinfo', rpcwallet2).send_cli()
            cli_get_info = cli_get_info_string_to_dict(cli_get_info_string)
            assert 'Balances' not in cli_get_info_string
            assert 'Total balance' not in cli_get_info.keys()
            assert_equal(cli_get_info['Wallet'], wallets[1])
            assert_equal(Decimal(cli_get_info['Balance']), amounts[1])

            self.log.info("Test -getinfo with -rpcwallet=unloaded wallet returns no balances")
            cli_get_info_string = self.nodes[0].cli('-getinfo', rpcwallet3).send_cli()
            cli_get_info_keys = cli_get_info_string_to_dict(cli_get_info_string)
            assert 'Balance' not in cli_get_info_keys
            assert 'Balances' not in cli_get_info_string
            assert 'Total balance' not in cli_get_info.keys()

            # Test bitcoin-cli -generate.
            n1 = 3
            n2 = 4
            w2.walletpassphrase(password, self.rpc_timeout)
            blocks = self.nodes[0].getblockcount()

            self.log.info('Test -generate with no args')
            generate = self.nodes[0].cli('-generate').send_cli()
            assert_equal(set(generate.keys()), {'address', 'blocks'})
            assert_equal(len(generate["blocks"]), 1)
            assert_equal(self.nodes[0].getblockcount(), blocks + 1)

            self.log.info('Test -generate with bad args')
            assert_raises_process_error(1, JSON_PARSING_ERROR, self.nodes[0].cli('-generate', 'foo').echo)
            assert_raises_process_error(1, BLOCKS_VALUE_OF_ZERO, self.nodes[0].cli('-generate', 0).echo)
            assert_raises_process_error(1, TOO_MANY_ARGS, self.nodes[0].cli('-generate', 1, 2, 3).echo)

            self.log.info('Test -generate with nblocks')
            generate = self.nodes[0].cli('-generate', n1).send_cli()
            assert_equal(set(generate.keys()), {'address', 'blocks'})
            assert_equal(len(generate["blocks"]), n1)
            assert_equal(self.nodes[0].getblockcount(), blocks + 1 + n1)

            # Single or Multi wallet modes don't matter here as -generate command validation is performed before we send to RPC
            # Note also that -rpcwallet arg intentionally adds some confusion but could be any arg starting with "-"
            self.log.info('Test -generate with nblocks and -rpcwallet afterwards')
            assert_raises_process_error(1, INVALID_CLI_COMMAND_ARGUMENT.format(rpcwallet3, "-generate"), self.nodes[0].cli('-generate', 1, rpcwallet3).send_cli)

            self.log.info('Test -generate with nblocks and maxtries')
            generate = self.nodes[0].cli('-generate', n2, 1000000).send_cli()
            assert_equal(set(generate.keys()), {'address', 'blocks'})
            assert_equal(len(generate["blocks"]), n2)
            assert_equal(self.nodes[0].getblockcount(), blocks + 1 + n1 + n2)

            self.log.info('Test -generate -rpcwallet in single-wallet mode')
            generate = self.nodes[0].cli(rpcwallet2, '-generate').send_cli()
            assert_equal(set(generate.keys()), {'address', 'blocks'})
            assert_equal(len(generate["blocks"]), 1)
            assert_equal(self.nodes[0].getblockcount(), blocks + 2 + n1 + n2)

            self.log.info('Test -generate -rpcwallet=unloaded wallet raises RPC error')
            assert_raises_rpc_error(-18, WALLET_NOT_LOADED, self.nodes[0].cli(rpcwallet3, '-generate').echo)
            assert_raises_rpc_error(-18, WALLET_NOT_LOADED, self.nodes[0].cli(rpcwallet3, '-generate', 'foo').echo)
            assert_raises_rpc_error(-18, WALLET_NOT_LOADED, self.nodes[0].cli(rpcwallet3, '-generate', 0).echo)

            self.log.info('Test -generate with bad args & -rpcwallet=unloaded wallet')
            assert_raises_rpc_error(-18, WALLET_NOT_LOADED, self.nodes[0].cli(rpcwallet3, '-generate', 1, 2, 3).echo)

            # Test bitcoin-cli -generate with -rpcwallet in multiwallet mode.
            self.nodes[0].loadwallet(wallets[2])
            n3 = 4
            n4 = 10
            blocks = self.nodes[0].getblockcount()

            self.log.info('Test -generate -rpcwallet with no args')
            generate = self.nodes[0].cli(rpcwallet2, '-generate').send_cli()
            assert_equal(set(generate.keys()), {'address', 'blocks'})
            assert_equal(len(generate["blocks"]), 1)
            assert_equal(self.nodes[0].getblockcount(), blocks + 1)

            self.log.info('Test -generate -rpcwallet with bad args')
            assert_raises_process_error(1, JSON_PARSING_ERROR, self.nodes[0].cli(rpcwallet2, '-generate', 'foo').echo)
            assert_raises_process_error(1, BLOCKS_VALUE_OF_ZERO, self.nodes[0].cli(rpcwallet2, '-generate', 0).echo)
            assert_raises_process_error(1, TOO_MANY_ARGS, self.nodes[0].cli(rpcwallet2, '-generate', 1, 2, 3).echo)

            self.log.info('Test -generate -rpcwallet with nblocks')
            generate = self.nodes[0].cli(rpcwallet2, '-generate', n3).send_cli()
            assert_equal(set(generate.keys()), {'address', 'blocks'})
            assert_equal(len(generate["blocks"]), n3)
            assert_equal(self.nodes[0].getblockcount(), blocks + 1 + n3)

            # Note, same as above, -rpcwallet arg intentionally adds some confusion but could be any arg starting with "-"
            self.log.info('Test -generate -rpcwallet with nblocks and -rpcwallet again afterwards')
            assert_raises_process_error(1, DUPLICATE_COMMAND_ERROR.format("-rpcwallet"), self.nodes[0].cli(rpcwallet3, '-generate', 1, rpcwallet3).send_cli)

            self.log.info('Test -generate -rpcwallet with nblocks and maxtries')
            generate = self.nodes[0].cli(rpcwallet2, '-generate', n4, 1000000).send_cli()
            assert_equal(set(generate.keys()), {'address', 'blocks'})
            assert_equal(len(generate["blocks"]), n4)
            assert_equal(self.nodes[0].getblockcount(), blocks + 1 + n3 + n4)

            self.log.info('Test -generate without -rpcwallet in multiwallet mode raises RPC error')
            assert_raises_rpc_error(-19, WALLET_NOT_SPECIFIED, self.nodes[0].cli('-generate').echo)
            assert_raises_rpc_error(-19, WALLET_NOT_SPECIFIED, self.nodes[0].cli('-generate', 'foo').echo)
            assert_raises_rpc_error(-19, WALLET_NOT_SPECIFIED, self.nodes[0].cli('-generate', 0).echo)

            self.log.info('Test -generate with bad args & without -rpcwallet in multiwallet mode')
            assert_raises_rpc_error(-19, WALLET_NOT_SPECIFIED, self.nodes[0].cli('-generate', 1, 2, 3).echo)

            self.log.info('Test running multiple cli-commands in one line')
            assert_raises_process_error(1, MULTIPLE_CLI_COMMAND_ERROR.format("-generate", "-getinfo"), self.nodes[0].cli('-generate', '-getinfo', "-addrinfo").send_cli)
        else:
            self.log.info("*** Wallet not compiled; cli getwalletinfo and -getinfo wallet tests skipped")
            self.generate(self.nodes[0], 25)  # maintain block parity with the wallet_compiled conditional branch

        self.log.info("Test -version with node stopped")
        self.stop_node(0)
        cli_response = self.nodes[0].cli('-version').send_cli()
        assert f"{self.config['environment']['PACKAGE_NAME']} RPC client version" in cli_response

        self.log.info("Test -rpcwait option successfully waits for RPC connection")
        self.nodes[0].start()  # start node without RPC connection
        self.nodes[0].wait_for_cookie_credentials()  # ensure cookie file is available to avoid race condition
        blocks = self.nodes[0].cli('-rpcwait').send_cli('getblockcount')
        self.nodes[0].wait_for_rpc_connection()
        assert_equal(blocks, BLOCKS + 25)

        self.log.info("Test -rpcwait option waits at most -rpcwaittimeout seconds for startup")
        self.stop_node(0)  # stop the node so we time out
        start_time = time.time()
        assert_raises_process_error(1, "Could not connect to the server", self.nodes[0].cli('-rpcwait', '-rpcwaittimeout=5').echo)
        assert_greater_than_or_equal(time.time(), start_time + 5)


if __name__ == '__main__':
    TestBitcoinCli().main()<|MERGE_RESOLUTION|>--- conflicted
+++ resolved
@@ -233,11 +233,8 @@
             for k, v in zip(wallets, amounts):
                 assert_equal(Decimal(cli_get_info['Balances'][k]), v)
                 assert_scale(Decimal(cli_get_info['Balances'][k]))
-<<<<<<< HEAD
-=======
             assert_equal(Decimal(cli_get_info['Total balance']), sum(amounts))
             assert_scale(cli_get_info['Total balance'])
->>>>>>> 61413314
 
             # Unload the default wallet and re-verify.
             self.nodes[0].unloadwallet(wallets[0])
