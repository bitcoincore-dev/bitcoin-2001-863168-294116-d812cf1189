--- conflicted
+++ resolved
@@ -29,11 +29,8 @@
     msg_block,
     MSG_BLOCK,
     msg_blocktxn,
-<<<<<<< HEAD
     msg_cfilter,
     msg_cfheaders,
-=======
->>>>>>> 8f0a3f50
     msg_cfcheckpt,
     msg_cmpctblock,
     msg_feefilter,
@@ -72,11 +69,8 @@
     b"addr": msg_addr,
     b"block": msg_block,
     b"blocktxn": msg_blocktxn,
-<<<<<<< HEAD
     b"cfilter": msg_cfilter,
     b"cfheaders": msg_cfheaders,
-=======
->>>>>>> 8f0a3f50
     b"cfcheckpt": msg_cfcheckpt,
     b"cmpctblock": msg_cmpctblock,
     b"feefilter": msg_feefilter,
@@ -359,11 +353,8 @@
     def on_addr(self, message): pass
     def on_block(self, message): pass
     def on_blocktxn(self, message): pass
-<<<<<<< HEAD
     def on_cfilter(self, message): pass
     def on_cfheaders(self, message): pass
-=======
->>>>>>> 8f0a3f50
     def on_cfcheckpt(self, message): pass
     def on_cmpctblock(self, message): pass
     def on_feefilter(self, message): pass
