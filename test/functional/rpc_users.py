--- conflicted
+++ resolved
@@ -11,10 +11,7 @@
 )
 
 import http.client
-<<<<<<< HEAD
-=======
 import os
->>>>>>> 1a9d97ab
 from pathlib import Path
 import urllib.parse
 import subprocess
