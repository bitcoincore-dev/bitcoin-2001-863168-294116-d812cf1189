#!/usr/bin/env python3
# Copyright (c) 2019-2022 The Bitcoin Core developers
# Distributed under the MIT software license, see the accompanying
# file COPYING or http://www.opensource.org/licenses/mit-license.php.
"""Test the wallet implicit segwit feature."""

import test_framework.address as address
from test_framework.test_framework import BitcoinTestFramework

# TODO: Might be nice to test p2pk here too
address_types = ('legacy', 'bech32', 'p2sh-segwit')

def key_to_address(key, address_type):
    if address_type == 'legacy':
        return address.key_to_p2pkh(key)
    elif address_type == 'p2sh-segwit':
        return address.key_to_p2sh_p2wpkh(key)
    elif address_type == 'bech32':
        return address.key_to_p2wpkh(key)

def send_a_to_b(receive_node, send_node):
    keys = {}
    for a in address_types:
        a_address = receive_node.getnewaddress(address_type=a)
        pubkey = receive_node.getaddressinfo(a_address)['pubkey']
        keys[a] = pubkey
        for b in address_types:
            b_address = key_to_address(pubkey, b)
            send_node.sendtoaddress(address=b_address, amount=1)
    return keys

def check_implicit_transactions(implicit_keys, implicit_node):
    # The implicit segwit node allows conversion all possible ways
    txs = implicit_node.listtransactions(None, 99999)
    for a in address_types:
        pubkey = implicit_keys[a]
        for b in address_types:
            b_address = key_to_address(pubkey, b)
            assert ('receive', b_address) in tuple((tx['category'], tx['address']) for tx in txs)
<<<<<<< HEAD
=======

def check_explicit_transactions(explicit_keys, explicit_node):
    # The explicit segwit node doesn't allow conversion from legacy to segwit
    txs = explicit_node.listtransactions(None, 99999)
    for a in address_types:
        pubkey = explicit_keys[a]
        for b in address_types:
            b_address = key_to_address(pubkey, b)
            if a == 'legacy' and a != b:
                assert(('receive', b_address) not in tuple((tx['category'], tx['address']) for tx in txs))
            else:
                assert(('receive', b_address) in tuple((tx['category'], tx['address']) for tx in txs))
>>>>>>> 426b5ce2

class ImplicitSegwitTest(BitcoinTestFramework):
    def add_options(self, parser):
        self.add_wallet_options(parser, descriptors=False)

    def set_test_params(self):
        self.num_nodes = 2
        self.supports_cli = False
        self.extra_args = [
            [
                "-walletimplicitsegwit=1",
            ],
            [
                "-walletimplicitsegwit=0",
            ],
        ]

    def skip_test_if_missing_module(self):
        self.skip_if_no_wallet()

    def run_test(self):
        self.log.info("Manipulating addresses and sending transactions to all variations")
        implicit_keys = send_a_to_b(self.nodes[0], self.nodes[1])
        explicit_keys = send_a_to_b(self.nodes[1], self.nodes[0])

        self.sync_all()

        self.log.info("Checking that transactions show up correctly without a restart")
        check_implicit_transactions(implicit_keys, self.nodes[0])
        check_explicit_transactions(explicit_keys, self.nodes[1])

        self.log.info("Checking that transactions still show up correctly after a restart")
        self.restart_node(0)
        self.restart_node(1)

        check_implicit_transactions(implicit_keys, self.nodes[0])
        check_explicit_transactions(explicit_keys, self.nodes[1])

if __name__ == '__main__':
    ImplicitSegwitTest().main()<|MERGE_RESOLUTION|>--- conflicted
+++ resolved
@@ -37,8 +37,6 @@
         for b in address_types:
             b_address = key_to_address(pubkey, b)
             assert ('receive', b_address) in tuple((tx['category'], tx['address']) for tx in txs)
-<<<<<<< HEAD
-=======
 
 def check_explicit_transactions(explicit_keys, explicit_node):
     # The explicit segwit node doesn't allow conversion from legacy to segwit
@@ -51,7 +49,6 @@
                 assert(('receive', b_address) not in tuple((tx['category'], tx['address']) for tx in txs))
             else:
                 assert(('receive', b_address) in tuple((tx['category'], tx['address']) for tx in txs))
->>>>>>> 426b5ce2
 
 class ImplicitSegwitTest(BitcoinTestFramework):
     def add_options(self, parser):
