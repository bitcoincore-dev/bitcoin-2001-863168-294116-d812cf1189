// Copyright (c) 2009-2010 Satoshi Nakamoto
// Copyright (c) 2009-2015 The Bitcoin Core developers
// Distributed under the MIT software license, see the accompanying
// file COPYING or http://www.opensource.org/licenses/mit-license.php.

#if defined(HAVE_CONFIG_H)
#include "config/bitcoin-config.h"
#endif

#include "init.h"

#include "addrman.h"
#include "amount.h"
#include "chain.h"
#include "chainparams.h"
#include "checkpoints.h"
#include "compat/sanity.h"
#include "consensus/validation.h"
#include "httpserver.h"
#include "httprpc.h"
#include "key.h"
#include "main.h"
#include "miner.h"
#include "net.h"
#include "policy/policy.h"
#include "rpc/server.h"
#include "rpc/register.h"
#include "script/standard.h"
#include "script/sigcache.h"
#include "scheduler.h"
#include "stats/stats.h"
#include "timedata.h"
#include "txdb.h"
#include "txmempool.h"
#include "torcontrol.h"
#include "ui_interface.h"
#include "util.h"
#include "utilmoneystr.h"
#include "validationinterface.h"
#ifdef ENABLE_WALLET
#include "wallet/wallet.h"
#endif
#include <stdint.h>
#include <stdio.h>

#ifndef WIN32
#include <signal.h>
#endif

#include <boost/algorithm/string/classification.hpp>
#include <boost/algorithm/string/predicate.hpp>
#include <boost/algorithm/string/replace.hpp>
#include <boost/algorithm/string/split.hpp>
#include <boost/bind.hpp>
#include <boost/filesystem.hpp>
#include <boost/function.hpp>
#include <boost/interprocess/sync/file_lock.hpp>
#include <boost/thread.hpp>
#include <openssl/crypto.h>

#if ENABLE_ZMQ
#include "zmq/zmqnotificationinterface.h"
#endif

using namespace std;

bool fFeeEstimatesInitialized = false;
static const bool DEFAULT_COREPOLICY = false;
static const bool DEFAULT_PROXYRANDOMIZE = true;
static const bool DEFAULT_REST_ENABLE = false;
static const bool DEFAULT_DISABLE_SAFEMODE = false;
static const bool DEFAULT_STOPAFTERBLOCKIMPORT = false;


#if ENABLE_ZMQ
static CZMQNotificationInterface* pzmqNotificationInterface = NULL;
#endif

#ifdef WIN32
// Win32 LevelDB doesn't use filedescriptors, and the ones used for
// accessing block files don't count towards the fd_set size limit
// anyway.
#define MIN_CORE_FILEDESCRIPTORS 0
#else
#define MIN_CORE_FILEDESCRIPTORS 150
#endif

/** Used to pass flags to the Bind() function */
enum BindFlags {
    BF_NONE         = 0,
    BF_EXPLICIT     = (1U << 0),
    BF_REPORT_ERROR = (1U << 1),
    BF_WHITELIST    = (1U << 2),
};

static const char* FEE_ESTIMATES_FILENAME="fee_estimates.dat";

//////////////////////////////////////////////////////////////////////////////
//
// Shutdown
//

//
// Thread management and startup/shutdown:
//
// The network-processing threads are all part of a thread group
// created by AppInit() or the Qt main() function.
//
// A clean exit happens when StartShutdown() or the SIGTERM
// signal handler sets fRequestShutdown, which triggers
// the DetectShutdownThread(), which interrupts the main thread group.
// DetectShutdownThread() then exits, which causes AppInit() to
// continue (it .joins the shutdown thread).
// Shutdown() is then
// called to clean up database connections, and stop other
// threads that should only be stopped after the main network-processing
// threads have exited.
//
// Note that if running -daemon the parent process returns from AppInit2
// before adding any threads to the threadGroup, so .join_all() returns
// immediately and the parent exits from main().
//
// Shutdown for Qt is very similar, only it uses a QTimer to detect
// fRequestShutdown getting set, and then does the normal Qt
// shutdown thing.
//

std::atomic<bool> fRequestShutdown(false);

void StartShutdown()
{
    fRequestShutdown = true;
}
bool ShutdownRequested()
{
    return fRequestShutdown;
}

/**
 * This is a minimally invasive approach to shutdown on LevelDB read errors from the
 * chainstate, while keeping user interface out of the common library, which is shared
 * between bitcoind, and bitcoin-qt and non-server tools.
*/
class CCoinsViewErrorCatcher : public CCoinsViewBacked
{
public:
    CCoinsViewErrorCatcher(CCoinsView* view) : CCoinsViewBacked(view) {}
    bool GetCoins(const uint256 &txid, CCoins &coins) const {
        try {
            return CCoinsViewBacked::GetCoins(txid, coins);
        } catch(const std::runtime_error& e) {
            uiInterface.ThreadSafeMessageBox(_("Error reading from database, shutting down."), "", CClientUIInterface::MSG_ERROR);
            LogPrintf("Error reading from database: %s\n", e.what());
            // Starting the shutdown sequence and returning false to the caller would be
            // interpreted as 'entry not found' (as opposed to unable to read data), and
            // could lead to invalid interpretation. Just exit immediately, as we can't
            // continue anyway, and all writes should be atomic.
            abort();
        }
    }
    // Writes do not need similar protection, as failure to write is handled by the caller.
};

static CCoinsViewDB *pcoinsdbview = NULL;
static CCoinsViewErrorCatcher *pcoinscatcher = NULL;
static boost::scoped_ptr<ECCVerifyHandle> globalVerifyHandle;

void Interrupt(boost::thread_group& threadGroup)
{
#ifdef USE_LIBEVENT
    InterruptTorControl();
    InterruptHTTPServer();
    InterruptHTTPRPC();
    InterruptREST();
#endif
    InterruptRPC();
    threadGroup.interrupt_all();
}

void Shutdown()
{
    LogPrintf("%s: In progress...\n", __func__);
    static CCriticalSection cs_Shutdown;
    TRY_LOCK(cs_Shutdown, lockShutdown);
    if (!lockShutdown)
        return;

    /// Note: Shutdown() must be able to handle cases in which AppInit2() failed part of the way,
    /// for example if the data directory was found to be locked.
    /// Be sure that anything that writes files or flushes caches only does this if the respective
    /// module was initialized.
    RenameThread("bitcoin-shutoff");
    mempool.AddTransactionsUpdated(1);

#ifdef USE_LIBEVENT
    StopHTTPRPC();
    StopREST();
    StopHTTPServer();
#endif
    StopRPC();
#ifdef ENABLE_WALLET
    for (CWallet_ptr pwallet : vpwallets) {
        pwallet->Flush(false);
    }
#endif
    StopNode();
#ifdef USE_LIBEVENT
    StopTorControl();
#endif
    UnregisterNodeSignals(GetNodeSignals());
    DumpMempool();

    if (fFeeEstimatesInitialized)
    {
        boost::filesystem::path est_path = GetDataDir() / FEE_ESTIMATES_FILENAME;
        CAutoFile est_fileout(fopen(est_path.string().c_str(), "wb"), SER_DISK, CLIENT_VERSION);
        if (!est_fileout.IsNull())
            mempool.WriteFeeEstimates(est_fileout);
        else
            LogPrintf("%s: Failed to write fee estimates to %s\n", __func__, est_path.string());
        fFeeEstimatesInitialized = false;
    }

    {
        LOCK(cs_main);
        if (pcoinsTip != NULL) {
            FlushStateToDisk();
        }
        delete pcoinsTip;
        pcoinsTip = NULL;
        delete pcoinscatcher;
        pcoinscatcher = NULL;
        delete pcoinsdbview;
        pcoinsdbview = NULL;
        delete pblocktree;
        pblocktree = NULL;
    }
#ifdef ENABLE_WALLET
    for (CWallet_ptr pwallet : vpwallets) {
        pwallet->Flush(true);
    }
#endif

#if ENABLE_ZMQ
    if (pzmqNotificationInterface) {
        UnregisterValidationInterface(pzmqNotificationInterface);
        delete pzmqNotificationInterface;
        pzmqNotificationInterface = NULL;
    }
#endif

#ifndef WIN32
    try {
        boost::filesystem::remove(GetPidFile());
    } catch (const boost::filesystem::filesystem_error& e) {
        LogPrintf("%s: Unable to remove pidfile: %s\n", __func__, e.what());
    }
#endif
    UnregisterAllValidationInterfaces();
#ifdef ENABLE_WALLET
    vpwallets.clear();
#endif
    globalVerifyHandle.reset();
    ECC_Stop();
    LogPrintf("%s: done\n", __func__);
}

/**
 * Signal handlers are very limited in what they are allowed to do, so:
 */
void HandleSIGTERM(int)
{
    fRequestShutdown = true;
}

void HandleSIGHUP(int)
{
    fReopenDebugLog = true;
}

bool static Bind(const CService &addr, unsigned int flags) {
    if (!(flags & BF_EXPLICIT) && IsLimited(addr))
        return false;
    std::string strError;
    if (!BindListenPort(addr, strError, (flags & BF_WHITELIST) != 0)) {
        if (flags & BF_REPORT_ERROR)
            return InitError(strError);
        return false;
    }
    return true;
}

void OnRPCStopped()
{
    cvBlockChange.notify_all();
    LogPrint("rpc", "RPC stopped.\n");
}

void OnRPCPreCommand(const CRPCCommand& cmd)
{
    // Observe safe mode
    string strWarning = GetWarnings("rpc");
    if (strWarning != "" && !GetBoolArg("-disablesafemode", DEFAULT_DISABLE_SAFEMODE) &&
        !cmd.okSafeMode)
        throw JSONRPCError(RPC_FORBIDDEN_BY_SAFE_MODE, string("Safe mode: ") + strWarning);
}

std::string HelpMessage(HelpMessageMode mode)
{
    const bool showDebug = GetBoolArg("-help-debug", false);

    // When adding new options to the categories, please keep and ensure alphabetical ordering.
    // Do not translate _(...) -help-debug options, Many technical terms, and only a very small audience, so is unnecessary stress to translators.
    string strUsage = HelpMessageGroup(_("Options:"));
    strUsage += HelpMessageOpt("-?", _("Print this help message and exit"));
    strUsage += HelpMessageOpt("-version", _("Print version and exit"));
    strUsage += HelpMessageOpt("-alertnotify=<cmd>", _("Execute command when a relevant alert is received or we see a really long fork (%s in cmd is replaced by message)"));
    strUsage += HelpMessageOpt("-blocknotify=<cmd>", _("Execute command when the best block changes (%s in cmd is replaced by block hash)"));
    if (showDebug)
        strUsage += HelpMessageOpt("-blocksonly", strprintf(_("Whether to operate in a blocks only mode (default: %u)"), DEFAULT_BLOCKSONLY));
    strUsage += HelpMessageOpt("-checkblocks=<n>", strprintf(_("How many blocks to check at startup (default: %u, 0 = all)"), DEFAULT_CHECKBLOCKS));
    strUsage += HelpMessageOpt("-checklevel=<n>", strprintf(_("How thorough the block verification of -checkblocks is (0-4, default: %u)"), DEFAULT_CHECKLEVEL));
    strUsage += HelpMessageOpt("-conf=<file>", strprintf(_("Specify configuration file (default: %s)"), BITCOIN_CONF_FILENAME));
    strUsage += HelpMessageOpt("-confrw=<file>", strprintf(_("Specify read/write configuration file (default: %s)"), BITCOIN_RW_CONF_FILENAME));
<<<<<<< HEAD
=======
    strUsage += HelpMessageOpt("-corepolicy", strprintf(_("Use Bitcoin Core policy defaults (default: %s)"), DEFAULT_COREPOLICY));
>>>>>>> 9994958a
    if (mode == HMM_BITCOIND)
    {
#if HAVE_DECL_DAEMON
        strUsage += HelpMessageOpt("-daemon", _("Run in the background as a daemon and accept commands"));
#endif
    }
    strUsage += HelpMessageOpt("-datadir=<dir>", _("Specify data directory"));
    strUsage += HelpMessageOpt("-dbcache=<n>", strprintf(_("Set database cache size in megabytes (%d to %d, default: %d)"), nMinDbCache, nMaxDbCache, nDefaultDbCache));
    if (showDebug)
        strUsage += HelpMessageOpt("-feefilter", strprintf("Tell other nodes to filter invs to us by our mempool min fee (default: %u)", DEFAULT_FEEFILTER));
    strUsage += HelpMessageOpt("-loadblock=<file>", _("Imports blocks from external blk000??.dat file on startup"));
    strUsage += HelpMessageOpt("-maxorphantx=<n>", strprintf(_("Keep at most <n> unconnectable transactions in memory (default: %u)"), DEFAULT_MAX_ORPHAN_TRANSACTIONS));
    strUsage += HelpMessageOpt("-maxmempool=<n>", strprintf(_("Keep the transaction memory pool below <n> megabytes (default: %u)"), DEFAULT_MAX_MEMPOOL_SIZE));
    strUsage += HelpMessageOpt("-mempoolexpiry=<n>", strprintf(_("Do not keep transactions in the mempool longer than <n> hours (default: %u)"), DEFAULT_MEMPOOL_EXPIRY));
    strUsage += HelpMessageOpt("-par=<n>", strprintf(_("Set the number of script verification threads (%u to %d, 0 = auto, <0 = leave that many cores free, default: %d)"),
        -GetNumCores(), MAX_SCRIPTCHECK_THREADS, DEFAULT_SCRIPTCHECK_THREADS));
#ifndef WIN32
    strUsage += HelpMessageOpt("-pid=<file>", strprintf(_("Specify pid file (default: %s)"), BITCOIN_PID_FILENAME));
#endif
    strUsage += HelpMessageOpt("-prune=<n>", strprintf(_("Reduce storage requirements by pruning (deleting) old blocks. This mode is incompatible with -txindex and -rescan. "
            "Warning: Reverting this setting requires re-downloading the entire blockchain. "
            "(default: 0 = disable pruning blocks, >%u = target size in MiB to use for block files)"), MIN_DISK_SPACE_FOR_BLOCK_FILES / 1024 / 1024));
    strUsage += HelpMessageOpt("-reindex-chainstate", _("Rebuild chain state from the currently indexed blocks"));
    strUsage += HelpMessageOpt("-reindex", _("Rebuild chain state and block index from the blk*.dat files on disk"));
#ifndef WIN32
    strUsage += HelpMessageOpt("-sysperms", _("Create new files with system default permissions, instead of umask 077 (only effective with disabled wallet functionality)"));
#endif
    strUsage += HelpMessageOpt("-txindex", strprintf(_("Maintain a full transaction index, used by the getrawtransaction rpc call (default: %u)"), DEFAULT_TXINDEX));

    strUsage += HelpMessageGroup(_("Connection options:"));
    strUsage += HelpMessageOpt("-addnode=<ip>", _("Add a node to connect to and attempt to keep the connection open"));
    strUsage += HelpMessageOpt("-banscore=<n>", strprintf(_("Threshold for disconnecting misbehaving peers (default: %u)"), DEFAULT_BANSCORE_THRESHOLD));
    strUsage += HelpMessageOpt("-bantime=<n>", strprintf(_("Number of seconds to keep misbehaving peers from reconnecting (default: %u)"), DEFAULT_MISBEHAVING_BANTIME));
    strUsage += HelpMessageOpt("-bind=<addr>", _("Bind to given address and always listen on it. Use [host]:port notation for IPv6"));
    strUsage += HelpMessageOpt("-connect=<ip>", _("Connect only to the specified node(s)"));
    strUsage += HelpMessageOpt("-discover", _("Discover own IP addresses (default: 1 when listening and no -externalip or -proxy)"));
    strUsage += HelpMessageOpt("-dns", _("Allow DNS lookups for -addnode, -seednode and -connect") + " " + strprintf(_("(default: %u)"), DEFAULT_NAME_LOOKUP));
    strUsage += HelpMessageOpt("-dnsseed", _("Query for peer addresses via DNS lookup, if low on addresses (default: 1 unless -connect)"));
    strUsage += HelpMessageOpt("-externalip=<ip>", _("Specify your own public address"));
    strUsage += HelpMessageOpt("-forcednsseed", strprintf(_("Always query for peer addresses via DNS lookup (default: %u)"), DEFAULT_FORCEDNSSEED));
    strUsage += HelpMessageOpt("-listen", _("Accept connections from outside (default: 1 if no -proxy or -connect)"));
    strUsage += HelpMessageOpt("-listenonion", strprintf(_("Automatically create Tor hidden service (default: %d)"), DEFAULT_LISTEN_ONION));
    strUsage += HelpMessageOpt("-maxconnections=<n>", strprintf(_("Maintain at most <n> connections to peers (default: %u)"), DEFAULT_MAX_PEER_CONNECTIONS));
    strUsage += HelpMessageOpt("-maxreceivebuffer=<n>", strprintf(_("Maximum per-connection receive buffer, <n>*1000 bytes (default: %u)"), DEFAULT_MAXRECEIVEBUFFER));
    strUsage += HelpMessageOpt("-maxsendbuffer=<n>", strprintf(_("Maximum per-connection send buffer, <n>*1000 bytes (default: %u)"), DEFAULT_MAXSENDBUFFER));
    strUsage += HelpMessageOpt("-maxtimeadjustment", strprintf(_("Maximum allowed median peer time offset adjustment. Local perspective of time may be influenced by peers forward or backward by this amount. (default: %u seconds)"), DEFAULT_MAX_TIME_ADJUSTMENT));
    strUsage += HelpMessageOpt("-onion=<ip:port>", strprintf(_("Use separate SOCKS5 proxy to reach peers via Tor hidden services (default: %s)"), "-proxy"));
    strUsage += HelpMessageOpt("-onlynet=<net>", _("Only connect to nodes in network <net> (ipv4, ipv6 or onion)"));
    strUsage += HelpMessageOpt("-permitbaremultisig", strprintf(_("Relay non-P2SH multisig (default: %u)"), DEFAULT_PERMIT_BAREMULTISIG));
    strUsage += HelpMessageOpt("-peerbloomfilters", strprintf(_("Support filtering of blocks and transaction with bloom filters (default: %u)"), DEFAULT_PEERBLOOMFILTERS));
    strUsage += HelpMessageOpt("-port=<port>", strprintf(_("Listen for connections on <port> (default: %u or testnet: %u)"), Params(CBaseChainParams::MAIN).GetDefaultPort(), Params(CBaseChainParams::TESTNET).GetDefaultPort()));
    strUsage += HelpMessageOpt("-proxy=<ip:port>", _("Connect through SOCKS5 proxy"));
    strUsage += HelpMessageOpt("-proxyrandomize", strprintf(_("Randomize credentials for every proxy connection. This enables Tor stream isolation (default: %u)"), DEFAULT_PROXYRANDOMIZE));
    strUsage += HelpMessageOpt("-rpcserialversion", strprintf(_("Sets the serialization of raw transaction or block hex returned in non-verbose mode, non-segwit(0) or segwit(1) (default: %d)"), DEFAULT_RPC_SERIALIZE_VERSION));
    strUsage += HelpMessageOpt("-seednode=<ip>", _("Connect to a node to retrieve peer addresses, and disconnect"));
    strUsage += HelpMessageOpt("-timeout=<n>", strprintf(_("Specify connection timeout in milliseconds (minimum: 1, default: %d)"), DEFAULT_CONNECT_TIMEOUT));
#ifdef USE_LIBEVENT
    strUsage += HelpMessageOpt("-torcontrol=<ip>:<port>", strprintf(_("Tor control port to use if onion listening enabled (default: %s)"), DEFAULT_TOR_CONTROL));
    strUsage += HelpMessageOpt("-torpassword=<pass>", _("Tor control port password (default: empty)"));
#endif
#ifdef USE_UPNP
#if USE_UPNP
    strUsage += HelpMessageOpt("-upnp", _("Use UPnP to map the listening port (default: 1 when listening and no -proxy)"));
#else
    strUsage += HelpMessageOpt("-upnp", strprintf(_("Use UPnP to map the listening port (default: %u)"), 0));
#endif
#endif
    strUsage += HelpMessageOpt("-whitebind=<addr>", _("Bind to given address and whitelist peers connecting to it. Use [host]:port notation for IPv6"));
    strUsage += HelpMessageOpt("-whitelist=<IP address or network>", _("Whitelist peers connecting from the given IP address (e.g. 1.2.3.4) or CIDR notated network (e.g. 1.2.3.0/24). Can be specified multiple times.") +
        " " + _("Whitelisted peers cannot be DoS banned and their transactions are always relayed, even if they are already in the mempool, useful e.g. for a gateway"));
    strUsage += HelpMessageOpt("-whitelistrelay", strprintf(_("Accept relayed transactions received from whitelisted peers even when not relaying transactions (default: %d)"), DEFAULT_WHITELISTRELAY));
    strUsage += HelpMessageOpt("-whitelistforcerelay", strprintf(_("Force relay of transactions from whitelisted peers even if they violate local relay policy (default: %d)"), DEFAULT_WHITELISTFORCERELAY));
    strUsage += HelpMessageOpt("-maxuploadtarget=<n>", strprintf(_("Tries to keep outbound traffic under the given target (in MiB per 24h), 0 = no limit (default: %d)"), DEFAULT_MAX_UPLOAD_TARGET));

#ifdef ENABLE_WALLET
    strUsage += CWallet::GetWalletHelpString(showDebug);
#endif

#if ENABLE_ZMQ
    strUsage += HelpMessageGroup(_("ZeroMQ notification options:"));
    strUsage += HelpMessageOpt("-zmqpubhashblock=<address>", _("Enable publish hash block in <address>"));
    strUsage += HelpMessageOpt("-zmqpubhashtx=<address>", _("Enable publish hash transaction in <address>"));
    strUsage += HelpMessageOpt("-zmqpubrawblock=<address>", _("Enable publish raw block in <address>"));
    strUsage += HelpMessageOpt("-zmqpubrawtx=<address>", _("Enable publish raw transaction in <address>"));
#endif

    strUsage += HelpMessageGroup(_("Debugging/Testing options:"));
    strUsage += HelpMessageOpt("-uacomment=<cmt>", _("Append comment to the user agent string"));
    if (showDebug)
    {
        strUsage += HelpMessageOpt("-checkblockindex", strprintf("Do a full consistency check for mapBlockIndex, setBlockIndexCandidates, chainActive and mapBlocksUnlinked occasionally. Also sets -checkmempool (default: %u)", Params(CBaseChainParams::MAIN).DefaultConsistencyChecks()));
        strUsage += HelpMessageOpt("-checkmempool=<n>", strprintf("Run checks every <n> transactions (default: %u)", Params(CBaseChainParams::MAIN).DefaultConsistencyChecks()));
        strUsage += HelpMessageOpt("-checkpoints", strprintf("Disable expensive verification for known chain history (default: %u)", DEFAULT_CHECKPOINTS_ENABLED));
        strUsage += HelpMessageOpt("-disablesafemode", strprintf("Disable safemode, override a real safe mode event (default: %u)", DEFAULT_DISABLE_SAFEMODE));
        strUsage += HelpMessageOpt("-testsafemode", strprintf("Force safe mode (default: %u)", DEFAULT_TESTSAFEMODE));
        strUsage += HelpMessageOpt("-dropmessagestest=<n>", "Randomly drop 1 of every <n> network messages");
        strUsage += HelpMessageOpt("-fuzzmessagestest=<n>", "Randomly fuzz 1 of every <n> network messages");
        strUsage += HelpMessageOpt("-stopafterblockimport", strprintf("Stop running after importing blocks from disk (default: %u)", DEFAULT_STOPAFTERBLOCKIMPORT));
        strUsage += HelpMessageOpt("-limitancestorcount=<n>", strprintf("Do not accept transactions if number of in-mempool ancestors is <n> or more (default: %u)", DEFAULT_ANCESTOR_LIMIT));
        strUsage += HelpMessageOpt("-limitancestorsize=<n>", strprintf("Do not accept transactions whose size with all in-mempool ancestors exceeds <n> kilobytes (default: %u)", DEFAULT_ANCESTOR_SIZE_LIMIT));
        strUsage += HelpMessageOpt("-limitdescendantcount=<n>", strprintf("Do not accept transactions if any ancestor would have <n> or more in-mempool descendants (default: %u)", DEFAULT_DESCENDANT_LIMIT));
        strUsage += HelpMessageOpt("-limitdescendantsize=<n>", strprintf("Do not accept transactions if any ancestor would have more than <n> kilobytes of in-mempool descendants (default: %u).", DEFAULT_DESCENDANT_SIZE_LIMIT));
        strUsage += HelpMessageOpt("-bip9params=deployment:start:end", "Use given start/end times for specified bip9 deployment (regtest-only)");
    }
    string debugCategories = "addrman, alert, bench, cmpctblock, coindb, db, http, libevent, lock, mempool, mempoolrej, net, proxy, prune, rand, reindex, rpc, selectcoins, tor, zmq"; // Don't translate these and qt below
    if (mode == HMM_BITCOIN_QT)
        debugCategories += ", qt";
    strUsage += HelpMessageOpt("-debug=<category>", strprintf(_("Output debugging information (default: %u, supplying <category> is optional)"), 0) + ". " +
        _("If <category> is not supplied or if <category> = 1, output all debugging information.") + _("<category> can be:") + " " + debugCategories + ".");
    if (showDebug)
        strUsage += HelpMessageOpt("-nodebug", "Turn off debugging messages, same as -debug=0");
    strUsage += HelpMessageOpt("-help-debug", _("Show all debugging options (usage: --help -help-debug)"));
    strUsage += HelpMessageOpt("-logips", strprintf(_("Include IP addresses in debug output (default: %u)"), DEFAULT_LOGIPS));
    strUsage += HelpMessageOpt("-logtimestamps", strprintf(_("Prepend debug output with timestamp (default: %u)"), DEFAULT_LOGTIMESTAMPS));
    if (showDebug)
    {
        strUsage += HelpMessageOpt("-logtimemicros", strprintf("Add microsecond precision to debug timestamps (default: %u)", DEFAULT_LOGTIMEMICROS));
        strUsage += HelpMessageOpt("-mocktime=<n>", "Replace actual time with <n> seconds since epoch (default: 0)");
        strUsage += HelpMessageOpt("-limitfreerelay=<n>", strprintf("Continuously rate-limit free transactions to <n>*1000 bytes per minute (default: %u)", DEFAULT_LIMITFREERELAY));
        strUsage += HelpMessageOpt("-relaypriority", strprintf("Require high priority for relaying free or low-fee transactions (default: %u)", DEFAULT_RELAYPRIORITY));
        strUsage += HelpMessageOpt("-maxsigcachesize=<n>", strprintf("Limit size of signature cache to <n> MiB (default: %u)", DEFAULT_MAX_SIG_CACHE_SIZE));
        strUsage += HelpMessageOpt("-maxtipage=<n>", strprintf("Maximum tip age in seconds to consider node in initial block download (default: %u)", DEFAULT_MAX_TIP_AGE));
    }
    strUsage += HelpMessageOpt("-minrelaytxfee=<amt>", strprintf(_("Fees (in %s/kB) smaller than this are considered zero fee for relaying, mining and transaction creation (default: %s)"),
        CURRENCY_UNIT, FormatMoney(DEFAULT_MIN_RELAY_TX_FEE)));
    strUsage += HelpMessageOpt("-maxtxfee=<amt>", strprintf(_("Maximum total fees (in %s) to use in a single wallet transaction or raw transaction; setting this too low may abort large transactions (default: %s)"),
        CURRENCY_UNIT, FormatMoney(DEFAULT_TRANSACTION_MAXFEE)));
    strUsage += HelpMessageOpt("-printtoconsole", _("Send trace/debug info to console instead of debug.log file"));
    if (showDebug)
    {
        strUsage += HelpMessageOpt("-printpriority", strprintf("Log transaction priority and fee per kB when mining blocks (default: %u)", DEFAULT_PRINTPRIORITY));
    }
    strUsage += HelpMessageOpt("-shrinkdebugfile", _("Shrink debug.log file on client startup (default: 1 when no -debug)"));

    AppendParamsHelpMessages(strUsage, showDebug);

    strUsage += HelpMessageGroup(_("Node relay options:"));
    strUsage += HelpMessageOpt("-acceptnonstdtxn", strprintf(_("Relay and mine \"non-standard\" transactions (%sdefault: %u)"), "", strprintf(_("%u or testnet: %u"), !Params(CBaseChainParams::MAIN).RequireStandardDefault(), !Params(CBaseChainParams::TESTNET).RequireStandardDefault())));
    strUsage += HelpMessageOpt("-bytespersigop", strprintf(_("Equivalent bytes per sigop in transactions for relay and mining (default: %u)"), DEFAULT_BYTES_PER_SIGOP));
    strUsage += HelpMessageOpt("-bytespersigopstrict", strprintf(_("Minimum bytes per sigop in transactions we relay and mine (default: %u)"), DEFAULT_BYTES_PER_SIGOP_STRICT));
    strUsage += HelpMessageOpt("-datacarrier", strprintf(_("Relay and mine data carrier transactions (default: %u)"), DEFAULT_ACCEPT_DATACARRIER));
    strUsage += HelpMessageOpt("-datacarriersize", strprintf(_("Maximum size of data in data carrier transactions we relay and mine (default: %u)"), MAX_OP_RETURN_RELAY));
    strUsage += HelpMessageOpt("-mempoolreplacement", strprintf(_("Enable transaction replacement in the memory pool (default: %u)"), DEFAULT_ENABLE_REPLACEMENT));
    strUsage += HelpMessageOpt("-spamfilter", strprintf(_("Ignore known spam using pattern matching (default: %u)"), DEFAULT_SPAMFILTER));

    strUsage += HelpMessageGroup(_("Block creation options:"));
    strUsage += HelpMessageOpt("-blockmaxweight=<n>", strprintf(_("Set maximum BIP141 block weight (default: %d)"), DEFAULT_BLOCK_MAX_WEIGHT));
    strUsage += HelpMessageOpt("-blockmaxsize=<n>", strprintf(_("Set maximum block size in bytes (default: %d)"), DEFAULT_BLOCK_MAX_SIZE));
    strUsage += HelpMessageOpt("-blockprioritysize=<n>", strprintf(_("Set maximum size of high-priority/low-fee transactions in bytes (default: %d)"), DEFAULT_BLOCK_PRIORITY_SIZE));
    if (showDebug)
        strUsage += HelpMessageOpt("-blockversion=<n>", "Override block version to test forking scenarios");
    strUsage += HelpMessageOpt("-priorityaccurate", strprintf(_("Update coin-age priority accurately when parent transactions are confirmed (default: %d)"), fPriorityAccurate));

    strUsage += HelpMessageGroup(_("RPC server options:"));
#ifdef USE_LIBEVENT
    strUsage += HelpMessageOpt("-server", _("Accept command line and JSON-RPC commands"));
    strUsage += HelpMessageOpt("-rest", strprintf(_("Accept public REST requests (default: %u)"), DEFAULT_REST_ENABLE));
    strUsage += HelpMessageOpt("-rpcbind=<addr>", _("Bind to given address to listen for JSON-RPC connections. Use [host]:port notation for IPv6. This option can be specified multiple times (default: bind to all interfaces)"));
    strUsage += HelpMessageOpt("-rpccookiefile=<loc>", _("Location of the auth cookie (default: data dir)"));
    strUsage += HelpMessageOpt("-rpcuser=<user>", _("Username for JSON-RPC connections"));
    strUsage += HelpMessageOpt("-rpcpassword=<pw>", _("Password for JSON-RPC connections"));
    strUsage += HelpMessageOpt("-rpcauth=<userpw>", _("Username and hashed password for JSON-RPC connections. The field <userpw> comes in the format: <USERNAME>:<SALT>$<HASH>. A canonical python script is included in share/rpcuser. This option can be specified multiple times"));
    strUsage += HelpMessageOpt("-rpcport=<port>", strprintf(_("Listen for JSON-RPC connections on <port> (default: %u or testnet: %u)"), BaseParams(CBaseChainParams::MAIN).RPCPort(), BaseParams(CBaseChainParams::TESTNET).RPCPort()));
    strUsage += HelpMessageOpt("-rpcallowip=<ip>", _("Allow JSON-RPC connections from specified source. Valid for <ip> are a single IP (e.g. 1.2.3.4), a network/netmask (e.g. 1.2.3.4/255.255.255.0) or a network/CIDR (e.g. 1.2.3.4/24). This option can be specified multiple times"));
    strUsage += HelpMessageOpt("-rpcthreads=<n>", strprintf(_("Set the number of threads to service RPC calls (default: %d)"), DEFAULT_HTTP_THREADS));
    if (showDebug) {
        strUsage += HelpMessageOpt("-rpcworkqueue=<n>", strprintf("Set the depth of the work queue to service RPC calls (default: %d)", DEFAULT_HTTP_WORKQUEUE));
        strUsage += HelpMessageOpt("-rpcservertimeout=<n>", strprintf("Timeout during HTTP requests (default: %d)", DEFAULT_HTTP_SERVER_TIMEOUT));
    }
#endif

    strUsage += CStats::getHelpString(showDebug);
    return strUsage;
}

std::string LicenseInfo()
{
    const std::string URL_SOURCE_CODE = "<https://github.com/bitcoin/bitcoin>";
    const std::string URL_WEBSITE = "<https://bitcoincore.org>";
    // todo: remove urls from translations on next change
    return CopyrightHolders(strprintf(_("Copyright (C) %i-%i"), 2009, COPYRIGHT_YEAR) + " ") + "\n" +
           "\n" +
           strprintf(_("Please contribute if you find %s useful. "
                       "Visit %s for further information about the software."),
               PACKAGE_NAME, URL_WEBSITE) +
           "\n" +
           strprintf(_("The source code is available from %s."),
               URL_SOURCE_CODE) +
           "\n" +
           "\n" +
           _("This is experimental software.") + "\n" +
           _("Distributed under the MIT software license, see the accompanying file COPYING or <http://www.opensource.org/licenses/mit-license.php>.") + "\n" +
           "\n" +
           _("This product includes software developed by the OpenSSL Project for use in the OpenSSL Toolkit <https://www.openssl.org/> and cryptographic software written by Eric Young and UPnP software written by Thomas Bernard.") +
           "\n";
}

static void BlockNotifyCallback(bool initialSync, const CBlockIndex *pBlockIndex)
{
    if (initialSync || !pBlockIndex)
        return;

    std::string strCmd = GetArg("-blocknotify", "");

    boost::replace_all(strCmd, "%s", pBlockIndex->GetBlockHash().GetHex());
    boost::thread t(runCommand, strCmd); // thread runs free
}

static bool fHaveGenesis = false;
static boost::mutex cs_GenesisWait;
static CConditionVariable condvar_GenesisWait;

static void BlockNotifyGenesisWait(bool, const CBlockIndex *pBlockIndex)
{
    if (pBlockIndex != NULL) {
        {
            boost::unique_lock<boost::mutex> lock_GenesisWait(cs_GenesisWait);
            fHaveGenesis = true;
        }
        condvar_GenesisWait.notify_all();
    }
}

struct CImportingNow
{
    CImportingNow() {
        assert(fImporting == false);
        fImporting = true;
    }

    ~CImportingNow() {
        assert(fImporting == true);
        fImporting = false;
    }
};


// If we're using -prune with -reindex, then delete block files that will be ignored by the
// reindex.  Since reindexing works by starting at block file 0 and looping until a blockfile
// is missing, do the same here to delete any later block files after a gap.  Also delete all
// rev files since they'll be rewritten by the reindex anyway.  This ensures that vinfoBlockFile
// is in sync with what's actually on disk by the time we start downloading, so that pruning
// works correctly.
void CleanupBlockRevFiles()
{
    using namespace boost::filesystem;
    map<string, path> mapBlockFiles;

    // Glob all blk?????.dat and rev?????.dat files from the blocks directory.
    // Remove the rev files immediately and insert the blk file paths into an
    // ordered map keyed by block file index.
    LogPrintf("Removing unusable blk?????.dat and rev?????.dat files for -reindex with -prune\n");
    path blocksdir = GetDataDir() / "blocks";
    for (directory_iterator it(blocksdir); it != directory_iterator(); it++) {
        if (is_regular_file(*it) &&
            it->path().filename().string().length() == 12 &&
            it->path().filename().string().substr(8,4) == ".dat")
        {
            if (it->path().filename().string().substr(0,3) == "blk")
                mapBlockFiles[it->path().filename().string().substr(3,5)] = it->path();
            else if (it->path().filename().string().substr(0,3) == "rev")
                remove(it->path());
        }
    }

    // Remove all block files that aren't part of a contiguous set starting at
    // zero by walking the ordered map (keys are block file indices) by
    // keeping a separate counter.  Once we hit a gap (or if 0 doesn't exist)
    // start removing block files.
    int nContigCounter = 0;
    BOOST_FOREACH(const PAIRTYPE(string, path)& item, mapBlockFiles) {
        if (atoi(item.first) == nContigCounter) {
            nContigCounter++;
            continue;
        }
        remove(item.second);
    }
}

void ThreadImport(std::vector<boost::filesystem::path> vImportFiles)
{
    const CChainParams& chainparams = Params();
    RenameThread("bitcoin-loadblk");
    CImportingNow imp;

    // -reindex
    if (fReindex) {
        int nFile = 0;
        while (true) {
            CDiskBlockPos pos(nFile, 0);
            if (!boost::filesystem::exists(GetBlockPosFilename(pos, "blk")))
                break; // No block files left to reindex
            FILE *file = OpenBlockFile(pos, true);
            if (!file)
                break; // This error is logged in OpenBlockFile
            LogPrintf("Reindexing block file blk%05u.dat...\n", (unsigned int)nFile);
            LoadExternalBlockFile(chainparams, file, &pos);
            nFile++;
        }
        pblocktree->WriteReindexing(false);
        fReindex = false;
        LogPrintf("Reindexing finished\n");
        // To avoid ending up in a situation without genesis block, re-try initializing (no-op if reindexing worked):
        InitBlockIndex(chainparams);
    }

    // hardcoded $DATADIR/bootstrap.dat
    boost::filesystem::path pathBootstrap = GetDataDir() / "bootstrap.dat";
    if (boost::filesystem::exists(pathBootstrap)) {
        FILE *file = fopen(pathBootstrap.string().c_str(), "rb");
        if (file) {
            boost::filesystem::path pathBootstrapOld = GetDataDir() / "bootstrap.dat.old";
            LogPrintf("Importing bootstrap.dat...\n");
            LoadExternalBlockFile(chainparams, file);
            RenameOver(pathBootstrap, pathBootstrapOld);
        } else {
            LogPrintf("Warning: Could not open bootstrap file %s\n", pathBootstrap.string());
        }
    }

    // -loadblock=
    BOOST_FOREACH(const boost::filesystem::path& path, vImportFiles) {
        FILE *file = fopen(path.string().c_str(), "rb");
        if (file) {
            LogPrintf("Importing blocks file %s...\n", path.string());
            LoadExternalBlockFile(chainparams, file);
        } else {
            LogPrintf("Warning: Could not open blocks file %s\n", path.string());
        }
    }

    // scan for better chains in the block chain database, that are not yet connected in the active best chain
    CValidationState state;
    if (!ActivateBestChain(state, chainparams)) {
        LogPrintf("Failed to connect best block");
        StartShutdown();
    }

    if (GetBoolArg("-stopafterblockimport", DEFAULT_STOPAFTERBLOCKIMPORT)) {
        LogPrintf("Stopping after block import\n");
        StartShutdown();
    }

    LoadMempool();
}

/** Sanity checks
 *  Ensure that Bitcoin is running in a usable environment with all
 *  necessary library support.
 */
bool InitSanityCheck(void)
{
    if(!ECC_InitSanityCheck()) {
        InitError("Elliptic curve cryptography sanity check failure. Aborting.");
        return false;
    }
    if (!glibc_sanity_test() || !glibcxx_sanity_test())
        return false;

    return true;
}

bool AppInitServers(boost::thread_group& threadGroup)
{
    RPCServer::OnStopped(&OnRPCStopped);
    RPCServer::OnPreCommand(&OnRPCPreCommand);
    if (!StartRPC())
        return false;
#ifdef USE_LIBEVENT
    if (!InitHTTPServer())
        return false;
    if (!StartHTTPRPC())
        return false;
    if (GetBoolArg("-rest", DEFAULT_REST_ENABLE) && !StartREST())
        return false;
    if (!StartHTTPServer())
        return false;
#endif
    return true;
}

// Parameter interaction based on rules
void InitParameterInteraction()
{
    if (GetBoolArg("-corepolicy", DEFAULT_COREPOLICY)) {
        SoftSetArg("-bytespersigopstrict", "0");
        SoftSetArg("-spamfilter", "0");
        SoftSetArg("-permitbaremultisig", "1");
        SoftSetArg("-datacarriersize", "83");

        SoftSetArg("-blockprioritysize", "0");
        SoftSetArg("-priorityaccurate", "0");
        SoftSetArg("-blockmaxsize", "750000");
    }

    // when specifying an explicit binding address, you want to listen on it
    // even when -connect or -proxy is specified
    if (mapArgs.count("-bind")) {
        if (SoftSetBoolArg("-listen", true))
            LogPrintf("%s: parameter interaction: -bind set -> setting -listen=1\n", __func__);
    }
    if (mapArgs.count("-whitebind")) {
        if (SoftSetBoolArg("-listen", true))
            LogPrintf("%s: parameter interaction: -whitebind set -> setting -listen=1\n", __func__);
    }

    if (mapArgs.count("-connect") && mapMultiArgs["-connect"].size() > 0) {
        // when only connecting to trusted nodes, do not seed via DNS, or listen by default
        if (SoftSetBoolArg("-dnsseed", false))
            LogPrintf("%s: parameter interaction: -connect set -> setting -dnsseed=0\n", __func__);
        if (SoftSetBoolArg("-listen", false))
            LogPrintf("%s: parameter interaction: -connect set -> setting -listen=0\n", __func__);
    }

    if (mapArgs.count("-proxy")) {
        // to protect privacy, do not listen by default if a default proxy server is specified
        if (SoftSetBoolArg("-listen", false))
            LogPrintf("%s: parameter interaction: -proxy set -> setting -listen=0\n", __func__);
        // to protect privacy, do not use UPNP when a proxy is set. The user may still specify -listen=1
        // to listen locally, so don't rely on this happening through -listen below.
        if (SoftSetBoolArg("-upnp", false))
            LogPrintf("%s: parameter interaction: -proxy set -> setting -upnp=0\n", __func__);
        // to protect privacy, do not discover addresses by default
        if (SoftSetBoolArg("-discover", false))
            LogPrintf("%s: parameter interaction: -proxy set -> setting -discover=0\n", __func__);
    }

    if (!GetBoolArg("-listen", DEFAULT_LISTEN)) {
        // do not map ports or try to retrieve public IP when not listening (pointless)
        if (SoftSetBoolArg("-upnp", false))
            LogPrintf("%s: parameter interaction: -listen=0 -> setting -upnp=0\n", __func__);
        if (SoftSetBoolArg("-discover", false))
            LogPrintf("%s: parameter interaction: -listen=0 -> setting -discover=0\n", __func__);
        if (SoftSetBoolArg("-listenonion", false))
            LogPrintf("%s: parameter interaction: -listen=0 -> setting -listenonion=0\n", __func__);
    }

    if (mapArgs.count("-externalip")) {
        // if an explicit public IP is specified, do not try to find others
        if (SoftSetBoolArg("-discover", false))
            LogPrintf("%s: parameter interaction: -externalip set -> setting -discover=0\n", __func__);
    }

    if (GetBoolArg("-salvagewallet", false)) {
        // Rewrite just private keys: rescan to find transactions
        if (SoftSetBoolArg("-rescan", true))
            LogPrintf("%s: parameter interaction: -salvagewallet=1 -> setting -rescan=1\n", __func__);
    }

    // -zapwallettx implies a rescan
    if (GetBoolArg("-zapwallettxes", false)) {
        if (SoftSetBoolArg("-rescan", true))
            LogPrintf("%s: parameter interaction: -zapwallettxes=<mode> -> setting -rescan=1\n", __func__);
    }

    // disable walletbroadcast and whitelistrelay in blocksonly mode
    if (GetBoolArg("-blocksonly", DEFAULT_BLOCKSONLY)) {
        if (SoftSetBoolArg("-whitelistrelay", false))
            LogPrintf("%s: parameter interaction: -blocksonly=1 -> setting -whitelistrelay=0\n", __func__);
#ifdef ENABLE_WALLET
        if (SoftSetBoolArg("-walletbroadcast", false))
            LogPrintf("%s: parameter interaction: -blocksonly=1 -> setting -walletbroadcast=0\n", __func__);
#endif
    }

    // Forcing relay from whitelisted hosts implies we will accept relays from them in the first place.
    if (GetBoolArg("-whitelistforcerelay", DEFAULT_WHITELISTFORCERELAY)) {
        if (SoftSetBoolArg("-whitelistrelay", true))
            LogPrintf("%s: parameter interaction: -whitelistforcerelay=1 -> setting -whitelistrelay=1\n", __func__);
    }
}

static std::string ResolveErrMsg(const char * const optname, const std::string& strBind)
{
    return strprintf(_("Cannot resolve -%s address: '%s'"), optname, strBind);
}

void InitLogging()
{
    fPrintToConsole = GetBoolArg("-printtoconsole", false);
    fLogTimestamps = GetBoolArg("-logtimestamps", DEFAULT_LOGTIMESTAMPS);
    fLogTimeMicros = GetBoolArg("-logtimemicros", DEFAULT_LOGTIMEMICROS);
    fLogIPs = GetBoolArg("-logips", DEFAULT_LOGIPS);

    LogPrintf("\n\n\n\n\n\n\n\n\n\n\n\n\n\n\n\n\n\n\n\n");
    LogPrintf("Bitcoin version %s\n", FormatFullVersion());
}

/** Initialize bitcoin.
 *  @pre Parameters should be parsed and config file should be read.
 */
bool AppInit2(boost::thread_group& threadGroup, CScheduler& scheduler)
{
    // ********************************************************* Step 1: setup
#ifdef _MSC_VER
    // Turn off Microsoft heap dump noise
    _CrtSetReportMode(_CRT_WARN, _CRTDBG_MODE_FILE);
    _CrtSetReportFile(_CRT_WARN, CreateFileA("NUL", GENERIC_WRITE, 0, NULL, OPEN_EXISTING, 0, 0));
#endif
#if _MSC_VER >= 1400
    // Disable confusing "helpful" text message on abort, Ctrl-C
    _set_abort_behavior(0, _WRITE_ABORT_MSG | _CALL_REPORTFAULT);
#endif
#ifdef WIN32
    // Enable Data Execution Prevention (DEP)
    // Minimum supported OS versions: WinXP SP3, WinVista >= SP1, Win Server 2008
    // A failure is non-critical and needs no further attention!
#ifndef PROCESS_DEP_ENABLE
    // We define this here, because GCCs winbase.h limits this to _WIN32_WINNT >= 0x0601 (Windows 7),
    // which is not correct. Can be removed, when GCCs winbase.h is fixed!
#define PROCESS_DEP_ENABLE 0x00000001
#endif
    typedef BOOL (WINAPI *PSETPROCDEPPOL)(DWORD);
    PSETPROCDEPPOL setProcDEPPol = (PSETPROCDEPPOL)GetProcAddress(GetModuleHandleA("Kernel32.dll"), "SetProcessDEPPolicy");
    if (setProcDEPPol != NULL) setProcDEPPol(PROCESS_DEP_ENABLE);
#endif

    if (!SetupNetworking())
        return InitError("Initializing networking failed");

#ifndef WIN32
    if (GetBoolArg("-sysperms", false)) {
#ifdef ENABLE_WALLET
        if (!GetBoolArg("-disablewallet", false))
            return InitError("-sysperms is not allowed in combination with enabled wallet functionality");
#endif
    } else {
        umask(077);
    }

    // Clean shutdown on SIGTERM
    struct sigaction sa;
    sa.sa_handler = HandleSIGTERM;
    sigemptyset(&sa.sa_mask);
    sa.sa_flags = 0;
    sigaction(SIGTERM, &sa, NULL);
    sigaction(SIGINT, &sa, NULL);

    // Reopen debug.log on SIGHUP
    struct sigaction sa_hup;
    sa_hup.sa_handler = HandleSIGHUP;
    sigemptyset(&sa_hup.sa_mask);
    sa_hup.sa_flags = 0;
    sigaction(SIGHUP, &sa_hup, NULL);

    // Ignore SIGPIPE, otherwise it will bring the daemon down if the client closes unexpectedly
    signal(SIGPIPE, SIG_IGN);
#endif

    // ********************************************************* Step 2: parameter interactions
    const CChainParams& chainparams = Params();

    // also see: InitParameterInteraction()

    // if using block pruning, then disable txindex
    if (GetArg("-prune", 0)) {
        if (GetBoolArg("-txindex", DEFAULT_TXINDEX))
            return InitError(_("Prune mode is incompatible with -txindex."));
#ifdef ENABLE_WALLET
        if (GetBoolArg("-rescan", false)) {
            return InitError(_("Rescans are not possible in pruned mode. You will need to use -reindex which will download the whole blockchain again."));
        }
#endif
    }

    // Make sure enough file descriptors are available
    int nBind = std::max(
                (mapMultiArgs.count("-bind") ? mapMultiArgs.at("-bind").size() : 0) +
                (mapMultiArgs.count("-whitebind") ? mapMultiArgs.at("-whitebind").size() : 0), size_t(1));
    int nUserMaxConnections = GetArg("-maxconnections", DEFAULT_MAX_PEER_CONNECTIONS);
    nMaxConnections = std::max(nUserMaxConnections, 0);

    // Trim requested connection counts, to fit into system limitations
    nMaxConnections = std::max(std::min(nMaxConnections, (int)(FD_SETSIZE - nBind - MIN_CORE_FILEDESCRIPTORS)), 0);
    int nFD = RaiseFileDescriptorLimit(nMaxConnections + MIN_CORE_FILEDESCRIPTORS);
    if (nFD < MIN_CORE_FILEDESCRIPTORS)
        return InitError(_("Not enough file descriptors available."));
    nMaxConnections = std::min(nFD - MIN_CORE_FILEDESCRIPTORS, nMaxConnections);

    if (nMaxConnections < nUserMaxConnections)
        InitWarning(strprintf(_("Reducing -maxconnections from %d to %d, because of system limitations."), nUserMaxConnections, nMaxConnections));

    // ********************************************************* Step 3: parameter-to-internal-flags

    fDebug = !mapMultiArgs["-debug"].empty();
    // Special-case: if -debug=0/-nodebug is set, turn off debugging messages
    const vector<string>& categories = mapMultiArgs["-debug"];
    if (GetBoolArg("-nodebug", false) || find(categories.begin(), categories.end(), string("0")) != categories.end())
        fDebug = false;

    fPriorityAccurate = GetBoolArg("-priorityaccurate", fPriorityAccurate);

    // Check for -debugnet
    if (GetBoolArg("-debugnet", false))
        InitWarning(_("Unsupported argument -debugnet ignored, use -debug=net."));
    // Check for -socks - as this is a privacy risk to continue, exit here
    if (mapArgs.count("-socks"))
        return InitError(_("Unsupported argument -socks found. Setting SOCKS version isn't possible anymore, only SOCKS5 proxies are supported."));
    // Check for -tor - as this is a privacy risk to continue, exit here
    if (GetBoolArg("-tor", false))
        return InitError(_("Unsupported argument -tor found, use -onion."));

    if (GetBoolArg("-benchmark", false))
        InitWarning(_("Unsupported argument -benchmark ignored, use -debug=bench."));

    if (GetBoolArg("-whitelistalwaysrelay", false))
        InitWarning(_("Unsupported argument -whitelistalwaysrelay ignored, use -whitelistrelay and/or -whitelistforcerelay."));

    if (mapArgs.count("-blockminsize"))
        InitWarning("Unsupported argument -blockminsize ignored.");

    // Checkmempool and checkblockindex default to true in regtest mode
    int ratio = std::min<int>(std::max<int>(GetArg("-checkmempool", chainparams.DefaultConsistencyChecks() ? 1 : 0), 0), 1000000);
    if (ratio != 0) {
        mempool.setSanityCheck(1.0 / ratio);
    }
    fCheckBlockIndex = GetBoolArg("-checkblockindex", chainparams.DefaultConsistencyChecks());
    fCheckpointsEnabled = GetBoolArg("-checkpoints", DEFAULT_CHECKPOINTS_ENABLED);

    // mempool limits
    int64_t nMempoolSizeMaxMB = GetArg("-maxmempool", DEFAULT_MAX_MEMPOOL_SIZE);
    int64_t nMempoolSizeMinMB = maxmempoolMinimum(GetArg("-limitdescendantsize", DEFAULT_DESCENDANT_SIZE_LIMIT));
    if (nMempoolSizeMaxMB < 0 || nMempoolSizeMaxMB < nMempoolSizeMinMB)
        return InitError(strprintf(_("-maxmempool must be at least %d MB"), nMempoolSizeMinMB));

    // -par=0 means autodetect, but nScriptCheckThreads==0 means no concurrency
    nScriptCheckThreads = GetArg("-par", DEFAULT_SCRIPTCHECK_THREADS);
    if (nScriptCheckThreads <= 0)
        nScriptCheckThreads += GetNumCores();
    if (nScriptCheckThreads <= 1)
        nScriptCheckThreads = 0;
    else if (nScriptCheckThreads > MAX_SCRIPTCHECK_THREADS)
        nScriptCheckThreads = MAX_SCRIPTCHECK_THREADS;

    fServer = GetBoolArg("-server", false);

    // block pruning; get the amount of disk space (in MiB) to allot for block & undo files
    int64_t nSignedPruneTarget = GetArg("-prune", 0) * 1024 * 1024;
    if (nSignedPruneTarget < 0) {
        return InitError(_("Prune cannot be configured with a negative value."));
    }
    nPruneTarget = (uint64_t) nSignedPruneTarget;
    if (nPruneTarget) {
        if (nPruneTarget < MIN_DISK_SPACE_FOR_BLOCK_FILES) {
            return InitError(strprintf(_("Prune configured below the minimum of %d MiB.  Please use a higher number."), MIN_DISK_SPACE_FOR_BLOCK_FILES / 1024 / 1024));
        }
        LogPrintf("Prune configured to target %uMiB on disk for block and undo files.\n", nPruneTarget / 1024 / 1024);
        fPruneMode = true;
    }

    RegisterAllCoreRPCCommands(tableRPC);
#ifdef ENABLE_WALLET
    bool fDisableWallet = GetBoolArg("-disablewallet", false);
    if (!fDisableWallet)
        RegisterWalletRPCCommands(tableRPC);
#endif

    nConnectTimeout = GetArg("-timeout", DEFAULT_CONNECT_TIMEOUT);
    if (nConnectTimeout <= 0)
        nConnectTimeout = DEFAULT_CONNECT_TIMEOUT;

    // Fee-per-kilobyte amount considered the same as "free"
    // If you are mining, be careful setting this:
    // if you set it to zero then
    // a transaction spammer can cheaply fill blocks using
    // 1-satoshi-fee transactions. It should be set above the real
    // cost to you of processing a transaction.
    if (mapArgs.count("-minrelaytxfee"))
    {
        CAmount n = 0;
        if (ParseMoney(mapArgs["-minrelaytxfee"], n) && n > 0)
            ::minRelayTxFee = CFeeRate(n);
        else
            return InitError(AmountErrMsg("minrelaytxfee", mapArgs["-minrelaytxfee"]));
    }

    fRequireStandard = !GetBoolArg("-acceptnonstdtxn", !Params().RequireStandardDefault());
    nBytesPerSigOp = GetArg("-bytespersigop", nBytesPerSigOp);

#ifdef ENABLE_WALLET
    if (!CWallet::ParameterInteraction())
        return false;
#endif // ENABLE_WALLET

    fIsBareMultisigStd = GetBoolArg("-permitbaremultisig", DEFAULT_PERMIT_BAREMULTISIG);
    fAcceptDatacarrier = GetBoolArg("-datacarrier", DEFAULT_ACCEPT_DATACARRIER);
    nMaxDatacarrierBytes = GetArg("-datacarriersize", nMaxDatacarrierBytes);

    // Option to startup with mocktime set (used for regression testing):
    SetMockTime(GetArg("-mocktime", 0)); // SetMockTime(0) is a no-op

    if (GetBoolArg("-peerbloomfilters", DEFAULT_PEERBLOOMFILTERS))
        nLocalServices = ServiceFlags(nLocalServices | NODE_BLOOM);

    if (GetArg("-rpcserialversion", DEFAULT_RPC_SERIALIZE_VERSION) < 0)
        return InitError("rpcserialversion must be non-negative.");

    if (GetArg("-rpcserialversion", DEFAULT_RPC_SERIALIZE_VERSION) > 1)
        return InitError("unknown rpcserialversion requested.");

    nMaxTipAge = GetArg("-maxtipage", DEFAULT_MAX_TIP_AGE);

    fEnableReplacement = GetBoolArg("-mempoolreplacement", DEFAULT_ENABLE_REPLACEMENT);
    if ((!fEnableReplacement) && mapArgs.count("-mempoolreplacement")) {
        // Minimal effort at forwards compatibility
        std::string strReplacementModeList = GetArg("-mempoolreplacement", "");  // default is impossible
        std::vector<std::string> vstrReplacementModes;
        boost::split(vstrReplacementModes, strReplacementModeList, boost::is_any_of(",+"));
        fEnableReplacement = (std::find(vstrReplacementModes.begin(), vstrReplacementModes.end(), "fee") != vstrReplacementModes.end());
        if (fEnableReplacement) {
            fReplacementHonourOptOut = (std::find(vstrReplacementModes.begin(), vstrReplacementModes.end(), "-optin") == vstrReplacementModes.end());
            if (!fReplacementHonourOptOut) {
                nLocalServices = ServiceFlags(nLocalServices | NODE_REPLACE_BY_FEE);
            }
        } else {
            fReplacementHonourOptOut = true;
        }
    }

    if (!mapMultiArgs["-bip9params"].empty()) {
        // Allow overriding bip9 parameters for testing
        if (!Params().MineBlocksOnDemand()) {
            return InitError("BIP9 parameters may only be overridden on regtest.");
        }
        const vector<string>& deployments = mapMultiArgs["-bip9params"];
        for (auto i : deployments) {
            std::vector<std::string> vDeploymentParams;
            boost::split(vDeploymentParams, i, boost::is_any_of(":"));
            if (vDeploymentParams.size() != 3) {
                return InitError("BIP9 parameters malformed, expecting deployment:start:end");
            }
            int64_t nStartTime, nTimeout;
            if (!ParseInt64(vDeploymentParams[1], &nStartTime)) {
                return InitError(strprintf("Invalid nStartTime (%s)", vDeploymentParams[1]));
            }
            if (!ParseInt64(vDeploymentParams[2], &nTimeout)) {
                return InitError(strprintf("Invalid nTimeout (%s)", vDeploymentParams[2]));
            }
            bool found = false;
            for (int i=0; i<(int)Consensus::MAX_VERSION_BITS_DEPLOYMENTS; ++i)
            {
                if (vDeploymentParams[0].compare(VersionBitsDeploymentInfo[i].name) == 0) {
                    UpdateRegtestBIP9Parameters(Consensus::DeploymentPos(i), nStartTime, nTimeout);
                    found = true;
                    LogPrintf("Setting BIP9 activation parameters for %s to start=%ld, timeout=%ld\n", vDeploymentParams[0], nStartTime, nTimeout);
                    break;
                }
            }
            if (!found) {
                return InitError(strprintf("Invalid deployment (%s)", vDeploymentParams[0]));
            }
        }
    }

    if (!CStats::parameterInteraction())
        return false;
    // ********************************************************* Step 4: application initialization: dir lock, daemonize, pidfile, debug log

    // Initialize elliptic curve code
    ECC_Start();
    globalVerifyHandle.reset(new ECCVerifyHandle());

    // Sanity check
    if (!InitSanityCheck())
        return InitError(strprintf(_("Initialization sanity check failed. %s is shutting down."), _(PACKAGE_NAME)));

    std::string strDataDir = GetDataDir().string();

    // Make sure only a single Bitcoin process is using the data directory.
    boost::filesystem::path pathLockFile = GetDataDir() / ".lock";
    FILE* file = fopen(pathLockFile.string().c_str(), "a"); // empty lock file; created if it doesn't exist.
    if (file) fclose(file);

    try {
        static boost::interprocess::file_lock lock(pathLockFile.string().c_str());
        if (!lock.try_lock())
            return InitError(strprintf(_("Cannot obtain a lock on data directory %s. %s is probably already running."), strDataDir, _(PACKAGE_NAME)));
    } catch(const boost::interprocess::interprocess_exception& e) {
        return InitError(strprintf(_("Cannot obtain a lock on data directory %s. %s is probably already running.") + " %s.", strDataDir, _(PACKAGE_NAME), e.what()));
    }

#ifndef WIN32
    CreatePidFile(GetPidFile(), getpid());
#endif
    if (GetBoolArg("-shrinkdebugfile", !fDebug))
        ShrinkDebugFile();

    if (fPrintToDebugLog)
        OpenDebugLog();

    if (!fLogTimestamps)
        LogPrintf("Startup time: %s\n", DateTimeStrFormat("%Y-%m-%d %H:%M:%S", GetTime()));
    LogPrintf("Default data directory %s\n", GetDefaultDataDir().string());
    LogPrintf("Using data directory %s\n", strDataDir);
    LogPrintf("Using config file %s\n", GetConfigFile().string());
    LogPrintf("Using rw config file %s\n", GetRWConfigFile().string());
    LogPrintf("Using at most %i connections (%i file descriptors available)\n", nMaxConnections, nFD);
    std::ostringstream strErrors;

    LogPrintf("Using %u threads for script verification\n", nScriptCheckThreads);
    if (nScriptCheckThreads) {
        for (int i=0; i<nScriptCheckThreads-1; i++)
            threadGroup.create_thread(&ThreadScriptCheck);
    }

    // Start the lightweight task scheduler thread
    CScheduler::Function serviceLoop = boost::bind(&CScheduler::serviceQueue, &scheduler);
    threadGroup.create_thread(boost::bind(&TraceThread<CScheduler::Function>, "scheduler", serviceLoop));

    /* Start the RPC server already.  It will be started in "warmup" mode
     * and not really process calls already (but it will signify connections
     * that the server is there and will be ready later).  Warmup mode will
     * be disabled when initialisation is finished.
     */
    if (fServer)
    {
        uiInterface.InitMessage.connect(SetRPCWarmupStatus);
        if (!AppInitServers(threadGroup))
            return InitError(_("Unable to start HTTP server. See debug log for details."));
    }

    int64_t nStart;

    // ********************************************************* Step 5: verify wallet database integrity
#ifdef ENABLE_WALLET
    if (!fDisableWallet) {
        if (!CWallet::Verify())
            return false;
    } // (!fDisableWallet)
#endif // ENABLE_WALLET
    // ********************************************************* Step 6: network initialization

    RegisterNodeSignals(GetNodeSignals());

    // sanitize comments per BIP-0014, format user agent and check total size
    std::vector<string> uacomments;
    BOOST_FOREACH(string cmt, mapMultiArgs["-uacomment"])
    {
        if (cmt != SanitizeString(cmt, SAFE_CHARS_UA_COMMENT))
            return InitError(strprintf(_("User Agent comment (%s) contains unsafe characters."), cmt));
        uacomments.push_back(SanitizeString(cmt, SAFE_CHARS_UA_COMMENT));
    }
    strSubVersion = FormatSubVersion(CLIENT_NAME, CLIENT_VERSION, uacomments);
    if (strSubVersion.size() > MAX_SUBVERSION_LENGTH) {
        return InitError(strprintf(_("Total length of network version string (%i) exceeds maximum length (%i). Reduce the number or size of uacomments."),
            strSubVersion.size(), MAX_SUBVERSION_LENGTH));
    }

    if (mapArgs.count("-onlynet")) {
        std::set<enum Network> nets;
        BOOST_FOREACH(const std::string& snet, mapMultiArgs["-onlynet"]) {
            enum Network net = ParseNetwork(snet);
            if (net == NET_UNROUTABLE)
                return InitError(strprintf(_("Unknown network specified in -onlynet: '%s'"), snet));
            nets.insert(net);
        }
        for (int n = 0; n < NET_MAX; n++) {
            enum Network net = (enum Network)n;
            if (!nets.count(net))
                SetLimited(net);
        }
    }

    if (mapArgs.count("-whitelist")) {
        BOOST_FOREACH(const std::string& net, mapMultiArgs["-whitelist"]) {
            CSubNet subnet(net);
            if (!subnet.IsValid())
                return InitError(strprintf(_("Invalid netmask specified in -whitelist: '%s'"), net));
            CNode::AddWhitelistedRange(subnet);
        }
    }

    bool proxyRandomize = GetBoolArg("-proxyrandomize", DEFAULT_PROXYRANDOMIZE);
    // -proxy sets a proxy for all outgoing network traffic
    // -noproxy (or -proxy=0) as well as the empty string can be used to not set a proxy, this is the default
    std::string proxyArg = GetArg("-proxy", "");
    SetLimited(NET_TOR);
    if (proxyArg != "" && proxyArg != "0") {
        proxyType addrProxy = proxyType(CService(proxyArg, 9050), proxyRandomize);
        if (!addrProxy.IsValid())
            return InitError(strprintf(_("Invalid -proxy address: '%s'"), proxyArg));

        SetProxy(NET_IPV4, addrProxy);
        SetProxy(NET_IPV6, addrProxy);
        SetProxy(NET_TOR, addrProxy);
        SetNameProxy(addrProxy);
        SetLimited(NET_TOR, false); // by default, -proxy sets onion as reachable, unless -noonion later
    }

    // -onion can be used to set only a proxy for .onion, or override normal proxy for .onion addresses
    // -noonion (or -onion=0) disables connecting to .onion entirely
    // An empty string is used to not override the onion proxy (in which case it defaults to -proxy set above, or none)
    std::string onionArg = GetArg("-onion", "");
    if (onionArg != "") {
        if (onionArg == "0") { // Handle -noonion/-onion=0
            SetLimited(NET_TOR); // set onions as unreachable
        } else {
            proxyType addrOnion = proxyType(CService(onionArg, 9050), proxyRandomize);
            if (!addrOnion.IsValid())
                return InitError(strprintf(_("Invalid -onion address: '%s'"), onionArg));
            SetProxy(NET_TOR, addrOnion);
            SetLimited(NET_TOR, false);
        }
    }

    // see Step 2: parameter interactions for more information about these
    fListen = GetBoolArg("-listen", DEFAULT_LISTEN);
    fDiscover = GetBoolArg("-discover", true);
    fNameLookup = GetBoolArg("-dns", DEFAULT_NAME_LOOKUP);
    fRelayTxes = !GetBoolArg("-blocksonly", DEFAULT_BLOCKSONLY);

    bool fBound = false;
    if (fListen) {
        if (mapArgs.count("-bind") || mapArgs.count("-whitebind")) {
            BOOST_FOREACH(const std::string& strBind, mapMultiArgs["-bind"]) {
                CService addrBind;
                if (!Lookup(strBind.c_str(), addrBind, GetListenPort(), false))
                    return InitError(ResolveErrMsg("bind", strBind));
                fBound |= Bind(addrBind, (BF_EXPLICIT | BF_REPORT_ERROR));
            }
            BOOST_FOREACH(const std::string& strBind, mapMultiArgs["-whitebind"]) {
                CService addrBind;
                if (!Lookup(strBind.c_str(), addrBind, 0, false))
                    return InitError(ResolveErrMsg("whitebind", strBind));
                if (addrBind.GetPort() == 0)
                    return InitError(strprintf(_("Need to specify a port with -whitebind: '%s'"), strBind));
                fBound |= Bind(addrBind, (BF_EXPLICIT | BF_REPORT_ERROR | BF_WHITELIST));
            }
        }
        else {
            struct in_addr inaddr_any;
            inaddr_any.s_addr = INADDR_ANY;
            fBound |= Bind(CService(in6addr_any, GetListenPort()), BF_NONE);
            fBound |= Bind(CService(inaddr_any, GetListenPort()), !fBound ? BF_REPORT_ERROR : BF_NONE);

            if (!fBound) {
                int defaultPort = Params().GetDefaultPort();
                // If listening failed and another port than the standard port was specified,
                // ask if the user wants to connect via the standard port for the network instead
                if (GetListenPort() != defaultPort) {
                    bool fRet = uiInterface.ThreadSafeQuestion(
                        _("Do you want to use the standard network port for ") + _(PACKAGE_NAME) + " (port " + i64tostr(defaultPort) + ") instead?",
                        _("Listen on port ") + i64tostr(GetListenPort()) + _(" failed."),
                        "", CClientUIInterface::MSG_INFORMATION | CClientUIInterface::MODAL | CClientUIInterface::BTN_OK | CClientUIInterface::BTN_ABORT);

                    if (!fRet)
                        return false;
                    else {
                        SetArg("-port", defaultPort);
                        // Attempt to use standard port
                        struct in_addr inaddr_any;
                        inaddr_any.s_addr = INADDR_ANY;
                        fBound |= Bind(CService(in6addr_any, defaultPort), BF_NONE);
                        fBound |= Bind(CService(inaddr_any, defaultPort), BF_NONE);
                    }
                }
            }
        }

        if (!fBound)
            return InitError(_("Failed to listen on any port. Use -listen=0 if you want this."));
    }

    if (mapArgs.count("-externalip")) {
        BOOST_FOREACH(const std::string& strAddr, mapMultiArgs["-externalip"]) {
            CService addrLocal;
            if (Lookup(strAddr.c_str(), addrLocal, GetListenPort(), fNameLookup) && addrLocal.IsValid())
                AddLocal(addrLocal, LOCAL_MANUAL);
            else
                return InitError(ResolveErrMsg("externalip", strAddr));
        }
    }

    BOOST_FOREACH(const std::string& strDest, mapMultiArgs["-seednode"])
        AddOneShot(strDest);

#if ENABLE_ZMQ
    pzmqNotificationInterface = CZMQNotificationInterface::CreateWithArguments(mapArgs);

    if (pzmqNotificationInterface) {
        RegisterValidationInterface(pzmqNotificationInterface);
    }
#endif
    if (mapArgs.count("-maxuploadtarget")) {
        CNode::SetMaxOutboundTarget(GetArg("-maxuploadtarget", DEFAULT_MAX_UPLOAD_TARGET)*1024*1024);
    }

    // ********************************************************* Step 7: load block chain

    fReindex = GetBoolArg("-reindex", false);
    bool fReindexChainState = GetBoolArg("-reindex-chainstate", false);

    // Upgrading to 0.8; hard-link the old blknnnn.dat files into /blocks/
    boost::filesystem::path blocksDir = GetDataDir() / "blocks";
    if (!boost::filesystem::exists(blocksDir))
    {
        boost::filesystem::create_directories(blocksDir);
        bool linked = false;
        for (unsigned int i = 1; i < 10000; i++) {
            boost::filesystem::path source = GetDataDir() / strprintf("blk%04u.dat", i);
            if (!boost::filesystem::exists(source)) break;
            boost::filesystem::path dest = blocksDir / strprintf("blk%05u.dat", i-1);
            try {
                boost::filesystem::create_hard_link(source, dest);
                LogPrintf("Hardlinked %s -> %s\n", source.string(), dest.string());
                linked = true;
            } catch (const boost::filesystem::filesystem_error& e) {
                // Note: hardlink creation failing is not a disaster, it just means
                // blocks will get re-downloaded from peers.
                LogPrintf("Error hardlinking blk%04u.dat: %s\n", i, e.what());
                break;
            }
        }
        if (linked)
        {
            fReindex = true;
        }
    }

    // cache size calculations
    int64_t nTotalCache = (GetArg("-dbcache", nDefaultDbCache) << 20);
    nTotalCache = std::max(nTotalCache, nMinDbCache << 20); // total cache cannot be less than nMinDbCache
    nTotalCache = std::min(nTotalCache, nMaxDbCache << 20); // total cache cannot be greater than nMaxDbcache
    int64_t nBlockTreeDBCache = nTotalCache / 8;
    nBlockTreeDBCache = std::min(nBlockTreeDBCache, (GetBoolArg("-txindex", DEFAULT_TXINDEX) ? nMaxBlockDBAndTxIndexCache : nMaxBlockDBCache) << 20);
    nTotalCache -= nBlockTreeDBCache;
    int64_t nCoinDBCache = std::min(nTotalCache / 2, (nTotalCache / 4) + (1 << 23)); // use 25%-50% of the remainder for disk cache
    nCoinDBCache = std::min(nCoinDBCache, nMaxCoinsDBCache << 20); // cap total coins db cache
    nTotalCache -= nCoinDBCache;
<<<<<<< HEAD
    nCoinCacheUsage = nTotalCache; // the rest goes to in-memory cache
=======
    const int64_t nMempoolSizeMax = nMempoolSizeMaxMB * 1000000;
    nCoinCachePlusMempoolUsage = nMempoolSizeMax + nTotalCache; // the rest goes to in-memory cache
>>>>>>> 9994958a
    LogPrintf("Cache configuration:\n");
    LogPrintf("* Using %.1fMiB for block index database\n", nBlockTreeDBCache * (1.0 / 1024 / 1024));
    LogPrintf("* Using %.1fMiB for chain state database\n", nCoinDBCache * (1.0 / 1024 / 1024));
    LogPrintf("* Using %.1fMiB for in-memory UTXO set (plus up to %.1fMiB of unused mempool space)\n", nCoinCacheUsage * (1.0 / 1024 / 1024), nMempoolSizeMax * (1.0 / 1024 / 1024));

    bool fLoaded = false;
    while (!fLoaded) {
        bool fReset = fReindex;
        std::string strLoadError;

        uiInterface.InitMessage(_("Loading block index..."));

        nStart = GetTimeMillis();
        do {
            try {
                UnloadBlockIndex();
                delete pcoinsTip;
                delete pcoinsdbview;
                delete pcoinscatcher;
                delete pblocktree;

                pblocktree = new CBlockTreeDB(nBlockTreeDBCache, false, fReindex);
                pcoinsdbview = new CCoinsViewDB(nCoinDBCache, false, fReindex || fReindexChainState);
                pcoinscatcher = new CCoinsViewErrorCatcher(pcoinsdbview);
                pcoinsTip = new CCoinsViewCache(pcoinscatcher);

                if (fReindex) {
                    pblocktree->WriteReindexing(true);
                    //If we're reindexing in prune mode, wipe away unusable block files and all undo data files
                    if (fPruneMode)
                        CleanupBlockRevFiles();
                }

                if (!LoadBlockIndex()) {
                    strLoadError = _("Error loading block database");
                    break;
                }

                // If the loaded chain has a wrong genesis, bail out immediately
                // (we're likely using a testnet datadir, or the other way around).
                if (!mapBlockIndex.empty() && mapBlockIndex.count(chainparams.GetConsensus().hashGenesisBlock) == 0)
                    return InitError(_("Incorrect or no genesis block found. Wrong datadir for network?"));

                // Initialize the block index (no-op if non-empty database was already loaded)
                if (!InitBlockIndex(chainparams)) {
                    strLoadError = _("Error initializing block database");
                    break;
                }

                // Check for changed -txindex state
                if (fTxIndex != GetBoolArg("-txindex", DEFAULT_TXINDEX)) {
                    strLoadError = _("You need to rebuild the database using -reindex-chainstate to change -txindex");
                    break;
                }

                // Check for changed -prune state.  What we are concerned about is a user who has pruned blocks
                // in the past, but is now trying to run unpruned.
                if (fHavePruned && !fPruneMode) {
                    strLoadError = _("You need to rebuild the database using -reindex to go back to unpruned mode.  This will redownload the entire blockchain");
                    break;
                }

                if (!fReindex && chainActive.Tip() != NULL) {
                    uiInterface.InitMessage(_("Rewinding blocks..."));
                    if (!RewindBlockIndex(chainparams)) {
                        strLoadError = _("Unable to rewind the database to a pre-fork state. You will need to redownload the blockchain");
                        break;
                    }
                }

                uiInterface.InitMessage(_("Verifying blocks..."));
                if (fHavePruned && GetArg("-checkblocks", DEFAULT_CHECKBLOCKS) > MIN_BLOCKS_TO_KEEP) {
                    LogPrintf("Prune: pruned datadir may not have more than %d blocks; only checking available blocks",
                        MIN_BLOCKS_TO_KEEP);
                }

                {
                    LOCK(cs_main);
                    CBlockIndex* tip = chainActive.Tip();
                    if (tip && tip->nTime > GetAdjustedTime() + 2 * 60 * 60) {
                        strLoadError = _("The block database contains a block which appears to be from the future. "
                                "This may be due to your computer's date and time being set incorrectly. "
                                "Only rebuild the block database if you are sure that your computer's date and time are correct");
                        break;
                    }
                }

                if (!CVerifyDB().VerifyDB(chainparams, pcoinsdbview, GetArg("-checklevel", DEFAULT_CHECKLEVEL),
                              GetArg("-checkblocks", DEFAULT_CHECKBLOCKS))) {
                    strLoadError = _("Corrupted block database detected");
                    break;
                }
            } catch (const std::exception& e) {
                if (fDebug) LogPrintf("%s\n", e.what());
                strLoadError = _("Error opening block database");
                break;
            }

            fLoaded = true;
        } while(false);

        if (!fLoaded) {
            // first suggest a reindex
            if (!fReset) {
                bool fRet = uiInterface.ThreadSafeQuestion(
                    strLoadError + ".\n\n" + _("Do you want to rebuild the block database now?"),
                    strLoadError + ".\nPlease restart with -reindex or -reindex-chainstate to recover.",
                    "", CClientUIInterface::MSG_ERROR | CClientUIInterface::BTN_ABORT);
                if (fRet) {
                    fReindex = true;
                    fRequestShutdown = false;
                } else {
                    LogPrintf("Aborted block database rebuild. Exiting.\n");
                    return false;
                }
            } else {
                return InitError(strLoadError);
            }
        }
    }

    // As LoadBlockIndex can take several minutes, it's possible the user
    // requested to kill the GUI during the last operation. If so, exit.
    // As the program has not fully started yet, Shutdown() is possibly overkill.
    if (fRequestShutdown)
    {
        LogPrintf("Shutdown requested. Exiting.\n");
        return false;
    }
    LogPrintf(" block index %15dms\n", GetTimeMillis() - nStart);

    boost::filesystem::path est_path = GetDataDir() / FEE_ESTIMATES_FILENAME;
    CAutoFile est_filein(fopen(est_path.string().c_str(), "rb"), SER_DISK, CLIENT_VERSION);
    // Allowed to fail as this file IS missing on first startup.
    if (!est_filein.IsNull())
        mempool.ReadFeeEstimates(est_filein);
    fFeeEstimatesInitialized = true;

    // ********************************************************* Step 8: load wallet
#ifdef ENABLE_WALLET
    if (fDisableWallet) {
        LogPrintf("Wallet disabled!\n");
    } else {
        CWallet::InitLoadWallet();
        if (vpwallets.empty())
            return false;
    }
#else // ENABLE_WALLET
    LogPrintf("No wallet support compiled in!\n");
#endif // !ENABLE_WALLET

    // ********************************************************* Step 9: data directory maintenance

    // if pruning, unset the service bit and perform the initial blockstore prune
    // after any wallet rescanning has taken place.
    if (fPruneMode) {
        LogPrintf("Unsetting NODE_NETWORK on prune mode\n");
        nLocalServices = ServiceFlags(nLocalServices & ~NODE_NETWORK);
        if (!fReindex) {
            uiInterface.InitMessage(_("Pruning blockstore..."));
            PruneAndFlush();
        }
    }

    if (Params().GetConsensus().vDeployments[Consensus::DEPLOYMENT_SEGWIT].nTimeout != 0) {
        // Only advertize witness capabilities if they have a reasonable start time.
        // This allows us to have the code merged without a defined softfork, by setting its
        // end time to 0.
        // Note that setting NODE_WITNESS is never required: the only downside from not
        // doing so is that after activation, no upgraded nodes will fetch from you.
        nLocalServices = ServiceFlags(nLocalServices | NODE_WITNESS);
        // Only care about others providing witness capabilities if there is a softfork
        // defined.
        nRelevantServices = ServiceFlags(nRelevantServices | NODE_WITNESS);
    }

    // ********************************************************* Step 10: import blocks

    if (!CheckDiskSpace())
        return false;

    // Either install a handler to notify us when genesis activates, or set fHaveGenesis directly.
    // No locking, as this happens before any background thread is started.
    if (chainActive.Tip() == NULL) {
        uiInterface.NotifyBlockTip.connect(BlockNotifyGenesisWait);
    } else {
        fHaveGenesis = true;
    }

    if (mapArgs.count("-blocknotify"))
        uiInterface.NotifyBlockTip.connect(BlockNotifyCallback);

    std::vector<boost::filesystem::path> vImportFiles;
    if (mapArgs.count("-loadblock"))
    {
        BOOST_FOREACH(const std::string& strFile, mapMultiArgs["-loadblock"])
            vImportFiles.push_back(strFile);
    }

    threadGroup.create_thread(boost::bind(&ThreadImport, vImportFiles));

    // Wait for genesis block to be processed
    {
        boost::unique_lock<boost::mutex> lock(cs_GenesisWait);
        while (!fHaveGenesis) {
            condvar_GenesisWait.wait(lock);
        }
        uiInterface.NotifyBlockTip.disconnect(BlockNotifyGenesisWait);
    }

    // ********************************************************* Step 11: start node

    if (!strErrors.str().empty())
        return InitError(strErrors.str());

    //// debug print
    LogPrintf("mapBlockIndex.size() = %u\n",   mapBlockIndex.size());
    LogPrintf("nBestHeight = %d\n",                   chainActive.Height());
#ifdef ENABLE_WALLET
    for (CWallet_ptr pwallet : vpwallets) {
        LogPrintf("setKeyPool.size() = %u\n",      pwallet->setKeyPool.size());
        LogPrintf("mapWallet.size() = %u\n",       pwallet->mapWallet.size());
        LogPrintf("mapAddressBook.size() = %u\n",  pwallet->mapAddressBook.size());
    }
#endif

#ifdef USE_LIBEVENT
    if (GetBoolArg("-listenonion", DEFAULT_LISTEN_ONION))
        StartTorControl(threadGroup, scheduler);
#endif

    StartNode(threadGroup, scheduler);

    // ********************************************************* Step 12: finished

    SetRPCWarmupFinished();
    uiInterface.InitMessage(_("Done loading"));

#ifdef ENABLE_WALLET
    if (!vpwallets.empty()) {
        // Add wallet transactions that aren't already in a block to mapTransactions
        for (CWallet_ptr pwallet : vpwallets) {
            pwallet->ReacceptWalletTransactions();
        }

        // Run a thread to flush wallet periodically
        threadGroup.create_thread(ThreadFlushWalletDB);
    }
#endif

    return !fRequestShutdown;
}<|MERGE_RESOLUTION|>--- conflicted
+++ resolved
@@ -322,10 +322,7 @@
     strUsage += HelpMessageOpt("-checklevel=<n>", strprintf(_("How thorough the block verification of -checkblocks is (0-4, default: %u)"), DEFAULT_CHECKLEVEL));
     strUsage += HelpMessageOpt("-conf=<file>", strprintf(_("Specify configuration file (default: %s)"), BITCOIN_CONF_FILENAME));
     strUsage += HelpMessageOpt("-confrw=<file>", strprintf(_("Specify read/write configuration file (default: %s)"), BITCOIN_RW_CONF_FILENAME));
-<<<<<<< HEAD
-=======
     strUsage += HelpMessageOpt("-corepolicy", strprintf(_("Use Bitcoin Core policy defaults (default: %s)"), DEFAULT_COREPOLICY));
->>>>>>> 9994958a
     if (mode == HMM_BITCOIND)
     {
 #if HAVE_DECL_DAEMON
@@ -1355,12 +1352,8 @@
     int64_t nCoinDBCache = std::min(nTotalCache / 2, (nTotalCache / 4) + (1 << 23)); // use 25%-50% of the remainder for disk cache
     nCoinDBCache = std::min(nCoinDBCache, nMaxCoinsDBCache << 20); // cap total coins db cache
     nTotalCache -= nCoinDBCache;
-<<<<<<< HEAD
+    const int64_t nMempoolSizeMax = nMempoolSizeMaxMB * 1000000;
     nCoinCacheUsage = nTotalCache; // the rest goes to in-memory cache
-=======
-    const int64_t nMempoolSizeMax = nMempoolSizeMaxMB * 1000000;
-    nCoinCachePlusMempoolUsage = nMempoolSizeMax + nTotalCache; // the rest goes to in-memory cache
->>>>>>> 9994958a
     LogPrintf("Cache configuration:\n");
     LogPrintf("* Using %.1fMiB for block index database\n", nBlockTreeDBCache * (1.0 / 1024 / 1024));
     LogPrintf("* Using %.1fMiB for chain state database\n", nCoinDBCache * (1.0 / 1024 / 1024));
