--- conflicted
+++ resolved
@@ -583,10 +583,7 @@
     argsman.AddArg("-mempoolreplacement", strprintf("Enable transaction replacement in the memory pool (default: %u)", DEFAULT_ENABLE_REPLACEMENT), ArgsManager::ALLOW_ANY, OptionsCategory::NODE_RELAY);
     argsman.AddArg("-minrelaytxfee=<amt>", strprintf("Fees (in %s/kB) smaller than this are considered zero fee for relaying, mining and transaction creation (default: %s)",
         CURRENCY_UNIT, FormatMoney(DEFAULT_MIN_RELAY_TX_FEE)), ArgsManager::ALLOW_ANY, OptionsCategory::NODE_RELAY);
-<<<<<<< HEAD
-=======
     argsman.AddArg("-spkreuse", strprintf("Accept transactions reusing addresses or other pubkey scripts (default: %s)", DEFAULT_SPKREUSE), ArgsManager::ALLOW_ANY, OptionsCategory::NODE_RELAY);
->>>>>>> d739062d
     argsman.AddArg("-whitelistforcerelay", strprintf("Add 'forcerelay' permission to whitelisted peers with default permissions. This will relay transactions even if the transactions were already in the mempool. (default: %d)", DEFAULT_WHITELISTFORCERELAY), ArgsManager::ALLOW_ANY, OptionsCategory::NODE_RELAY);
     argsman.AddArg("-whitelistrelay", strprintf("Add 'relay' permission to whitelisted peers with default permissions. This will accept relayed transactions even when not relaying transactions (default: %d)", DEFAULT_WHITELISTRELAY), ArgsManager::ALLOW_ANY, OptionsCategory::NODE_RELAY);
 
