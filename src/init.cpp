// Copyright (c) 2009-2010 Satoshi Nakamoto
// Copyright (c) 2009-2022 The Bitcoin Core developers
// Distributed under the MIT software license, see the accompanying
// file COPYING or http://www.opensource.org/licenses/mit-license.php.

#if defined(HAVE_CONFIG_H)
#include <config/bitcoin-config.h>
#endif

#include <init.h>

#include <kernel/checks.h>
#include <kernel/mempool_persist.h>
#include <kernel/validation_cache_sizes.h>

#include <addrman.h>
#include <banman.h>
#include <blockfilter.h>
#include <chain.h>
#include <chainparams.h>
#include <consensus/amount.h>
#include <deploymentstatus.h>
#include <hash.h>
#include <httprpc.h>
#include <httpserver.h>
#include <index/blockfilterindex.h>
#include <index/coinstatsindex.h>
#include <index/txindex.h>
#include <init/common.h>
#include <interfaces/chain.h>
#include <interfaces/init.h>
#include <interfaces/node.h>
#include <mapport.h>
#include <net.h>
#include <net_permissions.h>
#include <net_processing.h>
#include <netbase.h>
#include <netgroup.h>
#include <node/blockmanager_args.h>
#include <node/blockstorage.h>
#include <node/caches.h>
#include <node/chainstate.h>
#include <node/chainstatemanager_args.h>
#include <node/context.h>
#include <node/interface_ui.h>
#include <node/mempool_args.h>
#include <node/mempool_persist_args.h>
#include <node/miner.h>
#include <node/txreconciliation.h>
#include <node/validation_cache_args.h>
#include <policy/feerate.h>
#include <policy/fees.h>
#include <policy/fees_args.h>
#include <policy/policy.h>
#include <policy/settings.h>
#include <protocol.h>
#include <rpc/blockchain.h>
#include <rpc/register.h>
#include <rpc/server.h>
#include <rpc/util.h>
#include <scheduler.h>
#include <script/sigcache.h>
#include <script/standard.h>
#include <shutdown.h>
#include <stats/stats.h>
#include <sync.h>
#include <timedata.h>
#include <torcontrol.h>
#include <txdb.h>
#include <txmempool.h>
#include <util/asmap.h>
#include <util/check.h>
#include <util/fs.h>
#include <util/fs_helpers.h>
#include <util/moneystr.h>
#include <util/strencodings.h>
#include <util/string.h>
#include <util/syscall_sandbox.h>
#include <util/syserror.h>
#include <util/system.h>
#include <util/thread.h>
#include <util/threadnames.h>
#include <util/time.h>
#include <util/translation.h>
#include <validation.h>
#include <validationinterface.h>
#include <walletinitinterface.h>

#include <algorithm>
#include <condition_variable>
#include <cstdint>
#include <cstdio>
#include <fstream>
#include <functional>
#include <set>
#include <string>
#include <thread>
#include <vector>

#ifndef WIN32
#include <cerrno>
#include <signal.h>
#include <sys/stat.h>
#endif

#include <boost/signals2/signal.hpp>

#if ENABLE_ZMQ
#include <zmq/zmqabstractnotifier.h>
#include <zmq/zmqnotificationinterface.h>
#include <zmq/zmqrpc.h>
#endif

using kernel::DumpMempool;
using kernel::ValidationCacheSizes;

using node::ApplyArgsManOptions;
using node::CacheSizes;
using node::CalculateCacheSizes;
using node::DEFAULT_PERSIST_MEMPOOL;
using node::DEFAULT_PRINTPRIORITY;
using node::DEFAULT_STOPAFTERBLOCKIMPORT;
using node::LoadChainstate;
using node::MempoolPath;
using node::ShouldPersistMempool;
using node::NodeContext;
using node::ThreadImport;
using node::VerifyLoadedChainstate;
using node::fReindex;

static constexpr bool DEFAULT_PROXYRANDOMIZE{true};
static constexpr bool DEFAULT_REST_ENABLE{false};
static constexpr bool DEFAULT_I2P_ACCEPT_INCOMING{true};

//! Check if initial sync is done with no change in block height or queued downloads every 30s
static constexpr auto SYNC_CHECK_INTERVAL{30s};

#ifdef WIN32
// Win32 LevelDB doesn't use filedescriptors, and the ones used for
// accessing block files don't count towards the fd_set size limit
// anyway.
#define MIN_CORE_FILEDESCRIPTORS 0
#else
#define MIN_CORE_FILEDESCRIPTORS 150
#endif

static const char* DEFAULT_ASMAP_FILENAME="ip_asn.map";

/**
 * The PID file facilities.
 */
static const char* BITCOIN_PID_FILENAME = "bitcoind.pid";

static fs::path GetPidFile(const ArgsManager& args)
{
    return AbsPathForConfigVal(args, args.GetPathArg("-pid", BITCOIN_PID_FILENAME));
}

[[nodiscard]] static bool CreatePidFile(const ArgsManager& args)
{
    std::ofstream file{GetPidFile(args)};
    if (file) {
#ifdef WIN32
        tfm::format(file, "%d\n", GetCurrentProcessId());
#else
        tfm::format(file, "%d\n", getpid());
#endif
        return true;
    } else {
        return InitError(strprintf(_("Unable to create the PID file '%s': %s"), fs::PathToString(GetPidFile(args)), SysErrorString(errno)));
    }
}

//////////////////////////////////////////////////////////////////////////////
//
// Shutdown
//

//
// Thread management and startup/shutdown:
//
// The network-processing threads are all part of a thread group
// created by AppInit() or the Qt main() function.
//
// A clean exit happens when StartShutdown() or the SIGTERM
// signal handler sets ShutdownRequested(), which makes main thread's
// WaitForShutdown() interrupts the thread group.
// And then, WaitForShutdown() makes all other on-going threads
// in the thread group join the main thread.
// Shutdown() is then called to clean up database connections, and stop other
// threads that should only be stopped after the main network-processing
// threads have exited.
//
// Shutdown for Qt is very similar, only it uses a QTimer to detect
// ShutdownRequested() getting set, and then does the normal Qt
// shutdown thing.
//

#if HAVE_SYSTEM
static void ShutdownNotify(const ArgsManager& args)
{
    std::vector<std::thread> threads;
    for (const auto& cmd : args.GetArgs("-shutdownnotify")) {
        threads.emplace_back(runCommand, cmd);
    }
    for (auto& t : threads) {
        t.join();
    }
}
#endif

void Interrupt(NodeContext& node)
{
#if HAVE_SYSTEM
    ShutdownNotify(*node.args);
#endif
    InterruptHTTPServer();
    InterruptHTTPRPC();
    InterruptRPC();
    InterruptREST();
    InterruptTorControl();
    InterruptMapPort();
    if (node.connman)
        node.connman->Interrupt();
    if (g_txindex) {
        g_txindex->Interrupt();
    }
    ForEachBlockFilterIndex([](BlockFilterIndex& index) { index.Interrupt(); });
    if (g_coin_stats_index) {
        g_coin_stats_index->Interrupt();
    }
}

void Shutdown(NodeContext& node)
{
    static Mutex g_shutdown_mutex;
    TRY_LOCK(g_shutdown_mutex, lock_shutdown);
    if (!lock_shutdown) return;
    LogPrintf("%s: In progress...\n", __func__);
    Assert(node.args);

    /// Note: Shutdown() must be able to handle cases in which initialization failed part of the way,
    /// for example if the data directory was found to be locked.
    /// Be sure that anything that writes files or flushes caches only does this if the respective
    /// module was initialized.
    util::ThreadRename("shutoff");
    if (node.mempool) node.mempool->AddTransactionsUpdated(1);

    StopHTTPRPC();
    StopREST();
    StopRPC();
    StopHTTPServer();
    for (const auto& client : node.chain_clients) {
        client->flush();
    }
    StopMapPort();

    // Because these depend on each-other, we make sure that neither can be
    // using the other before destroying them.
    if (node.peerman) UnregisterValidationInterface(node.peerman.get());
    if (node.connman) node.connman->Stop();

    StopTorControl();

    // After everything has been shut down, but before things get flushed, stop the
    // CScheduler/checkqueue, scheduler and load block thread.
    if (node.scheduler) node.scheduler->stop();
    if (node.chainman && node.chainman->m_load_block.joinable()) node.chainman->m_load_block.join();
    StopScriptCheckWorkerThreads();

    // After the threads that potentially access these pointers have been stopped,
    // destruct and reset all to nullptr.
    node.peerman.reset();
    node.connman.reset();
    node.banman.reset();
    node.addrman.reset();
    node.netgroupman.reset();

    if (node.mempool && node.mempool->GetLoadTried() && ShouldPersistMempool(*node.args)) {
        DumpMempool(*node.mempool, MempoolPath(*node.args));
    }

    // Drop transactions we were still watching, and record fee estimations.
    if (node.fee_estimator) node.fee_estimator->Flush();

    // FlushStateToDisk generates a ChainStateFlushed callback, which we should avoid missing
    if (node.chainman) {
        LOCK(cs_main);
        for (Chainstate* chainstate : node.chainman->GetAll()) {
            if (chainstate->CanFlushToDisk()) {
                chainstate->ForceFlushStateToDisk();
            }
        }
    }

    // After there are no more peers/RPC left to give us new data which may generate
    // CValidationInterface callbacks, flush them...
    GetMainSignals().FlushBackgroundCallbacks();

    // Stop and delete all indexes only after flushing background callbacks.
    if (g_txindex) {
        g_txindex->Stop();
        g_txindex.reset();
    }
    if (g_coin_stats_index) {
        g_coin_stats_index->Stop();
        g_coin_stats_index.reset();
    }
    ForEachBlockFilterIndex([](BlockFilterIndex& index) { index.Stop(); });
    DestroyAllBlockFilterIndexes();

    // Any future callbacks will be dropped. This should absolutely be safe - if
    // missing a callback results in an unrecoverable situation, unclean shutdown
    // would too. The only reason to do the above flushes is to let the wallet catch
    // up with our current chain to avoid any strange pruning edge cases and make
    // next startup faster by avoiding rescan.

    if (node.chainman) {
        LOCK(cs_main);
        for (Chainstate* chainstate : node.chainman->GetAll()) {
            if (chainstate->CanFlushToDisk()) {
                chainstate->ForceFlushStateToDisk();
                chainstate->ResetCoinsViews();
            }
        }
    }
    for (const auto& client : node.chain_clients) {
        client->stop();
    }

#if ENABLE_ZMQ
    if (g_zmq_notification_interface) {
        UnregisterValidationInterface(g_zmq_notification_interface);
        delete g_zmq_notification_interface;
        g_zmq_notification_interface = nullptr;
    }
#endif

    node.chain_clients.clear();
    UnregisterAllValidationInterfaces();
    GetMainSignals().UnregisterBackgroundSignalScheduler();
    node.kernel.reset();
    node.mempool.reset();
    node.fee_estimator.reset();
    node.chainman.reset();
    node.scheduler.reset();

    try {
        if (!fs::remove(GetPidFile(*node.args))) {
            LogPrintf("%s: Unable to remove PID file: File does not exist\n", __func__);
        }
    } catch (const fs::filesystem_error& e) {
        LogPrintf("%s: Unable to remove PID file: %s\n", __func__, fsbridge::get_filesystem_error_message(e));
    }

    LogPrintf("%s: done\n", __func__);
}

/**
 * Signal handlers are very limited in what they are allowed to do.
 * The execution context the handler is invoked in is not guaranteed,
 * so we restrict handler operations to just touching variables:
 */
#ifndef WIN32
static void HandleSIGTERM(int)
{
    StartShutdown();
}

static void HandleSIGHUP(int)
{
    LogInstance().m_reopen_file = true;
}
#else
static BOOL WINAPI consoleCtrlHandler(DWORD dwCtrlType)
{
    StartShutdown();
    Sleep(INFINITE);
    return true;
}
#endif

#ifndef WIN32
static void registerSignalHandler(int signal, void(*handler)(int))
{
    struct sigaction sa;
    sa.sa_handler = handler;
    sigemptyset(&sa.sa_mask);
    sa.sa_flags = 0;
    sigaction(signal, &sa, nullptr);
}
#endif

static boost::signals2::connection rpc_notify_block_change_connection;
static void OnRPCStarted()
{
    rpc_notify_block_change_connection = uiInterface.NotifyBlockTip_connect(std::bind(RPCNotifyBlockChange, std::placeholders::_2));
}

static void OnRPCStopped()
{
    rpc_notify_block_change_connection.disconnect();
    RPCNotifyBlockChange(nullptr);
    g_best_block_cv.notify_all();
    LogPrint(BCLog::RPC, "RPC stopped.\n");
}

void SetupServerArgs(ArgsManager& argsman)
{
    SetupHelpOptions(argsman);
    argsman.AddArg("-help-debug", "Print help message with debugging options and exit", ArgsManager::ALLOW_ANY, OptionsCategory::DEBUG_TEST); // server-only for now

    init::AddLoggingArgs(argsman);

    const auto defaultBaseParams = CreateBaseChainParams(CBaseChainParams::MAIN);
    const auto testnetBaseParams = CreateBaseChainParams(CBaseChainParams::TESTNET);
    const auto signetBaseParams = CreateBaseChainParams(CBaseChainParams::SIGNET);
    const auto regtestBaseParams = CreateBaseChainParams(CBaseChainParams::REGTEST);
    const auto defaultChainParams = CreateChainParams(argsman, CBaseChainParams::MAIN);
    const auto testnetChainParams = CreateChainParams(argsman, CBaseChainParams::TESTNET);
    const auto signetChainParams = CreateChainParams(argsman, CBaseChainParams::SIGNET);
    const auto regtestChainParams = CreateChainParams(argsman, CBaseChainParams::REGTEST);

    // Hidden Options
    std::vector<std::string> hidden_args = {
        "-dbcrashratio", "-forcecompactdb",
        // GUI args. These will be overwritten by SetupUIArgs for the GUI
        "-choosedatadir", "-lang=<lang>", "-min", "-resetguisettings", "-splash", "-uiplatform"};

    argsman.AddArg("-version", "Print version and exit", ArgsManager::ALLOW_ANY, OptionsCategory::OPTIONS);
#if HAVE_SYSTEM
    argsman.AddArg("-alertnotify=<cmd>", "Execute command when an alert is raised (%s in cmd is replaced by message)", ArgsManager::ALLOW_ANY, OptionsCategory::OPTIONS);
#endif
    argsman.AddArg("-assumevalid=<hex>", strprintf("If this block is in the chain assume that it and its ancestors are valid and potentially skip their script verification (0 to verify all, default: %s, testnet: %s, signet: %s)", defaultChainParams->GetConsensus().defaultAssumeValid.GetHex(), testnetChainParams->GetConsensus().defaultAssumeValid.GetHex(), signetChainParams->GetConsensus().defaultAssumeValid.GetHex()), ArgsManager::ALLOW_ANY, OptionsCategory::OPTIONS);
    argsman.AddArg("-blocksdir=<dir>", "Specify directory to hold blocks subdirectory for *.dat files (default: <datadir>)", ArgsManager::ALLOW_ANY, OptionsCategory::OPTIONS);
    argsman.AddArg("-fastprune", "Use smaller block files and lower minimum prune height for testing purposes", ArgsManager::ALLOW_ANY | ArgsManager::DEBUG_ONLY, OptionsCategory::DEBUG_TEST);
#if HAVE_SYSTEM
    argsman.AddArg("-blocknotify=<cmd>", "Execute command when the best block changes (%s in cmd is replaced by block hash)", ArgsManager::ALLOW_ANY, OptionsCategory::OPTIONS);
#endif
    argsman.AddArg("-blockreconstructionextratxn=<n>", strprintf("Extra transactions to keep in memory for compact block reconstructions (default: %u)", DEFAULT_BLOCK_RECONSTRUCTION_EXTRA_TXN), ArgsManager::ALLOW_ANY, OptionsCategory::OPTIONS);
    argsman.AddArg("-blocksonly", strprintf("Whether to reject transactions from network peers. Automatic broadcast and rebroadcast of any transactions from any peer is disabled, unless it has the 'forcerelay' permission. RPC transactions are not affected. (default: %u)", DEFAULT_BLOCKSONLY), ArgsManager::ALLOW_ANY, OptionsCategory::OPTIONS);
    argsman.AddArg("-coinstatsindex", strprintf("Maintain coinstats index used by the gettxoutsetinfo RPC (default: %u)", DEFAULT_COINSTATSINDEX), ArgsManager::ALLOW_ANY, OptionsCategory::OPTIONS);
    argsman.AddArg("-conf=<file>", strprintf("Specify path to read-only configuration file. Relative paths will be prefixed by datadir location (only useable from command line, not configuration file) (default: %s)", BITCOIN_CONF_FILENAME), ArgsManager::ALLOW_ANY, OptionsCategory::OPTIONS);
    argsman.AddArg("-confrw=<file>", strprintf("Specify read/write configuration file. Relative paths will be prefixed by the network-specific datadir location (default: %s)", BITCOIN_RW_CONF_FILENAME), ArgsManager::ALLOW_ANY, OptionsCategory::OPTIONS);
    argsman.AddArg("-datadir=<dir>", "Specify data directory", ArgsManager::ALLOW_ANY, OptionsCategory::OPTIONS);
    argsman.AddArg("-dbbatchsize", strprintf("Maximum database write batch size in bytes (default: %u)", nDefaultDbBatchSize), ArgsManager::ALLOW_ANY | ArgsManager::DEBUG_ONLY, OptionsCategory::OPTIONS);
    argsman.AddArg("-dbcache=<n>", strprintf("Maximum database cache size <n> MiB (%d to %d, default: %d). In addition, unused mempool memory is shared for this cache (see -maxmempool).", nMinDbCache, nMaxDbCache, nDefaultDbCache), ArgsManager::ALLOW_ANY, OptionsCategory::OPTIONS);
    argsman.AddArg("-feefilter", strprintf("Tell other nodes to filter invs to us by our mempool min fee (default: %u)", DEFAULT_FEEFILTER), ArgsManager::ALLOW_ANY | ArgsManager::DEBUG_ONLY, OptionsCategory::OPTIONS);
    argsman.AddArg("-includeconf=<file>", "Specify additional configuration file, relative to the -datadir path (only useable from configuration file, not command line)", ArgsManager::ALLOW_ANY, OptionsCategory::OPTIONS);
    argsman.AddArg("-allowignoredconf", strprintf("For backwards compatibility, treat an unused %s file in the datadir as a warning, not an error.", BITCOIN_CONF_FILENAME), ArgsManager::ALLOW_ANY, OptionsCategory::OPTIONS);
    argsman.AddArg("-loadblock=<file>", "Imports blocks from external file on startup", ArgsManager::ALLOW_ANY, OptionsCategory::OPTIONS);
    argsman.AddArg("-lowmem=<n>", strprintf("If system available memory falls below <n> MiB, flush caches (0 to disable, default: %s)", util::g_low_memory_threshold / 1024 / 1024), ArgsManager::ALLOW_ANY, OptionsCategory::OPTIONS);
    argsman.AddArg("-maxmempool=<n>", strprintf("Keep the transaction memory pool below <n> megabytes (default: %u)", DEFAULT_MAX_MEMPOOL_SIZE_MB), ArgsManager::ALLOW_ANY, OptionsCategory::OPTIONS);
    argsman.AddArg("-maxorphantx=<n>", strprintf("Keep at most <n> unconnectable transactions in memory (default: %u)", DEFAULT_MAX_ORPHAN_TRANSACTIONS), ArgsManager::ALLOW_ANY, OptionsCategory::OPTIONS);
    argsman.AddArg("-mempoolexpiry=<n>", strprintf("Do not keep transactions in the mempool longer than <n> hours (default: %u)", DEFAULT_MEMPOOL_EXPIRY_HOURS), ArgsManager::ALLOW_ANY, OptionsCategory::OPTIONS);
    argsman.AddArg("-minimumchainwork=<hex>", strprintf("Minimum work assumed to exist on a valid chain in hex (default: %s, testnet: %s, signet: %s)", defaultChainParams->GetConsensus().nMinimumChainWork.GetHex(), testnetChainParams->GetConsensus().nMinimumChainWork.GetHex(), signetChainParams->GetConsensus().nMinimumChainWork.GetHex()), ArgsManager::ALLOW_ANY | ArgsManager::DEBUG_ONLY, OptionsCategory::OPTIONS);
    argsman.AddArg("-par=<n>", strprintf("Set the number of script verification threads (0 = auto, up to %d, <0 = leave that many cores free, default: %d)",
        MAX_SCRIPTCHECK_THREADS, DEFAULT_SCRIPTCHECK_THREADS), ArgsManager::ALLOW_ANY, OptionsCategory::OPTIONS);
    argsman.AddArg("-persistmempool", strprintf("Whether to save the mempool on shutdown and load on restart (default: %u)", DEFAULT_PERSIST_MEMPOOL), ArgsManager::ALLOW_ANY, OptionsCategory::OPTIONS);
    argsman.AddArg("-pid=<file>", strprintf("Specify pid file. Relative paths will be prefixed by a net-specific datadir location. (default: %s)", BITCOIN_PID_FILENAME), ArgsManager::ALLOW_ANY, OptionsCategory::OPTIONS);
    argsman.AddArg("-prune=<n>", strprintf("Reduce storage requirements by enabling pruning (deleting) of old blocks. This allows the pruneblockchain RPC to be called to delete specific blocks and enables automatic pruning of old blocks if a target size in MiB is provided. This mode is incompatible with -txindex. "
            "Warning: Reverting this setting requires re-downloading the entire blockchain. "
            "(default: 0 = disable pruning blocks, 1 = allow manual pruning via RPC, >=%u = automatically prune block files to stay under the specified target size in MiB)", MIN_DISK_SPACE_FOR_BLOCK_FILES / 1024 / 1024), ArgsManager::ALLOW_ANY, OptionsCategory::OPTIONS);
    argsman.AddArg("-reindex", "Rebuild chain state and block index from the blk*.dat files on disk. This will also rebuild active optional indexes. Setting this to auto automatically reindexes the block database if it is corrupted.", ArgsManager::ALLOW_ANY, OptionsCategory::OPTIONS);
    argsman.AddArg("-reindex-chainstate", "Rebuild chain state from the currently indexed blocks. When in pruning mode or if blocks on disk might be corrupted, use full -reindex instead. Deactivate all optional indexes before running this.", ArgsManager::ALLOW_ANY, OptionsCategory::OPTIONS);
    argsman.AddArg("-settings=<file>", strprintf("Specify path to dynamic settings data file. Can be disabled with -nosettings. File is written at runtime and not meant to be edited by users (use %s instead for custom settings). Relative paths will be prefixed by datadir location. (default: %s)", BITCOIN_CONF_FILENAME, BITCOIN_SETTINGS_FILENAME), ArgsManager::ALLOW_ANY, OptionsCategory::OPTIONS);
#if HAVE_SYSTEM
    argsman.AddArg("-startupnotify=<cmd>", "Execute command on startup.", ArgsManager::ALLOW_ANY, OptionsCategory::OPTIONS);
    argsman.AddArg("-shutdownnotify=<cmd>", "Execute command immediately before beginning shutdown. The need for shutdown may be urgent, so be careful not to delay it long (if the command doesn't require interaction with the server, consider having it fork into the background).", ArgsManager::ALLOW_ANY, OptionsCategory::OPTIONS);
#endif
    argsman.AddArg("-txindex", strprintf("Maintain a full transaction index, used by the getrawtransaction rpc call (default: %u)", DEFAULT_TXINDEX), ArgsManager::ALLOW_ANY, OptionsCategory::OPTIONS);
    argsman.AddArg("-blockfilterindex=<type>",
                 strprintf("Maintain an index of compact filters by block (default: %s, values: %s).", DEFAULT_BLOCKFILTERINDEX, ListBlockFilterTypes()) +
                 " If <type> is not supplied or if <type> = 1, certain indexes are enabled (currently just basic).",
                 ArgsManager::ALLOW_ANY, OptionsCategory::OPTIONS);

    argsman.AddArg("-addnode=<ip>", strprintf("Add a node to connect to and attempt to keep the connection open (see the addnode RPC help for more info). This option can be specified multiple times to add multiple nodes; connections are limited to %u at a time and are counted separately from the -maxconnections limit.", MAX_ADDNODE_CONNECTIONS), ArgsManager::ALLOW_ANY | ArgsManager::NETWORK_ONLY, OptionsCategory::CONNECTION);
    argsman.AddArg("-asmap=<file>", strprintf("Specify asn mapping used for bucketing of the peers (default: %s). Relative paths will be prefixed by the net-specific datadir location.", DEFAULT_ASMAP_FILENAME), ArgsManager::ALLOW_ANY, OptionsCategory::CONNECTION);
    argsman.AddArg("-bantime=<n>", strprintf("Default duration (in seconds) of manually configured bans (default: %u)", DEFAULT_MISBEHAVING_BANTIME), ArgsManager::ALLOW_ANY, OptionsCategory::CONNECTION);
    argsman.AddArg("-bind=<addr>[:<port>][=onion]", strprintf("Bind to given address and always listen on it (default: 0.0.0.0). Use [host]:port notation for IPv6. Append =onion to tag any incoming connections to that address and port as incoming Tor connections (default: 127.0.0.1:%u=onion, testnet: 127.0.0.1:%u=onion, signet: 127.0.0.1:%u=onion, regtest: 127.0.0.1:%u=onion)", defaultBaseParams->OnionServiceTargetPort(), testnetBaseParams->OnionServiceTargetPort(), signetBaseParams->OnionServiceTargetPort(), regtestBaseParams->OnionServiceTargetPort()), ArgsManager::ALLOW_ANY | ArgsManager::NETWORK_ONLY, OptionsCategory::CONNECTION);
    argsman.AddArg("-cjdnsreachable", "If set, then this host is configured for CJDNS (connecting to fc00::/8 addresses would lead us to the CJDNS network, see doc/cjdns.md) (default: 0)", ArgsManager::ALLOW_ANY, OptionsCategory::CONNECTION);
    argsman.AddArg("-connect=<ip>", "Connect only to the specified node; -noconnect disables automatic connections (the rules for this peer are the same as for -addnode). This option can be specified multiple times to connect to multiple nodes.", ArgsManager::ALLOW_ANY | ArgsManager::NETWORK_ONLY, OptionsCategory::CONNECTION);
    argsman.AddArg("-discover", "Discover own IP addresses (default: 1 when listening and no -externalip or -proxy)", ArgsManager::ALLOW_ANY, OptionsCategory::CONNECTION);
    argsman.AddArg("-dns", strprintf("Allow DNS lookups for -addnode, -seednode and -connect (default: %u)", DEFAULT_NAME_LOOKUP), ArgsManager::ALLOW_ANY, OptionsCategory::CONNECTION);
    argsman.AddArg("-dnsseed", strprintf("Query for peer addresses via DNS lookup, if low on addresses (default: %u unless -connect used or -maxconnections=0)", DEFAULT_DNSSEED), ArgsManager::ALLOW_ANY, OptionsCategory::CONNECTION);
    argsman.AddArg("-externalip=<ip>", "Specify your own public address", ArgsManager::ALLOW_ANY, OptionsCategory::CONNECTION);
    argsman.AddArg("-fixedseeds", strprintf("Allow fixed seeds if DNS seeds don't provide peers (default: %u)", DEFAULT_FIXEDSEEDS), ArgsManager::ALLOW_ANY, OptionsCategory::CONNECTION);
    argsman.AddArg("-forcednsseed", strprintf("Always query for peer addresses via DNS lookup (default: %u)", DEFAULT_FORCEDNSSEED), ArgsManager::ALLOW_ANY, OptionsCategory::CONNECTION);
    argsman.AddArg("-listen", strprintf("Accept connections from outside (default: %u if no -proxy, -connect or -maxconnections=0)", DEFAULT_LISTEN), ArgsManager::ALLOW_ANY, OptionsCategory::CONNECTION);
    argsman.AddArg("-listenonion", strprintf("Automatically create Tor onion service (default: %d)", DEFAULT_LISTEN_ONION), ArgsManager::ALLOW_ANY, OptionsCategory::CONNECTION);
    argsman.AddArg("-maxconnections=<n>", strprintf("Maintain at most <n> connections to peers (default: %u). This limit does not apply to connections manually added via -addnode or the addnode RPC, which have a separate limit of %u.", DEFAULT_MAX_PEER_CONNECTIONS, MAX_ADDNODE_CONNECTIONS), ArgsManager::ALLOW_ANY, OptionsCategory::CONNECTION);
    argsman.AddArg("-maxreceivebuffer=<n>", strprintf("Maximum per-connection receive buffer, <n>*1000 bytes (default: %u)", DEFAULT_MAXRECEIVEBUFFER), ArgsManager::ALLOW_ANY, OptionsCategory::CONNECTION);
    argsman.AddArg("-maxsendbuffer=<n>", strprintf("Maximum per-connection send buffer, <n>*1000 bytes (default: %u)", DEFAULT_MAXSENDBUFFER), ArgsManager::ALLOW_ANY, OptionsCategory::CONNECTION);
    argsman.AddArg("-maxtimeadjustment", strprintf("Maximum allowed median peer time offset adjustment. Local perspective of time may be influenced by outbound peers forward or backward by this amount (default: %u seconds).", DEFAULT_MAX_TIME_ADJUSTMENT), ArgsManager::ALLOW_ANY, OptionsCategory::CONNECTION);
    argsman.AddArg("-maxuploadtarget=<n>", strprintf("Tries to keep outbound traffic under the given target per 24h. Limit does not apply to peers with 'download' permission or blocks created within past week. 0 = no limit (default: %s). Optional suffix units [k|K|m|M|g|G|t|T] (default: M). Lowercase is 1000 base while uppercase is 1024 base", DEFAULT_MAX_UPLOAD_TARGET), ArgsManager::ALLOW_ANY, OptionsCategory::CONNECTION);
    argsman.AddArg("-onion=<ip:port>", "Use separate SOCKS5 proxy to reach peers via Tor onion services, set -noonion to disable (default: -proxy)", ArgsManager::ALLOW_ANY, OptionsCategory::CONNECTION);
    argsman.AddArg("-i2psam=<ip:port>", "I2P SAM proxy to reach I2P peers and accept I2P connections (default: none)", ArgsManager::ALLOW_ANY, OptionsCategory::CONNECTION);
    argsman.AddArg("-i2pacceptincoming", strprintf("Whether to accept inbound I2P connections (default: %i). Ignored if -i2psam is not set. Listening for inbound I2P connections is done through the SAM proxy, not by binding to a local address and port.", DEFAULT_I2P_ACCEPT_INCOMING), ArgsManager::ALLOW_ANY, OptionsCategory::CONNECTION);
    argsman.AddArg("-onlynet=<net>", "Make automatic outbound connections only to network <net> (" + Join(GetNetworkNames(), ", ") + "). Inbound and manual connections are not affected by this option. It can be specified multiple times to allow multiple networks.", ArgsManager::ALLOW_ANY, OptionsCategory::CONNECTION);
    argsman.AddArg("-peerbloomfilters", strprintf("Support filtering of blocks and transaction with bloom filters (default: %u)", DEFAULT_PEERBLOOMFILTERS), ArgsManager::ALLOW_ANY, OptionsCategory::CONNECTION);
    argsman.AddArg("-peerblockfilters", strprintf("Serve compact block filters to peers per BIP 157 (default: %u)", DEFAULT_PEERBLOCKFILTERS), ArgsManager::ALLOW_ANY, OptionsCategory::CONNECTION);
    argsman.AddArg("-txreconciliation", strprintf("Enable transaction reconciliations per BIP 330 (default: %d)", DEFAULT_TXRECONCILIATION_ENABLE), ArgsManager::ALLOW_ANY | ArgsManager::DEBUG_ONLY, OptionsCategory::CONNECTION);
    // TODO: remove the sentence "Nodes not using ... incoming connections." once the changes from
    // https://github.com/bitcoin/bitcoin/pull/23542 have become widespread.
    argsman.AddArg("-port=<port>", strprintf("Listen for connections on <port>. Nodes not using the default ports (default: %u, testnet: %u, signet: %u, regtest: %u) are unlikely to get incoming connections. Not relevant for I2P (see doc/i2p.md).", defaultChainParams->GetDefaultPort(), testnetChainParams->GetDefaultPort(), signetChainParams->GetDefaultPort(), regtestChainParams->GetDefaultPort()), ArgsManager::ALLOW_ANY | ArgsManager::NETWORK_ONLY, OptionsCategory::CONNECTION);
    argsman.AddArg("-proxy=<ip:port>", "Connect through SOCKS5 proxy, set -noproxy to disable (default: disabled)", ArgsManager::ALLOW_ANY | ArgsManager::DISALLOW_ELISION, OptionsCategory::CONNECTION);
    argsman.AddArg("-proxyrandomize", strprintf("Randomize credentials for every proxy connection. This enables Tor stream isolation (default: %u)", DEFAULT_PROXYRANDOMIZE), ArgsManager::ALLOW_ANY, OptionsCategory::CONNECTION);
    argsman.AddArg("-seednode=<ip>", "Connect to a node to retrieve peer addresses, and disconnect. This option can be specified multiple times to connect to multiple nodes.", ArgsManager::ALLOW_ANY, OptionsCategory::CONNECTION);
    argsman.AddArg("-networkactive", "Enable all P2P network activity (default: 1). Can be changed by the setnetworkactive RPC command", ArgsManager::ALLOW_ANY, OptionsCategory::CONNECTION);
    argsman.AddArg("-timeout=<n>", strprintf("Specify socket connection timeout in milliseconds. If an initial attempt to connect is unsuccessful after this amount of time, drop it (minimum: 1, default: %d)", DEFAULT_CONNECT_TIMEOUT), ArgsManager::ALLOW_ANY, OptionsCategory::CONNECTION);
    argsman.AddArg("-peertimeout=<n>", strprintf("Specify a p2p connection timeout delay in seconds. After connecting to a peer, wait this amount of time before considering disconnection based on inactivity (minimum: 1, default: %d)", DEFAULT_PEER_CONNECT_TIMEOUT), ArgsManager::ALLOW_ANY | ArgsManager::DEBUG_ONLY, OptionsCategory::CONNECTION);
    argsman.AddArg("-torcontrol=<ip>:<port>", strprintf("Tor control host and port to use if onion listening enabled (default: %s). If no port is specified, the default port of %i will be used.", DEFAULT_TOR_CONTROL, DEFAULT_TOR_CONTROL_PORT), ArgsManager::ALLOW_ANY, OptionsCategory::CONNECTION);
#ifdef HAVE_BOOST_PROCESS
    argsman.AddArg("-torexecute=<command>", strprintf("Tor command to use if not already running (default: %s)", DEFAULT_TOR_EXECUTE), ArgsManager::ALLOW_ANY, OptionsCategory::CONNECTION);
#else
    hidden_args.emplace_back("-torexecute=<command>");
#endif
    argsman.AddArg("-torpassword=<pass>", "Tor control port password (default: empty)", ArgsManager::ALLOW_ANY | ArgsManager::SENSITIVE, OptionsCategory::CONNECTION);
#ifdef USE_UPNP
#if 0
    argsman.AddArg("-upnp", "Use UPnP to map the listening port (default: 1 when listening and no -proxy)", ArgsManager::ALLOW_ANY, OptionsCategory::CONNECTION);
#else
    argsman.AddArg("-upnp", strprintf("Use UPnP to map the listening port (default: %u)", 0), ArgsManager::ALLOW_ANY, OptionsCategory::CONNECTION);
#endif
#else
    hidden_args.emplace_back("-upnp");
#endif
#ifdef USE_NATPMP
    argsman.AddArg("-natpmp", strprintf("Use NAT-PMP to map the listening port (default: %s)", DEFAULT_NATPMP ? "1 when listening and no -proxy" : "0"), ArgsManager::ALLOW_ANY, OptionsCategory::CONNECTION);
#else
    hidden_args.emplace_back("-natpmp");
#endif // USE_NATPMP
    argsman.AddArg("-whitebind=<[permissions@]addr>", "Bind to the given address and add permission flags to the peers connecting to it. "
        "Use [host]:port notation for IPv6. Allowed permissions: " + Join(NET_PERMISSIONS_DOC, ", ") + ". "
        "Specify multiple permissions separated by commas (default: download,noban,mempool,relay). Can be specified multiple times.", ArgsManager::ALLOW_ANY, OptionsCategory::CONNECTION);

    argsman.AddArg("-whitelist=<[permissions@]IP address or network>", "Add permission flags to the peers using the given IP address (e.g. 1.2.3.4) or "
        "CIDR-notated network (e.g. 1.2.3.0/24). Uses the same permissions as "
        "-whitebind. "
        "Additional flags \"in\" and \"out\" control whether permissions apply to incoming connections and/or outgoing (default: both). "
        "Can be specified multiple times.", ArgsManager::ALLOW_ANY, OptionsCategory::CONNECTION);

    g_wallet_init_interface.AddWalletOptions(argsman);

#if ENABLE_ZMQ
    argsman.AddArg("-zmqpubhashblock=<address>", "Enable publish hash block in <address>", ArgsManager::ALLOW_ANY, OptionsCategory::ZMQ);
    argsman.AddArg("-zmqpubhashtx=<address>", "Enable publish hash transaction in <address>", ArgsManager::ALLOW_ANY, OptionsCategory::ZMQ);
    argsman.AddArg("-zmqpubhashwallettx=<address>", "Enable publish hash wallet transaction in <address>", ArgsManager::ALLOW_ANY, OptionsCategory::ZMQ);
    argsman.AddArg("-zmqpubrawblock=<address>", "Enable publish raw block in <address>", ArgsManager::ALLOW_ANY, OptionsCategory::ZMQ);
    argsman.AddArg("-zmqpubrawtx=<address>", "Enable publish raw transaction in <address>", ArgsManager::ALLOW_ANY, OptionsCategory::ZMQ);
    argsman.AddArg("-zmqpubrawwallettx=<address>", "Enable publish raw wallet transaction in <address>", ArgsManager::ALLOW_ANY, OptionsCategory::ZMQ);
    argsman.AddArg("-zmqpubsequence=<address>", "Enable publish hash block and tx sequence in <address>", ArgsManager::ALLOW_ANY, OptionsCategory::ZMQ);
    argsman.AddArg("-zmqpubhashblockhwm=<n>", strprintf("Set publish hash block outbound message high water mark (default: %d)", CZMQAbstractNotifier::DEFAULT_ZMQ_SNDHWM), ArgsManager::ALLOW_ANY, OptionsCategory::ZMQ);
    argsman.AddArg("-zmqpubhashtxhwm=<n>", strprintf("Set publish hash transaction outbound message high water mark (default: %d)", CZMQAbstractNotifier::DEFAULT_ZMQ_SNDHWM), ArgsManager::ALLOW_ANY, OptionsCategory::ZMQ);
    argsman.AddArg("-zmqpubhashwallettxhwm=<n>", strprintf("Set publish hash wallet transaction outbound message high water mark (default: %d)", CZMQAbstractNotifier::DEFAULT_ZMQ_SNDHWM), ArgsManager::ALLOW_ANY, OptionsCategory::ZMQ);
    argsman.AddArg("-zmqpubrawblockhwm=<n>", strprintf("Set publish raw block outbound message high water mark (default: %d)", CZMQAbstractNotifier::DEFAULT_ZMQ_SNDHWM), ArgsManager::ALLOW_ANY, OptionsCategory::ZMQ);
    argsman.AddArg("-zmqpubrawtxhwm=<n>", strprintf("Set publish raw transaction outbound message high water mark (default: %d)", CZMQAbstractNotifier::DEFAULT_ZMQ_SNDHWM), ArgsManager::ALLOW_ANY, OptionsCategory::ZMQ);
    argsman.AddArg("-zmqpubrawwallettxhwm=<n>", strprintf("Set publish raw wallet transaction outbound message high water mark (default: %d)", CZMQAbstractNotifier::DEFAULT_ZMQ_SNDHWM), ArgsManager::ALLOW_ANY, OptionsCategory::ZMQ);
    argsman.AddArg("-zmqpubsequencehwm=<n>", strprintf("Set publish hash sequence message high water mark (default: %d)", CZMQAbstractNotifier::DEFAULT_ZMQ_SNDHWM), ArgsManager::ALLOW_ANY, OptionsCategory::ZMQ);
#else
    hidden_args.emplace_back("-zmqpubhashblock=<address>");
    hidden_args.emplace_back("-zmqpubhashtx=<address>");
    hidden_args.emplace_back("-zmqpubhashwallettx=<address>");
    hidden_args.emplace_back("-zmqpubrawblock=<address>");
    hidden_args.emplace_back("-zmqpubrawtx=<address>");
    hidden_args.emplace_back("-zmqpubrawwallettx=<address>");
    hidden_args.emplace_back("-zmqpubsequence=<n>");
    hidden_args.emplace_back("-zmqpubhashblockhwm=<n>");
    hidden_args.emplace_back("-zmqpubhashtxhwm=<n>");
    hidden_args.emplace_back("-zmqpubhashwallettxhwm=<n>");
    hidden_args.emplace_back("-zmqpubrawblockhwm=<n>");
    hidden_args.emplace_back("-zmqpubrawtxhwm=<n>");
    hidden_args.emplace_back("-zmqpubrawwallettxhwm=<n>");
    hidden_args.emplace_back("-zmqpubsequencehwm=<n>");
#endif

    argsman.AddArg("-checkblocks=<n>", strprintf("How many blocks to check at startup (default: %u, 0 = all)", DEFAULT_CHECKBLOCKS), ArgsManager::ALLOW_ANY | ArgsManager::DEBUG_ONLY, OptionsCategory::DEBUG_TEST);
    argsman.AddArg("-checklevel=<n>", strprintf("How thorough the block verification of -checkblocks is: %s (0-4, default: %u)", Join(CHECKLEVEL_DOC, ", "), DEFAULT_CHECKLEVEL), ArgsManager::ALLOW_ANY | ArgsManager::DEBUG_ONLY, OptionsCategory::DEBUG_TEST);
    argsman.AddArg("-checkblockindex", strprintf("Do a consistency check for the block tree, chainstate, and other validation data structures occasionally. (default: %u, regtest: %u)", defaultChainParams->DefaultConsistencyChecks(), regtestChainParams->DefaultConsistencyChecks()), ArgsManager::ALLOW_ANY | ArgsManager::DEBUG_ONLY, OptionsCategory::DEBUG_TEST);
    argsman.AddArg("-checkaddrman=<n>", strprintf("Run addrman consistency checks every <n> operations. Use 0 to disable. (default: %u)", DEFAULT_ADDRMAN_CONSISTENCY_CHECKS), ArgsManager::ALLOW_ANY | ArgsManager::DEBUG_ONLY, OptionsCategory::DEBUG_TEST);
    argsman.AddArg("-checkmempool=<n>", strprintf("Run mempool consistency checks every <n> transactions. Use 0 to disable. (default: %u, regtest: %u)", defaultChainParams->DefaultConsistencyChecks(), regtestChainParams->DefaultConsistencyChecks()), ArgsManager::ALLOW_ANY | ArgsManager::DEBUG_ONLY, OptionsCategory::DEBUG_TEST);
    argsman.AddArg("-checkpoints", strprintf("Enable rejection of any forks from the known historical chain until block %s (default: %u)", defaultChainParams->Checkpoints().GetHeight(), DEFAULT_CHECKPOINTS_ENABLED), ArgsManager::ALLOW_ANY | ArgsManager::DEBUG_ONLY, OptionsCategory::DEBUG_TEST);
    argsman.AddArg("-deprecatedrpc=<method>", "Allows deprecated RPC method(s) to be used", ArgsManager::ALLOW_ANY | ArgsManager::DEBUG_ONLY, OptionsCategory::DEBUG_TEST);
    argsman.AddArg("-stopafterblockimport", strprintf("Stop running after importing blocks from disk (default: %u)", DEFAULT_STOPAFTERBLOCKIMPORT), ArgsManager::ALLOW_ANY | ArgsManager::DEBUG_ONLY, OptionsCategory::DEBUG_TEST);
    argsman.AddArg("-stopatheight", strprintf("Stop running after reaching the given height in the main chain (default: %u)", DEFAULT_STOPATHEIGHT), ArgsManager::ALLOW_ANY | ArgsManager::DEBUG_ONLY, OptionsCategory::DEBUG_TEST);
    argsman.AddArg("-limitancestorcount=<n>", strprintf("Do not accept transactions if number of in-mempool ancestors is <n> or more (default: %u)", DEFAULT_ANCESTOR_LIMIT), ArgsManager::ALLOW_ANY | ArgsManager::DEBUG_ONLY, OptionsCategory::DEBUG_TEST);
    argsman.AddArg("-limitancestorsize=<n>", strprintf("Do not accept transactions whose size with all in-mempool ancestors exceeds <n> kilobytes (default: %u)", DEFAULT_ANCESTOR_SIZE_LIMIT_KVB), ArgsManager::ALLOW_ANY | ArgsManager::DEBUG_ONLY, OptionsCategory::DEBUG_TEST);
    argsman.AddArg("-limitdescendantcount=<n>", strprintf("Do not accept transactions if any ancestor would have <n> or more in-mempool descendants (default: %u)", DEFAULT_DESCENDANT_LIMIT), ArgsManager::ALLOW_ANY | ArgsManager::DEBUG_ONLY, OptionsCategory::DEBUG_TEST);
    argsman.AddArg("-limitdescendantsize=<n>", strprintf("Do not accept transactions if any ancestor would have more than <n> kilobytes of in-mempool descendants (default: %u).", DEFAULT_DESCENDANT_SIZE_LIMIT_KVB), ArgsManager::ALLOW_ANY | ArgsManager::DEBUG_ONLY, OptionsCategory::DEBUG_TEST);
    argsman.AddArg("-addrmantest", "Allows to test address relay on localhost", ArgsManager::ALLOW_ANY | ArgsManager::DEBUG_ONLY, OptionsCategory::DEBUG_TEST);
    argsman.AddArg("-capturemessages", "Capture all P2P messages to disk", ArgsManager::ALLOW_ANY | ArgsManager::DEBUG_ONLY, OptionsCategory::DEBUG_TEST);
    argsman.AddArg("-mocktime=<n>", "Replace actual time with " + UNIX_EPOCH_TIME + " (default: 0)", ArgsManager::ALLOW_ANY | ArgsManager::DEBUG_ONLY, OptionsCategory::DEBUG_TEST);
    argsman.AddArg("-maxsigcachesize=<n>", strprintf("Limit sum of signature cache and script execution cache sizes to <n> MiB (default: %u)", DEFAULT_MAX_SIG_CACHE_BYTES >> 20), ArgsManager::ALLOW_ANY | ArgsManager::DEBUG_ONLY, OptionsCategory::DEBUG_TEST);
    argsman.AddArg("-maxtipage=<n>",
                   strprintf("Maximum tip age in seconds to consider node in initial block download (default: %u)",
                             Ticks<std::chrono::seconds>(DEFAULT_MAX_TIP_AGE)),
                   ArgsManager::ALLOW_ANY | ArgsManager::DEBUG_ONLY, OptionsCategory::DEBUG_TEST);
    argsman.AddArg("-printpriority", strprintf("Log transaction fee rate in " + CURRENCY_UNIT + "/kvB when mining blocks (default: %u)", DEFAULT_PRINTPRIORITY), ArgsManager::ALLOW_ANY | ArgsManager::DEBUG_ONLY, OptionsCategory::DEBUG_TEST);
    argsman.AddArg("-uaappend=<cmt>", "Append literal to the user agent string (should only be used for software embedding)", ArgsManager::ALLOW_ANY, OptionsCategory::CONNECTION);
    argsman.AddArg("-uacomment=<cmt>", "Append comment to the user agent string", ArgsManager::ALLOW_ANY, OptionsCategory::DEBUG_TEST);

    SetupChainParamsBaseOptions(argsman);

    argsman.AddArg("-acceptnonstdtxn", strprintf("Relay and mine \"non-standard\" transactions (%sdefault: %u)", "testnet/regtest only; ", !testnetChainParams->RequireStandard()), ArgsManager::ALLOW_ANY | ArgsManager::DEBUG_ONLY, OptionsCategory::NODE_RELAY);
    argsman.AddArg("-incrementalrelayfee=<amt>", strprintf("Fee rate (in %s/kvB) used to define cost of relay, used for mempool limiting and replacement policy. (default: %s)", CURRENCY_UNIT, FormatMoney(DEFAULT_INCREMENTAL_RELAY_FEE)), ArgsManager::ALLOW_ANY | ArgsManager::DEBUG_ONLY, OptionsCategory::NODE_RELAY);
    argsman.AddArg("-dustrelayfee=<amt>", strprintf("Fee rate (in %s/kvB) used to define dust, the value of an output such that it will cost more than its value in fees at this fee rate to spend it. (default: %s)", CURRENCY_UNIT, FormatMoney(DUST_RELAY_TX_FEE)), ArgsManager::ALLOW_ANY | ArgsManager::DEBUG_ONLY, OptionsCategory::NODE_RELAY);
    argsman.AddArg("-acceptstalefeeestimates", strprintf("Read fee estimates even if they are stale (%sdefault: %u) fee estimates are considered stale if they are %s hours old", "regtest only; ", DEFAULT_ACCEPT_STALE_FEE_ESTIMATES, Ticks<std::chrono::hours>(MAX_FILE_AGE)), ArgsManager::ALLOW_ANY | ArgsManager::DEBUG_ONLY, OptionsCategory::DEBUG_TEST);
    argsman.AddArg("-bytespersigop", strprintf("Equivalent bytes per sigop in transactions for relay and mining (default: %u)", DEFAULT_BYTES_PER_SIGOP), ArgsManager::ALLOW_ANY, OptionsCategory::NODE_RELAY);
    argsman.AddArg("-datacarrier", strprintf("Relay and mine data carrier transactions (default: %u)", DEFAULT_ACCEPT_DATACARRIER), ArgsManager::ALLOW_ANY, OptionsCategory::NODE_RELAY);
    argsman.AddArg("-datacarriersize", strprintf("Maximum size of data in data carrier transactions we relay and mine (default: %u)", MAX_OP_RETURN_RELAY), ArgsManager::ALLOW_ANY, OptionsCategory::NODE_RELAY);
    argsman.AddArg("-mempoolfullrbf", strprintf("Accept transaction replace-by-fee without requiring replaceability signaling (default: %u)", DEFAULT_MEMPOOL_FULL_RBF), ArgsManager::ALLOW_ANY, OptionsCategory::NODE_RELAY);
    argsman.AddArg("-permitbaremultisig", strprintf("Relay non-P2SH multisig (default: %u)", DEFAULT_PERMIT_BAREMULTISIG), ArgsManager::ALLOW_ANY,
                   OptionsCategory::NODE_RELAY);
    argsman.AddArg("-minrelaytxfee=<amt>", strprintf("Fees (in %s/kvB) smaller than this are considered zero fee for relaying, mining and transaction creation (default: %s)",
        CURRENCY_UNIT, FormatMoney(DEFAULT_MIN_RELAY_TX_FEE)), ArgsManager::ALLOW_ANY, OptionsCategory::NODE_RELAY);
    argsman.AddArg("-whitelistforcerelay", strprintf("Add 'forcerelay' permission to whitelisted peers with default permissions. This will relay transactions even if the transactions were already in the mempool. (default: %d)", DEFAULT_WHITELISTFORCERELAY), ArgsManager::ALLOW_ANY, OptionsCategory::NODE_RELAY);
    argsman.AddArg("-whitelistrelay", strprintf("Add 'relay' permission to whitelisted peers with default permissions. This will accept relayed transactions even when not relaying transactions (default: %d)", DEFAULT_WHITELISTRELAY), ArgsManager::ALLOW_ANY, OptionsCategory::NODE_RELAY);


    argsman.AddArg("-blockmaxsize=<n>", strprintf("Set maximum block size in bytes (default: %d)", DEFAULT_BLOCK_MAX_SIZE), ArgsManager::ALLOW_ANY, OptionsCategory::BLOCK_CREATION);
    argsman.AddArg("-blockmaxweight=<n>", strprintf("Set maximum BIP141 block weight (default: %d)", DEFAULT_BLOCK_MAX_WEIGHT), ArgsManager::ALLOW_ANY, OptionsCategory::BLOCK_CREATION);
    argsman.AddArg("-blockmintxfee=<amt>", strprintf("Set lowest fee rate (in %s/kvB) for transactions to be included in block creation. (default: %s)", CURRENCY_UNIT, FormatMoney(DEFAULT_BLOCK_MIN_TX_FEE)), ArgsManager::ALLOW_ANY, OptionsCategory::BLOCK_CREATION);
    argsman.AddArg("-blockversion=<n>", "Override block version to test forking scenarios", ArgsManager::ALLOW_ANY | ArgsManager::DEBUG_ONLY, OptionsCategory::BLOCK_CREATION);

    argsman.AddArg("-rest", strprintf("Accept public REST requests (default: %u)", DEFAULT_REST_ENABLE), ArgsManager::ALLOW_ANY, OptionsCategory::RPC);
    argsman.AddArg("-rpcallowip=<ip>", "Allow JSON-RPC connections from specified source. Valid for <ip> are a single IP (e.g. 1.2.3.4), a network/netmask (e.g. 1.2.3.4/255.255.255.0) or a network/CIDR (e.g. 1.2.3.4/24). This option can be specified multiple times", ArgsManager::ALLOW_ANY, OptionsCategory::RPC);
    argsman.AddArg("-rpcauth=<userpw>", "Username and HMAC-SHA-256 hashed password for JSON-RPC connections. The field <userpw> comes in the format: <USERNAME>:<SALT>$<HASH>. A canonical python script is included in share/rpcauth. The client then connects normally using the rpcuser=<USERNAME>/rpcpassword=<PASSWORD> pair of arguments. This option can be specified multiple times", ArgsManager::ALLOW_ANY | ArgsManager::SENSITIVE, OptionsCategory::RPC);
    argsman.AddArg("-rpcauthfile=<userpw>", "A file with a single lines with same format as rpcauth. This option can be specified multiple times", ArgsManager::ALLOW_ANY, OptionsCategory::RPC);
    argsman.AddArg("-rpcbind=<addr>[:port]", "Bind to given address to listen for JSON-RPC connections. Do not expose the RPC server to untrusted networks such as the public internet! This option is ignored unless -rpcallowip is also passed. Port is optional and overrides -rpcport. Use [host]:port notation for IPv6. This option can be specified multiple times (default: 127.0.0.1 and ::1 i.e., localhost)", ArgsManager::ALLOW_ANY | ArgsManager::NETWORK_ONLY, OptionsCategory::RPC);
    argsman.AddArg("-rpcdoccheck", strprintf("Throw a non-fatal error at runtime if the documentation for an RPC is incorrect (default: %u)", DEFAULT_RPC_DOC_CHECK), ArgsManager::ALLOW_ANY | ArgsManager::DEBUG_ONLY, OptionsCategory::RPC);
    argsman.AddArg("-rpccookiefile=<loc>", "Location of the auth cookie. Relative paths will be prefixed by a net-specific datadir location. (default: data dir)", ArgsManager::ALLOW_ANY, OptionsCategory::RPC);
    argsman.AddArg("-rpccookieperms=<octal>", "Set the permissions on the RPC auth cookie file to the specified octal value (default: 0600)", ArgsManager::ALLOW_ANY, OptionsCategory::RPC);
    argsman.AddArg("-rpcpassword=<pw>", "Password for JSON-RPC connections", ArgsManager::ALLOW_ANY | ArgsManager::SENSITIVE, OptionsCategory::RPC);
    argsman.AddArg("-rpcport=<port>", strprintf("Listen for JSON-RPC connections on <port> (default: %u, testnet: %u, signet: %u, regtest: %u)", defaultBaseParams->RPCPort(), testnetBaseParams->RPCPort(), signetBaseParams->RPCPort(), regtestBaseParams->RPCPort()), ArgsManager::ALLOW_ANY | ArgsManager::NETWORK_ONLY, OptionsCategory::RPC);
    argsman.AddArg("-rpcserialversion", strprintf("Sets the serialization of raw transaction or block hex returned in non-verbose mode, non-segwit(0) or segwit(1) (default: %d)", DEFAULT_RPC_SERIALIZE_VERSION), ArgsManager::ALLOW_ANY, OptionsCategory::RPC);
    argsman.AddArg("-rpcservertimeout=<n>", strprintf("Timeout during HTTP requests (default: %d)", DEFAULT_HTTP_SERVER_TIMEOUT), ArgsManager::ALLOW_ANY | ArgsManager::DEBUG_ONLY, OptionsCategory::RPC);
    argsman.AddArg("-rpcthreads=<n>", strprintf("Set the number of threads to service RPC calls (default: %d)", DEFAULT_HTTP_THREADS), ArgsManager::ALLOW_ANY, OptionsCategory::RPC);
    argsman.AddArg("-rpcuser=<user>", "Username for JSON-RPC connections", ArgsManager::ALLOW_ANY | ArgsManager::SENSITIVE, OptionsCategory::RPC);
    argsman.AddArg("-rpcwhitelist=<whitelist>", "Set a whitelist to filter incoming RPC calls for a specific user. The field <whitelist> comes in the format: <USERNAME>:<rpc 1>,<rpc 2>,...,<rpc n>. If multiple whitelists are set for a given user, they are set-intersected. See -rpcwhitelistdefault documentation for information on default whitelist behavior.", ArgsManager::ALLOW_ANY, OptionsCategory::RPC);
    argsman.AddArg("-rpcwhitelistdefault", "Sets default behavior for rpc whitelisting. Unless rpcwhitelistdefault is set to 0, if any -rpcwhitelist is set, the rpc server acts as if all rpc users are subject to empty-unless-otherwise-specified whitelists. If rpcwhitelistdefault is set to 1 and no -rpcwhitelist is set, rpc server acts as if all rpc users are subject to empty whitelists.", ArgsManager::ALLOW_ANY, OptionsCategory::RPC);
    argsman.AddArg("-rpcworkqueue=<n>", strprintf("Set the depth of the work queue to service RPC calls (default: %d)", DEFAULT_HTTP_WORKQUEUE), ArgsManager::ALLOW_ANY | ArgsManager::DEBUG_ONLY, OptionsCategory::RPC);
    argsman.AddArg("-server", "Accept command line and JSON-RPC commands", ArgsManager::ALLOW_ANY, OptionsCategory::RPC);

#if HAVE_DECL_FORK
    argsman.AddArg("-daemon", strprintf("Run in the background as a daemon and accept commands (default: %d)", DEFAULT_DAEMON), ArgsManager::ALLOW_ANY, OptionsCategory::OPTIONS);
    argsman.AddArg("-daemonwait", strprintf("Wait for initialization to be finished before exiting. This implies -daemon (default: %d)", DEFAULT_DAEMONWAIT), ArgsManager::ALLOW_ANY, OptionsCategory::OPTIONS);
#else
    hidden_args.emplace_back("-daemon");
    hidden_args.emplace_back("-daemonwait");
#endif

#if defined(USE_SYSCALL_SANDBOX)
    argsman.AddArg("-sandbox=<mode>", "Use the experimental syscall sandbox in the specified mode (-sandbox=log-and-abort or -sandbox=abort). Allow only expected syscalls to be used by bitcoind. Note that this is an experimental new feature that may cause bitcoind to exit or crash unexpectedly: use with caution. In the \"log-and-abort\" mode the invocation of an unexpected syscall results in a debug handler being invoked which will log the incident and terminate the program (without executing the unexpected syscall). In the \"abort\" mode the invocation of an unexpected syscall results in the entire process being killed immediately by the kernel without executing the unexpected syscall.", ArgsManager::ALLOW_ANY, OptionsCategory::OPTIONS);
#endif // USE_SYSCALL_SANDBOX

    CStats::AddStatsOptions();

    // Add the hidden options
    argsman.AddHiddenArgs(hidden_args);
}

static bool fHaveGenesis = false;
static GlobalMutex g_genesis_wait_mutex;
static std::condition_variable g_genesis_wait_cv;

static void BlockNotifyGenesisWait(const CBlockIndex* pBlockIndex)
{
    if (pBlockIndex != nullptr) {
        {
            LOCK(g_genesis_wait_mutex);
            fHaveGenesis = true;
        }
        g_genesis_wait_cv.notify_all();
    }
}

#if HAVE_SYSTEM
static void StartupNotify(const ArgsManager& args)
{
<<<<<<< HEAD
    for (const std::string& command : args.GetArgs("-startupnotify")) {
=======
    for (std::string command : args.GetArgs("-startupnotify")) {
>>>>>>> beda9d86
        std::thread t(runCommand, command);
        t.detach(); // thread runs free
    }
}
#endif

static bool AppInitServers(NodeContext& node)
{
    const ArgsManager& args = *Assert(node.args);
    RPCServer::OnStarted(&OnRPCStarted);
    RPCServer::OnStopped(&OnRPCStopped);
    if (!InitHTTPServer())
        return false;
    StartRPC();
    node.rpc_interruption_point = RpcInterruptionPoint;
    if (!StartHTTPRPC(&node))
        return false;
    if (args.GetBoolArg("-rest", DEFAULT_REST_ENABLE)) StartREST(&node);
    StartHTTPServer();
    return true;
}

// Parameter interaction based on rules
void InitParameterInteraction(ArgsManager& args)
{
    // when specifying an explicit binding address, you want to listen on it
    // even when -connect or -proxy is specified
    if (args.IsArgSet("-bind")) {
        if (args.SoftSetBoolArg("-listen", true))
            LogPrintf("%s: parameter interaction: -bind set -> setting -listen=1\n", __func__);
    }
    if (args.IsArgSet("-whitebind")) {
        if (args.SoftSetBoolArg("-listen", true))
            LogPrintf("%s: parameter interaction: -whitebind set -> setting -listen=1\n", __func__);
    }

    if (args.IsArgSet("-connect") || args.GetIntArg("-maxconnections", DEFAULT_MAX_PEER_CONNECTIONS) <= 0) {
        // when only connecting to trusted nodes, do not seed via DNS, or listen by default
        if (args.SoftSetBoolArg("-dnsseed", false))
            LogPrintf("%s: parameter interaction: -connect or -maxconnections=0 set -> setting -dnsseed=0\n", __func__);
        if (args.SoftSetBoolArg("-listen", false))
            LogPrintf("%s: parameter interaction: -connect or -maxconnections=0 set -> setting -listen=0\n", __func__);
    }

    std::string proxy_arg = args.GetArg("-proxy", "");
    if (proxy_arg != "" && proxy_arg != "0") {
        // to protect privacy, do not listen by default if a default proxy server is specified
        if (args.SoftSetBoolArg("-listen", false))
            LogPrintf("%s: parameter interaction: -proxy set -> setting -listen=0\n", __func__);
        // to protect privacy, do not map ports when a proxy is set. The user may still specify -listen=1
        // to listen locally, so don't rely on this happening through -listen below.
        if (args.SoftSetBoolArg("-upnp", false))
            LogPrintf("%s: parameter interaction: -proxy set -> setting -upnp=0\n", __func__);
        if (args.SoftSetBoolArg("-natpmp", false)) {
            LogPrintf("%s: parameter interaction: -proxy set -> setting -natpmp=0\n", __func__);
        }
        // to protect privacy, do not discover addresses by default
        if (args.SoftSetBoolArg("-discover", false))
            LogPrintf("%s: parameter interaction: -proxy set -> setting -discover=0\n", __func__);
    }

    if (!args.GetBoolArg("-listen", DEFAULT_LISTEN)) {
        // do not map ports or try to retrieve public IP when not listening (pointless)
        if (args.SoftSetBoolArg("-upnp", false))
            LogPrintf("%s: parameter interaction: -listen=0 -> setting -upnp=0\n", __func__);
        if (args.SoftSetBoolArg("-natpmp", false)) {
            LogPrintf("%s: parameter interaction: -listen=0 -> setting -natpmp=0\n", __func__);
        }
        if (args.SoftSetBoolArg("-discover", false))
            LogPrintf("%s: parameter interaction: -listen=0 -> setting -discover=0\n", __func__);
        if (args.SoftSetBoolArg("-listenonion", false))
            LogPrintf("%s: parameter interaction: -listen=0 -> setting -listenonion=0\n", __func__);
        if (args.SoftSetBoolArg("-i2pacceptincoming", false)) {
            LogPrintf("%s: parameter interaction: -listen=0 -> setting -i2pacceptincoming=0\n", __func__);
        }
    }

    if (args.IsArgSet("-externalip")) {
        // if an explicit public IP is specified, do not try to find others
        if (args.SoftSetBoolArg("-discover", false))
            LogPrintf("%s: parameter interaction: -externalip set -> setting -discover=0\n", __func__);
    }

    if (args.GetBoolArg("-blocksonly", DEFAULT_BLOCKSONLY)) {
        // disable whitelistrelay in blocksonly mode
        if (args.SoftSetBoolArg("-whitelistrelay", false))
            LogPrintf("%s: parameter interaction: -blocksonly=1 -> setting -whitelistrelay=0\n", __func__);
        // Reduce default mempool size in blocksonly mode to avoid unexpected resource usage
        if (args.SoftSetArg("-maxmempool", ToString(DEFAULT_BLOCKSONLY_MAX_MEMPOOL_SIZE_MB)))
            LogPrintf("%s: parameter interaction: -blocksonly=1 -> setting -maxmempool=%d\n", __func__, DEFAULT_BLOCKSONLY_MAX_MEMPOOL_SIZE_MB);
    }

    // Forcing relay from whitelisted hosts implies we will accept relays from them in the first place.
    if (args.GetBoolArg("-whitelistforcerelay", DEFAULT_WHITELISTFORCERELAY)) {
        if (args.SoftSetBoolArg("-whitelistrelay", true))
            LogPrintf("%s: parameter interaction: -whitelistforcerelay=1 -> setting -whitelistrelay=1\n", __func__);
    }
    if (args.IsArgSet("-onlynet")) {
        const auto onlynets = args.GetArgs("-onlynet");
        bool clearnet_reachable = std::any_of(onlynets.begin(), onlynets.end(), [](const auto& net) {
            const auto n = ParseNetwork(net);
            return n == NET_IPV4 || n == NET_IPV6;
        });
        if (!clearnet_reachable && args.SoftSetBoolArg("-dnsseed", false)) {
            LogPrintf("%s: parameter interaction: -onlynet excludes IPv4 and IPv6 -> setting -dnsseed=0\n", __func__);
        }
    }
}

/**
 * Initialize global loggers.
 *
 * Note that this is called very early in the process lifetime, so you should be
 * careful about what global state you rely on here.
 */
void InitLogging(const ArgsManager& args)
{
    init::SetLoggingOptions(args);
    init::LogPackageVersion();
}

namespace { // Variables internal to initialization process only

int nMaxConnections;
int nUserMaxConnections;
int nFD;
ServiceFlags nLocalServices = ServiceFlags(NODE_NETWORK_LIMITED | NODE_WITNESS);
int64_t peer_connect_timeout;
std::set<BlockFilterType> g_enabled_filter_types;

} // namespace

[[noreturn]] static void new_handler_terminate()
{
    // Rather than throwing std::bad-alloc if allocation fails, terminate
    // immediately to (try to) avoid chain corruption.
    // Since LogPrintf may itself allocate memory, set the handler directly
    // to terminate first.
    std::set_new_handler(std::terminate);
    LogPrintf("Error: Out of memory. Terminating.\n");

    // The log was successful, terminate now.
    std::terminate();
};

bool AppInitBasicSetup(const ArgsManager& args, std::atomic<int>& exit_status)
{
    // ********************************************************* Step 1: setup
#ifdef _MSC_VER
    // Turn off Microsoft heap dump noise
    _CrtSetReportMode(_CRT_WARN, _CRTDBG_MODE_FILE);
    _CrtSetReportFile(_CRT_WARN, CreateFileA("NUL", GENERIC_WRITE, 0, nullptr, OPEN_EXISTING, 0, 0));
    // Disable confusing "helpful" text message on abort, Ctrl-C
    _set_abort_behavior(0, _WRITE_ABORT_MSG | _CALL_REPORTFAULT);
#endif
#ifdef WIN32
    // Enable heap terminate-on-corruption
    HeapSetInformation(nullptr, HeapEnableTerminationOnCorruption, nullptr, 0);
#endif
    if (!InitShutdownState(exit_status)) {
        return InitError(Untranslated("Initializing wait-for-shutdown state failed."));
    }

    if (!SetupNetworking()) {
        return InitError(Untranslated("Initializing networking failed."));
    }

#ifndef WIN32
    // Clean shutdown on SIGTERM
    registerSignalHandler(SIGTERM, HandleSIGTERM);
    registerSignalHandler(SIGINT, HandleSIGTERM);

    // Reopen debug.log on SIGHUP
    registerSignalHandler(SIGHUP, HandleSIGHUP);

    // Ignore SIGPIPE, otherwise it will bring the daemon down if the client closes unexpectedly
    signal(SIGPIPE, SIG_IGN);
#else
    SetConsoleCtrlHandler(consoleCtrlHandler, true);
#endif

    std::set_new_handler(new_handler_terminate);

    return true;
}

bool AppInitParameterInteraction(const ArgsManager& args, bool use_syscall_sandbox)
{
    const CChainParams& chainparams = Params();
    // ********************************************************* Step 2: parameter interactions

    // also see: InitParameterInteraction()

    // Error if network-specific options (-addnode, -connect, etc) are
    // specified in default section of config file, but not overridden
    // on the command line or in this network's section of the config file.
    std::string network = args.GetChainName();
    if (network == CBaseChainParams::SIGNET) {
        LogPrintf("Signet derived magic (message start): %s\n", HexStr(chainparams.MessageStart()));
    }
    bilingual_str errors;
    for (const auto& arg : args.GetUnsuitableSectionOnlyArgs()) {
        errors += strprintf(_("Config setting for %s only applied on %s network when in [%s] section.") + Untranslated("\n"), arg, network, network);
    }

    if (!errors.empty()) {
        return InitError(errors);
    }

    // Warn if unrecognized section name are present in the config file.
    bilingual_str warnings;
    for (const auto& section : args.GetUnrecognizedSections()) {
        warnings += strprintf(Untranslated("%s:%i ") + _("Section [%s] is not recognized.") + Untranslated("\n"), section.m_file, section.m_line, section.m_name);
    }

    if (!warnings.empty()) {
        InitWarning(warnings);
    }

    if (!fs::is_directory(args.GetBlocksDirPath())) {
        return InitError(strprintf(_("Specified blocks directory \"%s\" does not exist."), args.GetArg("-blocksdir", "")));
    }

    // parse and validate enabled filter types
    std::string blockfilterindex_value = args.GetArg("-blockfilterindex", DEFAULT_BLOCKFILTERINDEX);
    if (blockfilterindex_value == "" || blockfilterindex_value == "1") {
        g_enabled_filter_types = {BlockFilterType::BASIC};
    } else if (blockfilterindex_value != "0") {
        const std::vector<std::string> names = args.GetArgs("-blockfilterindex");
        for (const auto& name : names) {
            BlockFilterType filter_type;
            if (!BlockFilterTypeByName(name, filter_type)) {
                return InitError(strprintf(_("Unknown -blockfilterindex value %s."), name));
            }
            g_enabled_filter_types.insert(filter_type);
        }
    }

    // Signal NODE_COMPACT_FILTERS if peerblockfilters and basic filters index are both enabled.
    if (args.GetBoolArg("-peerblockfilters", DEFAULT_PEERBLOCKFILTERS)) {
        if (g_enabled_filter_types.count(BlockFilterType::BASIC) != 1) {
            return InitError(_("Cannot set -peerblockfilters without -blockfilterindex."));
        }

        nLocalServices = ServiceFlags(nLocalServices | NODE_COMPACT_FILTERS);
    }

    if (args.GetIntArg("-prune", 0)) {
        if (args.GetBoolArg("-txindex", DEFAULT_TXINDEX))
            return InitError(_("Prune mode is incompatible with -txindex."));
        if (args.GetBoolArg("-reindex-chainstate", false)) {
            return InitError(_("Prune mode is incompatible with -reindex-chainstate. Use full -reindex instead."));
        }
    }

    // If -forcednsseed is set to true, ensure -dnsseed has not been set to false
    if (args.GetBoolArg("-forcednsseed", DEFAULT_FORCEDNSSEED) && !args.GetBoolArg("-dnsseed", DEFAULT_DNSSEED)){
        return InitError(_("Cannot set -forcednsseed to true when setting -dnsseed to false."));
    }

    // -bind and -whitebind can't be set when not listening
    size_t nUserBind = args.GetArgs("-bind").size() + args.GetArgs("-whitebind").size();
    if (nUserBind != 0 && !args.GetBoolArg("-listen", DEFAULT_LISTEN)) {
        return InitError(Untranslated("Cannot set -bind or -whitebind together with -listen=0"));
    }

    // if listen=0, then disallow listenonion=1
    if (!args.GetBoolArg("-listen", DEFAULT_LISTEN) && args.GetBoolArg("-listenonion", DEFAULT_LISTEN_ONION)) {
        return InitError(Untranslated("Cannot set -listen=0 together with -listenonion=1"));
    }

    // Make sure enough file descriptors are available
    int nBind = std::max(nUserBind, size_t(1));
    nUserMaxConnections = args.GetIntArg("-maxconnections", DEFAULT_MAX_PEER_CONNECTIONS);
    nMaxConnections = std::max(nUserMaxConnections, 0);

    nFD = RaiseFileDescriptorLimit(nMaxConnections + MIN_CORE_FILEDESCRIPTORS + MAX_ADDNODE_CONNECTIONS + nBind + NUM_FDS_MESSAGE_CAPTURE);

#ifdef USE_POLL
    int fd_max = nFD;
#else
    int fd_max = FD_SETSIZE;
#endif
    // Trim requested connection counts, to fit into system limitations
    // <int> in std::min<int>(...) to work around FreeBSD compilation issue described in #2695
    nMaxConnections = std::max(std::min<int>(nMaxConnections, fd_max - nBind - MIN_CORE_FILEDESCRIPTORS - MAX_ADDNODE_CONNECTIONS - NUM_FDS_MESSAGE_CAPTURE), 0);
    if (nFD < MIN_CORE_FILEDESCRIPTORS)
        return InitError(_("Not enough file descriptors available."));
    nMaxConnections = std::min(nFD - MIN_CORE_FILEDESCRIPTORS - MAX_ADDNODE_CONNECTIONS - NUM_FDS_MESSAGE_CAPTURE, nMaxConnections);

    if (nMaxConnections < nUserMaxConnections)
        InitWarning(strprintf(_("Reducing -maxconnections from %d to %d, because of system limitations."), nUserMaxConnections, nMaxConnections));

    // ********************************************************* Step 3: parameter-to-internal-flags
    init::SetLoggingCategories(args);
    init::SetLoggingLevel(args);

    nConnectTimeout = args.GetIntArg("-timeout", DEFAULT_CONNECT_TIMEOUT);
    if (nConnectTimeout <= 0) {
        nConnectTimeout = DEFAULT_CONNECT_TIMEOUT;
    }

    peer_connect_timeout = args.GetIntArg("-peertimeout", DEFAULT_PEER_CONNECT_TIMEOUT);
    if (peer_connect_timeout <= 0) {
        return InitError(Untranslated("peertimeout must be a positive integer."));
    }

    // Sanity check argument for min fee for including tx in block
    // TODO: Harmonize which arguments need sanity checking and where that happens
    if (args.IsArgSet("-blockmintxfee")) {
        if (!ParseMoney(args.GetArg("-blockmintxfee", ""))) {
            return InitError(AmountErrMsg("blockmintxfee", args.GetArg("-blockmintxfee", "")));
        }
    }

    nBytesPerSigOp = args.GetIntArg("-bytespersigop", nBytesPerSigOp);

    if (!g_wallet_init_interface.ParameterInteraction()) return false;

    // Option to startup with mocktime set (used for regression testing):
    SetMockTime(args.GetIntArg("-mocktime", 0)); // SetMockTime(0) is a no-op

    if (args.GetBoolArg("-peerbloomfilters", DEFAULT_PEERBLOOMFILTERS))
        nLocalServices = ServiceFlags(nLocalServices | NODE_BLOOM);

    if (args.GetIntArg("-rpcserialversion", DEFAULT_RPC_SERIALIZE_VERSION) < 0)
        return InitError(Untranslated("rpcserialversion must be non-negative."));

    if (args.GetIntArg("-rpcserialversion", DEFAULT_RPC_SERIALIZE_VERSION) > 1)
        return InitError(Untranslated("Unknown rpcserialversion requested."));

    if (args.GetBoolArg("-reindex-chainstate", false)) {
        // indexes that must be deactivated to prevent index corruption, see #24630
        if (args.GetBoolArg("-coinstatsindex", DEFAULT_COINSTATSINDEX)) {
            return InitError(_("-reindex-chainstate option is not compatible with -coinstatsindex. Please temporarily disable coinstatsindex while using -reindex-chainstate, or replace -reindex-chainstate with -reindex to fully rebuild all indexes."));
        }
        if (g_enabled_filter_types.count(BlockFilterType::BASIC)) {
            return InitError(_("-reindex-chainstate option is not compatible with -blockfilterindex. Please temporarily disable blockfilterindex while using -reindex-chainstate, or replace -reindex-chainstate with -reindex to fully rebuild all indexes."));
        }
        if (args.GetBoolArg("-txindex", DEFAULT_TXINDEX)) {
            return InitError(_("-reindex-chainstate option is not compatible with -txindex. Please temporarily disable txindex while using -reindex-chainstate, or replace -reindex-chainstate with -reindex to fully rebuild all indexes."));
        }
    }

#if defined(USE_SYSCALL_SANDBOX)
    if (args.IsArgSet("-sandbox") && !args.IsArgNegated("-sandbox")) {
        const std::string sandbox_arg{args.GetArg("-sandbox", "")};
        bool log_syscall_violation_before_terminating{false};
        if (sandbox_arg == "log-and-abort") {
            log_syscall_violation_before_terminating = true;
        } else if (sandbox_arg == "abort") {
            // log_syscall_violation_before_terminating is false by default.
        } else {
            return InitError(Untranslated("Unknown syscall sandbox mode (-sandbox=<mode>). Available modes are \"log-and-abort\" and \"abort\"."));
        }
        // execve(...) is not allowed by the syscall sandbox.
        const std::vector<std::string> features_using_execve{
            "-alertnotify",
            "-blocknotify",
            "-signer",
            "-startupnotify",
            "-walletnotify",
        };
        for (const std::string& feature_using_execve : features_using_execve) {
            if (!args.GetArg(feature_using_execve, "").empty()) {
                return InitError(Untranslated(strprintf("The experimental syscall sandbox feature (-sandbox=<mode>) is incompatible with %s (which uses execve).", feature_using_execve)));
            }
        }
        if (!SetupSyscallSandbox(log_syscall_violation_before_terminating)) {
            return InitError(Untranslated("Installation of the syscall sandbox failed."));
        }
        if (use_syscall_sandbox) {
            SetSyscallSandboxPolicy(SyscallSandboxPolicy::INITIALIZATION);
        }
        LogPrintf("Experimental syscall sandbox enabled (-sandbox=%s): bitcoind will terminate if an unexpected (not allowlisted) syscall is invoked.\n", sandbox_arg);
    }
#endif // USE_SYSCALL_SANDBOX

    // Also report errors from parsing before daemonization
    {
        ChainstateManager::Options chainman_opts_dummy{
            .chainparams = chainparams,
            .datadir = args.GetDataDirNet(),
        };
        if (const auto error{ApplyArgsManOptions(args, chainman_opts_dummy)}) {
            return InitError(*error);
        }
        node::BlockManager::Options blockman_opts_dummy{};
        if (const auto error{ApplyArgsManOptions(args, blockman_opts_dummy)}) {
            return InitError(*error);
        }
    }

    if (!CStats::parameterInteraction()) return false;

    return true;
}

static bool LockDataDirectory(bool probeOnly)
{
    // Make sure only a single Bitcoin process is using the data directory.
    const fs::path& datadir = gArgs.GetDataDirNet();
    if (!DirIsWritable(datadir)) {
        return InitError(strprintf(_("Cannot write to data directory '%s'; check permissions."), fs::PathToString(datadir)));
    }
    if (!LockDirectory(datadir, ".lock", probeOnly)) {
        return InitError(strprintf(_("Cannot obtain a lock on data directory %s. %s is probably already running."), fs::PathToString(datadir), PACKAGE_NAME));
    }
    return true;
}

bool AppInitSanityChecks(const kernel::Context& kernel)
{
    // ********************************************************* Step 4: sanity checks
    if (auto error = kernel::SanityChecks(kernel)) {
        InitError(*error);
        return InitError(strprintf(_("Initialization sanity check failed. %s is shutting down."), PACKAGE_NAME));
    }

    // Probe the data directory lock to give an early error message, if possible
    // We cannot hold the data directory lock here, as the forking for daemon() hasn't yet happened,
    // and a fork will cause weird behavior to it.
    return LockDataDirectory(true);
}

bool AppInitLockDataDirectory()
{
    // After daemonization get the data directory lock again and hold on to it until exit
    // This creates a slight window for a race condition to happen, however this condition is harmless: it
    // will at most make us exit without printing a message to console.
    if (!LockDataDirectory(false)) {
        // Detailed error printed inside LockDataDirectory
        return false;
    }
    return true;
}

/**
 * Once initial block sync is finished and no change in block height or queued downloads,
 * sync utxo state to protect against data loss
 */
static void SyncCoinsTipAfterChainSync(const NodeContext& node)
{
    LOCK(node.chainman->GetMutex());
    if (node.chainman->ActiveChainstate().IsInitialBlockDownload()) {
        node.scheduler->scheduleFromNow([&node] {
            SyncCoinsTipAfterChainSync(node);
        }, SYNC_CHECK_INTERVAL);
        return;
    }

    static auto last_chain_height{-1};
    const auto current_height{node.chainman->ActiveHeight()};
    if (last_chain_height != current_height) {
        last_chain_height = current_height;
        node.scheduler->scheduleFromNow([&node] {
            SyncCoinsTipAfterChainSync(node);
        }, SYNC_CHECK_INTERVAL);
        return;
    }

    if (node.peerman->GetNumberOfPeersWithValidatedDownloads() > 0) {
        node.scheduler->scheduleFromNow([&node] {
            SyncCoinsTipAfterChainSync(node);
        }, SYNC_CHECK_INTERVAL);
        return;
    }

    node.chainman->ActiveChainstate().CoinsTip().Sync();
}

bool AppInitInterfaces(NodeContext& node)
{
    node.chain = node.init->makeChain();
    return true;
}

bool AppInitMain(NodeContext& node, interfaces::BlockAndHeaderTipInfo* tip_info)
{
    const ArgsManager& args = *Assert(node.args);
    const CChainParams& chainparams = Params();

    auto opt_max_upload = ParseByteUnits(args.GetArg("-maxuploadtarget", DEFAULT_MAX_UPLOAD_TARGET), ByteUnit::M);
    if (!opt_max_upload) {
        return InitError(strprintf(_("Unable to parse -maxuploadtarget: '%s'"), args.GetArg("-maxuploadtarget", "")));
    }

    // ********************************************************* Step 4a: application initialization
    if (!CreatePidFile(args)) {
        // Detailed error printed inside CreatePidFile().
        return false;
    }
    if (!init::StartLogging(args)) {
        // Detailed error printed inside StartLogging().
        return false;
    }

    LogPrintf("Using at most %i automatic connections (%i file descriptors available)\n", nMaxConnections, nFD);

    // Warn about relative -datadir path.
    if (args.IsArgSet("-datadir") && !args.GetPathArg("-datadir").is_absolute()) {
        LogPrintf("Warning: relative datadir option '%s' specified, which will be interpreted relative to the " /* Continued */
                  "current working directory '%s'. This is fragile, because if bitcoin is started in the future "
                  "from a different location, it will be unable to locate the current data files. There could "
                  "also be data loss if bitcoin is started while in a temporary directory.\n",
                  args.GetArg("-datadir", ""), fs::PathToString(fs::current_path()));
    }

    ValidationCacheSizes validation_cache_sizes{};
    ApplyArgsManOptions(args, validation_cache_sizes);
    if (!InitSignatureCache(validation_cache_sizes.signature_cache_bytes)
        || !InitScriptExecutionCache(validation_cache_sizes.script_execution_cache_bytes))
    {
        return InitError(strprintf(_("Unable to allocate memory for -maxsigcachesize: '%s' MiB"), args.GetIntArg("-maxsigcachesize", DEFAULT_MAX_SIG_CACHE_BYTES >> 20)));
    }

    int script_threads = args.GetIntArg("-par", DEFAULT_SCRIPTCHECK_THREADS);
    if (script_threads <= 0) {
        // -par=0 means autodetect (number of cores - 1 script threads)
        // -par=-n means "leave n cores free" (number of cores - n - 1 script threads)
        script_threads += GetNumCores();
    }

    // Subtract 1 because the main thread counts towards the par threads
    script_threads = std::max(script_threads - 1, 0);

    // Number of script-checking threads <= MAX_SCRIPTCHECK_THREADS
    script_threads = std::min(script_threads, MAX_SCRIPTCHECK_THREADS);

    LogPrintf("Script verification uses %d additional threads\n", script_threads);
    if (script_threads >= 1) {
        StartScriptCheckWorkerThreads(script_threads);
    }

    assert(!node.scheduler);
    node.scheduler = std::make_unique<CScheduler>();

    // Start the lightweight task scheduler thread
    node.scheduler->m_service_thread = std::thread(util::TraceThread, "scheduler", [&] { node.scheduler->serviceQueue(); });

    // Gather some entropy once per minute.
    node.scheduler->scheduleEvery([]{
        RandAddPeriodic();
    }, std::chrono::minutes{1});

    // Check disk space every 5 minutes to avoid db corruption.
    node.scheduler->scheduleEvery([&args]{
        constexpr uint64_t min_disk_space = 50 << 20; // 50 MB
        if (!CheckDiskSpace(args.GetBlocksDirPath(), min_disk_space)) {
            LogPrintf("Shutting down due to lack of disk space!\n");
            StartShutdown();
        }
    }, std::chrono::minutes{5});

    GetMainSignals().RegisterBackgroundSignalScheduler(*node.scheduler);

    // Create client interfaces for wallets that are supposed to be loaded
    // according to -wallet and -disablewallet options. This only constructs
    // the interfaces, it doesn't load wallet data. Wallets actually get loaded
    // when load() and start() interface methods are called below.
    g_wallet_init_interface.Construct(node);
    uiInterface.InitWallet();

    /* Register RPC commands regardless of -server setting so they will be
     * available in the GUI RPC console even if external calls are disabled.
     */
    RegisterAllCoreRPCCommands(tableRPC);
    for (const auto& client : node.chain_clients) {
        client->registerRpcs();
    }
#if ENABLE_ZMQ
    RegisterZMQRPCCommands(tableRPC);
#endif

    /* Start the RPC server already.  It will be started in "warmup" mode
     * and not really process calls already (but it will signify connections
     * that the server is there and will be ready later).  Warmup mode will
     * be disabled when initialisation is finished.
     */
    if (args.GetBoolArg("-server", false)) {
        uiInterface.InitMessage_connect(SetRPCWarmupStatus);
        if (!AppInitServers(node))
            return InitError(_("Unable to start HTTP server. See debug log for details."));
    }

    // ********************************************************* Step 5: verify wallet database integrity
    for (const auto& client : node.chain_clients) {
        if (!client->verify()) {
            return false;
        }
    }

    // ********************************************************* Step 6: network initialization
    // Note that we absolutely cannot open any actual connections
    // until the very end ("start node") as the UTXO/block state
    // is not yet setup and may end up being set up twice if we
    // need to reindex later.

    fListen = args.GetBoolArg("-listen", DEFAULT_LISTEN);
    fDiscover = args.GetBoolArg("-discover", true);
    const bool ignores_incoming_txs{args.GetBoolArg("-blocksonly", DEFAULT_BLOCKSONLY)};

    {

        // Read asmap file if configured
        std::vector<bool> asmap;
        if (args.IsArgSet("-asmap")) {
            fs::path asmap_path = args.GetPathArg("-asmap", DEFAULT_ASMAP_FILENAME);
            if (!asmap_path.is_absolute()) {
                asmap_path = args.GetDataDirNet() / asmap_path;
            }
            if (!fs::exists(asmap_path)) {
                InitError(strprintf(_("Could not find asmap file %s"), fs::quoted(fs::PathToString(asmap_path))));
                return false;
            }
            asmap = DecodeAsmap(asmap_path);
            if (asmap.size() == 0) {
                InitError(strprintf(_("Could not parse asmap file %s"), fs::quoted(fs::PathToString(asmap_path))));
                return false;
            }
            const uint256 asmap_version = SerializeHash(asmap);
            LogPrintf("Using asmap version %s for IP bucketing\n", asmap_version.ToString());
        } else {
            LogPrintf("Using /16 prefix for IP bucketing\n");
        }

        // Initialize netgroup manager
        assert(!node.netgroupman);
        node.netgroupman = std::make_unique<NetGroupManager>(std::move(asmap));

        // Initialize addrman
        assert(!node.addrman);
        uiInterface.InitMessage(_("Loading P2P addresses…").translated);
        if (const auto error{LoadAddrman(*node.netgroupman, args, node.addrman)}) {
            return InitError(*error);
        }
    }

    assert(!node.banman);
    node.banman = std::make_unique<BanMan>(args.GetDataDirNet() / "banlist", &uiInterface, args.GetIntArg("-bantime", DEFAULT_MISBEHAVING_BANTIME));
    assert(!node.connman);
    node.connman = std::make_unique<CConnman>(GetRand<uint64_t>(),
                                              GetRand<uint64_t>(),
                                              *node.addrman, *node.netgroupman, args.GetBoolArg("-networkactive", true));

    assert(!node.fee_estimator);
    // Don't initialize fee estimation with old data if we don't relay transactions,
    // as they would never get updated.
    if (!ignores_incoming_txs) {
        bool read_stale_estimates = args.GetBoolArg("-acceptstalefeeestimates", DEFAULT_ACCEPT_STALE_FEE_ESTIMATES);
        node.fee_estimator = std::make_unique<CBlockPolicyEstimator>(FeeestPath(args), read_stale_estimates);

        // Flush estimates to disk periodically
        CBlockPolicyEstimator* fee_estimator = node.fee_estimator.get();
        node.scheduler->scheduleEvery([fee_estimator] { fee_estimator->FlushFeeEstimates(); }, FEE_FLUSH_INTERVAL);
    }

    // Check port numbers
    for (const std::string port_option : {
        "-port",
        "-rpcport",
    }) {
        if (args.IsArgSet(port_option)) {
            const std::string port = args.GetArg(port_option, "");
            uint16_t n;
            if (!ParseUInt16(port, &n) || n == 0) {
                return InitError(InvalidPortErrMsg(port_option, port));
            }
        }
    }

    for (const std::string port_option : {
        "-i2psam",
        "-onion",
        "-proxy",
        "-rpcbind",
        "-torcontrol",
        "-whitebind",
        "-zmqpubhashblock",
        "-zmqpubhashtx",
        "-zmqpubrawblock",
        "-zmqpubrawtx",
        "-zmqpubsequence",
        "-zmqpubhashwallettx",
        "-zmqpubrawwallettx",
    }) {
        for (const std::string& socket_addr : args.GetArgs(port_option)) {
            std::string host_out;
            uint16_t port_out{0};
            if (socket_addr.rfind("ipc:", 0) != 0 && !SplitHostPort(socket_addr, port_out, host_out)) {
                return InitError(InvalidPortErrMsg(port_option, socket_addr));
            }
        }
    }

    for (const std::string& socket_addr : args.GetArgs("-bind")) {
        std::string host_out;
        uint16_t port_out{0};
        std::string bind_socket_addr = socket_addr.substr(0, socket_addr.rfind('='));
        if (!SplitHostPort(bind_socket_addr, port_out, host_out)) {
            return InitError(InvalidPortErrMsg("-bind", socket_addr));
        }
    }

    // sanitize comments per BIP-0014, format user agent and check total size
    std::vector<std::string> uacomments;
    for (const std::string& cmt : args.GetArgs("-uacomment")) {
        if (cmt != SanitizeString(cmt, SAFE_CHARS_UA_COMMENT))
            return InitError(strprintf(_("User Agent comment (%s) contains unsafe characters."), cmt));
        uacomments.push_back(cmt);
    }
    strSubVersion = FormatSubVersion(CLIENT_NAME, CLIENT_VERSION, uacomments);
    for (auto append : gArgs.GetArgs("-uaappend")) {
        if (append.back() != '/') append += '/';
        strSubVersion += append;
    }
    if (strSubVersion.size() > MAX_SUBVERSION_LENGTH) {
        return InitError(strprintf(_("Total length of network version string (%i) exceeds maximum length (%i). Reduce the number or size of uacomments."),
            strSubVersion.size(), MAX_SUBVERSION_LENGTH));
    }

    if (args.IsArgSet("-onlynet")) {
        std::set<enum Network> nets;
        for (const std::string& snet : args.GetArgs("-onlynet")) {
            enum Network net = ParseNetwork(snet);
            if (net == NET_UNROUTABLE)
                return InitError(strprintf(_("Unknown network specified in -onlynet: '%s'"), snet));
            nets.insert(net);
        }
        for (int n = 0; n < NET_MAX; n++) {
            enum Network net = (enum Network)n;
            assert(IsReachable(net));
            if (!nets.count(net))
                SetReachable(net, false);
        }
    }

    if (!args.IsArgSet("-cjdnsreachable")) {
        if (args.IsArgSet("-onlynet") && IsReachable(NET_CJDNS)) {
            return InitError(
                _("Outbound connections restricted to CJDNS (-onlynet=cjdns) but "
                  "-cjdnsreachable is not provided"));
        }
        SetReachable(NET_CJDNS, false);
    }
    // Now IsReachable(NET_CJDNS) is true if:
    // 1. -cjdnsreachable is given and
    // 2.1. -onlynet is not given or
    // 2.2. -onlynet=cjdns is given

    // Requesting DNS seeds entails connecting to IPv4/IPv6, which -onlynet options may prohibit:
    // If -dnsseed=1 is explicitly specified, abort. If it's left unspecified by the user, we skip
    // the DNS seeds by adjusting -dnsseed in InitParameterInteraction.
    if (args.GetBoolArg("-dnsseed") == true && !IsReachable(NET_IPV4) && !IsReachable(NET_IPV6)) {
        return InitError(strprintf(_("Incompatible options: -dnsseed=1 was explicitly specified, but -onlynet forbids connections to IPv4/IPv6")));
    };

    // Check for host lookup allowed before parsing any network related parameters
    fNameLookup = args.GetBoolArg("-dns", DEFAULT_NAME_LOOKUP);

    Proxy onion_proxy;

    bool proxyRandomize = args.GetBoolArg("-proxyrandomize", DEFAULT_PROXYRANDOMIZE);
    // -proxy sets a proxy for all outgoing network traffic
    // -noproxy (or -proxy=0) as well as the empty string can be used to not set a proxy, this is the default
    std::string proxyArg = args.GetArg("-proxy", "");
    if (proxyArg != "" && proxyArg != "0") {
        CService proxyAddr;
        if (!Lookup(proxyArg, proxyAddr, 9050, fNameLookup)) {
            return InitError(strprintf(_("Invalid -proxy address or hostname: '%s'"), proxyArg));
        }

        Proxy addrProxy = Proxy(proxyAddr, proxyRandomize);
        if (!addrProxy.IsValid())
            return InitError(strprintf(_("Invalid -proxy address or hostname: '%s'"), proxyArg));

        SetProxy(NET_IPV4, addrProxy);
        SetProxy(NET_IPV6, addrProxy);
        SetProxy(NET_CJDNS, addrProxy);
        SetNameProxy(addrProxy);
        onion_proxy = addrProxy;
    }

    const bool onlynet_used_with_onion{args.IsArgSet("-onlynet") && IsReachable(NET_ONION)};

    // -onion can be used to set only a proxy for .onion, or override normal proxy for .onion addresses
    // -noonion (or -onion=0) disables connecting to .onion entirely
    // An empty string is used to not override the onion proxy (in which case it defaults to -proxy set above, or none)
    std::string onionArg = args.GetArg("-onion", "");
    if (onionArg != "") {
        if (onionArg == "0") { // Handle -noonion/-onion=0
            onion_proxy = Proxy{};
            if (onlynet_used_with_onion) {
                return InitError(
                    _("Outbound connections restricted to Tor (-onlynet=onion) but the proxy for "
                      "reaching the Tor network is explicitly forbidden: -onion=0"));
            }
        } else {
            CService addr;
            if (!Lookup(onionArg, addr, 9050, fNameLookup) || !addr.IsValid()) {
                return InitError(strprintf(_("Invalid -onion address or hostname: '%s'"), onionArg));
            }
            onion_proxy = Proxy{addr, proxyRandomize};
        }
    }

    if (onion_proxy.IsValid()) {
        SetProxy(NET_ONION, onion_proxy);
    } else {
        // If -listenonion is set, then we will (try to) connect to the Tor control port
        // later from the torcontrol thread and may retrieve the onion proxy from there.
        const bool listenonion_disabled{!args.GetBoolArg("-listenonion", DEFAULT_LISTEN_ONION)};
        if (onlynet_used_with_onion && listenonion_disabled) {
            return InitError(
                _("Outbound connections restricted to Tor (-onlynet=onion) but the proxy for "
                  "reaching the Tor network is not provided: none of -proxy, -onion or "
                  "-listenonion is given"));
        }
        SetReachable(NET_ONION, false);
    }

    for (const std::string& strAddr : args.GetArgs("-externalip")) {
        CService addrLocal;
        if (Lookup(strAddr, addrLocal, GetListenPort(), fNameLookup) && addrLocal.IsValid())
            AddLocal(addrLocal, LOCAL_MANUAL);
        else
            return InitError(ResolveErrMsg("externalip", strAddr));
    }

#if ENABLE_ZMQ
    g_zmq_notification_interface = CZMQNotificationInterface::Create();

    if (g_zmq_notification_interface) {
        CValidationInterface::any_use_tip_block_cache = true;
        RegisterValidationInterface(g_zmq_notification_interface);
    }
#endif

    // ********************************************************* Step 7: load block chain

    // If reindex=auto, then this returns false, which is intentional,
    // because we check for auto only if corruption is detected
    fReindex = args.GetBoolArg("-reindex", false);
    bool fReindexChainState = args.GetBoolArg("-reindex-chainstate", false);
    ChainstateManager::Options chainman_opts{
        .chainparams = chainparams,
        .datadir = args.GetDataDirNet(),
        .adjusted_time_callback = GetAdjustedTime,
    };
    Assert(!ApplyArgsManOptions(args, chainman_opts)); // no error can happen, already checked in AppInitParameterInteraction

    node::BlockManager::Options blockman_opts{};
    Assert(!ApplyArgsManOptions(args, blockman_opts)); // no error can happen, already checked in AppInitParameterInteraction

    // cache size calculations
    CacheSizes cache_sizes = CalculateCacheSizes(args, g_enabled_filter_types.size());

    LogPrintf("Cache configuration:\n");
    LogPrintf("* Using %.1f MiB for block index database\n", cache_sizes.block_tree_db * (1.0 / 1024 / 1024));
    if (args.GetBoolArg("-txindex", DEFAULT_TXINDEX)) {
        LogPrintf("* Using %.1f MiB for transaction index database\n", cache_sizes.tx_index * (1.0 / 1024 / 1024));
    }
    for (BlockFilterType filter_type : g_enabled_filter_types) {
        LogPrintf("* Using %.1f MiB for %s block filter index database\n",
                  cache_sizes.filter_index * (1.0 / 1024 / 1024), BlockFilterTypeName(filter_type));
    }
    LogPrintf("* Using %.1f MiB for chain state database\n", cache_sizes.coins_db * (1.0 / 1024 / 1024));

    assert(!node.mempool);
    assert(!node.chainman);

    CTxMemPool::Options mempool_opts{
        .estimator = node.fee_estimator.get(),
        .check_ratio = chainparams.DefaultConsistencyChecks() ? 1 : 0,
    };
    if (const auto err{ApplyArgsManOptions(args, chainparams, mempool_opts)}) {
        return InitError(*err);
    }
    mempool_opts.check_ratio = std::clamp<int>(mempool_opts.check_ratio, 0, 1'000'000);

    int64_t descendant_limit_bytes = maxmempoolMinimumBytes(mempool_opts.limits.descendant_size_vbytes);
    if (mempool_opts.max_size_bytes < 0 || mempool_opts.max_size_bytes < descendant_limit_bytes) {
        return InitError(strprintf(_("-maxmempool must be at least %d MB"), std::ceil(descendant_limit_bytes / 1'000'000.0)));
    }
    LogPrintf("* Using %.1f MiB for in-memory UTXO set (plus up to %.1f MiB of unused mempool space)\n", cache_sizes.coins * (1.0 / 1024 / 1024), mempool_opts.max_size_bytes * (1.0 / 1024 / 1024));

    if (gArgs.IsArgSet("-lowmem")) {
        util::g_low_memory_threshold = gArgs.GetIntArg("-lowmem", 0 /* not used */) * 1024 * 1024;
    }
    if (util::g_low_memory_threshold > 0) {
        LogPrintf("* Flushing caches if available system memory drops below %s MiB\n", util::g_low_memory_threshold / 1024 / 1024);
    }

    for (bool fLoaded = false; !fLoaded && !ShutdownRequested();) {
        node.mempool = std::make_unique<CTxMemPool>(mempool_opts);

        node.chainman = std::make_unique<ChainstateManager>(chainman_opts, blockman_opts);
        ChainstateManager& chainman = *node.chainman;

        node::ChainstateLoadOptions options;
        options.mempool = Assert(node.mempool.get());
        options.reindex = node::fReindex;
        options.reindex_chainstate = fReindexChainState;
        options.prune = chainman.m_blockman.IsPruneMode();
        options.check_blocks = args.GetIntArg("-checkblocks", DEFAULT_CHECKBLOCKS);
        options.check_level = args.GetIntArg("-checklevel", DEFAULT_CHECKLEVEL);
        options.require_full_verification = args.IsArgSet("-checkblocks") || args.IsArgSet("-checklevel");
        options.check_interrupt = ShutdownRequested;
        options.coins_error_cb = [] {
            uiInterface.ThreadSafeMessageBox(
                _("Error reading from database, shutting down."),
                "", CClientUIInterface::MSG_ERROR);
        };

        uiInterface.InitMessage(_("Loading block index…").translated);
        const auto load_block_index_start_time{SteadyClock::now()};
        auto catch_exceptions = [](auto&& f) {
            try {
                return f();
            } catch (const std::exception& e) {
                LogPrintf("%s\n", e.what());
                return std::make_tuple(node::ChainstateLoadStatus::FAILURE, _("Error opening block database"));
            }
        };
        auto [status, error] = catch_exceptions([&]{ return LoadChainstate(chainman, cache_sizes, options); });
        if (status == node::ChainstateLoadStatus::SUCCESS) {
            uiInterface.InitMessage(_("Verifying blocks…").translated);
            if (chainman.m_blockman.m_have_pruned && options.check_blocks > MIN_BLOCKS_TO_KEEP) {
                LogPrintfCategory(BCLog::PRUNE, "pruned datadir may not have more than %d blocks; only checking available blocks\n",
                                  MIN_BLOCKS_TO_KEEP);
            }
            std::tie(status, error) = catch_exceptions([&]{ return VerifyLoadedChainstate(chainman, options);});
            if (status == node::ChainstateLoadStatus::SUCCESS) {
                fLoaded = true;
                LogPrintf(" block index %15dms\n", Ticks<std::chrono::milliseconds>(SteadyClock::now() - load_block_index_start_time));
            }
        }

        if (status == node::ChainstateLoadStatus::FAILURE_INCOMPATIBLE_DB || status == node::ChainstateLoadStatus::FAILURE_INSUFFICIENT_DBCACHE) {
            return InitError(error);
        }

        if (!fLoaded && !ShutdownRequested()) {
            // If reindex=auto, directly start the reindex
            bool fAutoReindex = (args.GetArg("-reindex", "0") == "auto");
            if (!options.reindex) {
                bool fRet;
                if(!fAutoReindex) {
                    // suggest a reindex to GUI users
                    fRet = uiInterface.ThreadSafeQuestion(
                        error + Untranslated(".\n\n") + _("Do you want to rebuild the block database now?"),
                        error.original + ".\nPlease restart with -reindex or -reindex-chainstate to recover.",
                        "", CClientUIInterface::MSG_ERROR | CClientUIInterface::BTN_ABORT);
                } else {
                    LogPrintf("Automatically running a reindex.\n");
                    fRet = true;
                }
                if (fRet) {
                    fReindex = true;
                    AbortShutdown();
                } else {
                    LogPrintf("Aborted block database rebuild. Exiting.\n");
                    return false;
                }
            } else {
                return InitError(error);
            }
        }
    }

    // As LoadBlockIndex can take several minutes, it's possible the user
    // requested to kill the GUI during the last operation. If so, exit.
    // As the program has not fully started yet, Shutdown() is possibly overkill.
    if (ShutdownRequested()) {
        LogPrintf("Shutdown requested. Exiting.\n");
        return false;
    }

    ChainstateManager& chainman = *Assert(node.chainman);

    assert(!node.peerman);
    node.peerman = PeerManager::make(*node.connman, *node.addrman, node.banman.get(),
                                     chainman, *node.mempool, ignores_incoming_txs);
    RegisterValidationInterface(node.peerman.get());

    // ********************************************************* Step 8: start indexers
    if (args.GetBoolArg("-txindex", DEFAULT_TXINDEX)) {
        if (const auto error{WITH_LOCK(cs_main, return CheckLegacyTxindex(*Assert(chainman.m_blockman.m_block_tree_db)))}) {
            return InitError(*error);
        }

        g_txindex = std::make_unique<TxIndex>(interfaces::MakeChain(node), cache_sizes.tx_index, false, fReindex);
        if (!g_txindex->Start()) {
            return false;
        }
    }

    for (const auto& filter_type : g_enabled_filter_types) {
        InitBlockFilterIndex([&]{ return interfaces::MakeChain(node); }, filter_type, cache_sizes.filter_index, false, fReindex);
        if (!GetBlockFilterIndex(filter_type)->Start()) {
            return false;
        }
    }

    if (args.GetBoolArg("-coinstatsindex", DEFAULT_COINSTATSINDEX)) {
        g_coin_stats_index = std::make_unique<CoinStatsIndex>(interfaces::MakeChain(node), /*cache_size=*/0, false, fReindex);
        if (!g_coin_stats_index->Start()) {
            return false;
        }
    }

    // ********************************************************* Step 9: load wallet
    for (const auto& client : node.chain_clients) {
        if (!client->load()) {
            return false;
        }
    }

    // ********************************************************* Step 10: data directory maintenance

    // if pruning, perform the initial blockstore prune
    // after any wallet rescanning has taken place.
    if (chainman.m_blockman.IsPruneMode()) {
        if (!fReindex) {
            LOCK(cs_main);
            for (Chainstate* chainstate : chainman.GetAll()) {
                uiInterface.InitMessage(_("Pruning blockstore…").translated);
                chainstate->PruneAndFlush();
            }
        }
    } else {
        LogPrintf("Setting NODE_NETWORK on non-prune mode\n");
        nLocalServices = ServiceFlags(nLocalServices | NODE_NETWORK);
    }

    // ********************************************************* Step 11: import blocks

    if (!CheckDiskSpace(args.GetDataDirNet())) {
        InitError(strprintf(_("Error: Disk space is low for %s"), fs::quoted(fs::PathToString(args.GetDataDirNet()))));
        return false;
    }
    if (!CheckDiskSpace(args.GetBlocksDirPath())) {
        InitError(strprintf(_("Error: Disk space is low for %s"), fs::quoted(fs::PathToString(args.GetBlocksDirPath()))));
        return false;
    }

    int chain_active_height = WITH_LOCK(cs_main, return chainman.ActiveChain().Height());

    // On first startup, warn on low block storage space
    if (!fReindex && !fReindexChainState && chain_active_height <= 1) {
        uint64_t assumed_chain_bytes{chainparams.AssumedBlockchainSize() * 1024 * 1024 * 1024};
        uint64_t additional_bytes_needed{
            chainman.m_blockman.IsPruneMode() ?
                std::min(chainman.m_blockman.GetPruneTarget(), assumed_chain_bytes) :
                assumed_chain_bytes};

        if (!CheckDiskSpace(args.GetBlocksDirPath(), additional_bytes_needed)) {
            InitWarning(strprintf(_(
                    "Disk space for %s may not accommodate the block files. " \
                    "Approximately %u GB of data will be stored in this directory."
                ),
                fs::quoted(fs::PathToString(args.GetBlocksDirPath())),
                chainparams.AssumedBlockchainSize()
            ));
        }
    }

    // Either install a handler to notify us when genesis activates, or set fHaveGenesis directly.
    // No locking, as this happens before any background thread is started.
    boost::signals2::connection block_notify_genesis_wait_connection;
    if (WITH_LOCK(chainman.GetMutex(), return chainman.ActiveChain().Tip() == nullptr)) {
        block_notify_genesis_wait_connection = uiInterface.NotifyBlockTip_connect(std::bind(BlockNotifyGenesisWait, std::placeholders::_2));
    } else {
        fHaveGenesis = true;
    }

#if HAVE_SYSTEM
    if (args.IsArgSet("-blocknotify")) {
        auto blocknotify_commands = args.GetArgs("-blocknotify");
        uiInterface.NotifyBlockTip_connect([blocknotify_commands](SynchronizationState sync_state, const CBlockIndex* pBlockIndex) {
            if (sync_state != SynchronizationState::POST_INIT || !pBlockIndex) return;
            const std::string blockhash_hex = pBlockIndex->GetBlockHash().GetHex();
            for (std::string command : blocknotify_commands) {
                ReplaceAll(command, "%s", blockhash_hex);

                std::thread t(runCommand, command);
                t.detach(); // thread runs free
            }
        });
    }
#endif

    std::vector<fs::path> vImportFiles;
    for (const std::string& strFile : args.GetArgs("-loadblock")) {
        vImportFiles.push_back(fs::PathFromString(strFile));
    }

    chainman.m_load_block = std::thread(&util::TraceThread, "loadblk", [=, &chainman, &args] {
        ThreadImport(chainman, vImportFiles, args, ShouldPersistMempool(args) ? MempoolPath(args) : fs::path{});
    });

    // Wait for genesis block to be processed
    {
        WAIT_LOCK(g_genesis_wait_mutex, lock);
        // We previously could hang here if StartShutdown() is called prior to
        // ThreadImport getting started, so instead we just wait on a timer to
        // check ShutdownRequested() regularly.
        while (!fHaveGenesis && !ShutdownRequested()) {
            g_genesis_wait_cv.wait_for(lock, std::chrono::milliseconds(500));
        }
        block_notify_genesis_wait_connection.disconnect();
    }

    if (ShutdownRequested()) {
        return false;
    }

    // ********************************************************* Step 12: start node

    //// debug print
    {
        LOCK(cs_main);
        LogPrintf("block tree size = %u\n", chainman.BlockIndex().size());
        chain_active_height = chainman.ActiveChain().Height();
        if (tip_info) {
            tip_info->block_height = chain_active_height;
            tip_info->block_time = chainman.ActiveChain().Tip() ? chainman.ActiveChain().Tip()->GetBlockTime() : chainman.GetParams().GenesisBlock().GetBlockTime();
            tip_info->verification_progress = GuessVerificationProgress(chainman.GetParams().TxData(), chainman.ActiveChain().Tip());
        }
        if (tip_info && chainman.m_best_header) {
            tip_info->header_height = chainman.m_best_header->nHeight;
            tip_info->header_time = chainman.m_best_header->GetBlockTime();
        }
    }
    LogPrintf("nBestHeight = %d\n", chain_active_height);
    if (node.peerman) node.peerman->SetBestHeight(chain_active_height);

    // Map ports with UPnP or NAT-PMP.
    StartMapPort(args.GetBoolArg("-upnp", DEFAULT_UPNP), args.GetBoolArg("-natpmp", DEFAULT_NATPMP));

    CConnman::Options connOptions;
    connOptions.nLocalServices = nLocalServices;
    connOptions.nMaxConnections = nMaxConnections;
    connOptions.m_max_outbound_full_relay = std::min(MAX_OUTBOUND_FULL_RELAY_CONNECTIONS, connOptions.nMaxConnections);
    connOptions.m_max_outbound_block_relay = std::min(MAX_BLOCK_RELAY_ONLY_CONNECTIONS, connOptions.nMaxConnections-connOptions.m_max_outbound_full_relay);
    connOptions.nMaxAddnode = MAX_ADDNODE_CONNECTIONS;
    connOptions.nMaxFeeler = MAX_FEELER_CONNECTIONS;
    connOptions.uiInterface = &uiInterface;
    connOptions.m_banman = node.banman.get();
    connOptions.m_msgproc = node.peerman.get();
    connOptions.nSendBufferMaxSize = 1000 * args.GetIntArg("-maxsendbuffer", DEFAULT_MAXSENDBUFFER);
    connOptions.nReceiveFloodSize = 1000 * args.GetIntArg("-maxreceivebuffer", DEFAULT_MAXRECEIVEBUFFER);
    connOptions.m_added_nodes = args.GetArgs("-addnode");
    connOptions.nMaxOutboundLimit = *opt_max_upload;
    connOptions.m_peer_connect_timeout = peer_connect_timeout;

    // Port to bind to if `-bind=addr` is provided without a `:port` suffix.
    const uint16_t default_bind_port =
        static_cast<uint16_t>(args.GetIntArg("-port", Params().GetDefaultPort()));

    const auto BadPortWarning = [](const char* prefix, uint16_t port) {
        return strprintf(_("%s request to listen on port %u. This port is considered \"bad\" and "
                           "thus it is unlikely that any peer will connect to it. See "
                           "doc/p2p-bad-ports.md for details and a full list."),
                         prefix,
                         port);
    };

    for (const std::string& bind_arg : args.GetArgs("-bind")) {
        CService bind_addr;
        const size_t index = bind_arg.rfind('=');
        if (index == std::string::npos) {
            if (Lookup(bind_arg, bind_addr, default_bind_port, /*fAllowLookup=*/false)) {
                connOptions.vBinds.push_back(bind_addr);
                if (IsBadPort(bind_addr.GetPort())) {
                    InitWarning(BadPortWarning("-bind", bind_addr.GetPort()));
                }
                continue;
            }
        } else {
            const std::string network_type = bind_arg.substr(index + 1);
            if (network_type == "onion") {
                const std::string truncated_bind_arg = bind_arg.substr(0, index);
                if (Lookup(truncated_bind_arg, bind_addr, BaseParams().OnionServiceTargetPort(), false)) {
                    connOptions.onion_binds.push_back(bind_addr);
                    continue;
                }
            }
        }
        return InitError(ResolveErrMsg("bind", bind_arg));
    }

    NetPermissionFlags all_permission_flags{NetPermissionFlags::None};

    for (const std::string& strBind : args.GetArgs("-whitebind")) {
        NetWhitebindPermissions whitebind;
        bilingual_str error;
        if (!NetWhitebindPermissions::TryParse(strBind, whitebind, error)) return InitError(error);
        NetPermissions::AddFlag(all_permission_flags, whitebind.m_flags);
        connOptions.vWhiteBinds.push_back(whitebind);
    }

    // If the user did not specify -bind= or -whitebind= then we bind
    // on any address - 0.0.0.0 (IPv4) and :: (IPv6).
    connOptions.bind_on_any = args.GetArgs("-bind").empty() && args.GetArgs("-whitebind").empty();

    // Emit a warning if a bad port is given to -port= but only if -bind and -whitebind are not
    // given, because if they are, then -port= is ignored.
    if (connOptions.bind_on_any && args.IsArgSet("-port")) {
        const uint16_t port_arg = args.GetIntArg("-port", 0);
        if (IsBadPort(port_arg)) {
            InitWarning(BadPortWarning("-port", port_arg));
        }
    }

    CService onion_service_target;
    if (!connOptions.onion_binds.empty()) {
        onion_service_target = connOptions.onion_binds.front();
    } else {
        onion_service_target = DefaultOnionServiceTarget();
        connOptions.onion_binds.push_back(onion_service_target);
    }

    if (args.GetBoolArg("-listenonion", DEFAULT_LISTEN_ONION)) {
        if (connOptions.onion_binds.size() > 1) {
            InitWarning(strprintf(_("More than one onion bind address is provided. Using %s "
                                    "for the automatically created Tor onion service."),
                                  onion_service_target.ToStringAddrPort()));
        }
        StartTorControl(onion_service_target);
    }

    if (connOptions.bind_on_any) {
        // Only add all IP addresses of the machine if we would be listening on
        // any address - 0.0.0.0 (IPv4) and :: (IPv6).
        Discover();
    }

    for (const auto& net : args.GetArgs("-whitelist")) {
        NetWhitelistPermissions subnet;
        ConnectionDirection connection_direction;
        bilingual_str error;
        if (!NetWhitelistPermissions::TryParse(net, subnet, connection_direction, error)) return InitError(error);
        NetPermissions::AddFlag(all_permission_flags, subnet.m_flags);
        if (connection_direction & ConnectionDirection::In) {
            connOptions.vWhitelistedRange.push_back(subnet);
        }
        if (connection_direction & ConnectionDirection::Out) {
            connOptions.vWhitelistedRangeOutgoing.push_back(subnet);
        }
    }

    if (NetPermissions::HasFlag(all_permission_flags, NetPermissionFlags::BlockFilters_Explicit)) {
        if (g_enabled_filter_types.count(BlockFilterType::BASIC) != 1) {
            return InitError(_("Cannot grant blockfilters permission without -blockfilterindex."));
        }
    }

    connOptions.vSeedNodes = args.GetArgs("-seednode");

    // Initiate outbound connections unless connect=0
    connOptions.m_use_addrman_outgoing = !args.IsArgSet("-connect");
    if (!connOptions.m_use_addrman_outgoing) {
        const auto connect = args.GetArgs("-connect");
        if (connect.size() != 1 || connect[0] != "0") {
            connOptions.m_specified_outgoing = connect;
        }
        if (!connOptions.m_specified_outgoing.empty() && !connOptions.vSeedNodes.empty()) {
            LogPrintf("-seednode is ignored when -connect is used\n");
        }

        if (args.IsArgSet("-dnsseed") && args.GetBoolArg("-dnsseed", DEFAULT_DNSSEED) && args.IsArgSet("-proxy")) {
            LogPrintf("-dnsseed is ignored when -connect is used and -proxy is specified\n");
        }
    }

    const std::string& i2psam_arg = args.GetArg("-i2psam", "");
    if (!i2psam_arg.empty()) {
        CService addr;
        if (!Lookup(i2psam_arg, addr, 7656, fNameLookup) || !addr.IsValid()) {
            return InitError(strprintf(_("Invalid -i2psam address or hostname: '%s'"), i2psam_arg));
        }
        SetProxy(NET_I2P, Proxy{addr});
    } else {
        if (args.IsArgSet("-onlynet") && IsReachable(NET_I2P)) {
            return InitError(
                _("Outbound connections restricted to i2p (-onlynet=i2p) but "
                  "-i2psam is not provided"));
        }
        SetReachable(NET_I2P, false);
    }

    connOptions.m_i2p_accept_incoming = args.GetBoolArg("-i2pacceptincoming", DEFAULT_I2P_ACCEPT_INCOMING);

    if (!node.connman->Start(*node.scheduler, connOptions)) {
        return false;
    }

    // ********************************************************* Step 13: finished

    // At this point, the RPC is "started", but still in warmup, which means it
    // cannot yet be called. Before we make it callable, we need to make sure
    // that the RPC's view of the best block is valid and consistent with
    // ChainstateManager's active tip.
    //
    // If we do not do this, RPC's view of the best block will be height=0 and
    // hash=0x0. This will lead to erroroneous responses for things like
    // waitforblockheight.
    RPCNotifyBlockChange(WITH_LOCK(chainman.GetMutex(), return chainman.ActiveTip()));
    SetRPCWarmupFinished();

    uiInterface.InitMessage(_("Done loading").translated);

    for (const auto& client : node.chain_clients) {
        client->start(*node.scheduler);
    }

    BanMan* banman = node.banman.get();
    node.scheduler->scheduleEvery([banman]{
        banman->DumpBanlist();
    }, DUMP_BANS_INTERVAL);

    if (node.peerman) node.peerman->StartScheduledTasks(*node.scheduler);

#if HAVE_SYSTEM
    StartupNotify(args);
#endif

    node.scheduler->scheduleFromNow([&node] {
        SyncCoinsTipAfterChainSync(node);
    }, SYNC_CHECK_INTERVAL);

    return true;
}<|MERGE_RESOLUTION|>--- conflicted
+++ resolved
@@ -677,11 +677,7 @@
 #if HAVE_SYSTEM
 static void StartupNotify(const ArgsManager& args)
 {
-<<<<<<< HEAD
     for (const std::string& command : args.GetArgs("-startupnotify")) {
-=======
-    for (std::string command : args.GetArgs("-startupnotify")) {
->>>>>>> beda9d86
         std::thread t(runCommand, command);
         t.detach(); // thread runs free
     }
