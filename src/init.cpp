--- conflicted
+++ resolved
@@ -2050,11 +2050,9 @@
         banman->DumpBanlist();
     }, DUMP_BANS_INTERVAL);
 
-<<<<<<< HEAD
     node.scheduler->scheduleFromNow([&node]{ FlushAfterSync(node); }, SYNC_CHECK_INTERVAL);
-=======
+
     if (node.peerman) node.peerman->StartScheduledTasks(*node.scheduler);
->>>>>>> 38eb8736
 
 #if HAVE_SYSTEM
     StartupNotify(args);
