--- conflicted
+++ resolved
@@ -131,12 +131,9 @@
 static constexpr bool DEFAULT_PROXYRANDOMIZE{true};
 static constexpr bool DEFAULT_REST_ENABLE{false};
 static constexpr bool DEFAULT_I2P_ACCEPT_INCOMING{true};
-<<<<<<< HEAD
 
 //! Check if initial sync is done with no change in block height or queued downloads every 30s
 static constexpr auto SYNC_CHECK_INTERVAL{30s};
-=======
->>>>>>> ec6087d4
 
 #ifdef WIN32
 // Win32 LevelDB doesn't use filedescriptors, and the ones used for
@@ -450,10 +447,7 @@
     argsman.AddArg("-includeconf=<file>", "Specify additional configuration file, relative to the -datadir path (only useable from configuration file, not command line)", ArgsManager::ALLOW_ANY, OptionsCategory::OPTIONS);
     argsman.AddArg("-allowignoredconf", strprintf("For backwards compatibility, treat an unused %s file in the datadir as a warning, not an error.", BITCOIN_CONF_FILENAME), ArgsManager::ALLOW_ANY, OptionsCategory::OPTIONS);
     argsman.AddArg("-loadblock=<file>", "Imports blocks from external file on startup", ArgsManager::ALLOW_ANY, OptionsCategory::OPTIONS);
-<<<<<<< HEAD
     argsman.AddArg("-lowmem=<n>", strprintf("If system available memory falls below <n> MiB, flush caches (0 to disable, default: %s)", util::g_low_memory_threshold / 1024 / 1024), ArgsManager::ALLOW_ANY, OptionsCategory::OPTIONS);
-=======
->>>>>>> ec6087d4
     argsman.AddArg("-maxmempool=<n>", strprintf("Keep the transaction memory pool below <n> megabytes (default: %u)", DEFAULT_MAX_MEMPOOL_SIZE_MB), ArgsManager::ALLOW_ANY, OptionsCategory::OPTIONS);
     argsman.AddArg("-maxorphantx=<n>", strprintf("Keep at most <n> unconnectable transactions in memory (default: %u)", DEFAULT_MAX_ORPHAN_TRANSACTIONS), ArgsManager::ALLOW_ANY, OptionsCategory::OPTIONS);
     argsman.AddArg("-mempoolexpiry=<n>", strprintf("Do not keep transactions in the mempool longer than <n> hours (default: %u)", DEFAULT_MEMPOOL_EXPIRY_HOURS), ArgsManager::ALLOW_ANY, OptionsCategory::OPTIONS);
@@ -465,11 +459,7 @@
     argsman.AddArg("-prune=<n>", strprintf("Reduce storage requirements by enabling pruning (deleting) of old blocks. This allows the pruneblockchain RPC to be called to delete specific blocks and enables automatic pruning of old blocks if a target size in MiB is provided. This mode is incompatible with -txindex. "
             "Warning: Reverting this setting requires re-downloading the entire blockchain. "
             "(default: 0 = disable pruning blocks, 1 = allow manual pruning via RPC, >=%u = automatically prune block files to stay under the specified target size in MiB)", MIN_DISK_SPACE_FOR_BLOCK_FILES / 1024 / 1024), ArgsManager::ALLOW_ANY, OptionsCategory::OPTIONS);
-<<<<<<< HEAD
     argsman.AddArg("-reindex", "Rebuild chain state and block index from the blk*.dat files on disk. This will also rebuild active optional indexes. Setting this to auto automatically reindexes the block database if it is corrupted.", ArgsManager::ALLOW_ANY, OptionsCategory::OPTIONS);
-=======
-    argsman.AddArg("-reindex", "Rebuild chain state and block index from the blk*.dat files on disk. This will also rebuild active optional indexes.", ArgsManager::ALLOW_ANY, OptionsCategory::OPTIONS);
->>>>>>> ec6087d4
     argsman.AddArg("-reindex-chainstate", "Rebuild chain state from the currently indexed blocks. When in pruning mode or if blocks on disk might be corrupted, use full -reindex instead. Deactivate all optional indexes before running this.", ArgsManager::ALLOW_ANY, OptionsCategory::OPTIONS);
     argsman.AddArg("-settings=<file>", strprintf("Specify path to dynamic settings data file. Can be disabled with -nosettings. File is written at runtime and not meant to be edited by users (use %s instead for custom settings). Relative paths will be prefixed by datadir location. (default: %s)", BITCOIN_CONF_FILENAME, BITCOIN_SETTINGS_FILENAME), ArgsManager::ALLOW_ANY, OptionsCategory::OPTIONS);
 #if HAVE_SYSTEM
@@ -632,10 +622,7 @@
     argsman.AddArg("-rest", strprintf("Accept public REST requests (default: %u)", DEFAULT_REST_ENABLE), ArgsManager::ALLOW_ANY, OptionsCategory::RPC);
     argsman.AddArg("-rpcallowip=<ip>", "Allow JSON-RPC connections from specified source. Valid for <ip> are a single IP (e.g. 1.2.3.4), a network/netmask (e.g. 1.2.3.4/255.255.255.0) or a network/CIDR (e.g. 1.2.3.4/24). This option can be specified multiple times", ArgsManager::ALLOW_ANY, OptionsCategory::RPC);
     argsman.AddArg("-rpcauth=<userpw>", "Username and HMAC-SHA-256 hashed password for JSON-RPC connections. The field <userpw> comes in the format: <USERNAME>:<SALT>$<HASH>. A canonical python script is included in share/rpcauth. The client then connects normally using the rpcuser=<USERNAME>/rpcpassword=<PASSWORD> pair of arguments. This option can be specified multiple times", ArgsManager::ALLOW_ANY | ArgsManager::SENSITIVE, OptionsCategory::RPC);
-<<<<<<< HEAD
     argsman.AddArg("-rpcauthfile=<userpw>", "A file with a single lines with same format as rpcauth. This option can be specified multiple times", ArgsManager::ALLOW_ANY, OptionsCategory::RPC);
-=======
->>>>>>> ec6087d4
     argsman.AddArg("-rpcbind=<addr>[:port]", "Bind to given address to listen for JSON-RPC connections. Do not expose the RPC server to untrusted networks such as the public internet! This option is ignored unless -rpcallowip is also passed. Port is optional and overrides -rpcport. Use [host]:port notation for IPv6. This option can be specified multiple times (default: 127.0.0.1 and ::1 i.e., localhost)", ArgsManager::ALLOW_ANY | ArgsManager::NETWORK_ONLY, OptionsCategory::RPC);
     argsman.AddArg("-rpcdoccheck", strprintf("Throw a non-fatal error at runtime if the documentation for an RPC is incorrect (default: %u)", DEFAULT_RPC_DOC_CHECK), ArgsManager::ALLOW_ANY | ArgsManager::DEBUG_ONLY, OptionsCategory::RPC);
     argsman.AddArg("-rpccookiefile=<loc>", "Location of the auth cookie. Relative paths will be prefixed by a net-specific datadir location. (default: data dir)", ArgsManager::ALLOW_ANY, OptionsCategory::RPC);
@@ -1081,11 +1068,8 @@
         }
     }
 
-<<<<<<< HEAD
     if (!CStats::parameterInteraction()) return false;
 
-=======
->>>>>>> ec6087d4
     return true;
 }
 
@@ -1339,7 +1323,6 @@
     assert(!node.fee_estimator);
     // Don't initialize fee estimation with old data if we don't relay transactions,
     // as they would never get updated.
-<<<<<<< HEAD
     if (!ignores_incoming_txs) {
         bool read_stale_estimates = args.GetBoolArg("-acceptstalefeeestimates", DEFAULT_ACCEPT_STALE_FEE_ESTIMATES);
         node.fee_estimator = std::make_unique<CBlockPolicyEstimator>(FeeestPath(args), read_stale_estimates);
@@ -1348,9 +1331,6 @@
         CBlockPolicyEstimator* fee_estimator = node.fee_estimator.get();
         node.scheduler->scheduleEvery([fee_estimator] { fee_estimator->FlushFeeEstimates(); }, FEE_FLUSH_INTERVAL);
     }
-=======
-    if (!ignores_incoming_txs) node.fee_estimator = std::make_unique<CBlockPolicyEstimator>(FeeestPath(args));
->>>>>>> ec6087d4
 
     // Check port numbers
     for (const std::string port_option : {
@@ -1378,20 +1358,13 @@
         "-zmqpubrawblock",
         "-zmqpubrawtx",
         "-zmqpubsequence",
-<<<<<<< HEAD
         "-zmqpubhashwallettx",
         "-zmqpubrawwallettx",
-=======
->>>>>>> ec6087d4
     }) {
         for (const std::string& socket_addr : args.GetArgs(port_option)) {
             std::string host_out;
             uint16_t port_out{0};
-<<<<<<< HEAD
             if (socket_addr.rfind("ipc:", 0) != 0 && !SplitHostPort(socket_addr, port_out, host_out)) {
-=======
-            if (!SplitHostPort(socket_addr, port_out, host_out)) {
->>>>>>> ec6087d4
                 return InitError(InvalidPortErrMsg(port_option, socket_addr));
             }
         }
@@ -1582,17 +1555,12 @@
     }
     mempool_opts.check_ratio = std::clamp<int>(mempool_opts.check_ratio, 0, 1'000'000);
 
-<<<<<<< HEAD
     int64_t descendant_limit_bytes = maxmempoolMinimumBytes(mempool_opts.limits.descendant_size_vbytes);
-=======
-    int64_t descendant_limit_bytes = mempool_opts.limits.descendant_size_vbytes * 40;
->>>>>>> ec6087d4
     if (mempool_opts.max_size_bytes < 0 || mempool_opts.max_size_bytes < descendant_limit_bytes) {
         return InitError(strprintf(_("-maxmempool must be at least %d MB"), std::ceil(descendant_limit_bytes / 1'000'000.0)));
     }
     LogPrintf("* Using %.1f MiB for in-memory UTXO set (plus up to %.1f MiB of unused mempool space)\n", cache_sizes.coins * (1.0 / 1024 / 1024), mempool_opts.max_size_bytes * (1.0 / 1024 / 1024));
 
-<<<<<<< HEAD
     if (gArgs.IsArgSet("-lowmem")) {
         util::g_low_memory_threshold = gArgs.GetIntArg("-lowmem", 0 /* not used */) * 1024 * 1024;
     }
@@ -1600,8 +1568,6 @@
         LogPrintf("* Flushing caches if available system memory drops below %s MiB\n", util::g_low_memory_threshold / 1024 / 1024);
     }
 
-=======
->>>>>>> ec6087d4
     for (bool fLoaded = false; !fLoaded && !ShutdownRequested();) {
         node.mempool = std::make_unique<CTxMemPool>(mempool_opts);
 
@@ -1652,7 +1618,6 @@
         }
 
         if (!fLoaded && !ShutdownRequested()) {
-<<<<<<< HEAD
             // If reindex=auto, directly start the reindex
             bool fAutoReindex = (args.GetArg("-reindex", "0") == "auto");
             if (!options.reindex) {
@@ -1667,14 +1632,6 @@
                     LogPrintf("Automatically running a reindex.\n");
                     fRet = true;
                 }
-=======
-            // first suggest a reindex
-            if (!options.reindex) {
-                bool fRet = uiInterface.ThreadSafeQuestion(
-                    error + Untranslated(".\n\n") + _("Do you want to rebuild the block database now?"),
-                    error.original + ".\nPlease restart with -reindex or -reindex-chainstate to recover.",
-                    "", CClientUIInterface::MSG_ERROR | CClientUIInterface::BTN_ABORT);
->>>>>>> ec6087d4
                 if (fRet) {
                     fReindex = true;
                     AbortShutdown();
@@ -1799,7 +1756,6 @@
         auto blocknotify_commands = args.GetArgs("-blocknotify");
         uiInterface.NotifyBlockTip_connect([blocknotify_commands](SynchronizationState sync_state, const CBlockIndex* pBlockIndex) {
             if (sync_state != SynchronizationState::POST_INIT || !pBlockIndex) return;
-<<<<<<< HEAD
             const std::string blockhash_hex = pBlockIndex->GetBlockHash().GetHex();
             for (std::string command : blocknotify_commands) {
                 ReplaceAll(command, "%s", blockhash_hex);
@@ -1807,12 +1763,6 @@
                 std::thread t(runCommand, command);
                 t.detach(); // thread runs free
             }
-=======
-            std::string command = block_notify;
-            ReplaceAll(command, "%s", pBlockIndex->GetBlockHash().GetHex());
-            std::thread t(runCommand, command);
-            t.detach(); // thread runs free
->>>>>>> ec6087d4
         });
     }
 #endif
