--- conflicted
+++ resolved
@@ -1575,13 +1575,10 @@
         LogPrintf("* Flushing caches if available system memory drops below %s MiB\n", g_low_memory_threshold / 1024 / 1024);
     }
 
-<<<<<<< HEAD
-=======
     if (mempool_opts.rbf_policy == RBFPolicy::Always) {
         nLocalServices = ServiceFlags(nLocalServices | NODE_REPLACE_BY_FEE);
     }
 
->>>>>>> cc48c6df
     for (bool fLoaded = false; !fLoaded && !ShutdownRequested(node);) {
         node.mempool = std::make_unique<CTxMemPool>(mempool_opts);
 
