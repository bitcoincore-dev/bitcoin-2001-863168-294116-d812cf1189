--- conflicted
+++ resolved
@@ -478,11 +478,7 @@
     argsman.AddArg("-prune=<n>", strprintf("Reduce storage requirements by enabling pruning (deleting) of old blocks. This allows the pruneblockchain RPC to be called to delete specific blocks and enables automatic pruning of old blocks if a target size in MiB is provided. This mode is incompatible with -txindex. "
             "Warning: Reverting this setting requires re-downloading the entire blockchain. "
             "(default: 0 = disable pruning blocks, 1 = allow manual pruning via RPC, >=%u = automatically prune block files to stay under the specified target size in MiB)", MIN_DISK_SPACE_FOR_BLOCK_FILES / 1024 / 1024), ArgsManager::ALLOW_ANY, OptionsCategory::OPTIONS);
-<<<<<<< HEAD
     argsman.AddArg("-reindex", "If enabled, wipe chain state and block index, and rebuild them from blk*.dat files on disk. Also wipe and rebuild other optional indexes that are active. If an assumeutxo snapshot was loaded, its chainstate will be wiped as well. The snapshot can then be reloaded via RPC. Setting this to auto automatically reindexes the block database if it is corrupted.", ArgsManager::ALLOW_ANY, OptionsCategory::OPTIONS);
-=======
-    argsman.AddArg("-reindex", "If enabled, wipe chain state and block index, and rebuild them from blk*.dat files on disk. Also wipe and rebuild other optional indexes that are active. If an assumeutxo snapshot was loaded, its chainstate will be wiped as well. The snapshot can then be reloaded via RPC.", ArgsManager::ALLOW_ANY, OptionsCategory::OPTIONS);
->>>>>>> 0768a0bd
     argsman.AddArg("-reindex-chainstate", "If enabled, wipe chain state, and rebuild it from blk*.dat files on disk. If an assumeutxo snapshot was loaded, its chainstate will be wiped as well. The snapshot can then be reloaded via RPC.", ArgsManager::ALLOW_ANY, OptionsCategory::OPTIONS);
     argsman.AddArg("-settings=<file>", strprintf("Specify path to dynamic settings data file. Can be disabled with -nosettings. File is written at runtime and not meant to be edited by users (use %s instead for custom settings). Relative paths will be prefixed by datadir location. (default: %s)", BITCOIN_CONF_FILENAME, BITCOIN_SETTINGS_FILENAME), ArgsManager::ALLOW_ANY, OptionsCategory::OPTIONS);
 #if HAVE_SYSTEM
@@ -1471,12 +1467,9 @@
 
     node.notifications = std::make_unique<KernelNotifications>(node.exit_status);
     ReadNotificationArgs(args, *node.notifications);
-<<<<<<< HEAD
 
     // If reindex=auto, then this returns false, which is intentional,
     // because we check for auto only if corruption is detected
-=======
->>>>>>> 0768a0bd
     fReindex = args.GetBoolArg("-reindex", false);
     bool fReindexChainState = args.GetBoolArg("-reindex-chainstate", false);
     ChainstateManager::Options chainman_opts{
