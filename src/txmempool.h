--- conflicted
+++ resolved
@@ -452,26 +452,15 @@
     using Options = kernel::MemPoolOptions;
 
     int64_t m_max_size_bytes;
-<<<<<<< HEAD
-    const std::chrono::seconds m_expiry;
-    const CFeeRate m_incremental_relay_feerate;
-    const CFeeRate m_min_relay_feerate;
-=======
     std::chrono::seconds m_expiry;
     CFeeRate m_incremental_relay_feerate;
     CFeeRate m_min_relay_feerate;
->>>>>>> 23ceb0e8
     CFeeRate m_dust_relay_feerate;
     CFeeRate m_dust_relay_feerate_floor;
     int32_t m_dust_relay_target;
     unsigned int m_dust_relay_multiplier;
-<<<<<<< HEAD
-    const bool m_permit_bare_pubkey;
-    const bool m_permit_bare_multisig;
-=======
     bool m_permit_bare_pubkey;
     bool m_permit_bare_multisig;
->>>>>>> 23ceb0e8
     bool m_reject_parasites;
     bool m_reject_tokens;
     std::optional<unsigned> m_max_datacarrier_bytes;
