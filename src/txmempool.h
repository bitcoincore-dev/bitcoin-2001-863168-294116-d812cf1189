// Copyright (c) 2009-2010 Satoshi Nakamoto
// Copyright (c) 2009-2020 The Bitcoin Core developers
// Distributed under the MIT software license, see the accompanying
// file COPYING or http://www.opensource.org/licenses/mit-license.php.

#ifndef BITCOIN_TXMEMPOOL_H
#define BITCOIN_TXMEMPOOL_H

#include <atomic>
#include <map>
#include <optional>
#include <set>
#include <string>
#include <utility>
#include <vector>

#include <amount.h>
#include <coins.h>
#include <indirectmap.h>
#include <policy/feerate.h>
#include <primitives/transaction.h>
#include <random.h>
#include <sync.h>
#include <util/epochguard.h>
#include <util/hasher.h>

#include <boost/multi_index_container.hpp>
#include <boost/multi_index/hashed_index.hpp>
#include <boost/multi_index/ordered_index.hpp>
#include <boost/multi_index/sequenced_index.hpp>

class CBlockIndex;
class CChainState;
extern RecursiveMutex cs_main;
<<<<<<< HEAD
class CScript;
=======
>>>>>>> 58e2cab4

/** Fake height value used in Coin to signify they are only in the memory pool (since 0.8) */
static const uint32_t MEMPOOL_HEIGHT = 0x7FFFFFFF;

inline int64_t maxmempoolMinimum(const int64_t nLimitDescendantSize) {
    int64_t nMempoolSizeMin = nLimitDescendantSize * 1000 * 40;
    return std::max(int64_t(0), int64_t(std::ceil(nMempoolSizeMin / 1000000.0)));
}

struct LockPoints
{
    // Will be set to the blockchain height and median time past
    // values that would be necessary to satisfy all relative locktime
    // constraints (BIP68) of this tx given our view of block chain history
    int height;
    int64_t time;
    // As long as the current chain descends from the highest height block
    // containing one of the inputs used in the calculation, then the cached
    // values are still valid even after a reorg.
    CBlockIndex* maxInputBlock;

    LockPoints() : height(0), time(0), maxInputBlock(nullptr) { }
};

struct CompareIteratorByHash {
    // SFINAE for T where T is either a pointer type (e.g., a txiter) or a reference_wrapper<T>
    // (e.g. a wrapped CTxMemPoolEntry&)
    template <typename T>
    bool operator()(const std::reference_wrapper<T>& a, const std::reference_wrapper<T>& b) const
    {
        return a.get().GetTx().GetHash() < b.get().GetTx().GetHash();
    }
    template <typename T>
    bool operator()(const T& a, const T& b) const
    {
        return a->GetTx().GetHash() < b->GetTx().GetHash();
    }
};

/** \class CTxMemPoolEntry
 *
 * CTxMemPoolEntry stores data about the corresponding transaction, as well
 * as data about all in-mempool transactions that depend on the transaction
 * ("descendant" transactions).
 *
 * When a new entry is added to the mempool, we update the descendant state
 * (nCountWithDescendants, nSizeWithDescendants, and nModFeesWithDescendants) for
 * all ancestors of the newly added transaction.
 *
 */

class CTxMemPoolEntry
{
public:
    typedef std::reference_wrapper<const CTxMemPoolEntry> CTxMemPoolEntryRef;
    // two aliases, should the types ever diverge
    typedef std::set<CTxMemPoolEntryRef, CompareIteratorByHash> Parents;
    typedef std::set<CTxMemPoolEntryRef, CompareIteratorByHash> Children;

private:
    const CTransactionRef tx;
    mutable Parents m_parents;
    mutable Children m_children;
    const CAmount nFee;             //!< Cached to avoid expensive parent-transaction lookups
    const size_t nTxWeight;         //!< ... and avoid recomputing tx weight (also used for GetTxSize())
    const size_t nUsageSize;        //!< ... and total memory usage
    const int64_t nTime;            //!< Local time when entering the mempool
<<<<<<< HEAD
    const unsigned int entryHeight; //!< Chain height when entering the mempool
    const bool spendsCoinbase;      //!< keep track of transactions that spend a coinbase
    const int64_t sigOpCost;        //!< Total sigop cost
=======
    const double entryPriority;     //!< Priority when entering the mempool
    const unsigned int entryHeight; //!< Chain height when entering the mempool
    double cachedPriority;    //!< Last calculated priority
    unsigned int cachedHeight; //!< Height at which priority was last calculated
    CAmount inChainInputValue; //!< Sum of all txin values that are already in blockchain
    const bool spendsCoinbase;      //!< keep track of transactions that spend a coinbase
    const int64_t sigOpCost;        //!< Total sigop cost
    const size_t nModSize;          //!< Cached modified size for priority
>>>>>>> 58e2cab4
    int64_t feeDelta;          //!< Used for determining the priority of the transaction for mining in a block
    LockPoints lockPoints;     //!< Track the height and time at which tx was final

    // Information about descendants of this transaction that are in the
    // mempool; if we remove this transaction we must remove all of these
    // descendants as well.
    uint64_t nCountWithDescendants;  //!< number of descendant transactions
    uint64_t nSizeWithDescendants;   //!< ... and size
    CAmount nModFeesWithDescendants; //!< ... and total fees (all including us)

    // Analogous statistics for ancestor transactions
    uint64_t nCountWithAncestors;
    uint64_t nSizeWithAncestors;
    CAmount nModFeesWithAncestors;
    int64_t nSigOpCostWithAncestors;

public:
    CTxMemPoolEntry(const CTransactionRef& _tx, const CAmount& _nFee,
                    int64_t _nTime, double _entryPriority, unsigned int _entryHeight,
                    CAmount _inChainInputValue, bool spendsCoinbase,
                    int64_t nSigOpsCost, LockPoints lp);

    const CTransaction& GetTx() const { return *this->tx; }
    CTransactionRef GetSharedTx() const { return this->tx; }
    double GetStartingPriority() const {return entryPriority; }
    /**
     * Fast calculation of priority as update from cached value, but only valid if
     * currentHeight is greater than last height it was recalculated.
     */
    double GetPriority(unsigned int currentHeight) const;
    /**
     * Recalculate the cached priority as of currentHeight and adjust inChainInputValue by
     * valueInCurrentBlock which represents input that was just added to or removed from the blockchain.
     */
    void UpdateCachedPriority(unsigned int currentHeight, CAmount valueInCurrentBlock);
    const CAmount& GetFee() const { return nFee; }
    size_t GetTxSize() const;
    size_t GetTxWeight() const { return nTxWeight; }
    std::chrono::seconds GetTime() const { return std::chrono::seconds{nTime}; }
    unsigned int GetHeight() const { return entryHeight; }
    int64_t GetSigOpCost() const { return sigOpCost; }
    int64_t GetModifiedFee() const { return nFee + feeDelta; }
    size_t DynamicMemoryUsage() const { return nUsageSize; }
    const LockPoints& GetLockPoints() const { return lockPoints; }

    // Adjusts the descendant state.
    void UpdateDescendantState(int64_t modifySize, CAmount modifyFee, int64_t modifyCount);
    // Adjusts the ancestor state
    void UpdateAncestorState(int64_t modifySize, CAmount modifyFee, int64_t modifyCount, int64_t modifySigOps);
    // Updates the fee delta used for mining priority score, and the
    // modified fees with descendants.
    void UpdateFeeDelta(int64_t feeDelta);
    // Update the LockPoints after a reorg
    void UpdateLockPoints(const LockPoints& lp);

    uint64_t GetCountWithDescendants() const { return nCountWithDescendants; }
    uint64_t GetSizeWithDescendants() const { return nSizeWithDescendants; }
    CAmount GetModFeesWithDescendants() const { return nModFeesWithDescendants; }

    bool GetSpendsCoinbase() const { return spendsCoinbase; }

    uint64_t GetCountWithAncestors() const { return nCountWithAncestors; }
    uint64_t GetSizeWithAncestors() const { return nSizeWithAncestors; }
    CAmount GetModFeesWithAncestors() const { return nModFeesWithAncestors; }
    int64_t GetSigOpCostWithAncestors() const { return nSigOpCostWithAncestors; }

    const Parents& GetMemPoolParentsConst() const { return m_parents; }
    const Children& GetMemPoolChildrenConst() const { return m_children; }
    Parents& GetMemPoolParents() const { return m_parents; }
    Children& GetMemPoolChildren() const { return m_children; }

    mutable size_t vTxHashesIdx; //!< Index in mempool's vTxHashes
    mutable Epoch::Marker m_epoch_marker; //!< epoch when last touched, useful for graph algorithms
};

// Helpers for modifying CTxMemPool::mapTx, which is a boost multi_index.
struct update_descendant_state
{
    update_descendant_state(int64_t _modifySize, CAmount _modifyFee, int64_t _modifyCount) :
        modifySize(_modifySize), modifyFee(_modifyFee), modifyCount(_modifyCount)
    {}

    void operator() (CTxMemPoolEntry &e)
        { e.UpdateDescendantState(modifySize, modifyFee, modifyCount); }

    private:
        int64_t modifySize;
        CAmount modifyFee;
        int64_t modifyCount;
};

struct update_ancestor_state
{
    update_ancestor_state(int64_t _modifySize, CAmount _modifyFee, int64_t _modifyCount, int64_t _modifySigOpsCost) :
        modifySize(_modifySize), modifyFee(_modifyFee), modifyCount(_modifyCount), modifySigOpsCost(_modifySigOpsCost)
    {}

    void operator() (CTxMemPoolEntry &e)
        { e.UpdateAncestorState(modifySize, modifyFee, modifyCount, modifySigOpsCost); }

    private:
        int64_t modifySize;
        CAmount modifyFee;
        int64_t modifyCount;
        int64_t modifySigOpsCost;
};

struct update_fee_delta
{
    explicit update_fee_delta(int64_t _feeDelta) : feeDelta(_feeDelta) { }

    void operator() (CTxMemPoolEntry &e) { e.UpdateFeeDelta(feeDelta); }

private:
    int64_t feeDelta;
};

struct update_lock_points
{
    explicit update_lock_points(const LockPoints& _lp) : lp(_lp) { }

    void operator() (CTxMemPoolEntry &e) { e.UpdateLockPoints(lp); }

private:
    const LockPoints& lp;
};

// extracts a transaction hash from CTxMemPoolEntry or CTransactionRef
struct mempoolentry_txid
{
    typedef uint256 result_type;
    result_type operator() (const CTxMemPoolEntry &entry) const
    {
        return entry.GetTx().GetHash();
    }

    result_type operator() (const CTransactionRef& tx) const
    {
        return tx->GetHash();
    }
};

// extracts a transaction witness-hash from CTxMemPoolEntry or CTransactionRef
struct mempoolentry_wtxid
{
    typedef uint256 result_type;
    result_type operator() (const CTxMemPoolEntry &entry) const
    {
        return entry.GetTx().GetWitnessHash();
    }

    result_type operator() (const CTransactionRef& tx) const
    {
        return tx->GetWitnessHash();
    }
};


/** \class CompareTxMemPoolEntryByDescendantScore
 *
 *  Sort an entry by max(score/size of entry's tx, score/size with all descendants).
 */
class CompareTxMemPoolEntryByDescendantScore
{
public:
    bool operator()(const CTxMemPoolEntry& a, const CTxMemPoolEntry& b) const
    {
        double a_mod_fee, a_size, b_mod_fee, b_size;

        GetModFeeAndSize(a, a_mod_fee, a_size);
        GetModFeeAndSize(b, b_mod_fee, b_size);

        // Avoid division by rewriting (a/b > c/d) as (a*d > c*b).
        double f1 = a_mod_fee * b_size;
        double f2 = a_size * b_mod_fee;

        if (f1 == f2) {
            return a.GetTime() >= b.GetTime();
        }
        return f1 < f2;
    }

    // Return the fee/size we're using for sorting this entry.
    void GetModFeeAndSize(const CTxMemPoolEntry &a, double &mod_fee, double &size) const
    {
        // Compare feerate with descendants to feerate of the transaction, and
        // return the fee/size for the max.
        double f1 = (double)a.GetModifiedFee() * a.GetSizeWithDescendants();
        double f2 = (double)a.GetModFeesWithDescendants() * a.GetTxSize();

        if (f2 > f1) {
            mod_fee = a.GetModFeesWithDescendants();
            size = a.GetSizeWithDescendants();
        } else {
            mod_fee = a.GetModifiedFee();
            size = a.GetTxSize();
        }
    }
};

/** \class CompareTxMemPoolEntryByScore
 *
 *  Sort by feerate of entry (fee/size) in descending order
 *  This is only used for transaction relay, so we use GetFee()
 *  instead of GetModifiedFee() to avoid leaking prioritization
 *  information via the sort order.
 */
class CompareTxMemPoolEntryByScore
{
public:
    bool operator()(const CTxMemPoolEntry& a, const CTxMemPoolEntry& b) const
    {
        double f1 = (double)a.GetFee() * b.GetTxSize();
        double f2 = (double)b.GetFee() * a.GetTxSize();
        if (f1 == f2) {
            return b.GetTx().GetHash() < a.GetTx().GetHash();
        }
        return f1 > f2;
    }
};

class CompareTxMemPoolEntryByEntryTime
{
public:
    bool operator()(const CTxMemPoolEntry& a, const CTxMemPoolEntry& b) const
    {
        return a.GetTime() < b.GetTime();
    }
};

/** \class CompareTxMemPoolEntryByAncestorScore
 *
 *  Sort an entry by min(score/size of entry's tx, score/size with all ancestors).
 */
class CompareTxMemPoolEntryByAncestorFee
{
public:
    template<typename T>
    bool operator()(const T& a, const T& b) const
    {
        double a_mod_fee, a_size, b_mod_fee, b_size;

        GetModFeeAndSize(a, a_mod_fee, a_size);
        GetModFeeAndSize(b, b_mod_fee, b_size);

        // Avoid division by rewriting (a/b > c/d) as (a*d > c*b).
        double f1 = a_mod_fee * b_size;
        double f2 = a_size * b_mod_fee;

        if (f1 == f2) {
            return a.GetTx().GetHash() < b.GetTx().GetHash();
        }
        return f1 > f2;
    }

    // Return the fee/size we're using for sorting this entry.
    template <typename T>
    void GetModFeeAndSize(const T &a, double &mod_fee, double &size) const
    {
        // Compare feerate with ancestors to feerate of the transaction, and
        // return the fee/size for the min.
        double f1 = (double)a.GetModifiedFee() * a.GetSizeWithAncestors();
        double f2 = (double)a.GetModFeesWithAncestors() * a.GetTxSize();

        if (f1 > f2) {
            mod_fee = a.GetModFeesWithAncestors();
            size = a.GetSizeWithAncestors();
        } else {
            mod_fee = a.GetModifiedFee();
            size = a.GetTxSize();
        }
    }
};

// Multi_index tag names
struct descendant_score {};
struct entry_time {};
struct ancestor_score {};
struct index_by_wtxid {};

class CBlockPolicyEstimator;

/**
 * Information about a mempool transaction.
 */
struct TxMempoolInfo
{
    /** The transaction itself */
    CTransactionRef tx;

    /** Time the transaction entered the mempool. */
    std::chrono::seconds m_time;
<<<<<<< HEAD

    /** Fee of the transaction. */
    CAmount fee;

=======

    /** Fee of the transaction. */
    CAmount fee;

>>>>>>> 58e2cab4
    /** Virtual size of the transaction. */
    size_t vsize;

    /** The fee delta. */
    int64_t nFeeDelta;
};

/** Reason why a transaction was removed from the mempool,
 * this is passed to the notification signal.
 */
enum class MemPoolRemovalReason {
    EXPIRY,      //!< Expired from mempool
    SIZELIMIT,   //!< Removed in size limiting
    REORG,       //!< Removed for reorganization
    BLOCK,       //!< Removed for block
    CONFLICT,    //!< Removed for conflict with in-block transaction
    REPLACED,    //!< Removed for replacement
};

/**
 * CTxMemPool stores valid-according-to-the-current-best-chain transactions
 * that may be included in the next block.
 *
 * Transactions are added when they are seen on the network (or created by the
 * local node), but not all transactions seen are added to the pool. For
 * example, the following new transactions will not be added to the mempool:
 * - a transaction which doesn't meet the minimum fee requirements.
 * - a new transaction that double-spends an input of a transaction already in
 * the pool where the new transaction does not meet the Replace-By-Fee
 * requirements as defined in BIP 125.
 * - a non-standard transaction.
 *
 * CTxMemPool::mapTx, and CTxMemPoolEntry bookkeeping:
 *
 * mapTx is a boost::multi_index that sorts the mempool on 5 criteria:
 * - transaction hash (txid)
 * - witness-transaction hash (wtxid)
 * - descendant feerate [we use max(feerate of tx, feerate of tx with all descendants)]
 * - time in mempool
 * - ancestor feerate [we use min(feerate of tx, feerate of tx with all unconfirmed ancestors)]
 *
 * Note: the term "descendant" refers to in-mempool transactions that depend on
 * this one, while "ancestor" refers to in-mempool transactions that a given
 * transaction depends on.
 *
 * In order for the feerate sort to remain correct, we must update transactions
 * in the mempool when new descendants arrive.  To facilitate this, we track
 * the set of in-mempool direct parents and direct children in mapLinks.  Within
 * each CTxMemPoolEntry, we track the size and fees of all descendants.
 *
 * Usually when a new transaction is added to the mempool, it has no in-mempool
 * children (because any such children would be an orphan).  So in
 * addUnchecked(), we:
 * - update a new entry's setMemPoolParents to include all in-mempool parents
 * - update the new entry's direct parents to include the new tx as a child
 * - update all ancestors of the transaction to include the new tx's size/fee
 *
 * When a transaction is removed from the mempool, we must:
 * - update all in-mempool parents to not track the tx in setMemPoolChildren
 * - update all ancestors to not include the tx's size/fees in descendant state
 * - update all in-mempool children to not include it as a parent
 *
 * These happen in UpdateForRemoveFromMempool().  (Note that when removing a
 * transaction along with its descendants, we must calculate that set of
 * transactions to be removed before doing the removal, or else the mempool can
 * be in an inconsistent state where it's impossible to walk the ancestors of
 * a transaction.)
 *
 * In the event of a reorg, the assumption that a newly added tx has no
 * in-mempool children is false.  In particular, the mempool is in an
 * inconsistent state while new transactions are being added, because there may
 * be descendant transactions of a tx coming from a disconnected block that are
 * unreachable from just looking at transactions in the mempool (the linking
 * transactions may also be in the disconnected block, waiting to be added).
 * Because of this, there's not much benefit in trying to search for in-mempool
 * children in addUnchecked().  Instead, in the special case of transactions
 * being added from a disconnected block, we require the caller to clean up the
 * state, to account for in-mempool, out-of-block descendants for all the
 * in-block transactions by calling UpdateTransactionsFromBlock().  Note that
 * until this is called, the mempool state is not consistent, and in particular
 * mapLinks may not be correct (and therefore functions like
 * CalculateMemPoolAncestors() and CalculateDescendants() that rely
 * on them to walk the mempool are not generally safe to use).
 *
 * Computational limits:
 *
 * Updating all in-mempool ancestors of a newly added transaction can be slow,
 * if no bound exists on how many in-mempool ancestors there may be.
 * CalculateMemPoolAncestors() takes configurable limits that are designed to
 * prevent these calculations from being too CPU intensive.
 *
 */
class CTxMemPool
{
protected:
    const int m_check_ratio; //!< Value n means that 1 times in n we check.
    std::atomic<unsigned int> nTransactionsUpdated{0}; //!< Used by getblocktemplate to trigger CreateNewBlock() invocation
    CBlockPolicyEstimator* const minerPolicyEstimator;

    uint64_t totalTxSize GUARDED_BY(cs);      //!< sum of all mempool tx's virtual sizes. Differs from serialized tx size since witness data is discounted. Defined in BIP 141.
    CAmount m_total_fee GUARDED_BY(cs);       //!< sum of all mempool tx's fees (NOT modified fee)
    uint64_t cachedInnerUsage GUARDED_BY(cs); //!< sum of dynamic memory usage of all the map elements (NOT the maps themselves)
<<<<<<< HEAD

    mutable int64_t lastRollingFeeUpdate GUARDED_BY(cs);
    mutable bool blockSinceLastRollingFeeBump GUARDED_BY(cs);
    mutable double rollingMinimumFeeRate GUARDED_BY(cs); //!< minimum fee to get into the pool, decreases exponentially
    mutable Epoch m_epoch GUARDED_BY(cs);

    // In-memory counter for external mempool tracking purposes.
    // This number is incremented once every time a transaction
    // is added or removed from the mempool for any reason.
    mutable uint64_t m_sequence_number GUARDED_BY(cs){1};

    void trackPackageRemoved(const CFeeRate& rate) EXCLUSIVE_LOCKS_REQUIRED(cs);

=======

    mutable int64_t lastRollingFeeUpdate GUARDED_BY(cs);
    mutable bool blockSinceLastRollingFeeBump GUARDED_BY(cs);
    mutable double rollingMinimumFeeRate GUARDED_BY(cs); //!< minimum fee to get into the pool, decreases exponentially
    mutable Epoch m_epoch GUARDED_BY(cs);

    // In-memory counter for external mempool tracking purposes.
    // This number is incremented once every time a transaction
    // is added or removed from the mempool for any reason.
    mutable uint64_t m_sequence_number GUARDED_BY(cs){1};

    void trackPackageRemoved(const CFeeRate& rate) EXCLUSIVE_LOCKS_REQUIRED(cs);

>>>>>>> 58e2cab4
    bool m_is_loaded GUARDED_BY(cs){false};

public:

    static const int ROLLING_FEE_HALFLIFE = 60 * 60 * 12; // public only for testing

    typedef boost::multi_index_container<
        CTxMemPoolEntry,
        boost::multi_index::indexed_by<
            // sorted by txid
            boost::multi_index::hashed_unique<mempoolentry_txid, SaltedTxidHasher>,
            // sorted by wtxid
            boost::multi_index::hashed_unique<
                boost::multi_index::tag<index_by_wtxid>,
                mempoolentry_wtxid,
                SaltedTxidHasher
            >,
            // sorted by fee rate
            boost::multi_index::ordered_non_unique<
                boost::multi_index::tag<descendant_score>,
                boost::multi_index::identity<CTxMemPoolEntry>,
                CompareTxMemPoolEntryByDescendantScore
            >,
            // sorted by entry time
            boost::multi_index::ordered_non_unique<
                boost::multi_index::tag<entry_time>,
                boost::multi_index::identity<CTxMemPoolEntry>,
                CompareTxMemPoolEntryByEntryTime
            >,
            // sorted by fee rate with ancestors
            boost::multi_index::ordered_non_unique<
                boost::multi_index::tag<ancestor_score>,
                boost::multi_index::identity<CTxMemPoolEntry>,
                CompareTxMemPoolEntryByAncestorFee
            >
        >
    > indexed_transaction_set;

    /**
     * This mutex needs to be locked when accessing `mapTx` or other members
     * that are guarded by it.
     *
     * @par Consistency guarantees
     *
     * By design, it is guaranteed that:
     *
     * 1. Locking both `cs_main` and `mempool.cs` will give a view of mempool
     *    that is consistent with current chain tip (`::ChainActive()` and
     *    `CoinsTip()`) and is fully populated. Fully populated means that if the
     *    current active chain is missing transactions that were present in a
     *    previously active chain, all the missing transactions will have been
     *    re-added to the mempool and should be present if they meet size and
     *    consistency constraints.
     *
     * 2. Locking `mempool.cs` without `cs_main` will give a view of a mempool
     *    consistent with some chain that was active since `cs_main` was last
     *    locked, and that is fully populated as described above. It is ok for
     *    code that only needs to query or remove transactions from the mempool
     *    to lock just `mempool.cs` without `cs_main`.
     *
     * To provide these guarantees, it is necessary to lock both `cs_main` and
     * `mempool.cs` whenever adding transactions to the mempool and whenever
     * changing the chain tip. It's necessary to keep both mutexes locked until
     * the mempool is consistent with the new chain tip and fully populated.
     */
    mutable RecursiveMutex cs;
    indexed_transaction_set mapTx GUARDED_BY(cs);

    using txiter = indexed_transaction_set::nth_index<0>::type::const_iterator;
    std::vector<std::pair<uint256, txiter>> vTxHashes GUARDED_BY(cs); //!< All tx witness hashes/entries in mapTx, in random order

    typedef std::set<txiter, CompareIteratorByHash> setEntries;

    uint64_t CalculateDescendantMaximum(txiter entry) const EXCLUSIVE_LOCKS_REQUIRED(cs);
private:
    typedef std::map<txiter, setEntries, CompareIteratorByHash> cacheMap;


    void UpdateParent(txiter entry, txiter parent, bool add) EXCLUSIVE_LOCKS_REQUIRED(cs);
    void UpdateChild(txiter entry, txiter child, bool add) EXCLUSIVE_LOCKS_REQUIRED(cs);

    std::vector<indexed_transaction_set::const_iterator> GetSortedDepthAndScore() const EXCLUSIVE_LOCKS_REQUIRED(cs);

    /**
     * Track locally submitted transactions to periodically retry initial broadcast.
     */
    std::set<uint256> m_unbroadcast_txids GUARDED_BY(cs);

public:
    indirectmap<COutPoint, const CTransaction*> mapNextTx GUARDED_BY(cs);
<<<<<<< HEAD
    std::map<uint256, CAmount> mapDeltas GUARDED_BY(cs);
=======
    std::map<uint256, std::pair<double, CAmount> > mapDeltas GUARDED_BY(cs);
>>>>>>> 58e2cab4

    /** Create a new CTxMemPool.
     * Sanity checks will be off by default for performance, because otherwise
     * accepting transactions becomes O(N^2) where N is the number of transactions
     * in the pool.
     *
     * @param[in] estimator is used to estimate appropriate transaction fees.
     * @param[in] check_ratio is the ratio used to determine how often sanity checks will run.
     */
    explicit CTxMemPool(CBlockPolicyEstimator* estimator = nullptr, int check_ratio = 0);

    /**
     * If sanity-checking is turned on, check makes sure the pool is
     * consistent (does not contain two transactions that spend the same inputs,
     * all inputs are in the mapNextTx array). If sanity-checking is turned off,
     * check does nothing.
     */
    void check(CChainState& active_chainstate) const EXCLUSIVE_LOCKS_REQUIRED(::cs_main);

    // addUnchecked must updated state for all ancestors of a given transaction,
    // to track size/count of descendant transactions.  First version of
    // addUnchecked can be used to have it call CalculateMemPoolAncestors(), and
    // then invoke the second version.
    // Note that addUnchecked is ONLY called from ATMP outside of tests
    // and any other callers may break wallet's in-mempool tracking (due to
    // lack of CValidationInterface::TransactionAddedToMempool callbacks).
    void addUnchecked(const CTxMemPoolEntry& entry, bool validFeeEstimate = true) EXCLUSIVE_LOCKS_REQUIRED(cs, cs_main);
    void addUnchecked(const CTxMemPoolEntry& entry, setEntries& setAncestors, bool validFeeEstimate = true) EXCLUSIVE_LOCKS_REQUIRED(cs, cs_main);

    void removeRecursive(const CTransaction& tx, MemPoolRemovalReason reason) EXCLUSIVE_LOCKS_REQUIRED(cs);
    void removeForReorg(CChainState& active_chainstate, int flags) EXCLUSIVE_LOCKS_REQUIRED(cs, cs_main);
    void removeConflicts(const CTransaction& tx) EXCLUSIVE_LOCKS_REQUIRED(cs);
    void removeForBlock(const std::vector<CTransactionRef>& vtx, unsigned int nBlockHeight) EXCLUSIVE_LOCKS_REQUIRED(cs);

    void clear();
    void _clear() EXCLUSIVE_LOCKS_REQUIRED(cs); //lock free
    bool CompareDepthAndScore(const uint256& hasha, const uint256& hashb, bool wtxid=false);
    void queryHashes(std::vector<uint256>& vtxid) const;
    bool isSpent(const COutPoint& outpoint) const;
    unsigned int GetTransactionsUpdated() const;
    void AddTransactionsUpdated(unsigned int n);
    /**
     * Check that none of this transactions inputs are in the mempool, and thus
     * the tx is not dependent on other mempool transactions to be included in a block.
     */
    bool HasNoInputsOf(const CTransaction& tx) const EXCLUSIVE_LOCKS_REQUIRED(cs);
<<<<<<< HEAD

    /** Affect CreateNewBlock prioritisation of transactions */
    void PrioritiseTransaction(const uint256& hash, const CAmount& nFeeDelta);
    void ApplyDelta(const uint256& hash, CAmount &nFeeDelta) const EXCLUSIVE_LOCKS_REQUIRED(cs);
=======
    /**
     * Update all transactions in the mempool which depend on tx to recalculate their priority
     * and adjust the input value that will age to reflect that the inputs from this transaction have
     * either just been added to the chain or just been removed.
     */
    void UpdateDependentPriorities(const CTransaction &tx, unsigned int nBlockHeight, bool addToChain);

    /** Affect CreateNewBlock prioritisation of transactions */
    void PrioritiseTransaction(const uint256& hash, double dPriorityDelta, const CAmount& nFeeDelta);
    void PrioritiseTransaction(const uint256& hash, const CAmount& nFeeDelta) { PrioritiseTransaction(hash, 0., nFeeDelta); }
    void ApplyDeltas(const uint256& hash, double &dPriorityDelta, CAmount &nFeeDelta) const EXCLUSIVE_LOCKS_REQUIRED(cs);
>>>>>>> 58e2cab4
    void ClearPrioritisation(const uint256& hash) EXCLUSIVE_LOCKS_REQUIRED(cs);

    /** Get the transaction in the pool that spends the same prevout */
    const CTransaction* GetConflictTx(const COutPoint& prevout) const EXCLUSIVE_LOCKS_REQUIRED(cs);

    /** Returns an iterator to the given hash, if found */
    std::optional<txiter> GetIter(const uint256& txid) const EXCLUSIVE_LOCKS_REQUIRED(cs);

    /** Translate a set of hashes into a set of pool iterators to avoid repeated lookups */
    setEntries GetIterSet(const std::set<uint256>& hashes) const EXCLUSIVE_LOCKS_REQUIRED(cs);

    /** Remove a set of transactions from the mempool.
     *  If a transaction is in this set, then all in-mempool descendants must
     *  also be in the set, unless this transaction is being removed for being
     *  in a block.
     *  Set updateDescendants to true when removing a tx that was in a block, so
     *  that any in-mempool descendants have their ancestor state updated.
     */
    void RemoveStaged(setEntries& stage, bool updateDescendants, MemPoolRemovalReason reason) EXCLUSIVE_LOCKS_REQUIRED(cs);

    /** When adding transactions from a disconnected block back to the mempool,
     *  new mempool entries may have children in the mempool (which is generally
     *  not the case when otherwise adding transactions).
     *  UpdateTransactionsFromBlock() will find child transactions and update the
     *  descendant state for each transaction in vHashesToUpdate (excluding any
     *  child transactions present in vHashesToUpdate, which are already accounted
     *  for).  Note: vHashesToUpdate should be the set of transactions from the
     *  disconnected block that have been accepted back into the mempool.
     */
    void UpdateTransactionsFromBlock(const std::vector<uint256>& vHashesToUpdate) EXCLUSIVE_LOCKS_REQUIRED(cs, cs_main) LOCKS_EXCLUDED(m_epoch);

    /** Try to calculate all in-mempool ancestors of entry.
     *  (these are all calculated including the tx itself)
     *  limitAncestorCount = max number of ancestors
     *  limitAncestorSize = max size of ancestors
     *  limitDescendantCount = max number of descendants any ancestor can have
     *  limitDescendantSize = max size of descendants any ancestor can have
     *  errString = populated with error reason if any limits are hit
     *  fSearchForParents = whether to search a tx's vin for in-mempool parents, or
     *    look up parents from mapLinks. Must be true for entries not in the mempool
     */
    bool CalculateMemPoolAncestors(const CTxMemPoolEntry& entry, setEntries& setAncestors, uint64_t limitAncestorCount, uint64_t limitAncestorSize, uint64_t limitDescendantCount, uint64_t limitDescendantSize, std::string& errString, bool fSearchForParents = true) const EXCLUSIVE_LOCKS_REQUIRED(cs);

    /** Populate setDescendants with all in-mempool descendants of hash.
     *  Assumes that setDescendants includes all in-mempool descendants of anything
     *  already in it.  */
    void CalculateDescendants(txiter it, setEntries& setDescendants) const EXCLUSIVE_LOCKS_REQUIRED(cs);

    /** The minimum fee to get into the mempool, which may itself not be enough
      *  for larger-sized transactions.
      *  The incrementalRelayFee policy variable is used to bound the time it
      *  takes the fee rate to go back down all the way to 0. When the feerate
      *  would otherwise be half of this, it is set to 0 instead.
      */
    CFeeRate GetMinFee(size_t sizelimit) const;

    /** Remove transactions from the mempool until its dynamic size is <= sizelimit.
      *  pvNoSpendsRemaining, if set, will be populated with the list of outpoints
      *  which are not in mempool which no longer have any spends in this mempool.
      */
    void TrimToSize(size_t sizelimit, std::vector<COutPoint>* pvNoSpendsRemaining = nullptr) EXCLUSIVE_LOCKS_REQUIRED(cs);

    /** Expire all transaction (and their dependencies) in the mempool older than time. Return the number of removed transactions. */
    int Expire(std::chrono::seconds time) EXCLUSIVE_LOCKS_REQUIRED(cs);

    /**
     * Calculate the ancestor and descendant count for the given transaction.
     * The counts include the transaction itself.
<<<<<<< HEAD
     * When ancestors is non-zero (ie, the transaction itself is in the mempool),
     * ancestorsize and ancestorfees will also be set to the appropriate values.
     */
    void GetTransactionAncestry(const uint256& txid, size_t& ancestors, size_t& descendants, size_t* ancestorsize = nullptr, CAmount* ancestorfees = nullptr) const;

    /** @returns true if the mempool is fully loaded */
    bool IsLoaded() const;

    /** Sets the current loaded state */
    void SetIsLoaded(bool loaded);

=======
     */
    void GetTransactionAncestry(const uint256& txid, size_t& ancestors, size_t& descendants) const;

    /** @returns true if the mempool is fully loaded */
    bool IsLoaded() const;

    /** Sets the current loaded state */
    void SetIsLoaded(bool loaded);

>>>>>>> 58e2cab4
    unsigned long size() const
    {
        LOCK(cs);
        return mapTx.size();
    }

    uint64_t GetTotalTxSize() const EXCLUSIVE_LOCKS_REQUIRED(cs)
    {
        AssertLockHeld(cs);
        return totalTxSize;
    }

    CAmount GetTotalFee() const EXCLUSIVE_LOCKS_REQUIRED(cs)
    {
        AssertLockHeld(cs);
        return m_total_fee;
    }

    bool exists(const GenTxid& gtxid) const
    {
        LOCK(cs);
        if (gtxid.IsWtxid()) {
            return (mapTx.get<index_by_wtxid>().count(gtxid.GetHash()) != 0);
        }
        return (mapTx.count(gtxid.GetHash()) != 0);
    }
    bool exists(const uint256& txid) const { return exists(GenTxid{false, txid}); }

    CTransactionRef get(const uint256& hash) const;
    txiter get_iter_from_wtxid(const uint256& wtxid) const EXCLUSIVE_LOCKS_REQUIRED(cs)
    {
        AssertLockHeld(cs);
        return mapTx.project<0>(mapTx.get<index_by_wtxid>().find(wtxid));
    }
    TxMempoolInfo info(const uint256& hash) const;
    TxMempoolInfo info(const GenTxid& gtxid) const;
    std::vector<TxMempoolInfo> infoAll() const;

    void FindScriptPubKey(const std::set<CScript>& needles, std::map<COutPoint, Coin>& out_results);

    size_t DynamicMemoryUsage() const;

    /** Adds a transaction to the unbroadcast set */
    void AddUnbroadcastTx(const uint256& txid)
    {
        LOCK(cs);
        // Sanity check the transaction is in the mempool & insert into
        // unbroadcast set.
        if (exists(txid)) m_unbroadcast_txids.insert(txid);
    };

    /** Removes a transaction from the unbroadcast set */
    void RemoveUnbroadcastTx(const uint256& txid, const bool unchecked = false);

    /** Returns transactions in unbroadcast set */
    std::set<uint256> GetUnbroadcastTxs() const
    {
        LOCK(cs);
        return m_unbroadcast_txids;
    }

    /** Returns whether a txid is in the unbroadcast set */
    bool IsUnbroadcastTx(const uint256& txid) const EXCLUSIVE_LOCKS_REQUIRED(cs)
    {
        AssertLockHeld(cs);
        return m_unbroadcast_txids.count(txid) != 0;
    }

    /** Guards this internal counter for external reporting */
    uint64_t GetAndIncrementSequence() const EXCLUSIVE_LOCKS_REQUIRED(cs) {
        return m_sequence_number++;
    }

    uint64_t GetSequence() const EXCLUSIVE_LOCKS_REQUIRED(cs) {
        return m_sequence_number;
    }

private:
    /** UpdateForDescendants is used by UpdateTransactionsFromBlock to update
     *  the descendants for a single transaction that has been added to the
     *  mempool but may have child transactions in the mempool, eg during a
     *  chain reorg.  setExclude is the set of descendant transactions in the
     *  mempool that must not be accounted for (because any descendants in
     *  setExclude were added to the mempool after the transaction being
     *  updated and hence their state is already reflected in the parent
     *  state).
     *
     *  cachedDescendants will be updated with the descendants of the transaction
     *  being updated, so that future invocations don't need to walk the
     *  same transaction again, if encountered in another transaction chain.
     */
    void UpdateForDescendants(txiter updateIt,
            cacheMap &cachedDescendants,
            const std::set<uint256> &setExclude) EXCLUSIVE_LOCKS_REQUIRED(cs);
    /** Update ancestors of hash to add/remove it as a descendant transaction. */
    void UpdateAncestorsOf(bool add, txiter hash, setEntries &setAncestors) EXCLUSIVE_LOCKS_REQUIRED(cs);
    /** Set ancestor state for an entry */
    void UpdateEntryForAncestors(txiter it, const setEntries &setAncestors) EXCLUSIVE_LOCKS_REQUIRED(cs);
    /** For each transaction being removed, update ancestors and any direct children.
      * If updateDescendants is true, then also update in-mempool descendants'
      * ancestor state. */
    void UpdateForRemoveFromMempool(const setEntries &entriesToRemove, bool updateDescendants) EXCLUSIVE_LOCKS_REQUIRED(cs);
    /** Sever link between specified transaction and direct children. */
    void UpdateChildrenForRemoval(txiter entry) EXCLUSIVE_LOCKS_REQUIRED(cs);

    /** Before calling removeUnchecked for a given transaction,
     *  UpdateForRemoveFromMempool must be called on the entire (dependent) set
     *  of transactions being removed at the same time.  We use each
     *  CTxMemPoolEntry's setMemPoolParents in order to walk ancestors of a
     *  given transaction that is removed, so we can't remove intermediate
     *  transactions in a chain before we've updated all the state for the
     *  removal.
     */
    void removeUnchecked(txiter entry, MemPoolRemovalReason reason) EXCLUSIVE_LOCKS_REQUIRED(cs);
public:
    /** visited marks a CTxMemPoolEntry as having been traversed
     * during the lifetime of the most recently created Epoch::Guard
     * and returns false if we are the first visitor, true otherwise.
     *
     * An Epoch::Guard must be held when visited is called or an assert will be
     * triggered.
     *
     */
    bool visited(const txiter it) const EXCLUSIVE_LOCKS_REQUIRED(cs, m_epoch)
    {
        return m_epoch.visited(it->m_epoch_marker);
    }

    bool visited(std::optional<txiter> it) const EXCLUSIVE_LOCKS_REQUIRED(cs, m_epoch)
    {
        assert(m_epoch.guarded()); // verify guard even when it==nullopt
        return !it || visited(*it);
    }
};

/**
 * CCoinsView that brings transactions from a mempool into view.
 * It does not check for spendings by memory pool transactions.
 * Instead, it provides access to all Coins which are either unspent in the
 * base CCoinsView, are outputs from any mempool transaction, or are
 * tracked temporarily to allow transaction dependencies in package validation.
 * This allows transaction replacement to work as expected, as you want to
 * have all inputs "available" to check signatures, and any cycles in the
 * dependency graph are checked directly in AcceptToMemoryPool.
 * It also allows you to sign a double-spend directly in
 * signrawtransactionwithkey and signrawtransactionwithwallet,
 * as long as the conflicting transaction is not yet confirmed.
 *
 * Its Cursor also doesn't work. In general, it is broken as a CCoinsView
 * implementation outside of a few use cases.
 */
class CCoinsViewMemPool : public CCoinsViewBacked
{
    /**
    * Coins made available by transactions being validated. Tracking these allows for package
    * validation, since we can access transaction outputs without submitting them to mempool.
    */
    std::unordered_map<COutPoint, Coin, SaltedOutpointHasher> m_temp_added;
protected:
    const CTxMemPool& mempool;

public:
    CCoinsViewMemPool(CCoinsView* baseIn, const CTxMemPool& mempoolIn);
    bool GetCoin(const COutPoint &outpoint, Coin &coin) const override;
    /** Add the coins created by this transaction. These coins are only temporarily stored in
     * m_temp_added and cannot be flushed to the back end. Only used for package validation. */
    void PackageAddTransaction(const CTransactionRef& tx);
};

/**
 * DisconnectedBlockTransactions

 * During the reorg, it's desirable to re-add previously confirmed transactions
 * to the mempool, so that anything not re-confirmed in the new chain is
 * available to be mined. However, it's more efficient to wait until the reorg
 * is complete and process all still-unconfirmed transactions at that time,
 * since we expect most confirmed transactions to (typically) still be
 * confirmed in the new chain, and re-accepting to the memory pool is expensive
 * (and therefore better to not do in the middle of reorg-processing).
 * Instead, store the disconnected transactions (in order!) as we go, remove any
 * that are included in blocks in the new chain, and then process the remaining
 * still-unconfirmed transactions at the end.
 */

// multi_index tag names
struct txid_index {};
struct insertion_order {};

struct DisconnectedBlockTransactions {
    typedef boost::multi_index_container<
        CTransactionRef,
        boost::multi_index::indexed_by<
            // sorted by txid
            boost::multi_index::hashed_unique<
                boost::multi_index::tag<txid_index>,
                mempoolentry_txid,
                SaltedTxidHasher
            >,
            // sorted by order in the blockchain
            boost::multi_index::sequenced<
                boost::multi_index::tag<insertion_order>
            >
        >
    > indexed_disconnected_transactions;

    // It's almost certainly a logic bug if we don't clear out queuedTx before
    // destruction, as we add to it while disconnecting blocks, and then we
    // need to re-process remaining transactions to ensure mempool consistency.
    // For now, assert() that we've emptied out this object on destruction.
    // This assert() can always be removed if the reorg-processing code were
    // to be refactored such that this assumption is no longer true (for
    // instance if there was some other way we cleaned up the mempool after a
    // reorg, besides draining this object).
    ~DisconnectedBlockTransactions() { assert(queuedTx.empty()); }

    indexed_disconnected_transactions queuedTx;
    uint64_t cachedInnerUsage = 0;

    // Estimate the overhead of queuedTx to be 6 pointers + an allocation, as
    // no exact formula for boost::multi_index_contained is implemented.
    size_t DynamicMemoryUsage() const {
        return memusage::MallocUsage(sizeof(CTransactionRef) + 6 * sizeof(void*)) * queuedTx.size() + cachedInnerUsage;
    }

    void addTransaction(const CTransactionRef& tx)
    {
        queuedTx.insert(tx);
        cachedInnerUsage += RecursiveDynamicUsage(tx);
    }

    // Remove entries based on txid_index, and update memory usage.
    void removeForBlock(const std::vector<CTransactionRef>& vtx)
    {
        // Short-circuit in the common case of a block being added to the tip
        if (queuedTx.empty()) {
            return;
        }
        for (auto const &tx : vtx) {
            auto it = queuedTx.find(tx->GetHash());
            if (it != queuedTx.end()) {
                cachedInnerUsage -= RecursiveDynamicUsage(*it);
                queuedTx.erase(it);
            }
        }
    }

    // Remove an entry by insertion_order index, and update memory usage.
    void removeEntry(indexed_disconnected_transactions::index<insertion_order>::type::iterator entry)
    {
        cachedInnerUsage -= RecursiveDynamicUsage(*entry);
        queuedTx.get<insertion_order>().erase(entry);
    }

    void clear()
    {
        cachedInnerUsage = 0;
        queuedTx.clear();
    }
};

#endif // BITCOIN_TXMEMPOOL_H<|MERGE_RESOLUTION|>--- conflicted
+++ resolved
@@ -32,10 +32,7 @@
 class CBlockIndex;
 class CChainState;
 extern RecursiveMutex cs_main;
-<<<<<<< HEAD
 class CScript;
-=======
->>>>>>> 58e2cab4
 
 /** Fake height value used in Coin to signify they are only in the memory pool (since 0.8) */
 static const uint32_t MEMPOOL_HEIGHT = 0x7FFFFFFF;
@@ -103,11 +100,6 @@
     const size_t nTxWeight;         //!< ... and avoid recomputing tx weight (also used for GetTxSize())
     const size_t nUsageSize;        //!< ... and total memory usage
     const int64_t nTime;            //!< Local time when entering the mempool
-<<<<<<< HEAD
-    const unsigned int entryHeight; //!< Chain height when entering the mempool
-    const bool spendsCoinbase;      //!< keep track of transactions that spend a coinbase
-    const int64_t sigOpCost;        //!< Total sigop cost
-=======
     const double entryPriority;     //!< Priority when entering the mempool
     const unsigned int entryHeight; //!< Chain height when entering the mempool
     double cachedPriority;    //!< Last calculated priority
@@ -116,7 +108,6 @@
     const bool spendsCoinbase;      //!< keep track of transactions that spend a coinbase
     const int64_t sigOpCost;        //!< Total sigop cost
     const size_t nModSize;          //!< Cached modified size for priority
->>>>>>> 58e2cab4
     int64_t feeDelta;          //!< Used for determining the priority of the transaction for mining in a block
     LockPoints lockPoints;     //!< Track the height and time at which tx was final
 
@@ -409,17 +400,10 @@
 
     /** Time the transaction entered the mempool. */
     std::chrono::seconds m_time;
-<<<<<<< HEAD
 
     /** Fee of the transaction. */
     CAmount fee;
 
-=======
-
-    /** Fee of the transaction. */
-    CAmount fee;
-
->>>>>>> 58e2cab4
     /** Virtual size of the transaction. */
     size_t vsize;
 
@@ -522,7 +506,6 @@
     uint64_t totalTxSize GUARDED_BY(cs);      //!< sum of all mempool tx's virtual sizes. Differs from serialized tx size since witness data is discounted. Defined in BIP 141.
     CAmount m_total_fee GUARDED_BY(cs);       //!< sum of all mempool tx's fees (NOT modified fee)
     uint64_t cachedInnerUsage GUARDED_BY(cs); //!< sum of dynamic memory usage of all the map elements (NOT the maps themselves)
-<<<<<<< HEAD
 
     mutable int64_t lastRollingFeeUpdate GUARDED_BY(cs);
     mutable bool blockSinceLastRollingFeeBump GUARDED_BY(cs);
@@ -536,21 +519,6 @@
 
     void trackPackageRemoved(const CFeeRate& rate) EXCLUSIVE_LOCKS_REQUIRED(cs);
 
-=======
-
-    mutable int64_t lastRollingFeeUpdate GUARDED_BY(cs);
-    mutable bool blockSinceLastRollingFeeBump GUARDED_BY(cs);
-    mutable double rollingMinimumFeeRate GUARDED_BY(cs); //!< minimum fee to get into the pool, decreases exponentially
-    mutable Epoch m_epoch GUARDED_BY(cs);
-
-    // In-memory counter for external mempool tracking purposes.
-    // This number is incremented once every time a transaction
-    // is added or removed from the mempool for any reason.
-    mutable uint64_t m_sequence_number GUARDED_BY(cs){1};
-
-    void trackPackageRemoved(const CFeeRate& rate) EXCLUSIVE_LOCKS_REQUIRED(cs);
-
->>>>>>> 58e2cab4
     bool m_is_loaded GUARDED_BY(cs){false};
 
 public:
@@ -641,11 +609,7 @@
 
 public:
     indirectmap<COutPoint, const CTransaction*> mapNextTx GUARDED_BY(cs);
-<<<<<<< HEAD
-    std::map<uint256, CAmount> mapDeltas GUARDED_BY(cs);
-=======
     std::map<uint256, std::pair<double, CAmount> > mapDeltas GUARDED_BY(cs);
->>>>>>> 58e2cab4
 
     /** Create a new CTxMemPool.
      * Sanity checks will be off by default for performance, because otherwise
@@ -692,12 +656,6 @@
      * the tx is not dependent on other mempool transactions to be included in a block.
      */
     bool HasNoInputsOf(const CTransaction& tx) const EXCLUSIVE_LOCKS_REQUIRED(cs);
-<<<<<<< HEAD
-
-    /** Affect CreateNewBlock prioritisation of transactions */
-    void PrioritiseTransaction(const uint256& hash, const CAmount& nFeeDelta);
-    void ApplyDelta(const uint256& hash, CAmount &nFeeDelta) const EXCLUSIVE_LOCKS_REQUIRED(cs);
-=======
     /**
      * Update all transactions in the mempool which depend on tx to recalculate their priority
      * and adjust the input value that will age to reflect that the inputs from this transaction have
@@ -709,7 +667,6 @@
     void PrioritiseTransaction(const uint256& hash, double dPriorityDelta, const CAmount& nFeeDelta);
     void PrioritiseTransaction(const uint256& hash, const CAmount& nFeeDelta) { PrioritiseTransaction(hash, 0., nFeeDelta); }
     void ApplyDeltas(const uint256& hash, double &dPriorityDelta, CAmount &nFeeDelta) const EXCLUSIVE_LOCKS_REQUIRED(cs);
->>>>>>> 58e2cab4
     void ClearPrioritisation(const uint256& hash) EXCLUSIVE_LOCKS_REQUIRED(cs);
 
     /** Get the transaction in the pool that spends the same prevout */
@@ -778,7 +735,6 @@
     /**
      * Calculate the ancestor and descendant count for the given transaction.
      * The counts include the transaction itself.
-<<<<<<< HEAD
      * When ancestors is non-zero (ie, the transaction itself is in the mempool),
      * ancestorsize and ancestorfees will also be set to the appropriate values.
      */
@@ -790,17 +746,6 @@
     /** Sets the current loaded state */
     void SetIsLoaded(bool loaded);
 
-=======
-     */
-    void GetTransactionAncestry(const uint256& txid, size_t& ancestors, size_t& descendants) const;
-
-    /** @returns true if the mempool is fully loaded */
-    bool IsLoaded() const;
-
-    /** Sets the current loaded state */
-    void SetIsLoaded(bool loaded);
-
->>>>>>> 58e2cab4
     unsigned long size() const
     {
         LOCK(cs);
