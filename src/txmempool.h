// Copyright (c) 2009-2010 Satoshi Nakamoto
// Copyright (c) 2009-2022 The Bitcoin Core developers
// Distributed under the MIT software license, see the accompanying
// file COPYING or http://www.opensource.org/licenses/mit-license.php.

#ifndef BITCOIN_TXMEMPOOL_H
#define BITCOIN_TXMEMPOOL_H

#include <coins.h>
#include <consensus/amount.h>
#include <indirectmap.h>
#include <kernel/cs_main.h>
#include <kernel/mempool_entry.h>          // IWYU pragma: export
#include <kernel/mempool_limits.h>         // IWYU pragma: export
#include <kernel/mempool_options.h>        // IWYU pragma: export
#include <kernel/mempool_removal_reason.h> // IWYU pragma: export
#include <policy/feerate.h>
#include <policy/packages.h>
#include <primitives/transaction.h>
#include <script/script.h>
#include <sync.h>
#include <util/epochguard.h>
#include <util/hasher.h>
#include <util/result.h>

#include <boost/multi_index/hashed_index.hpp>
#include <boost/multi_index/identity.hpp>
#include <boost/multi_index/indexed_by.hpp>
#include <boost/multi_index/ordered_index.hpp>
#include <boost/multi_index/sequenced_index.hpp>
#include <boost/multi_index/tag.hpp>
#include <boost/multi_index_container.hpp>

#include <atomic>
#include <map>
#include <optional>
#include <set>
#include <string>
#include <string_view>
#include <utility>
#include <vector>

class CChain;
class CScript;

static constexpr std::chrono::minutes DYNAMIC_DUST_FEERATE_UPDATE_INTERVAL{15};

/** Fake height value used in Coin to signify they are only in the memory pool (since 0.8) */
static const uint32_t MEMPOOL_HEIGHT = 0x7FFFFFFF;

inline int64_t maxmempoolMinimumBytes(const int64_t descendant_size_vbytes) {
    return descendant_size_vbytes * 40;
}

/**
 * Test whether the LockPoints height and time are still valid on the current chain
 */
bool TestLockPointValidity(CChain& active_chain, const LockPoints& lp) EXCLUSIVE_LOCKS_REQUIRED(cs_main);

// extracts a transaction hash from CTxMemPoolEntry or CTransactionRef
struct mempoolentry_txid
{
    typedef uint256 result_type;
    result_type operator() (const CTxMemPoolEntry &entry) const
    {
        return entry.GetTx().GetHash();
    }

    result_type operator() (const CTransactionRef& tx) const
    {
        return tx->GetHash();
    }
};

// extracts a transaction witness-hash from CTxMemPoolEntry or CTransactionRef
struct mempoolentry_wtxid
{
    typedef uint256 result_type;
    result_type operator() (const CTxMemPoolEntry &entry) const
    {
        return entry.GetTx().GetWitnessHash();
    }

    result_type operator() (const CTransactionRef& tx) const
    {
        return tx->GetWitnessHash();
    }
};


/** \class CompareTxMemPoolEntryByDescendantScore
 *
 *  Sort an entry by max(score/size of entry's tx, score/size with all descendants).
 */
class CompareTxMemPoolEntryByDescendantScore
{
public:
    bool operator()(const CTxMemPoolEntry& a, const CTxMemPoolEntry& b) const
    {
        double a_mod_fee, a_size, b_mod_fee, b_size;

        GetModFeeAndSize(a, a_mod_fee, a_size);
        GetModFeeAndSize(b, b_mod_fee, b_size);

        // Avoid division by rewriting (a/b > c/d) as (a*d > c*b).
        double f1 = a_mod_fee * b_size;
        double f2 = a_size * b_mod_fee;

        if (f1 == f2) {
            return a.GetTime() >= b.GetTime();
        }
        return f1 < f2;
    }

    // Return the fee/size we're using for sorting this entry.
    void GetModFeeAndSize(const CTxMemPoolEntry &a, double &mod_fee, double &size) const
    {
        // Compare feerate with descendants to feerate of the transaction, and
        // return the fee/size for the max.
        double f1 = (double)a.GetModifiedFee() * a.GetSizeWithDescendants();
        double f2 = (double)a.GetModFeesWithDescendants() * a.GetTxSize();

        if (f2 > f1) {
            mod_fee = a.GetModFeesWithDescendants();
            size = a.GetSizeWithDescendants();
        } else {
            mod_fee = a.GetModifiedFee();
            size = a.GetTxSize();
        }
    }
};

/** \class CompareTxMemPoolEntryByScore
 *
 *  Sort by feerate of entry (fee/size) in descending order
 *  This is only used for transaction relay, so we use GetFee()
 *  instead of GetModifiedFee() to avoid leaking prioritization
 *  information via the sort order.
 */
class CompareTxMemPoolEntryByScore
{
public:
    bool operator()(const CTxMemPoolEntry& a, const CTxMemPoolEntry& b) const
    {
        double f1 = (double)a.GetFee() * b.GetTxSize();
        double f2 = (double)b.GetFee() * a.GetTxSize();
        if (f1 == f2) {
            return b.GetTx().GetHash() < a.GetTx().GetHash();
        }
        return f1 > f2;
    }
};

class CompareTxMemPoolEntryByEntryTime
{
public:
    bool operator()(const CTxMemPoolEntry& a, const CTxMemPoolEntry& b) const
    {
        return a.GetTime() < b.GetTime();
    }
};

/** \class CompareTxMemPoolEntryByAncestorScore
 *
 *  Sort an entry by min(score/size of entry's tx, score/size with all ancestors).
 */
class CompareTxMemPoolEntryByAncestorFee
{
public:
    template<typename T>
    bool operator()(const T& a, const T& b) const
    {
        double a_mod_fee, a_size, b_mod_fee, b_size;

        GetModFeeAndSize(a, a_mod_fee, a_size);
        GetModFeeAndSize(b, b_mod_fee, b_size);

        // Avoid division by rewriting (a/b > c/d) as (a*d > c*b).
        double f1 = a_mod_fee * b_size;
        double f2 = a_size * b_mod_fee;

        if (f1 == f2) {
            return a.GetTx().GetHash() < b.GetTx().GetHash();
        }
        return f1 > f2;
    }

    // Return the fee/size we're using for sorting this entry.
    template <typename T>
    void GetModFeeAndSize(const T &a, double &mod_fee, double &size) const
    {
        // Compare feerate with ancestors to feerate of the transaction, and
        // return the fee/size for the min.
        double f1 = (double)a.GetModifiedFee() * a.GetSizeWithAncestors();
        double f2 = (double)a.GetModFeesWithAncestors() * a.GetTxSize();

        if (f1 > f2) {
            mod_fee = a.GetModFeesWithAncestors();
            size = a.GetSizeWithAncestors();
        } else {
            mod_fee = a.GetModifiedFee();
            size = a.GetTxSize();
        }
    }
};

uint160 ScriptHashkey(const CScript& script);

// Multi_index tag names
struct descendant_score {};
struct entry_time {};
struct ancestor_score {};
struct index_by_wtxid {};

class CBlockPolicyEstimator;

/**
 * Information about a mempool transaction.
 */
struct TxMempoolInfo
{
    /** The transaction itself */
    CTransactionRef tx;

    /** Time the transaction entered the mempool. */
    std::chrono::seconds m_time;

    /** Fee of the transaction. */
    CAmount fee;

    /** Virtual size of the transaction. */
    int32_t vsize;

    /** The fee delta. */
    int64_t nFeeDelta;
};

/**
 * CTxMemPool stores valid-according-to-the-current-best-chain transactions
 * that may be included in the next block.
 *
 * Transactions are added when they are seen on the network (or created by the
 * local node), but not all transactions seen are added to the pool. For
 * example, the following new transactions will not be added to the mempool:
 * - a transaction which doesn't meet the minimum fee requirements.
 * - a new transaction that double-spends an input of a transaction already in
 * the pool where the new transaction does not meet the Replace-By-Fee
 * requirements as defined in doc/policy/mempool-replacements.md.
 * - a non-standard transaction.
 *
 * CTxMemPool::mapTx, and CTxMemPoolEntry bookkeeping:
 *
 * mapTx is a boost::multi_index that sorts the mempool on 5 criteria:
 * - transaction hash (txid)
 * - witness-transaction hash (wtxid)
 * - descendant feerate [we use max(feerate of tx, feerate of tx with all descendants)]
 * - time in mempool
 * - ancestor feerate [we use min(feerate of tx, feerate of tx with all unconfirmed ancestors)]
 *
 * Note: the term "descendant" refers to in-mempool transactions that depend on
 * this one, while "ancestor" refers to in-mempool transactions that a given
 * transaction depends on.
 *
 * In order for the feerate sort to remain correct, we must update transactions
 * in the mempool when new descendants arrive.  To facilitate this, we track
 * the set of in-mempool direct parents and direct children in mapLinks.  Within
 * each CTxMemPoolEntry, we track the size and fees of all descendants.
 *
 * Usually when a new transaction is added to the mempool, it has no in-mempool
 * children (because any such children would be an orphan).  So in
 * addUnchecked(), we:
 * - update a new entry's setMemPoolParents to include all in-mempool parents
 * - update the new entry's direct parents to include the new tx as a child
 * - update all ancestors of the transaction to include the new tx's size/fee
 *
 * When a transaction is removed from the mempool, we must:
 * - update all in-mempool parents to not track the tx in setMemPoolChildren
 * - update all ancestors to not include the tx's size/fees in descendant state
 * - update all in-mempool children to not include it as a parent
 *
 * These happen in UpdateForRemoveFromMempool().  (Note that when removing a
 * transaction along with its descendants, we must calculate that set of
 * transactions to be removed before doing the removal, or else the mempool can
 * be in an inconsistent state where it's impossible to walk the ancestors of
 * a transaction.)
 *
 * In the event of a reorg, the assumption that a newly added tx has no
 * in-mempool children is false.  In particular, the mempool is in an
 * inconsistent state while new transactions are being added, because there may
 * be descendant transactions of a tx coming from a disconnected block that are
 * unreachable from just looking at transactions in the mempool (the linking
 * transactions may also be in the disconnected block, waiting to be added).
 * Because of this, there's not much benefit in trying to search for in-mempool
 * children in addUnchecked().  Instead, in the special case of transactions
 * being added from a disconnected block, we require the caller to clean up the
 * state, to account for in-mempool, out-of-block descendants for all the
 * in-block transactions by calling UpdateTransactionsFromBlock().  Note that
 * until this is called, the mempool state is not consistent, and in particular
 * mapLinks may not be correct (and therefore functions like
 * CalculateMemPoolAncestors() and CalculateDescendants() that rely
 * on them to walk the mempool are not generally safe to use).
 *
 * Computational limits:
 *
 * Updating all in-mempool ancestors of a newly added transaction can be slow,
 * if no bound exists on how many in-mempool ancestors there may be.
 * CalculateMemPoolAncestors() takes configurable limits that are designed to
 * prevent these calculations from being too CPU intensive.
 *
 */
class CTxMemPool
{
protected:
    const int m_check_ratio; //!< Value n means that 1 times in n we check.
    std::atomic<unsigned int> nTransactionsUpdated{0}; //!< Used by getblocktemplate to trigger CreateNewBlock() invocation
    CBlockPolicyEstimator* const minerPolicyEstimator;
    CScheduler* scheduler;

    uint64_t totalTxSize GUARDED_BY(cs){0};      //!< sum of all mempool tx's virtual sizes. Differs from serialized tx size since witness data is discounted. Defined in BIP 141.
    CAmount m_total_fee GUARDED_BY(cs){0};       //!< sum of all mempool tx's fees (NOT modified fee)
    uint64_t cachedInnerUsage GUARDED_BY(cs){0}; //!< sum of dynamic memory usage of all the map elements (NOT the maps themselves)

    mutable int64_t lastRollingFeeUpdate GUARDED_BY(cs){GetTime()};
    mutable bool blockSinceLastRollingFeeBump GUARDED_BY(cs){false};
    mutable double rollingMinimumFeeRate GUARDED_BY(cs){0}; //!< minimum fee to get into the pool, decreases exponentially
    mutable Epoch m_epoch GUARDED_BY(cs){};

    // In-memory counter for external mempool tracking purposes.
    // This number is incremented once every time a transaction
    // is added or removed from the mempool for any reason.
    mutable uint64_t m_sequence_number GUARDED_BY(cs){1};

    void trackPackageRemoved(const CFeeRate& rate) EXCLUSIVE_LOCKS_REQUIRED(cs);

    bool m_load_tried GUARDED_BY(cs){false};

    CFeeRate GetMinFee(size_t sizelimit) const;

public:

    static const int ROLLING_FEE_HALFLIFE = 60 * 60 * 12; // public only for testing

    typedef boost::multi_index_container<
        CTxMemPoolEntry,
        boost::multi_index::indexed_by<
            // sorted by txid
            boost::multi_index::hashed_unique<mempoolentry_txid, SaltedTxidHasher>,
            // sorted by wtxid
            boost::multi_index::hashed_unique<
                boost::multi_index::tag<index_by_wtxid>,
                mempoolentry_wtxid,
                SaltedTxidHasher
            >,
            // sorted by fee rate
            boost::multi_index::ordered_non_unique<
                boost::multi_index::tag<descendant_score>,
                boost::multi_index::identity<CTxMemPoolEntry>,
                CompareTxMemPoolEntryByDescendantScore
            >,
            // sorted by entry time
            boost::multi_index::ordered_non_unique<
                boost::multi_index::tag<entry_time>,
                boost::multi_index::identity<CTxMemPoolEntry>,
                CompareTxMemPoolEntryByEntryTime
            >,
            // sorted by fee rate with ancestors
            boost::multi_index::ordered_non_unique<
                boost::multi_index::tag<ancestor_score>,
                boost::multi_index::identity<CTxMemPoolEntry>,
                CompareTxMemPoolEntryByAncestorFee
            >
        >
    > indexed_transaction_set;

    /**
     * This mutex needs to be locked when accessing `mapTx` or other members
     * that are guarded by it.
     *
     * @par Consistency guarantees
     *
     * By design, it is guaranteed that:
     *
     * 1. Locking both `cs_main` and `mempool.cs` will give a view of mempool
     *    that is consistent with current chain tip (`ActiveChain()` and
     *    `CoinsTip()`) and is fully populated. Fully populated means that if the
     *    current active chain is missing transactions that were present in a
     *    previously active chain, all the missing transactions will have been
     *    re-added to the mempool and should be present if they meet size and
     *    consistency constraints.
     *
     * 2. Locking `mempool.cs` without `cs_main` will give a view of a mempool
     *    consistent with some chain that was active since `cs_main` was last
     *    locked, and that is fully populated as described above. It is ok for
     *    code that only needs to query or remove transactions from the mempool
     *    to lock just `mempool.cs` without `cs_main`.
     *
     * To provide these guarantees, it is necessary to lock both `cs_main` and
     * `mempool.cs` whenever adding transactions to the mempool and whenever
     * changing the chain tip. It's necessary to keep both mutexes locked until
     * the mempool is consistent with the new chain tip and fully populated.
     */
    mutable RecursiveMutex cs;
    indexed_transaction_set mapTx GUARDED_BY(cs);

    using txiter = indexed_transaction_set::nth_index<0>::type::const_iterator;
    std::vector<std::pair<uint256, txiter>> vTxHashes GUARDED_BY(cs); //!< All tx witness hashes/entries in mapTx, in random order

    typedef std::set<txiter, CompareIteratorByHash> setEntries;

    using Limits = kernel::MemPoolLimits;

    uint64_t CalculateDescendantMaximum(txiter entry) const EXCLUSIVE_LOCKS_REQUIRED(cs);

    std::map<uint160, std::pair<const CTransaction *, const CTransaction *>> mapUsedSPK;

private:
    typedef std::map<txiter, setEntries, CompareIteratorByHash> cacheMap;


    void UpdateParent(txiter entry, txiter parent, bool add) EXCLUSIVE_LOCKS_REQUIRED(cs);
    void UpdateChild(txiter entry, txiter child, bool add) EXCLUSIVE_LOCKS_REQUIRED(cs);

    std::vector<indexed_transaction_set::const_iterator> GetSortedDepthAndScore() const EXCLUSIVE_LOCKS_REQUIRED(cs);

    /**
     * Track locally submitted transactions to periodically retry initial broadcast.
     */
    std::set<uint256> m_unbroadcast_txids GUARDED_BY(cs);


    /**
     * Helper function to calculate all in-mempool ancestors of staged_ancestors and apply ancestor
     * and descendant limits (including staged_ancestors themselves, entry_size and entry_count).
     *
     * @param[in]   entry_size          Virtual size to include in the limits.
     * @param[in]   entry_count         How many entries to include in the limits.
     * @param[in]   staged_ancestors    Should contain entries in the mempool.
     * @param[in]   limits              Maximum number and size of ancestors and descendants
     *
     * @return all in-mempool ancestors, or an error if any ancestor or descendant limits were hit
     */
    util::Result<setEntries> CalculateAncestorsAndCheckLimits(int64_t entry_size,
                                                              size_t entry_count,
                                                              CTxMemPoolEntry::Parents &staged_ancestors,
                                                              const Limits& limits
                                                              ) const EXCLUSIVE_LOCKS_REQUIRED(cs);

public:
    indirectmap<COutPoint, const CTransaction*> mapNextTx GUARDED_BY(cs);
    std::map<uint256, std::pair<double, CAmount> > mapDeltas GUARDED_BY(cs);

    using Options = kernel::MemPoolOptions;

    int64_t m_max_size_bytes;
    const std::chrono::seconds m_expiry;
    const CFeeRate m_incremental_relay_feerate;
    const CFeeRate m_min_relay_feerate;
<<<<<<< HEAD
    CFeeRate m_dust_relay_feerate;
    CFeeRate m_dust_relay_feerate_floor;
    int32_t m_dust_relay_target;
    unsigned int m_dust_relay_multiplier;
=======
    const CFeeRate m_dust_relay_feerate;
>>>>>>> 007a954e
    const bool m_permit_bare_pubkey;
    const bool m_permit_bare_multisig;
    bool m_reject_tokens;
    const std::optional<unsigned> m_max_datacarrier_bytes;
    bool m_datacarrier_fullcount;
    bool m_accept_non_std_datacarrier;
    const bool m_require_standard;
    const RBFPolicy m_rbf_policy;

    const Limits m_limits;

    /** Create a new CTxMemPool.
     * Sanity checks will be off by default for performance, because otherwise
     * accepting transactions becomes O(N^2) where N is the number of transactions
     * in the pool.
     */
    explicit CTxMemPool(const Options& opts);

    /**
     * If sanity-checking is turned on, check makes sure the pool is
     * consistent (does not contain two transactions that spend the same inputs,
     * all inputs are in the mapNextTx array). If sanity-checking is turned off,
     * check does nothing.
     */
    void check(const CCoinsViewCache& active_coins_tip, int64_t spendheight) const EXCLUSIVE_LOCKS_REQUIRED(::cs_main);

    // addUnchecked must updated state for all ancestors of a given transaction,
    // to track size/count of descendant transactions.  First version of
    // addUnchecked can be used to have it call CalculateMemPoolAncestors(), and
    // then invoke the second version.
    // Note that addUnchecked is ONLY called from ATMP outside of tests
    // and any other callers may break wallet's in-mempool tracking (due to
    // lack of CValidationInterface::TransactionAddedToMempool callbacks).
    void addUnchecked(const CTxMemPoolEntry& entry, bool validFeeEstimate = true) EXCLUSIVE_LOCKS_REQUIRED(cs, cs_main);
    void addUnchecked(const CTxMemPoolEntry& entry, setEntries& setAncestors, bool validFeeEstimate = true) EXCLUSIVE_LOCKS_REQUIRED(cs, cs_main);

    void removeRecursive(const CTransaction& tx, MemPoolRemovalReason reason) EXCLUSIVE_LOCKS_REQUIRED(cs);
    /** After reorg, filter the entries that would no longer be valid in the next block, and update
     * the entries' cached LockPoints if needed.  The mempool does not have any knowledge of
     * consensus rules. It just appplies the callable function and removes the ones for which it
     * returns true.
     * @param[in]   filter_final_and_mature   Predicate that checks the relevant validation rules
     *                                        and updates an entry's LockPoints.
     * */
    void removeForReorg(CChain& chain, std::function<bool(txiter)> filter_final_and_mature) EXCLUSIVE_LOCKS_REQUIRED(cs, cs_main);
    void removeConflicts(const CTransaction& tx) EXCLUSIVE_LOCKS_REQUIRED(cs);
    void removeForBlock(const std::vector<CTransactionRef>& vtx, unsigned int nBlockHeight) EXCLUSIVE_LOCKS_REQUIRED(cs);

    bool CompareDepthAndScore(const uint256& hasha, const uint256& hashb, bool wtxid=false);
    void queryHashes(std::vector<uint256>& vtxid) const;
    bool isSpent(const COutPoint& outpoint) const;
    unsigned int GetTransactionsUpdated() const;
    void AddTransactionsUpdated(unsigned int n);
    /**
     * Check that none of this transactions inputs are in the mempool, and thus
     * the tx is not dependent on other mempool transactions to be included in a block.
     */
    bool HasNoInputsOf(const CTransaction& tx) const EXCLUSIVE_LOCKS_REQUIRED(cs);
    /**
     * Update all transactions in the mempool which depend on tx to recalculate their priority
     * and adjust the input value that will age to reflect that the inputs from this transaction have
     * either just been added to the chain or just been removed.
     */
    void UpdateDependentPriorities(const CTransaction &tx, unsigned int nBlockHeight, bool addToChain);
<<<<<<< HEAD

    void UpdateDynamicDustFeerate();
=======
>>>>>>> 007a954e

    /** Affect CreateNewBlock prioritisation of transactions */
    void PrioritiseTransaction(const uint256& hash, double dPriorityDelta, const CAmount& nFeeDelta);
    void PrioritiseTransaction(const uint256& hash, const CAmount& nFeeDelta) { PrioritiseTransaction(hash, 0., nFeeDelta); }
    void ApplyDeltas(const uint256& hash, double &dPriorityDelta, CAmount &nFeeDelta) const EXCLUSIVE_LOCKS_REQUIRED(cs);
    void ClearPrioritisation(const uint256& hash) EXCLUSIVE_LOCKS_REQUIRED(cs);

    struct delta_info {
        /** Whether this transaction is in the mempool. */
        const bool in_mempool;
        /** The fee delta added using PrioritiseTransaction(). */
        const CAmount delta;
        const double priority_delta;
        /** The modified fee (base fee + delta) of this entry. Only present if in_mempool=true. */
        std::optional<CAmount> modified_fee;
        /** The prioritised transaction's txid. */
        const uint256 txid;
    };
    /** Return a vector of all entries in mapDeltas with their corresponding delta_info. */
    std::vector<delta_info> GetPrioritisedTransactions() const EXCLUSIVE_LOCKS_REQUIRED(!cs);

    /** Get the transaction in the pool that spends the same prevout */
    const CTransaction* GetConflictTx(const COutPoint& prevout) const EXCLUSIVE_LOCKS_REQUIRED(cs);

    /** Returns an iterator to the given hash, if found */
    std::optional<txiter> GetIter(const uint256& txid) const EXCLUSIVE_LOCKS_REQUIRED(cs);

    /** Translate a set of hashes into a set of pool iterators to avoid repeated lookups.
     * Does not require that all of the hashes correspond to actual transactions in the mempool,
     * only returns the ones that exist. */
    setEntries GetIterSet(const std::set<uint256>& hashes) const EXCLUSIVE_LOCKS_REQUIRED(cs);

    /** Translate a list of hashes into a list of mempool iterators to avoid repeated lookups.
     * The nth element in txids becomes the nth element in the returned vector. If any of the txids
     * don't actually exist in the mempool, returns an empty vector. */
    std::vector<txiter> GetIterVec(const std::vector<uint256>& txids) const EXCLUSIVE_LOCKS_REQUIRED(cs);

    /** Remove a set of transactions from the mempool.
     *  If a transaction is in this set, then all in-mempool descendants must
     *  also be in the set, unless this transaction is being removed for being
     *  in a block.
     *  Set updateDescendants to true when removing a tx that was in a block, so
     *  that any in-mempool descendants have their ancestor state updated.
     */
    void RemoveStaged(setEntries& stage, bool updateDescendants, MemPoolRemovalReason reason) EXCLUSIVE_LOCKS_REQUIRED(cs);

    /** UpdateTransactionsFromBlock is called when adding transactions from a
     * disconnected block back to the mempool, new mempool entries may have
     * children in the mempool (which is generally not the case when otherwise
     * adding transactions).
     *  @post updated descendant state for descendants of each transaction in
     *        vHashesToUpdate (excluding any child transactions present in
     *        vHashesToUpdate, which are already accounted for). Updated state
     *        includes add fee/size information for such descendants to the
     *        parent and updated ancestor state to include the parent.
     *
     * @param[in] vHashesToUpdate          The set of txids from the
     *     disconnected block that have been accepted back into the mempool.
     */
    void UpdateTransactionsFromBlock(const std::vector<uint256>& vHashesToUpdate) EXCLUSIVE_LOCKS_REQUIRED(cs, cs_main) LOCKS_EXCLUDED(m_epoch);

    /**
     * Try to calculate all in-mempool ancestors of entry.
     * (these are all calculated including the tx itself)
     *
     * @param[in]   entry               CTxMemPoolEntry of which all in-mempool ancestors are calculated
     * @param[in]   limits              Maximum number and size of ancestors and descendants
     * @param[in]   fSearchForParents   Whether to search a tx's vin for in-mempool parents, or look
     *                                  up parents from mapLinks. Must be true for entries not in
     *                                  the mempool
     *
     * @return all in-mempool ancestors, or an error if any ancestor or descendant limits were hit
     */
    util::Result<setEntries> CalculateMemPoolAncestors(const CTxMemPoolEntry& entry,
                                   const Limits& limits,
                                   bool fSearchForParents = true) const EXCLUSIVE_LOCKS_REQUIRED(cs);

    /**
     * Same as CalculateMemPoolAncestors, but always returns a (non-optional) setEntries.
     * Should only be used when it is assumed CalculateMemPoolAncestors would not fail. If
     * CalculateMemPoolAncestors does unexpectedly fail, an empty setEntries is returned and the
     * error is logged to BCLog::MEMPOOL with level BCLog::Level::Error. In debug builds, failure
     * of CalculateMemPoolAncestors will lead to shutdown due to assertion failure.
     *
     * @param[in]   calling_fn_name     Name of calling function so we can properly log the call site
     *
     * @return a setEntries corresponding to the result of CalculateMemPoolAncestors or an empty
     *         setEntries if it failed
     *
     * @see CTXMemPool::CalculateMemPoolAncestors()
     */
    setEntries AssumeCalculateMemPoolAncestors(
        std::string_view calling_fn_name,
        const CTxMemPoolEntry &entry,
        const Limits& limits,
        bool fSearchForParents = true) const EXCLUSIVE_LOCKS_REQUIRED(cs);

    /** Collect the entire cluster of connected transactions for each transaction in txids.
     * All txids must correspond to transaction entries in the mempool, otherwise this returns an
     * empty vector. This call will also exit early and return an empty vector if it collects 500 or
     * more transactions as a DoS protection. */
    std::vector<txiter> GatherClusters(const std::vector<uint256>& txids) const EXCLUSIVE_LOCKS_REQUIRED(cs);

    /** Calculate all in-mempool ancestors of a set of transactions not already in the mempool and
     * check ancestor and descendant limits. Heuristics are used to estimate the ancestor and
     * descendant count of all entries if the package were to be added to the mempool.  The limits
     * are applied to the union of all package transactions. For example, if the package has 3
     * transactions and limits.ancestor_count = 25, the union of all 3 sets of ancestors (including the
     * transactions themselves) must be <= 22.
     * @param[in]       package                 Transaction package being evaluated for acceptance
     *                                          to mempool. The transactions need not be direct
     *                                          ancestors/descendants of each other.
     * @param[in]       total_vsize             Sum of virtual sizes for all transactions in package.
     * @param[out]      errString               Populated with error reason if a limit is hit.
     */
    bool CheckPackageLimits(const Package& package,
                            int64_t total_vsize,
                            std::string &errString) const EXCLUSIVE_LOCKS_REQUIRED(cs);

    /** Populate setDescendants with all in-mempool descendants of hash.
     *  Assumes that setDescendants includes all in-mempool descendants of anything
     *  already in it.  */
    void CalculateDescendants(txiter it, setEntries& setDescendants) const EXCLUSIVE_LOCKS_REQUIRED(cs);

    /** The minimum fee to get into the mempool, which may itself not be enough
     *  for larger-sized transactions.
     *  The m_incremental_relay_feerate policy variable is used to bound the time it
     *  takes the fee rate to go back down all the way to 0. When the feerate
     *  would otherwise be half of this, it is set to 0 instead.
     */
    CFeeRate GetMinFee() const {
        return GetMinFee(m_max_size_bytes);
    }

    /** Remove transactions from the mempool until its dynamic size is <= sizelimit.
      *  pvNoSpendsRemaining, if set, will be populated with the list of outpoints
      *  which are not in mempool which no longer have any spends in this mempool.
      */
    void TrimToSize(size_t sizelimit, std::vector<COutPoint>* pvNoSpendsRemaining = nullptr) EXCLUSIVE_LOCKS_REQUIRED(cs);

    /** Expire all transaction (and their dependencies) in the mempool older than time. Return the number of removed transactions. */
    int Expire(std::chrono::seconds time) EXCLUSIVE_LOCKS_REQUIRED(cs);

    /**
     * Calculate the ancestor and descendant count for the given transaction.
     * The counts include the transaction itself.
     * When ancestors is non-zero (ie, the transaction itself is in the mempool),
     * ancestorsize and ancestorfees will also be set to the appropriate values.
     */
    void GetTransactionAncestry(const uint256& txid, size_t& ancestors, size_t& descendants, size_t* ancestorsize = nullptr, CAmount* ancestorfees = nullptr) const;

    /**
     * @returns true if an initial attempt to load the persisted mempool was made, regardless of
     *          whether the attempt was successful or not
     */
    bool GetLoadTried() const;

    /**
     * Set whether or not an initial attempt to load the persisted mempool was made (regardless
     * of whether the attempt was successful or not)
     */
    void SetLoadTried(bool load_tried);

    unsigned long size() const
    {
        LOCK(cs);
        return mapTx.size();
    }

    uint64_t GetTotalTxSize() const EXCLUSIVE_LOCKS_REQUIRED(cs)
    {
        AssertLockHeld(cs);
        return totalTxSize;
    }

    CAmount GetTotalFee() const EXCLUSIVE_LOCKS_REQUIRED(cs)
    {
        AssertLockHeld(cs);
        return m_total_fee;
    }

    bool exists(const GenTxid& gtxid) const
    {
        LOCK(cs);
        if (gtxid.IsWtxid()) {
            return (mapTx.get<index_by_wtxid>().count(gtxid.GetHash()) != 0);
        }
        return (mapTx.count(gtxid.GetHash()) != 0);
    }

    CTransactionRef get(const uint256& hash) const;
    txiter get_iter_from_wtxid(const uint256& wtxid) const EXCLUSIVE_LOCKS_REQUIRED(cs)
    {
        AssertLockHeld(cs);
        return mapTx.project<0>(mapTx.get<index_by_wtxid>().find(wtxid));
    }
    TxMempoolInfo info(const GenTxid& gtxid) const;

    /** Returns info for a transaction if its entry_sequence < last_sequence */
    TxMempoolInfo info_for_relay(const GenTxid& gtxid, uint64_t last_sequence) const;

    std::vector<CTxMemPoolEntryRef> entryAll() const EXCLUSIVE_LOCKS_REQUIRED(cs);
    std::vector<TxMempoolInfo> infoAll() const;

    void FindScriptPubKey(const std::set<CScript>& needles, std::map<COutPoint, Coin>& out_results);

    size_t DynamicMemoryUsage() const;

    /** Adds a transaction to the unbroadcast set */
    void AddUnbroadcastTx(const uint256& txid)
    {
        LOCK(cs);
        // Sanity check the transaction is in the mempool & insert into
        // unbroadcast set.
        if (exists(GenTxid::Txid(txid))) m_unbroadcast_txids.insert(txid);
    };

    /** Removes a transaction from the unbroadcast set */
    void RemoveUnbroadcastTx(const uint256& txid, const bool unchecked = false);

    /** Returns transactions in unbroadcast set */
    std::set<uint256> GetUnbroadcastTxs() const
    {
        LOCK(cs);
        return m_unbroadcast_txids;
    }

    /** Returns whether a txid is in the unbroadcast set */
    bool IsUnbroadcastTx(const uint256& txid) const EXCLUSIVE_LOCKS_REQUIRED(cs)
    {
        AssertLockHeld(cs);
        return m_unbroadcast_txids.count(txid) != 0;
    }

    /** Guards this internal counter for external reporting */
    uint64_t GetAndIncrementSequence() const EXCLUSIVE_LOCKS_REQUIRED(cs) {
        return m_sequence_number++;
    }

    uint64_t GetSequence() const EXCLUSIVE_LOCKS_REQUIRED(cs) {
        return m_sequence_number;
    }

private:
    /** UpdateForDescendants is used by UpdateTransactionsFromBlock to update
     *  the descendants for a single transaction that has been added to the
     *  mempool but may have child transactions in the mempool, eg during a
     *  chain reorg.
     *
     * @pre CTxMemPoolEntry::m_children is correct for the given tx and all
     *      descendants.
     * @pre cachedDescendants is an accurate cache where each entry has all
     *      descendants of the corresponding key, including those that should
     *      be removed for violation of ancestor limits.
     * @post if updateIt has any non-excluded descendants, cachedDescendants has
     *       a new cache line for updateIt.
     * @post descendants_to_remove has a new entry for any descendant which exceeded
     *       ancestor limits relative to updateIt.
     *
     * @param[in] updateIt the entry to update for its descendants
     * @param[in,out] cachedDescendants a cache where each line corresponds to all
     *     descendants. It will be updated with the descendants of the transaction
     *     being updated, so that future invocations don't need to walk the same
     *     transaction again, if encountered in another transaction chain.
     * @param[in] setExclude the set of descendant transactions in the mempool
     *     that must not be accounted for (because any descendants in setExclude
     *     were added to the mempool after the transaction being updated and hence
     *     their state is already reflected in the parent state).
     * @param[out] descendants_to_remove Populated with the txids of entries that
     *     exceed ancestor limits. It's the responsibility of the caller to
     *     removeRecursive them.
     */
    void UpdateForDescendants(txiter updateIt, cacheMap& cachedDescendants,
                              const std::set<uint256>& setExclude, std::set<uint256>& descendants_to_remove) EXCLUSIVE_LOCKS_REQUIRED(cs);
    /** Update ancestors of hash to add/remove it as a descendant transaction. */
    void UpdateAncestorsOf(bool add, txiter hash, setEntries &setAncestors) EXCLUSIVE_LOCKS_REQUIRED(cs);
    /** Set ancestor state for an entry */
    void UpdateEntryForAncestors(txiter it, const setEntries &setAncestors) EXCLUSIVE_LOCKS_REQUIRED(cs);
    /** For each transaction being removed, update ancestors and any direct children.
      * If updateDescendants is true, then also update in-mempool descendants'
      * ancestor state. */
    void UpdateForRemoveFromMempool(const setEntries &entriesToRemove, bool updateDescendants) EXCLUSIVE_LOCKS_REQUIRED(cs);
    /** Sever link between specified transaction and direct children. */
    void UpdateChildrenForRemoval(txiter entry) EXCLUSIVE_LOCKS_REQUIRED(cs);

    /** Before calling removeUnchecked for a given transaction,
     *  UpdateForRemoveFromMempool must be called on the entire (dependent) set
     *  of transactions being removed at the same time.  We use each
     *  CTxMemPoolEntry's setMemPoolParents in order to walk ancestors of a
     *  given transaction that is removed, so we can't remove intermediate
     *  transactions in a chain before we've updated all the state for the
     *  removal.
     */
    void removeUnchecked(txiter entry, MemPoolRemovalReason reason) EXCLUSIVE_LOCKS_REQUIRED(cs);
public:
    /** visited marks a CTxMemPoolEntry as having been traversed
     * during the lifetime of the most recently created Epoch::Guard
     * and returns false if we are the first visitor, true otherwise.
     *
     * An Epoch::Guard must be held when visited is called or an assert will be
     * triggered.
     *
     */
    bool visited(const txiter it) const EXCLUSIVE_LOCKS_REQUIRED(cs, m_epoch)
    {
        return m_epoch.visited(it->m_epoch_marker);
    }

    bool visited(std::optional<txiter> it) const EXCLUSIVE_LOCKS_REQUIRED(cs, m_epoch)
    {
        assert(m_epoch.guarded()); // verify guard even when it==nullopt
        return !it || visited(*it);
    }
};

/**
 * CCoinsView that brings transactions from a mempool into view.
 * It does not check for spendings by memory pool transactions.
 * Instead, it provides access to all Coins which are either unspent in the
 * base CCoinsView, are outputs from any mempool transaction, or are
 * tracked temporarily to allow transaction dependencies in package validation.
 * This allows transaction replacement to work as expected, as you want to
 * have all inputs "available" to check signatures, and any cycles in the
 * dependency graph are checked directly in AcceptToMemoryPool.
 * It also allows you to sign a double-spend directly in
 * signrawtransactionwithkey and signrawtransactionwithwallet,
 * as long as the conflicting transaction is not yet confirmed.
 *
 * Its Cursor also doesn't work. In general, it is broken as a CCoinsView
 * implementation outside of a few use cases.
 */
class CCoinsViewMemPool : public CCoinsViewBacked
{
    /**
    * Coins made available by transactions being validated. Tracking these allows for package
    * validation, since we can access transaction outputs without submitting them to mempool.
    */
    std::unordered_map<COutPoint, Coin, SaltedOutpointHasher> m_temp_added;

    /**
     * Set of all coins that have been fetched from mempool or created using PackageAddTransaction
     * (not base). Used to track the origin of a coin, see GetNonBaseCoins().
     */
    mutable std::unordered_set<COutPoint, SaltedOutpointHasher> m_non_base_coins;
protected:
    const CTxMemPool& mempool;

public:
    CCoinsViewMemPool(CCoinsView* baseIn, const CTxMemPool& mempoolIn);
    /** GetCoin, returning whether it exists and is not spent. Also updates m_non_base_coins if the
     * coin is not fetched from base. */
    bool GetCoin(const COutPoint &outpoint, Coin &coin) const override;
    /** Add the coins created by this transaction. These coins are only temporarily stored in
     * m_temp_added and cannot be flushed to the back end. Only used for package validation. */
    void PackageAddTransaction(const CTransactionRef& tx);
    /** Get all coins in m_non_base_coins. */
    std::unordered_set<COutPoint, SaltedOutpointHasher> GetNonBaseCoins() const { return m_non_base_coins; }
    /** Clear m_temp_added and m_non_base_coins. */
    void Reset();
};
#endif // BITCOIN_TXMEMPOOL_H<|MERGE_RESOLUTION|>--- conflicted
+++ resolved
@@ -455,14 +455,10 @@
     const std::chrono::seconds m_expiry;
     const CFeeRate m_incremental_relay_feerate;
     const CFeeRate m_min_relay_feerate;
-<<<<<<< HEAD
     CFeeRate m_dust_relay_feerate;
     CFeeRate m_dust_relay_feerate_floor;
     int32_t m_dust_relay_target;
     unsigned int m_dust_relay_multiplier;
-=======
-    const CFeeRate m_dust_relay_feerate;
->>>>>>> 007a954e
     const bool m_permit_bare_pubkey;
     const bool m_permit_bare_multisig;
     bool m_reject_tokens;
@@ -527,11 +523,8 @@
      * either just been added to the chain or just been removed.
      */
     void UpdateDependentPriorities(const CTransaction &tx, unsigned int nBlockHeight, bool addToChain);
-<<<<<<< HEAD
 
     void UpdateDynamicDustFeerate();
-=======
->>>>>>> 007a954e
 
     /** Affect CreateNewBlock prioritisation of transactions */
     void PrioritiseTransaction(const uint256& hash, double dPriorityDelta, const CAmount& nFeeDelta);
