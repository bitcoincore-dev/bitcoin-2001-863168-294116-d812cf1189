--- conflicted
+++ resolved
@@ -78,14 +78,10 @@
 #ifdef ENABLE_WALLET
     CWallet * const pwallet = GetWalletForJSONRPCRequest(request);
 
-<<<<<<< HEAD
-    LOCK2(cs_main, pwallet ? &pwallet->cs_wallet : nullptr);
-=======
     if (pwallet) {
         pwallet->BlockUntilSyncedToCurrentChain();
     }
-    LOCK2(cs_main, pwallet ? &pwallet->cs_wallet : NULL);
->>>>>>> 964f376b
+    LOCK2(cs_main, pwallet ? &pwallet->cs_wallet : nullptr);
 #else
     LOCK(cs_main);
 #endif
