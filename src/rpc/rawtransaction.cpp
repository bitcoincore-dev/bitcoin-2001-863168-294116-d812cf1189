--- conflicted
+++ resolved
@@ -1213,12 +1213,8 @@
     { "rawtransactions",    "createrawtransaction",   &createrawtransaction,   true,  {"inputs","outputs","locktime","replaceable"} },
     { "rawtransactions",    "decoderawtransaction",   &decoderawtransaction,   true,  {"hexstring"} },
     { "rawtransactions",    "decodescript",           &decodescript,           true,  {"hexstring"} },
-<<<<<<< HEAD
+    { "rawtransactions",    "verifyscript",           &verifyscript,           true,  {"options"} },
     { "rawtransactions",    "sendrawtransaction",     &sendrawtransaction,     false, {"hexstring","ignore_rejects|allowhighfees"} },
-=======
-    { "rawtransactions",    "verifyscript",           &verifyscript,           true,  {"options"} },
-    { "rawtransactions",    "sendrawtransaction",     &sendrawtransaction,     false, {"hexstring","allowhighfees"} },
->>>>>>> ea698197
     { "rawtransactions",    "combinerawtransaction",  &combinerawtransaction,  true,  {"txs"} },
     { "rawtransactions",    "signrawtransaction",     &signrawtransaction,     false, {"hexstring","prevtxs","privkeys","sighashtype"} }, /* uses wallet if enabled */
 
