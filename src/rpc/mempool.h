--- conflicted
+++ resolved
@@ -10,10 +10,7 @@
 #include <optional>
 #include <vector>
 
-<<<<<<< HEAD
-=======
 class ChainstateManager;
->>>>>>> ea796fe8
 class CTxMemPool;
 class UniValue;
 
