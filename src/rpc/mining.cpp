--- conflicted
+++ resolved
@@ -498,11 +498,8 @@
                 {RPCResult::Type::OBJ, "<transactionid>", "", {
                     {RPCResult::Type::NUM, "fee_delta", "transaction fee delta in satoshis"},
                     {RPCResult::Type::BOOL, "in_mempool", "whether this transaction is currently in mempool"},
-<<<<<<< HEAD
+                    {RPCResult::Type::NUM, "modified_fee", /*optional=*/true, "modified fee in satoshis. Only returned if in_mempool=true"},
                     {RPCResult::Type::NUM, "priority_delta", /*optional=*/true, "transaction coin-age priority delta"},
-=======
-                    {RPCResult::Type::NUM, "modified_fee", /*optional=*/true, "modified fee in satoshis. Only returned if in_mempool=true"},
->>>>>>> 1905cd8d
                 }}
             },
         },
@@ -519,13 +516,10 @@
                 UniValue result_inner{UniValue::VOBJ};
                 result_inner.pushKV("fee_delta", delta_info.delta);
                 result_inner.pushKV("in_mempool", delta_info.in_mempool);
-<<<<<<< HEAD
-                result_inner.pushKV("priority_delta", delta_info.priority_delta);
-=======
                 if (delta_info.in_mempool) {
                     result_inner.pushKV("modified_fee", *delta_info.modified_fee);
                 }
->>>>>>> 1905cd8d
+                result_inner.pushKV("priority_delta", delta_info.priority_delta);
                 rpc_result.pushKV(delta_info.txid.GetHex(), result_inner);
             }
             return rpc_result;
