// Copyright (c) 2010 Satoshi Nakamoto
// Copyright (c) 2009-2022 The Bitcoin Core developers
// Distributed under the MIT software license, see the accompanying
// file COPYING or http://www.opensource.org/licenses/mit-license.php.

#include <rpc/blockchain.h>

#include <kernel/mempool_persist.h>

#include <chainparams.h>
#include <core_io.h>
#include <kernel/mempool_entry.h>
#include <node/context.h>
#include <node/mempool_persist_args.h>
#include <policy/rbf.h>
#include <policy/settings.h>
#include <primitives/transaction.h>
#include <rpc/mempool.h>
#include <rpc/server.h>
#include <rpc/server_util.h>
#include <rpc/util.h>
#include <txmempool.h>
#include <univalue.h>
#include <util/any.h>
#include <util/fs.h>
#include <util/moneystr.h>
#include <util/strencodings.h>
#include <util/time.h>
#include <validation.h>

#include <optional>
#include <utility>

using kernel::DumpMempool;

using node::DEFAULT_MAX_RAW_TX_FEE_RATE;
using node::MempoolPath;
using node::NodeContext;

static RPCHelpMan sendrawtransaction()
{
    return RPCHelpMan{"sendrawtransaction",
        "\nSubmit a raw transaction (serialized, hex-encoded) to local node and network.\n"
        "\nThe transaction will be sent unconditionally to all peers, so using sendrawtransaction\n"
        "for manual rebroadcast may degrade privacy by leaking the transaction's origin, as\n"
        "nodes will normally not rebroadcast non-wallet transactions already in their mempool.\n"
        "\nA specific exception, RPC_TRANSACTION_ALREADY_IN_CHAIN, may throw if the transaction cannot be added to the mempool.\n"
        "\nRelated RPCs: createrawtransaction, signrawtransactionwithkey\n",
        {
            {"hexstring", RPCArg::Type::STR_HEX, RPCArg::Optional::NO, "The hex string of the raw transaction"},
            {"maxfeerate", RPCArg::Type::AMOUNT, RPCArg::Default{FormatMoney(DEFAULT_MAX_RAW_TX_FEE_RATE.GetFeePerK())},
             "Reject transactions whose fee rate is higher than the specified value, expressed in " + CURRENCY_UNIT +
                 "/kvB.\nFee rates larger than 1BTC/kvB are rejected.\nSet to 0 to accept any fee rate.",
                RPCArgOptions{.skip_type_check = true}  // for ignore_rejects compatibility
            },
            {"maxburnamount", RPCArg::Type::AMOUNT, RPCArg::Default{FormatMoney(0)},
             "Reject transactions with provably unspendable outputs (e.g. 'datacarrier' outputs that use the OP_RETURN opcode) greater than the specified value, expressed in " + CURRENCY_UNIT + ".\n"
             "If burning funds through unspendable outputs is desired, increase this value.\n"
             "This check is based on heuristics and does not guarantee spendability of outputs.\n",
                RPCArgOptions{.skip_type_check = true}  // for ignore_rejects compatibility
            },
            {"ignore_rejects", RPCArg::Type::ARR, RPCArg::Default{UniValue::VARR}, "Rejection conditions to ignore, eg 'txn-mempool-conflict'",
                {
                    {"reject_reason", RPCArg::Type::STR, RPCArg::Optional::OMITTED, ""},
                },
            },
        },
        RPCResult{
            RPCResult::Type::STR_HEX, "", "The transaction hash in hex"
        },
        RPCExamples{
            "\nCreate a transaction\n"
            + HelpExampleCli("createrawtransaction", "\"[{\\\"txid\\\" : \\\"mytxid\\\",\\\"vout\\\":0}]\" \"{\\\"myaddress\\\":0.01}\"") +
            "Sign the transaction, and get back the hex\n"
            + HelpExampleCli("signrawtransactionwithwallet", "\"myhex\"") +
            "\nSend the transaction (signed hex)\n"
            + HelpExampleCli("sendrawtransaction", "\"signedhex\"") +
            "\nAs a JSON-RPC call\n"
            + HelpExampleRpc("sendrawtransaction", "\"signedhex\"")
                },
        [&](const RPCHelpMan& self, const JSONRPCRequest& request) -> UniValue
        {
            CFeeRate max_raw_tx_fee_rate{DEFAULT_MAX_RAW_TX_FEE_RATE};
            CAmount max_burn_amount{0};
            const UniValue* json_ign_rejs = &request.params[3];

            if (request.params[1].isArray() && request.params[2].isNull() && request.params[3].isNull()) {
                // ignore_rejects used to occupy this position (v0.12.0.knots20160226.rc1-v0.17.1.knots20181229)
                json_ign_rejs = &request.params[1];
            } else {
                if (!request.params[1].isNull()) {
                    max_raw_tx_fee_rate = ParseFeeRate(self.Arg<UniValue>(1));
                }
                if (request.params[2].isArray() && request.params[3].isNull()) {
                    // ignore_rejects used to occupy this position (v0.18.0.knots20190502-v23.0.knots20220529)
                    json_ign_rejs = &request.params[2];
                } else if (!request.params[2].isNull()) {
                    max_burn_amount = AmountFromValue(request.params[2]);
                }
            }

            CMutableTransaction mtx;
            if (!DecodeHexTx(mtx, request.params[0].get_str())) {
                throw JSONRPCError(RPC_DESERIALIZATION_ERROR, "TX decode failed. Make sure the tx has at least one input.");
            }

            for (const auto& out : mtx.vout) {
                if((out.scriptPubKey.IsUnspendable() || !out.scriptPubKey.HasValidOps()) && out.nValue > max_burn_amount) {
                    throw JSONRPCTransactionError(TransactionError::MAX_BURN_EXCEEDED);
                }
            }

            CTransactionRef tx(MakeTransactionRef(std::move(mtx)));

            ignore_rejects_type ignore_rejects;
            if (!json_ign_rejs->isNull()) {
                for (size_t i = 0; i < json_ign_rejs->size(); ++i) {
                    const UniValue& json_ign_rej = (*json_ign_rejs)[i];
                    ignore_rejects.insert(json_ign_rej.get_str());
                }
            }

            std::string err_string;
            AssertLockNotHeld(cs_main);
            NodeContext& node = EnsureAnyNodeContext(request.context);
            const TransactionError err = BroadcastTransaction(node, tx, err_string, max_raw_tx_fee_rate, /*relay=*/true, /*wait_callback=*/true, ignore_rejects);
            if (TransactionError::OK != err) {
                throw JSONRPCTransactionError(err, err_string);
            }

            return tx->GetHash().GetHex();
        },
    };
}

static RPCHelpMan testmempoolaccept()
{
    return RPCHelpMan{"testmempoolaccept",
        "\nReturns result of mempool acceptance tests indicating if raw transaction(s) (serialized, hex-encoded) would be accepted by mempool.\n"
        "\nIf multiple transactions are passed in, parents must come before children and package policies apply: the transactions cannot conflict with any mempool transactions or each other.\n"
        "\nIf one transaction fails, other transactions may not be fully validated (the 'allowed' key will be blank).\n"
        "\nThe maximum number of transactions allowed is " + ToString(MAX_PACKAGE_COUNT) + ".\n"
        "\nThis checks if transactions violate the consensus or policy rules.\n"
        "\nSee sendrawtransaction call.\n",
        {
            {"rawtxs", RPCArg::Type::ARR, RPCArg::Optional::NO, "An array of hex strings of raw transactions.",
                {
                    {"rawtx", RPCArg::Type::STR_HEX, RPCArg::Optional::OMITTED, ""},
                },
            },
            {"maxfeerate", RPCArg::Type::AMOUNT, RPCArg::Default{FormatMoney(DEFAULT_MAX_RAW_TX_FEE_RATE.GetFeePerK())},
             "Reject transactions whose fee rate is higher than the specified value, expressed in " + CURRENCY_UNIT +
                 "/kvB.\nFee rates larger than 1BTC/kvB are rejected.\nSet to 0 to accept any fee rate."},
            {"ignore_rejects", RPCArg::Type::ARR, RPCArg::Default{UniValue::VARR}, "Rejection conditions to ignore, eg 'txn-mempool-conflict'",
                {
                    {"reject_reason", RPCArg::Type::STR, RPCArg::Optional::OMITTED, ""},
                },
            },
        },
        RPCResult{
            RPCResult::Type::ARR, "", "The result of the mempool acceptance test for each raw transaction in the input array.\n"
                                      "Returns results for each transaction in the same order they were passed in.\n"
                                      "Transactions that cannot be fully validated due to failures in other transactions will not contain an 'allowed' result.\n",
            {
                {RPCResult::Type::OBJ, "", "",
                {
                    {RPCResult::Type::STR_HEX, "txid", "The transaction hash in hex"},
                    {RPCResult::Type::STR_HEX, "wtxid", "The transaction witness hash in hex"},
                    {RPCResult::Type::STR, "package-error", /*optional=*/true, "Package validation error, if any (only possible if rawtxs had more than 1 transaction)."},
                    {RPCResult::Type::BOOL, "allowed", /*optional=*/true, "Whether this tx would be accepted to the mempool and pass client-specified maxfeerate. "
                                                       "If not present, the tx was not fully validated due to a failure in another tx in the list."},
                    {RPCResult::Type::NUM, "vsize", /*optional=*/true, "Virtual transaction size as defined in BIP 141. This is different from actual serialized size for witness transactions as witness data is discounted (only present when 'allowed' is true)"},
                    {RPCResult::Type::OBJ, "fees", /*optional=*/true, "Transaction fees (only present if 'allowed' is true)",
                    {
                        {RPCResult::Type::STR_AMOUNT, "base", "transaction fee in " + CURRENCY_UNIT},
                        {RPCResult::Type::STR_AMOUNT, "effective-feerate", /*optional=*/false, "the effective feerate in " + CURRENCY_UNIT + " per KvB. May differ from the base feerate if, for example, there are modified fees from prioritisetransaction or a package feerate was used."},
                        {RPCResult::Type::ARR, "effective-includes", /*optional=*/false, "transactions whose fees and vsizes are included in effective-feerate.",
                            {RPCResult{RPCResult::Type::STR_HEX, "", "transaction wtxid in hex"},
                        }},
                    }},
                    {RPCResult::Type::STR, "reject-reason", /*optional=*/true, "Rejection string (only present when 'allowed' is false)"},
                }},
            }
        },
        RPCExamples{
            "\nCreate a transaction\n"
            + HelpExampleCli("createrawtransaction", "\"[{\\\"txid\\\" : \\\"mytxid\\\",\\\"vout\\\":0}]\" \"{\\\"myaddress\\\":0.01}\"") +
            "Sign the transaction, and get back the hex\n"
            + HelpExampleCli("signrawtransactionwithwallet", "\"myhex\"") +
            "\nTest acceptance of the transaction (signed hex)\n"
            + HelpExampleCli("testmempoolaccept", R"('["signedhex"]')") +
            "\nAs a JSON-RPC call\n"
            + HelpExampleRpc("testmempoolaccept", "[\"signedhex\"]")
                },
        [&](const RPCHelpMan& self, const JSONRPCRequest& request) -> UniValue
        {
            const UniValue raw_transactions = request.params[0].get_array();
            if (raw_transactions.size() < 1 || raw_transactions.size() > MAX_PACKAGE_COUNT) {
                throw JSONRPCError(RPC_INVALID_PARAMETER,
                                   "Array must contain between 1 and " + ToString(MAX_PACKAGE_COUNT) + " transactions.");
            }

            const CFeeRate max_raw_tx_fee_rate{ParseFeeRate(self.Arg<UniValue>(1))};

            const UniValue* json_ign_rejs = &request.params[2];
            ignore_rejects_type ignore_rejects;
            if (!json_ign_rejs->isNull()) {
                for (size_t i = 0; i < json_ign_rejs->size(); ++i) {
                    const UniValue& json_ign_rej = (*json_ign_rejs)[i];
                    const std::string& ign_rej = json_ign_rej.get_str();
                    ignore_rejects.insert(ign_rej);
                }
            }

            std::vector<CTransactionRef> txns;
            txns.reserve(raw_transactions.size());
            for (const auto& rawtx : raw_transactions.getValues()) {
                CMutableTransaction mtx;
                if (!DecodeHexTx(mtx, rawtx.get_str())) {
                    throw JSONRPCError(RPC_DESERIALIZATION_ERROR,
                                       "TX decode failed: " + rawtx.get_str() + " Make sure the tx has at least one input.");
                }
                txns.emplace_back(MakeTransactionRef(std::move(mtx)));
            }

            NodeContext& node = EnsureAnyNodeContext(request.context);
            CTxMemPool& mempool = EnsureMemPool(node);
            ChainstateManager& chainman = EnsureChainman(node);
            Chainstate& chainstate = chainman.ActiveChainstate();
            const PackageMempoolAcceptResult package_result = [&] {
                LOCK(::cs_main);
                if (txns.size() > 1) return ProcessNewPackage(chainstate, mempool, txns, /*test_accept=*/true, ignore_rejects);
                return PackageMempoolAcceptResult(txns[0]->GetWitnessHash(),
                                                  chainman.ProcessTransaction(txns[0], /*test_accept=*/true, ignore_rejects));
            }();

            UniValue rpc_result(UniValue::VARR);
            // We will check transaction fees while we iterate through txns in order. If any transaction fee
            // exceeds maxfeerate, we will leave the rest of the validation results blank, because it
            // doesn't make sense to return a validation result for a transaction if its ancestor(s) would
            // not be submitted.
            bool exit_early{false};
            for (const auto& tx : txns) {
                UniValue result_inner(UniValue::VOBJ);
                result_inner.pushKV("txid", tx->GetHash().GetHex());
                result_inner.pushKV("wtxid", tx->GetWitnessHash().GetHex());
                if (package_result.m_state.GetResult() == PackageValidationResult::PCKG_POLICY) {
                    result_inner.pushKV("package-error", package_result.m_state.ToString());
                }
                auto it = package_result.m_tx_results.find(tx->GetWitnessHash());
                if (exit_early || it == package_result.m_tx_results.end()) {
                    // Validation unfinished. Just return the txid and wtxid.
                    rpc_result.push_back(std::move(result_inner));
                    continue;
                }
                const auto& tx_result = it->second;
                // Package testmempoolaccept doesn't allow transactions to already be in the mempool.
                CHECK_NONFATAL(tx_result.m_result_type != MempoolAcceptResult::ResultType::MEMPOOL_ENTRY);
                if (tx_result.m_result_type == MempoolAcceptResult::ResultType::VALID) {
                    const CAmount fee = tx_result.m_base_fees.value();
                    // Check that fee does not exceed maximum fee
                    const int64_t virtual_size = tx_result.m_vsize.value();
                    const CAmount max_raw_tx_fee = max_raw_tx_fee_rate.GetFee(virtual_size);
                    if (max_raw_tx_fee && fee > max_raw_tx_fee &&
                        0 == (ignore_rejects.count("absurdly-high-fee") + ignore_rejects.count("max-fee-exceeded"))) {
                        result_inner.pushKV("allowed", false);
                        result_inner.pushKV("reject-reason", "max-fee-exceeded");
                        exit_early = true;
                    } else {
                        // Only return the fee and vsize if the transaction would pass ATMP.
                        // These can be used to calculate the feerate.
                        result_inner.pushKV("allowed", true);
                        result_inner.pushKV("vsize", virtual_size);
                        UniValue fees(UniValue::VOBJ);
                        fees.pushKV("base", ValueFromAmount(fee));
                        fees.pushKV("effective-feerate", ValueFromAmount(tx_result.m_effective_feerate.value().GetFeePerK()));
                        UniValue effective_includes_res(UniValue::VARR);
                        for (const auto& wtxid : tx_result.m_wtxids_fee_calculations.value()) {
                            effective_includes_res.push_back(wtxid.ToString());
                        }
                        fees.pushKV("effective-includes", std::move(effective_includes_res));
                        result_inner.pushKV("fees", std::move(fees));
                    }
                } else {
                    result_inner.pushKV("allowed", false);
                    const TxValidationState state = tx_result.m_state;
                    if (state.GetResult() == TxValidationResult::TX_MISSING_INPUTS) {
                        result_inner.pushKV("reject-reason", "missing-inputs");
                    } else {
                        result_inner.pushKV("reject-reason", state.GetRejectReason());
                    }
                }
                rpc_result.push_back(std::move(result_inner));
            }
            return rpc_result;
        },
    };
}

static std::vector<RPCResult> MempoolEntryDescription()
{
    return {
        RPCResult{RPCResult::Type::NUM, "vsize", "virtual transaction size as defined in BIP 141. This is different from actual serialized size for witness transactions as witness data is discounted."},
        RPCResult{RPCResult::Type::NUM, "weight", "transaction weight as defined in BIP 141."},
        RPCResult{RPCResult::Type::NUM_TIME, "time", "local time transaction entered pool in seconds since 1 Jan 1970 GMT"},
        RPCResult{RPCResult::Type::NUM, "height", "block height when transaction entered pool"},
        RPCResult{RPCResult::Type::NUM, "startingpriority", "Priority when transaction entered pool"},
        RPCResult{RPCResult::Type::NUM, "currentpriority", "Transaction priority now"},
        RPCResult{RPCResult::Type::NUM, "descendantcount", "number of in-mempool descendant transactions (including this one)"},
        RPCResult{RPCResult::Type::NUM, "descendantsize", "virtual transaction size of in-mempool descendants (including this one)"},
        RPCResult{RPCResult::Type::NUM, "ancestorcount", "number of in-mempool ancestor transactions (including this one)"},
        RPCResult{RPCResult::Type::NUM, "ancestorsize", "virtual transaction size of in-mempool ancestors (including this one)"},
        RPCResult{RPCResult::Type::STR_HEX, "wtxid", "hash of serialized transaction, including witness data"},
        RPCResult{RPCResult::Type::OBJ, "fees", "",
            {
                RPCResult{RPCResult::Type::STR_AMOUNT, "base", "transaction fee, denominated in " + CURRENCY_UNIT},
                RPCResult{RPCResult::Type::STR_AMOUNT, "modified", "transaction fee with fee deltas used for mining priority, denominated in " + CURRENCY_UNIT},
                RPCResult{RPCResult::Type::STR_AMOUNT, "ancestor", "transaction fees of in-mempool ancestors (including this one) with fee deltas used for mining priority, denominated in " + CURRENCY_UNIT},
                RPCResult{RPCResult::Type::STR_AMOUNT, "descendant", "transaction fees of in-mempool descendants (including this one) with fee deltas used for mining priority, denominated in " + CURRENCY_UNIT},
            }},
        RPCResult{RPCResult::Type::ARR, "depends", "unconfirmed transactions used as inputs for this transaction",
            {RPCResult{RPCResult::Type::STR_HEX, "transactionid", "parent transaction id"}}},
        RPCResult{RPCResult::Type::ARR, "spentby", "unconfirmed transactions spending outputs from this transaction",
            {RPCResult{RPCResult::Type::STR_HEX, "transactionid", "child transaction id"}}},
        RPCResult{RPCResult::Type::BOOL, "bip125-replaceable", "Whether this transaction signals BIP125 replaceability or has an unconfirmed ancestor signaling BIP125 replaceability.\n"},
        RPCResult{RPCResult::Type::BOOL, "unbroadcast", "Whether this transaction is currently unbroadcast (initial broadcast not yet acknowledged by any peers)"},
    };
}

static void entryToJSON(const CTxMemPool& pool, UniValue& info, const CTxMemPoolEntry& e, const int next_block_height) EXCLUSIVE_LOCKS_REQUIRED(pool.cs)
{
    AssertLockHeld(pool.cs);

    info.pushKV("vsize", (int)e.GetTxSize());
    info.pushKV("weight", (int)e.GetTxWeight());
    info.pushKV("time", count_seconds(e.GetTime()));
    info.pushKV("height", (int)e.GetHeight());
    info.pushKV("startingpriority", e.GetStartingPriority());
    info.pushKV("currentpriority", e.GetPriority(next_block_height));
    info.pushKV("descendantcount", e.GetCountWithDescendants());
    info.pushKV("descendantsize", e.GetSizeWithDescendants());
    info.pushKV("ancestorcount", e.GetCountWithAncestors());
    info.pushKV("ancestorsize", e.GetSizeWithAncestors());
    info.pushKV("wtxid", e.GetTx().GetWitnessHash().ToString());

    UniValue fees(UniValue::VOBJ);
    fees.pushKV("base", ValueFromAmount(e.GetFee()));
    fees.pushKV("modified", ValueFromAmount(e.GetModifiedFee()));
    fees.pushKV("ancestor", ValueFromAmount(e.GetModFeesWithAncestors()));
    fees.pushKV("descendant", ValueFromAmount(e.GetModFeesWithDescendants()));
    info.pushKV("fees", std::move(fees));

    const CTransaction& tx = e.GetTx();
    std::set<std::string> setDepends;
    for (const CTxIn& txin : tx.vin)
    {
        if (pool.exists(GenTxid::Txid(txin.prevout.hash)))
            setDepends.insert(txin.prevout.hash.ToString());
    }

    UniValue depends(UniValue::VARR);
    for (const std::string& dep : setDepends)
    {
        depends.push_back(dep);
    }

    info.pushKV("depends", std::move(depends));

    UniValue spent(UniValue::VARR);
    for (const CTxMemPoolEntry& child : e.GetMemPoolChildrenConst()) {
        spent.push_back(child.GetTx().GetHash().ToString());
    }

    info.pushKV("spentby", std::move(spent));

    // Add opt-in RBF status
    bool rbfStatus = false;
    RBFTransactionState rbfState = IsRBFOptIn(tx, pool);
    if (rbfState == RBFTransactionState::UNKNOWN) {
        throw JSONRPCError(RPC_MISC_ERROR, "Transaction is not in mempool");
    } else if (rbfState == RBFTransactionState::REPLACEABLE_BIP125) {
        rbfStatus = true;
    }

    info.pushKV("bip125-replaceable", rbfStatus);
    info.pushKV("unbroadcast", pool.IsUnbroadcastTx(tx.GetHash()));
}

UniValue MempoolToJSON(ChainstateManager &chainman, const CTxMemPool& pool, bool verbose, bool include_mempool_sequence)
{
    if (verbose) {
        if (include_mempool_sequence) {
            throw JSONRPCError(RPC_INVALID_PARAMETER, "Verbose results cannot contain mempool sequence values.");
        }
        LOCK(::cs_main);
        const CChain& active_chain = chainman.ActiveChain();
        const int next_block_height = active_chain.Height() + 1;
        LOCK(pool.cs);
        // TODO: Release cs_main after mempool.cs acquired

        UniValue o(UniValue::VOBJ);
        for (const CTxMemPoolEntry& e : pool.entryAll()) {
            UniValue info(UniValue::VOBJ);
            entryToJSON(pool, info, e, next_block_height);
            // Mempool has unique entries so there is no advantage in using
            // UniValue::pushKV, which checks if the key already exists in O(N).
            // UniValue::pushKVEnd is used instead which currently is O(1).
            o.pushKVEnd(e.GetTx().GetHash().ToString(), std::move(info));
        }
        return o;
    } else {
        UniValue a(UniValue::VARR);
        uint64_t mempool_sequence;
        {
            LOCK(pool.cs);
            for (const CTxMemPoolEntry& e : pool.entryAll()) {
                a.push_back(e.GetTx().GetHash().ToString());
            }
            mempool_sequence = pool.GetSequence();
        }
        if (!include_mempool_sequence) {
            return a;
        } else {
            UniValue o(UniValue::VOBJ);
            o.pushKV("txids", std::move(a));
            o.pushKV("mempool_sequence", mempool_sequence);
            return o;
        }
    }
}

static RPCHelpMan maxmempool()
{
    return RPCHelpMan{"maxmempool",
                "\nSets the allocated memory for the memory pool.\n",
                {
                    {"megabytes", RPCArg::Type::NUM, RPCArg::Optional::NO, "The memory allocated in MB"},
                },
                RPCResult{
                    RPCResult::Type::NONE, "", ""},
                RPCExamples{
                    HelpExampleCli("maxmempool", "150") + HelpExampleRpc("maxmempool", "150")
                },
        [&](const RPCHelpMan& self, const JSONRPCRequest& request) -> UniValue
{
    int64_t nSize = request.params[0].getInt<int32_t>();
    int64_t nMempoolSizeMax = nSize * 1000000;

    CTxMemPool& mempool = EnsureAnyMemPool(request.context);
    LOCK2(cs_main, mempool.cs);

    int64_t nMempoolSizeMin = maxmempoolMinimumBytes(mempool.m_limits.descendant_size_vbytes);
    if (nMempoolSizeMax < 0 || nMempoolSizeMax < nMempoolSizeMin)
        throw JSONRPCError(RPC_INVALID_PARAMETER, strprintf("MaxMempool size %d is too small", nSize));
    mempool.m_max_size_bytes = nMempoolSizeMax;

    auto node_context = util::AnyPtr<NodeContext>(request.context);
    if (node_context && node_context->chainman) {
        Chainstate& active_chainstate = node_context->chainman->ActiveChainstate();
        LimitMempoolSize(mempool, active_chainstate.CoinsTip());
    }

    return NullUniValue;
}
    };
}

static RPCHelpMan getrawmempool()
{
    return RPCHelpMan{"getrawmempool",
        "\nReturns all transaction ids in memory pool as a json array of string transaction ids.\n"
        "\nHint: use getmempoolentry to fetch a specific transaction from the mempool.\n",
        {
            {"verbose", RPCArg::Type::BOOL, RPCArg::Default{false}, "True for a json object, false for array of transaction ids"},
            {"mempool_sequence", RPCArg::Type::BOOL, RPCArg::Default{false}, "If verbose=false, returns a json object with transaction list and mempool sequence number attached."},
        },
        {
            RPCResult{"for verbose = false",
                RPCResult::Type::ARR, "", "",
                {
                    {RPCResult::Type::STR_HEX, "", "The transaction id"},
                }},
            RPCResult{"for verbose = true",
                RPCResult::Type::OBJ_DYN, "", "",
                {
                    {RPCResult::Type::OBJ, "transactionid", "", MempoolEntryDescription()},
                }},
            RPCResult{"for verbose = false and mempool_sequence = true",
                RPCResult::Type::OBJ, "", "",
                {
                    {RPCResult::Type::ARR, "txids", "",
                    {
                        {RPCResult::Type::STR_HEX, "", "The transaction id"},
                    }},
                    {RPCResult::Type::NUM, "mempool_sequence", "The mempool sequence value."},
                }},
        },
        RPCExamples{
            HelpExampleCli("getrawmempool", "true")
            + HelpExampleRpc("getrawmempool", "true")
        },
        [&](const RPCHelpMan& self, const JSONRPCRequest& request) -> UniValue
{
    bool fVerbose = false;
    if (!request.params[0].isNull())
        fVerbose = request.params[0].get_bool();

    bool include_mempool_sequence = false;
    if (!request.params[1].isNull()) {
        include_mempool_sequence = request.params[1].get_bool();
    }

    NodeContext& node = EnsureAnyNodeContext(request.context);
    ChainstateManager& chainman = EnsureChainman(node);
    return MempoolToJSON(chainman, EnsureAnyMemPool(request.context), fVerbose, include_mempool_sequence);
},
    };
}

static RPCHelpMan getmempoolancestors()
{
    return RPCHelpMan{"getmempoolancestors",
        "\nIf txid is in the mempool, returns all in-mempool ancestors.\n",
        {
            {"txid", RPCArg::Type::STR_HEX, RPCArg::Optional::NO, "The transaction id (must be in mempool)"},
            {"verbose", RPCArg::Type::BOOL, RPCArg::Default{false}, "True for a json object, false for array of transaction ids"},
        },
        {
            RPCResult{"for verbose = false",
                RPCResult::Type::ARR, "", "",
                {{RPCResult::Type::STR_HEX, "", "The transaction id of an in-mempool ancestor transaction"}}},
            RPCResult{"for verbose = true",
                RPCResult::Type::OBJ_DYN, "", "",
                {
                    {RPCResult::Type::OBJ, "transactionid", "", MempoolEntryDescription()},
                }},
        },
        RPCExamples{
            HelpExampleCli("getmempoolancestors", "\"mytxid\"")
            + HelpExampleRpc("getmempoolancestors", "\"mytxid\"")
        },
        [&](const RPCHelpMan& self, const JSONRPCRequest& request) -> UniValue
{
    bool fVerbose = false;
    if (!request.params[1].isNull())
        fVerbose = request.params[1].get_bool();

    uint256 hash = ParseHashV(request.params[0], "parameter 1");

    const CTxMemPool& mempool = EnsureAnyMemPool(request.context);
    ChainstateManager& chainman = EnsureAnyChainman(request.context);
    LOCK(::cs_main);
    const CChain& active_chain = chainman.ActiveChain();
    const int next_block_height = active_chain.Height() + 1;
    LOCK(mempool.cs);
    // TODO: Release cs_main after mempool.cs acquired

    const auto entry{mempool.GetEntry(Txid::FromUint256(hash))};
    if (entry == nullptr) {
        throw JSONRPCError(RPC_INVALID_ADDRESS_OR_KEY, "Transaction not in mempool");
    }

    auto ancestors{mempool.AssumeCalculateMemPoolAncestors(self.m_name, *entry, CTxMemPool::Limits::NoLimits(), /*fSearchForParents=*/false)};

    if (!fVerbose) {
        UniValue o(UniValue::VARR);
        for (CTxMemPool::txiter ancestorIt : ancestors) {
            o.push_back(ancestorIt->GetTx().GetHash().ToString());
        }
        return o;
    } else {
        UniValue o(UniValue::VOBJ);
        for (CTxMemPool::txiter ancestorIt : ancestors) {
            const CTxMemPoolEntry &e = *ancestorIt;
            const uint256& _hash = e.GetTx().GetHash();
            UniValue info(UniValue::VOBJ);
            entryToJSON(mempool, info, e, next_block_height);
            o.pushKV(_hash.ToString(), std::move(info));
        }
        return o;
    }
},
    };
}

static RPCHelpMan getmempooldescendants()
{
    return RPCHelpMan{"getmempooldescendants",
        "\nIf txid is in the mempool, returns all in-mempool descendants.\n",
        {
            {"txid", RPCArg::Type::STR_HEX, RPCArg::Optional::NO, "The transaction id (must be in mempool)"},
            {"verbose", RPCArg::Type::BOOL, RPCArg::Default{false}, "True for a json object, false for array of transaction ids"},
        },
        {
            RPCResult{"for verbose = false",
                RPCResult::Type::ARR, "", "",
                {{RPCResult::Type::STR_HEX, "", "The transaction id of an in-mempool descendant transaction"}}},
            RPCResult{"for verbose = true",
                RPCResult::Type::OBJ_DYN, "", "",
                {
                    {RPCResult::Type::OBJ, "transactionid", "", MempoolEntryDescription()},
                }},
        },
        RPCExamples{
            HelpExampleCli("getmempooldescendants", "\"mytxid\"")
            + HelpExampleRpc("getmempooldescendants", "\"mytxid\"")
        },
        [&](const RPCHelpMan& self, const JSONRPCRequest& request) -> UniValue
{
    bool fVerbose = false;
    if (!request.params[1].isNull())
        fVerbose = request.params[1].get_bool();

    uint256 hash = ParseHashV(request.params[0], "parameter 1");

    const CTxMemPool& mempool = EnsureAnyMemPool(request.context);
    ChainstateManager& chainman = EnsureAnyChainman(request.context);
    LOCK(::cs_main);
    const CChain& active_chain = chainman.ActiveChain();
    const int next_block_height = active_chain.Height() + 1;
    LOCK(mempool.cs);
    // TODO: Release cs_main after mempool.cs acquired

    const auto it{mempool.GetIter(hash)};
    if (!it) {
        throw JSONRPCError(RPC_INVALID_ADDRESS_OR_KEY, "Transaction not in mempool");
    }

    CTxMemPool::setEntries setDescendants;
    mempool.CalculateDescendants(*it, setDescendants);
    // CTxMemPool::CalculateDescendants will include the given tx
    setDescendants.erase(*it);

    if (!fVerbose) {
        UniValue o(UniValue::VARR);
        for (CTxMemPool::txiter descendantIt : setDescendants) {
            o.push_back(descendantIt->GetTx().GetHash().ToString());
        }

        return o;
    } else {
        UniValue o(UniValue::VOBJ);
        for (CTxMemPool::txiter descendantIt : setDescendants) {
            const CTxMemPoolEntry &e = *descendantIt;
            const uint256& _hash = e.GetTx().GetHash();
            UniValue info(UniValue::VOBJ);
            entryToJSON(mempool, info, e, next_block_height);
            o.pushKV(_hash.ToString(), std::move(info));
        }
        return o;
    }
},
    };
}

static RPCHelpMan getmempoolentry()
{
    return RPCHelpMan{"getmempoolentry",
        "\nReturns mempool data for given transaction\n",
        {
            {"txid", RPCArg::Type::STR_HEX, RPCArg::Optional::NO, "The transaction id (must be in mempool)"},
        },
        RPCResult{
            RPCResult::Type::OBJ, "", "", MempoolEntryDescription()},
        RPCExamples{
            HelpExampleCli("getmempoolentry", "\"mytxid\"")
            + HelpExampleRpc("getmempoolentry", "\"mytxid\"")
        },
        [&](const RPCHelpMan& self, const JSONRPCRequest& request) -> UniValue
{
    uint256 hash = ParseHashV(request.params[0], "parameter 1");

    const CTxMemPool& mempool = EnsureAnyMemPool(request.context);
    ChainstateManager& chainman = EnsureAnyChainman(request.context);
    LOCK(::cs_main);
    const CChain& active_chain = chainman.ActiveChain();
    const int next_block_height = active_chain.Height() + 1;
    LOCK(mempool.cs);
    // TODO: Release cs_main after mempool.cs acquired

    const auto entry{mempool.GetEntry(Txid::FromUint256(hash))};
    if (entry == nullptr) {
        throw JSONRPCError(RPC_INVALID_ADDRESS_OR_KEY, "Transaction not in mempool");
    }

    UniValue info(UniValue::VOBJ);
    entryToJSON(mempool, info, *entry, next_block_height);
    return info;
},
    };
}

static RPCHelpMan gettxspendingprevout()
{
    return RPCHelpMan{"gettxspendingprevout",
        "Scans the mempool to find transactions spending any of the given outputs",
        {
            {"outputs", RPCArg::Type::ARR, RPCArg::Optional::NO, "The transaction outputs that we want to check, and within each, the txid (string) vout (numeric).",
                {
                    {"", RPCArg::Type::OBJ, RPCArg::Optional::OMITTED, "",
                        {
                            {"txid", RPCArg::Type::STR_HEX, RPCArg::Optional::NO, "The transaction id"},
                            {"vout", RPCArg::Type::NUM, RPCArg::Optional::NO, "The output number"},
                        },
                    },
                },
            },
        },
        RPCResult{
            RPCResult::Type::ARR, "", "",
            {
                {RPCResult::Type::OBJ, "", "",
                {
                    {RPCResult::Type::STR_HEX, "txid", "the transaction id of the checked output"},
                    {RPCResult::Type::NUM, "vout", "the vout value of the checked output"},
                    {RPCResult::Type::STR_HEX, "spendingtxid", /*optional=*/true, "the transaction id of the mempool transaction spending this output (omitted if unspent)"},
                }},
            }
        },
        RPCExamples{
            HelpExampleCli("gettxspendingprevout", "\"[{\\\"txid\\\":\\\"a08e6907dbbd3d809776dbfc5d82e371b764ed838b5655e72f463568df1aadf0\\\",\\\"vout\\\":3}]\"")
            + HelpExampleRpc("gettxspendingprevout", "\"[{\\\"txid\\\":\\\"a08e6907dbbd3d809776dbfc5d82e371b764ed838b5655e72f463568df1aadf0\\\",\\\"vout\\\":3}]\"")
        },
        [&](const RPCHelpMan& self, const JSONRPCRequest& request) -> UniValue
        {
            const UniValue& output_params = request.params[0].get_array();
            if (output_params.empty()) {
                throw JSONRPCError(RPC_INVALID_PARAMETER, "Invalid parameter, outputs are missing");
            }

            std::vector<COutPoint> prevouts;
            prevouts.reserve(output_params.size());

            for (unsigned int idx = 0; idx < output_params.size(); idx++) {
                const UniValue& o = output_params[idx].get_obj();

                RPCTypeCheckObj(o,
                                {
                                    {"txid", UniValueType(UniValue::VSTR)},
                                    {"vout", UniValueType(UniValue::VNUM)},
                                }, /*fAllowNull=*/false, /*fStrict=*/true);

                const Txid txid = Txid::FromUint256(ParseHashO(o, "txid"));
                const int nOutput{o.find_value("vout").getInt<int>()};
                if (nOutput < 0) {
                    throw JSONRPCError(RPC_INVALID_PARAMETER, "Invalid parameter, vout cannot be negative");
                }

                prevouts.emplace_back(txid, nOutput);
            }

            const CTxMemPool& mempool = EnsureAnyMemPool(request.context);
            LOCK(mempool.cs);

            UniValue result{UniValue::VARR};

            for (const COutPoint& prevout : prevouts) {
                UniValue o(UniValue::VOBJ);
                o.pushKV("txid", prevout.hash.ToString());
                o.pushKV("vout", (uint64_t)prevout.n);

                const CTransaction* spendingTx = mempool.GetConflictTx(prevout);
                if (spendingTx != nullptr) {
                    o.pushKV("spendingtxid", spendingTx->GetHash().ToString());
                }

                result.push_back(std::move(o));
            }

            return result;
        },
    };
}

UniValue MempoolInfoToJSON(const CTxMemPool& pool, const std::optional<MempoolHistogramFeeRates>& histogram_floors)
{
    // Make sure this call is atomic in the pool.
    LOCK(pool.cs);
    UniValue ret(UniValue::VOBJ);
    ret.pushKV("loaded", pool.GetLoadTried());
    ret.pushKV("size", (int64_t)pool.size());
    ret.pushKV("bytes", (int64_t)pool.GetTotalTxSize());
    ret.pushKV("usage", (int64_t)pool.DynamicMemoryUsage());
    ret.pushKV("total_fee", ValueFromAmount(pool.GetTotalFee()));
    ret.pushKV("maxmempool", pool.m_max_size_bytes);
    ret.pushKV("mempoolminfee", ValueFromAmount(std::max(pool.GetMinFee(), pool.m_min_relay_feerate).GetFeePerK()));
    ret.pushKV("minrelaytxfee", ValueFromAmount(pool.m_min_relay_feerate.GetFeePerK()));
    ret.pushKV("incrementalrelayfee", ValueFromAmount(pool.m_incremental_relay_feerate.GetFeePerK()));
    ret.pushKV("unbroadcastcount", uint64_t{pool.GetUnbroadcastTxs().size()});
<<<<<<< HEAD
    ret.pushKV("fullrbf", (pool.m_rbf_policy == RBFPolicy::Always));
    switch (pool.m_rbf_policy) {
    case RBFPolicy::Never : ret.pushKV("rbf_policy", "never"); break;
    case RBFPolicy::OptIn : ret.pushKV("rbf_policy", "optin"); break;
    case RBFPolicy::Always: ret.pushKV("rbf_policy", "always"); break;
    }
    switch (pool.m_truc_policy) {
    case TRUCPolicy::Reject : ret.pushKV("truc_policy", "reject"); break;
    case TRUCPolicy::Accept : ret.pushKV("truc_policy", "accept"); break;
    case TRUCPolicy::Enforce: ret.pushKV("truc_policy", "enforce"); break;
    }
=======
    ret.pushKV("fullrbf", pool.m_full_rbf);
>>>>>>> 5d263529

    if (histogram_floors) {
        const MempoolHistogramFeeRates& floors{histogram_floors.value()};

        std::vector<uint64_t> sizes(floors.size(), 0);
        std::vector<uint64_t> count(floors.size(), 0);
        std::vector<CAmount> fees(floors.size(), 0);

        for (const CTxMemPoolEntry& e : pool.mapTx) {
            const CAmount fee{e.GetFee()};
            const uint32_t size{uint32_t(e.GetTxSize())};

            const CAmount afees{e.GetModFeesWithAncestors()}, dfees{e.GetModFeesWithDescendants()};
            const uint32_t asize{uint32_t(e.GetSizeWithAncestors())}, dsize{uint32_t(e.GetSizeWithDescendants())};

            // Do not use CFeeRate here, since it rounds up, and this should be rounding down
            const CAmount fpb{fee / size};     // Fee rate per byte
            const CAmount afpb{afees / asize}; // Fee rate per byte including ancestors
            const CAmount dfpb{dfees / dsize}; // Fee rate per byte including descendants

            // Fee rate per byte including ancestors & descendants
            // (fee/size are included in both, so subtracted to avoid double-counting)
            const CAmount tfpb{(afees + dfees - fee) / (asize + dsize - size)};

            const CAmount fee_rate{std::max(std::min(dfpb, tfpb), std::min(fpb, afpb))};

            // Distribute fee rates
            for (size_t i = floors.size(); i > 0;) {
                --i;
                if (fee_rate >= floors[i]) {
                    sizes[i] += size;
                    ++count[i];
                    fees[i] += fee;
                    break;
                }
            }
        }

        // Track total amount of available fees in fee rate groups
        CAmount total_fees = 0;
        UniValue info(UniValue::VOBJ);
        for (size_t i = 0; i < floors.size(); ++i) {
            UniValue info_sub(UniValue::VOBJ);
            info_sub.pushKV("sizes", sizes[i]);
            info_sub.pushKV("count", count.at(i));
            info_sub.pushKV("fees", fees.at(i));
            info_sub.pushKV("from_feerate", floors[i]);
            info_sub.pushKV("to_feerate", i == floors.size() - 1 ? std::numeric_limits<int64_t>::max() : floors[i + 1]);
            total_fees += fees.at(i);
            info.pushKV(ToString(floors[i]), info_sub);
        }
        info.pushKV("total_fees", total_fees);
        ret.pushKV("fee_histogram", info);
    }

    return ret;
}

static RPCHelpMan getmempoolinfo()
{
    return RPCHelpMan{"getmempoolinfo",
        "Returns details on the active state of the TX memory pool.\n",
        {
            {"fee_histogram|with_fee_histogram", {RPCArg::Type::ARR, RPCArg::Type::BOOL}, RPCArg::Optional::OMITTED, "Fee statistics grouped by fee rate ranges",
                {
                    {"fee_rate", RPCArg::Type::NUM, RPCArg::Optional::NO, "Fee rate (in " + CURRENCY_ATOM + "/vB) to group the fees by"},
                },
            },
        },
        RPCResult{
            RPCResult::Type::OBJ, "", "",
            {
                {RPCResult::Type::BOOL, "loaded", "True if the initial load attempt of the persisted mempool finished"},
                {RPCResult::Type::NUM, "size", "Current tx count"},
                {RPCResult::Type::NUM, "bytes", "Sum of all virtual transaction sizes as defined in BIP 141. Differs from actual serialized size because witness data is discounted"},
                {RPCResult::Type::NUM, "usage", "Total memory usage for the mempool"},
                {RPCResult::Type::STR_AMOUNT, "total_fee", "Total fees for the mempool in " + CURRENCY_UNIT + ", ignoring modified fees through prioritisetransaction"},
                {RPCResult::Type::NUM, "maxmempool", "Maximum memory usage for the mempool"},
                {RPCResult::Type::STR_AMOUNT, "mempoolminfee", "Minimum fee rate in " + CURRENCY_UNIT + "/kvB for tx to be accepted. Is the maximum of minrelaytxfee and minimum mempool fee"},
                {RPCResult::Type::STR_AMOUNT, "minrelaytxfee", "Current minimum relay fee for transactions"},
                {RPCResult::Type::NUM, "incrementalrelayfee", "minimum fee rate increment for mempool limiting or replacement in " + CURRENCY_UNIT + "/kvB"},
                {RPCResult::Type::NUM, "unbroadcastcount", "Current number of transactions that haven't passed initial broadcast yet"},
                {RPCResult::Type::BOOL, "fullrbf", "True if the mempool accepts RBF without replaceability signaling inspection"},
<<<<<<< HEAD
                {RPCResult::Type::STR, "rbf_policy", "Policy used for replacing conflicting transactions by fee (one of: never, optin, always)"},
                {RPCResult::Type::STR, "truc_policy", "Behaviour for transactions requesting limits (one of: reject, accept, enforce)"},
=======
>>>>>>> 5d263529
                {RPCResult::Type::OBJ_DYN, "fee_histogram", /*optional=*/true, "",
                    {
                        {RPCResult::Type::OBJ, "<fee_rate_group>", "Fee rate group named by its lower bound (in " + CURRENCY_ATOM + "/vB), identical to the \"from_feerate\" field below",
                            {
                                {RPCResult::Type::NUM, "sizes", "Cumulative size of all transactions in the fee rate group (in vBytes)"},
                                {RPCResult::Type::NUM, "count", "Number of transactions in the fee rate group"},
                                {RPCResult::Type::NUM, "fees", "Cumulative fees of all transactions in the fee rate group (in " + CURRENCY_ATOM + ")"},
                                {RPCResult::Type::NUM, "from_feerate", "Group contains transactions with fee rates equal or greater than this value (in " + CURRENCY_ATOM + "/vB)"},
                                {RPCResult::Type::NUM, "to_feerate", /*optional=*/true, "Group contains transactions with fee rates equal or less than this value (in " + CURRENCY_ATOM + "/vB)"},
                            }},
                        {RPCResult::Type::ELISION, "", ""},
                        {RPCResult::Type::NUM, "total_fees", "Total available fees in mempool (in " + CURRENCY_ATOM + ")"},
                    }, /*skip_type_check=*/ true},
            }},
        RPCExamples{
            HelpExampleCli("getmempoolinfo", "") +
            HelpExampleCli("getmempoolinfo", R"("[0, 1, 2, 3, 4, 5, 6, 7, 8, 10, 12, 14, 17, 20, 25, 30, 40, 50, 60, 70, 80, 100, 120, 140, 170, 200]")") +
            HelpExampleRpc("getmempoolinfo", "") +
            HelpExampleRpc("getmempoolinfo", R"([0, 1, 2, 3, 4, 5, 6, 7, 8, 10, 12, 14, 17, 20, 25, 30, 40, 50, 60, 70, 80, 100, 120, 140, 170, 200])")
        },
        [&](const RPCHelpMan& self, const JSONRPCRequest& request) -> UniValue
{
    MempoolHistogramFeeRates histogram_floors;
    std::optional<MempoolHistogramFeeRates> histogram_floors_opt = std::nullopt;

    if (request.params[0].isBool()) {
        if (request.params[0].isTrue()) {
            histogram_floors_opt = MempoolInfoToJSON_const_histogram_floors;
        }
    } else if (!request.params[0].isNull()) {
        const UniValue histogram_floors_univalue = request.params[0].get_array();

        if (histogram_floors_univalue.empty()) {
            throw JSONRPCError(RPC_INVALID_PARAMETER, "Invalid number of parameters");
        }

        for (size_t i = 0; i < histogram_floors_univalue.size(); ++i) {
            int64_t value = histogram_floors_univalue[i].getInt<int64_t>();

            if (value < 0) {
                throw JSONRPCError(RPC_INVALID_PARAMETER, "Non-negative values are expected");
            } else if (i > 0 && histogram_floors.back() >= value) {
                throw JSONRPCError(RPC_INVALID_PARAMETER, "Strictly increasing values are expected");
            }

            histogram_floors.push_back(value);
        }
        histogram_floors_opt = std::optional<MempoolHistogramFeeRates>(std::move(histogram_floors));
    }

    return MempoolInfoToJSON(EnsureAnyMemPool(request.context), histogram_floors_opt);
},
    };
}

static RPCHelpMan importmempool()
{
    return RPCHelpMan{
        "importmempool",
        "Import a mempool.dat file and attempt to add its contents to the mempool.\n"
        "Warning: Importing untrusted files is dangerous, especially if metadata from the file is taken over.",
        {
            {"filepath", RPCArg::Type::STR, RPCArg::Optional::NO, "The mempool file"},
            {"options",
             RPCArg::Type::OBJ_NAMED_PARAMS,
             RPCArg::Optional::OMITTED,
             "",
             {
                 {"use_current_time", RPCArg::Type::BOOL, RPCArg::Default{true},
                  "Whether to use the current system time or use the entry time metadata from the mempool file.\n"
                  "Warning: Importing untrusted metadata may lead to unexpected issues and undesirable behavior."},
                 {"apply_fee_delta_priority", RPCArg::Type::BOOL, RPCArg::Default{false},
                  "Whether to apply the fee delta metadata from the mempool file.\n"
                  "It will be added to any existing fee deltas.\n"
                  "The fee delta can be set by the prioritisetransaction RPC.\n"
                  "Warning: Importing untrusted metadata may lead to unexpected issues and undesirable behavior.\n"
                  "Only set this bool if you understand what it does."},
                 {"apply_unbroadcast_set", RPCArg::Type::BOOL, RPCArg::Default{false},
                  "Whether to apply the unbroadcast set metadata from the mempool file.\n"
                  "Warning: Importing untrusted metadata may lead to unexpected issues and undesirable behavior."},
             },
             RPCArgOptions{.oneline_description = "options"}},
        },
        RPCResult{RPCResult::Type::OBJ, "", "", std::vector<RPCResult>{}},
        RPCExamples{HelpExampleCli("importmempool", "/path/to/mempool.dat") + HelpExampleRpc("importmempool", "/path/to/mempool.dat")},
        [&](const RPCHelpMan& self, const JSONRPCRequest& request) -> UniValue {
            const NodeContext& node{EnsureAnyNodeContext(request.context)};

            CTxMemPool& mempool{EnsureMemPool(node)};
            ChainstateManager& chainman = EnsureChainman(node);
            Chainstate& chainstate = chainman.ActiveChainstate();

            if (chainman.IsInitialBlockDownload()) {
                throw JSONRPCError(RPC_CLIENT_IN_INITIAL_DOWNLOAD, "Can only import the mempool after the block download and sync is done.");
            }

            const fs::path load_path{fs::u8path(request.params[0].get_str())};
            const UniValue& use_current_time{request.params[1]["use_current_time"]};
            const UniValue& apply_fee_delta{request.params[1]["apply_fee_delta_priority"]};
            const UniValue& apply_unbroadcast{request.params[1]["apply_unbroadcast_set"]};
            kernel::ImportMempoolOptions opts{
                .use_current_time = use_current_time.isNull() ? true : use_current_time.get_bool(),
                .apply_fee_delta_priority = apply_fee_delta.isNull() ? false : apply_fee_delta.get_bool(),
                .apply_unbroadcast_set = apply_unbroadcast.isNull() ? false : apply_unbroadcast.get_bool(),
            };

            if (!kernel::LoadMempool(mempool, load_path, chainstate, std::move(opts))) {
                throw JSONRPCError(RPC_MISC_ERROR, "Unable to import mempool file, see debug.log for details.");
            }

            UniValue ret{UniValue::VOBJ};
            return ret;
        },
    };
}

static RPCHelpMan savemempool()
{
    return RPCHelpMan{"savemempool",
        "\nDumps the mempool to disk. It will fail until the previous dump is fully loaded.\n",
        {},
        RPCResult{
            RPCResult::Type::OBJ, "", "",
            {
                {RPCResult::Type::STR, "filename", "the directory and file where the mempool was saved"},
            }},
        RPCExamples{
            HelpExampleCli("savemempool", "")
            + HelpExampleRpc("savemempool", "")
        },
        [&](const RPCHelpMan& self, const JSONRPCRequest& request) -> UniValue
{
    const ArgsManager& args{EnsureAnyArgsman(request.context)};
    const CTxMemPool& mempool = EnsureAnyMemPool(request.context);

    if (!mempool.GetLoadTried()) {
        throw JSONRPCError(RPC_MISC_ERROR, "The mempool was not loaded yet");
    }

    const fs::path& dump_path = MempoolPath(args);

    if (!DumpMempool(mempool, dump_path)) {
        throw JSONRPCError(RPC_MISC_ERROR, "Unable to dump mempool to disk");
    }

    UniValue ret(UniValue::VOBJ);
    ret.pushKV("filename", dump_path.utf8string());

    return ret;
},
    };
}

static RPCHelpMan submitpackage()
{
    return RPCHelpMan{"submitpackage",
        "Submit a package of raw transactions (serialized, hex-encoded) to local node.\n"
        "The package must consist of a child with its parents, and none of the parents may depend on one another.\n"
        "The package will be validated according to consensus and mempool policy rules. If any transaction passes, it will be accepted to mempool.\n"
        "This RPC is experimental and the interface may be unstable. Refer to doc/policy/packages.md for documentation on package policies.\n"
        "Warning: successful submission does not mean the transactions will propagate throughout the network.\n"
        ,
        {
            {"package", RPCArg::Type::ARR, RPCArg::Optional::NO, "An array of raw transactions.",
                {
                    {"rawtx", RPCArg::Type::STR_HEX, RPCArg::Optional::OMITTED, ""},
                },
            },
        },
        RPCResult{
            RPCResult::Type::OBJ, "", "",
            {
                {RPCResult::Type::STR, "package_msg", "The transaction package result message. \"success\" indicates all transactions were accepted into or are already in the mempool."},
                {RPCResult::Type::OBJ_DYN, "tx-results", "transaction results keyed by wtxid",
                {
                    {RPCResult::Type::OBJ, "wtxid", "transaction wtxid", {
                        {RPCResult::Type::STR_HEX, "txid", "The transaction hash in hex"},
                        {RPCResult::Type::STR_HEX, "other-wtxid", /*optional=*/true, "The wtxid of a different transaction with the same txid but different witness found in the mempool. This means the submitted transaction was ignored."},
                        {RPCResult::Type::NUM, "vsize", /*optional=*/true, "Sigops-adjusted virtual transaction size."},
                        {RPCResult::Type::OBJ, "fees", /*optional=*/true, "Transaction fees", {
                            {RPCResult::Type::STR_AMOUNT, "base", "transaction fee in " + CURRENCY_UNIT},
                            {RPCResult::Type::STR_AMOUNT, "effective-feerate", /*optional=*/true, "if the transaction was not already in the mempool, the effective feerate in " + CURRENCY_UNIT + " per KvB. For example, the package feerate and/or feerate with modified fees from prioritisetransaction."},
                            {RPCResult::Type::ARR, "effective-includes", /*optional=*/true, "if effective-feerate is provided, the wtxids of the transactions whose fees and vsizes are included in effective-feerate.",
                                {{RPCResult::Type::STR_HEX, "", "transaction wtxid in hex"},
                            }},
                        }},
                        {RPCResult::Type::STR, "error", /*optional=*/true, "The transaction error string, if it was rejected by the mempool"},
                    }}
                }},
                {RPCResult::Type::ARR, "replaced-transactions", /*optional=*/true, "List of txids of replaced transactions",
                {
                    {RPCResult::Type::STR_HEX, "", "The transaction id"},
                }},
            },
        },
        RPCExamples{
            HelpExampleCli("testmempoolaccept", "[rawtx1, rawtx2]") +
            HelpExampleCli("submitpackage", "[rawtx1, rawtx2]")
        },
        [&](const RPCHelpMan& self, const JSONRPCRequest& request) -> UniValue
        {
            const UniValue raw_transactions = request.params[0].get_array();
            if (raw_transactions.size() < 1 || raw_transactions.size() > MAX_PACKAGE_COUNT) {
                throw JSONRPCError(RPC_INVALID_PARAMETER,
                                   "Array must contain between 1 and " + ToString(MAX_PACKAGE_COUNT) + " transactions.");
            }

            std::vector<CTransactionRef> txns;
            txns.reserve(raw_transactions.size());
            for (const auto& rawtx : raw_transactions.getValues()) {
                CMutableTransaction mtx;
                if (!DecodeHexTx(mtx, rawtx.get_str())) {
                    throw JSONRPCError(RPC_DESERIALIZATION_ERROR,
                                       "TX decode failed: " + rawtx.get_str() + " Make sure the tx has at least one input.");
                }
                txns.emplace_back(MakeTransactionRef(std::move(mtx)));
            }
            if (!IsChildWithParentsTree(txns)) {
                throw JSONRPCTransactionError(TransactionError::INVALID_PACKAGE, "package topology disallowed. not child-with-parents or parents depend on each other.");
            }

            NodeContext& node = EnsureAnyNodeContext(request.context);
            CTxMemPool& mempool = EnsureMemPool(node);
            Chainstate& chainstate = EnsureChainman(node).ActiveChainstate();
            const auto package_result = WITH_LOCK(::cs_main, return ProcessNewPackage(chainstate, mempool, txns, /*test_accept=*/ false));

            std::string package_msg = "success";

            // First catch package-wide errors, continue if we can
            switch(package_result.m_state.GetResult()) {
                case PackageValidationResult::PCKG_RESULT_UNSET:
                {
                    // Belt-and-suspenders check; everything should be successful here
                    CHECK_NONFATAL(package_result.m_tx_results.size() == txns.size());
                    for (const auto& tx : txns) {
                        CHECK_NONFATAL(mempool.exists(GenTxid::Txid(tx->GetHash())));
                    }
                    break;
                }
                case PackageValidationResult::PCKG_MEMPOOL_ERROR:
                {
                    // This only happens with internal bug; user should stop and report
                    throw JSONRPCTransactionError(TransactionError::MEMPOOL_ERROR,
                        package_result.m_state.GetRejectReason());
                }
                case PackageValidationResult::PCKG_POLICY:
                case PackageValidationResult::PCKG_TX:
                {
                    // Package-wide error we want to return, but we also want to return individual responses
                    package_msg = package_result.m_state.ToString();
                    CHECK_NONFATAL(package_result.m_tx_results.size() == txns.size() ||
                            package_result.m_tx_results.empty());
                    break;
                }
            }

            size_t num_broadcast{0};
            for (const auto& tx : txns) {
                // We don't want to re-submit the txn for validation in BroadcastTransaction
                if (!mempool.exists(GenTxid::Txid(tx->GetHash()))) {
                    continue;
                }

                // We do not expect an error here; we are only broadcasting things already/still in mempool
                std::string err_string;
                const auto err = BroadcastTransaction(node, tx, err_string, /*max_tx_fee=*/0, /*relay=*/true, /*wait_callback=*/true);
                if (err != TransactionError::OK) {
                    throw JSONRPCTransactionError(err,
                        strprintf("transaction broadcast failed: %s (%d transactions were broadcast successfully)",
                            err_string, num_broadcast));
                }
                num_broadcast++;
            }

            UniValue rpc_result{UniValue::VOBJ};
            rpc_result.pushKV("package_msg", package_msg);
            UniValue tx_result_map{UniValue::VOBJ};
            std::set<uint256> replaced_txids;
            for (const auto& tx : txns) {
                UniValue result_inner{UniValue::VOBJ};
                result_inner.pushKV("txid", tx->GetHash().GetHex());
                auto it = package_result.m_tx_results.find(tx->GetWitnessHash());
                if (it == package_result.m_tx_results.end()) {
                    // No results, report error and continue
                    result_inner.pushKV("error", "unevaluated");
                    continue;
                }
                const auto& tx_result = it->second;
                switch(it->second.m_result_type) {
                case MempoolAcceptResult::ResultType::DIFFERENT_WITNESS:
                    result_inner.pushKV("other-wtxid", it->second.m_other_wtxid.value().GetHex());
                    break;
                case MempoolAcceptResult::ResultType::INVALID:
                    result_inner.pushKV("error", it->second.m_state.ToString());
                    break;
                case MempoolAcceptResult::ResultType::VALID:
                case MempoolAcceptResult::ResultType::MEMPOOL_ENTRY:
                    result_inner.pushKV("vsize", int64_t{it->second.m_vsize.value()});
                    UniValue fees(UniValue::VOBJ);
                    fees.pushKV("base", ValueFromAmount(it->second.m_base_fees.value()));
                    if (tx_result.m_result_type == MempoolAcceptResult::ResultType::VALID) {
                        // Effective feerate is not provided for MEMPOOL_ENTRY transactions even
                        // though modified fees is known, because it is unknown whether package
                        // feerate was used when it was originally submitted.
                        fees.pushKV("effective-feerate", ValueFromAmount(tx_result.m_effective_feerate.value().GetFeePerK()));
                        UniValue effective_includes_res(UniValue::VARR);
                        for (const auto& wtxid : tx_result.m_wtxids_fee_calculations.value()) {
                            effective_includes_res.push_back(wtxid.ToString());
                        }
                        fees.pushKV("effective-includes", std::move(effective_includes_res));
                    }
                    result_inner.pushKV("fees", std::move(fees));
                    if (it->second.m_replaced_transactions.has_value()) {
                        for (const auto& ptx : it->second.m_replaced_transactions.value()) {
                            replaced_txids.insert(ptx->GetHash());
                        }
                    }
                    break;
                }
                tx_result_map.pushKV(tx->GetWitnessHash().GetHex(), std::move(result_inner));
            }
            rpc_result.pushKV("tx-results", std::move(tx_result_map));
            UniValue replaced_list(UniValue::VARR);
            for (const uint256& hash : replaced_txids) replaced_list.push_back(hash.ToString());
            rpc_result.pushKV("replaced-transactions", std::move(replaced_list));
            return rpc_result;
        },
    };
}

void RegisterMempoolRPCCommands(CRPCTable& t)
{
    static const CRPCCommand commands[]{
        {"rawtransactions", &sendrawtransaction},
        {"rawtransactions", &testmempoolaccept},
        {"blockchain", &getmempoolancestors},
        {"blockchain", &getmempooldescendants},
        {"blockchain", &getmempoolentry},
        {"blockchain", &gettxspendingprevout},
        {"blockchain", &getmempoolinfo},
        {"blockchain", &getrawmempool},
        {"blockchain", &importmempool},
        {"blockchain", &savemempool},
        {"blockchain", &maxmempool},
        {"rawtransactions", &submitpackage},
    };
    for (const auto& c : commands) {
        t.appendCommand(c.name, &c);
    }
}<|MERGE_RESOLUTION|>--- conflicted
+++ resolved
@@ -787,7 +787,6 @@
     ret.pushKV("minrelaytxfee", ValueFromAmount(pool.m_min_relay_feerate.GetFeePerK()));
     ret.pushKV("incrementalrelayfee", ValueFromAmount(pool.m_incremental_relay_feerate.GetFeePerK()));
     ret.pushKV("unbroadcastcount", uint64_t{pool.GetUnbroadcastTxs().size()});
-<<<<<<< HEAD
     ret.pushKV("fullrbf", (pool.m_rbf_policy == RBFPolicy::Always));
     switch (pool.m_rbf_policy) {
     case RBFPolicy::Never : ret.pushKV("rbf_policy", "never"); break;
@@ -799,9 +798,6 @@
     case TRUCPolicy::Accept : ret.pushKV("truc_policy", "accept"); break;
     case TRUCPolicy::Enforce: ret.pushKV("truc_policy", "enforce"); break;
     }
-=======
-    ret.pushKV("fullrbf", pool.m_full_rbf);
->>>>>>> 5d263529
 
     if (histogram_floors) {
         const MempoolHistogramFeeRates& floors{histogram_floors.value()};
@@ -885,11 +881,8 @@
                 {RPCResult::Type::NUM, "incrementalrelayfee", "minimum fee rate increment for mempool limiting or replacement in " + CURRENCY_UNIT + "/kvB"},
                 {RPCResult::Type::NUM, "unbroadcastcount", "Current number of transactions that haven't passed initial broadcast yet"},
                 {RPCResult::Type::BOOL, "fullrbf", "True if the mempool accepts RBF without replaceability signaling inspection"},
-<<<<<<< HEAD
                 {RPCResult::Type::STR, "rbf_policy", "Policy used for replacing conflicting transactions by fee (one of: never, optin, always)"},
                 {RPCResult::Type::STR, "truc_policy", "Behaviour for transactions requesting limits (one of: reject, accept, enforce)"},
-=======
->>>>>>> 5d263529
                 {RPCResult::Type::OBJ_DYN, "fee_histogram", /*optional=*/true, "",
                     {
                         {RPCResult::Type::OBJ, "<fee_rate_group>", "Fee rate group named by its lower bound (in " + CURRENCY_ATOM + "/vB), identical to the \"from_feerate\" field below",
