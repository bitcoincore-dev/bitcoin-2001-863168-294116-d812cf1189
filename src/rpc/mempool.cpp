--- conflicted
+++ resolved
@@ -16,11 +16,8 @@
 #include <policy/settings.h>
 #include <primitives/transaction.h>
 #include <rpc/mempool.h>
-<<<<<<< HEAD
 #include <rpc/rawtransaction.h>
 #include <rpc/mempool.h>
-=======
->>>>>>> 75858a9b
 #include <rpc/server.h>
 #include <rpc/server_util.h>
 #include <rpc/util.h>
@@ -920,12 +917,8 @@
             const CAmount fee_rate{std::max(std::min(dfpb, tfpb), std::min(fpb, afpb))};
 
             // Distribute fee rates
-<<<<<<< HEAD
             for (size_t i = floors.size(); i > 0;) {
                 --i;
-=======
-            for (size_t i = floors.size(); i-- > 0;) {
->>>>>>> 75858a9b
                 if (fee_rate >= floors[i]) {
                     sizes[i] += size;
                     ++count[i];
