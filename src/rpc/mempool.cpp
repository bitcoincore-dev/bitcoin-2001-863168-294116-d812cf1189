--- conflicted
+++ resolved
@@ -16,11 +16,8 @@
 #include <policy/settings.h>
 #include <primitives/transaction.h>
 #include <rpc/mempool.h>
-<<<<<<< HEAD
 #include <rpc/rawtransaction.h>
 #include <rpc/mempool.h>
-=======
->>>>>>> 5d263529
 #include <rpc/server.h>
 #include <rpc/server_util.h>
 #include <rpc/util.h>
@@ -675,11 +672,7 @@
             const CTxMemPoolEntry &e = *ancestorIt;
             const uint256& _hash = e.GetTx().GetHash();
             UniValue info(UniValue::VOBJ);
-<<<<<<< HEAD
-            entryToJSON(mempool, info, e);
-=======
             entryToJSON(mempool, info, e, next_block_height);
->>>>>>> 5d263529
             o.pushKV(_hash.ToString(), std::move(info));
         }
         return o;
@@ -749,11 +742,7 @@
             const CTxMemPoolEntry &e = *descendantIt;
             const uint256& _hash = e.GetTx().GetHash();
             UniValue info(UniValue::VOBJ);
-<<<<<<< HEAD
-            entryToJSON(mempool, info, e);
-=======
             entryToJSON(mempool, info, e, next_block_height);
->>>>>>> 5d263529
             o.pushKV(_hash.ToString(), std::move(info));
         }
         return o;
