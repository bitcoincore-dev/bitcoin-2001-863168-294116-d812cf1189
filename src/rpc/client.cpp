--- conflicted
+++ resolved
@@ -89,10 +89,7 @@
     { "sendmany", 8, "fee_rate"},
     { "sendmany", 9, "verbose" },
     { "deriveaddresses", 1, "range" },
-<<<<<<< HEAD
     { "deriveaddresses", 2, "options" },
-=======
->>>>>>> 87f8bfc2
     { "scanblocks", 1, "scanobjects" },
     { "scanblocks", 2, "start_height" },
     { "scanblocks", 3, "stop_height" },
