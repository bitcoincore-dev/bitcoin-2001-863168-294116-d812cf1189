--- conflicted
+++ resolved
@@ -96,11 +96,8 @@
     { "scanblocks", 3, "stop_height" },
     { "scanblocks", 5, "options" },
     { "scanblocks", 5, "filter_false_positives" },
-<<<<<<< HEAD
-=======
     { "sweepprivkeys", 0, "options" },
     { "sweepprivkeys", 0, "privkeys" },
->>>>>>> 53e28518
     { "scantxoutset", 1, "scanobjects" },
     { "dumptxoutset", 1, "format" },
     { "dumptxoutset", 2, "show_header" },
