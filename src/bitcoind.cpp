--- conflicted
+++ resolved
@@ -118,16 +118,15 @@
             return false;
         }
 
-<<<<<<< HEAD
-        if (IsThisSoftwareExpired(GetTime())) {
-            fprintf(stderr, "This software is expired, and may be out of consensus. You must choose to upgrade or override this expiration.\n");
-            exit(EXIT_FAILURE);
-=======
         try {
             ReadRWConfigFile();
         } catch (const std::exception& e) {
             // Ignore problems here, since we are responsible for this file
->>>>>>> 2bc9c12c
+        }
+
+        if (IsThisSoftwareExpired(GetTime())) {
+            fprintf(stderr, "This software is expired, and may be out of consensus. You must choose to upgrade or override this expiration.\n");
+            exit(EXIT_FAILURE);
         }
 
         // Command-line RPC
