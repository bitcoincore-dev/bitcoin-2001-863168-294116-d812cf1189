// Copyright (c) 2018-2022 The Bitcoin Core developers
// Distributed under the MIT software license, see the accompanying
// file COPYING or http://www.opensource.org/licenses/mit-license.php.

#include <addrdb.h>
#include <banman.h>
#include <blockfilter.h>
#include <chain.h>
#include <chainparams.h>
#include <deploymentstatus.h>
#include <external_signer.h>
#include <index/blockfilterindex.h>
#include <init.h>
#include <interfaces/chain.h>
#include <interfaces/handler.h>
#include <interfaces/node.h>
#include <interfaces/wallet.h>
#include <kernel/chain.h>
#include <kernel/mempool_entry.h>
#include <mapport.h>
#include <net.h>
#include <net_processing.h>
#include <netaddress.h>
#include <netbase.h>
#include <node/blockstorage.h>
#include <node/coin.h>
#include <node/context.h>
#include <node/interface_ui.h>
#include <node/transaction.h>
#include <policy/feerate.h>
#include <policy/fees.h>
#include <policy/policy.h>
#include <policy/rbf.h>
#include <policy/settings.h>
#include <primitives/block.h>
#include <primitives/transaction.h>
#include <rpc/protocol.h>
#include <rpc/server.h>
#include <shutdown.h>
#include <support/allocators/secure.h>
#include <sync.h>
#include <txmempool.h>
#include <uint256.h>
#include <univalue.h>
#include <util/check.h>
#include <util/system.h>
#include <util/translation.h>
#include <validation.h>
#include <validationinterface.h>
#include <warnings.h>

#if defined(HAVE_CONFIG_H)
#include <config/bitcoin-config.h>
#endif

#include <any>
#include <memory>
#include <optional>
#include <utility>

#include <boost/signals2/signal.hpp>

using interfaces::BlockTip;
using interfaces::Chain;
using interfaces::FoundBlock;
using interfaces::Handler;
using interfaces::MakeSignalHandler;
using interfaces::Node;
using interfaces::WalletLoader;

namespace node {
// All members of the classes in this namespace are intentionally public, as the
// classes themselves are private.
namespace {
#ifdef ENABLE_EXTERNAL_SIGNER
class ExternalSignerImpl : public interfaces::ExternalSigner
{
public:
    ExternalSignerImpl(::ExternalSigner signer) : m_signer(std::move(signer)) {}
    std::string getName() override { return m_signer.m_name; }
    ::ExternalSigner m_signer;
};
#endif

class NodeImpl : public Node
{
public:
    explicit NodeImpl(NodeContext& context) { setContext(&context); }
    void initLogging() override { InitLogging(args()); }
    void initParameterInteraction() override { InitParameterInteraction(args()); }
    bilingual_str getWarnings() override { return GetWarnings(true); }
    int getExitStatus() override { return Assert(m_context)->exit_status.load(); }
    uint32_t getLogCategories() override { return LogInstance().GetCategoryMask(); }
    bool baseInitialize() override
    {
        if (!AppInitBasicSetup(args(), Assert(context())->exit_status)) return false;
        if (!AppInitParameterInteraction(args(), /*use_syscall_sandbox=*/false)) return false;

        m_context->kernel = std::make_unique<kernel::Context>();
        if (!AppInitSanityChecks(*m_context->kernel)) return false;

        if (!AppInitLockDataDirectory()) return false;
        if (!AppInitInterfaces(*m_context)) return false;

        return true;
    }
    bool appInitMain(interfaces::BlockAndHeaderTipInfo* tip_info) override
    {
        if (AppInitMain(*m_context, tip_info)) return true;
        // Error during initialization, set exit status before continue
        m_context->exit_status.store(EXIT_FAILURE);
        return false;
    }
    void appShutdown() override
    {
        Interrupt(*m_context);
        Shutdown(*m_context);
    }
    void startShutdown() override
    {
        StartShutdown();
        // Stop RPC for clean shutdown if any of waitfor* commands is executed.
        if (args().GetBoolArg("-server", false)) {
            InterruptRPC();
            StopRPC();
        }
    }
    bool shutdownRequested() override { return ShutdownRequested(); }
    bool isSettingIgnored(const std::string& name) override
    {
        bool ignored = false;
        args().LockSettings([&](util::Settings& settings) {
            if (auto* options = util::FindKey(settings.command_line_options, name)) {
                ignored = !options->empty();
            }
        });
        return ignored;
    }
    util::SettingsValue getPersistentSetting(const std::string& name) override { return args().GetPersistentSetting(name); }
    void updateRwSetting(const std::string& name, const util::SettingsValue& value) override
    {
        args().LockSettings([&](util::Settings& settings) {
            if (value.isNull()) {
                settings.rw_settings.erase(name);
            } else {
                settings.rw_settings[name] = value;
            }
        });
        args().WriteSettingsFile();
    }
    void forceSetting(const std::string& name, const util::SettingsValue& value) override
    {
        args().LockSettings([&](util::Settings& settings) {
            if (value.isNull()) {
                settings.forced_settings.erase(name);
            } else {
                settings.forced_settings[name] = value;
            }
        });
    }
    void resetSettings() override
    {
        args().WriteSettingsFile(/*errors=*/nullptr, /*backup=*/true);
        args().LockSettings([&](util::Settings& settings) {
            settings.rw_settings.clear();
        });
        args().WriteSettingsFile();
    }
    void mapPort(bool use_upnp, bool use_natpmp) override { StartMapPort(use_upnp, use_natpmp); }
    bool getProxy(Network net, Proxy& proxy_info) override { return GetProxy(net, proxy_info); }
    std::vector<CNetAddr> getNetLocalAddresses() override
    {
        std::vector<CNetAddr> ret;
        LOCK(g_maplocalhost_mutex);
        ret.reserve(mapLocalHost.size());
        for (const std::pair<const CNetAddr, LocalServiceInfo> &item : mapLocalHost) {
            ret.emplace_back(item.first);
        }
        return ret;
    }
    size_t getNodeCount(ConnectionDirection flags) override
    {
        return m_context->connman ? m_context->connman->GetNodeCount(flags) : 0;
    }
    bool getNodesStats(NodesStats& stats) override
    {
        stats.clear();

        if (m_context->connman) {
            std::vector<CNodeStats> stats_temp;
            m_context->connman->GetNodeStats(stats_temp);

            stats.reserve(stats_temp.size());
            for (auto& node_stats_temp : stats_temp) {
                stats.emplace_back(std::move(node_stats_temp), false, CNodeStateStats());
            }

            // Try to retrieve the CNodeStateStats for each node.
            if (m_context->peerman) {
                TRY_LOCK(::cs_main, lockMain);
                if (lockMain) {
                    for (auto& node_stats : stats) {
                        std::get<1>(node_stats) =
                            m_context->peerman->GetNodeStateStats(std::get<0>(node_stats).nodeid, std::get<2>(node_stats));
                    }
                }
            }
            return true;
        }
        return false;
    }
    bool getBanned(banmap_t& banmap) override
    {
        if (m_context->banman) {
            m_context->banman->GetBanned(banmap);
            return true;
        }
        return false;
    }
    bool ban(const CNetAddr& net_addr, int64_t ban_time_offset) override
    {
        if (m_context->banman) {
            m_context->banman->Ban(net_addr, ban_time_offset);
            return true;
        }
        return false;
    }
    bool unban(const CSubNet& ip) override
    {
        if (m_context->banman) {
            m_context->banman->Unban(ip);
            return true;
        }
        return false;
    }
    bool disconnectByAddress(const CNetAddr& net_addr) override
    {
        if (m_context->connman) {
            return m_context->connman->DisconnectNode(net_addr);
        }
        return false;
    }
    bool disconnectById(NodeId id) override
    {
        if (m_context->connman) {
            return m_context->connman->DisconnectNode(id);
        }
        return false;
    }
    std::vector<std::unique_ptr<interfaces::ExternalSigner>> listExternalSigners() override
    {
#ifdef ENABLE_EXTERNAL_SIGNER
        std::vector<ExternalSigner> signers = {};
        const std::string command = args().GetArg("-signer", "");
        if (command == "") return {};
        ExternalSigner::Enumerate(command, signers, Params().NetworkIDString());
        std::vector<std::unique_ptr<interfaces::ExternalSigner>> result;
        result.reserve(signers.size());
        for (auto& signer : signers) {
            result.emplace_back(std::make_unique<ExternalSignerImpl>(std::move(signer)));
        }
        return result;
#else
        // This result is indistinguishable from a successful call that returns
        // no signers. For the current GUI this doesn't matter, because the wallet
        // creation dialog disables the external signer checkbox in both
        // cases. The return type could be changed to std::optional<std::vector>
        // (or something that also includes error messages) if this distinction
        // becomes important.
        return {};
#endif // ENABLE_EXTERNAL_SIGNER
    }
    int64_t getTotalBytesRecv() override { return m_context->connman ? m_context->connman->GetTotalBytesRecv() : 0; }
    int64_t getTotalBytesSent() override { return m_context->connman ? m_context->connman->GetTotalBytesSent() : 0; }
    size_t getMempoolSize() override { return m_context->mempool ? m_context->mempool->size() : 0; }
    size_t getMempoolDynamicUsage() override { return m_context->mempool ? m_context->mempool->DynamicMemoryUsage() : 0; }
    bool getHeaderTip(int& height, int64_t& block_time) override
    {
        LOCK(::cs_main);
        auto best_header = chainman().m_best_header;
        if (best_header) {
            height = best_header->nHeight;
            block_time = best_header->GetBlockTime();
            return true;
        }
        return false;
    }
    int getNumBlocks() override
    {
        LOCK(::cs_main);
        return chainman().ActiveChain().Height();
    }
    uint256 getBestBlockHash() override
    {
        const CBlockIndex* tip = WITH_LOCK(::cs_main, return chainman().ActiveChain().Tip());
        return tip ? tip->GetBlockHash() : chainman().GetParams().GenesisBlock().GetHash();
    }
    int64_t getLastBlockTime() override
    {
        LOCK(::cs_main);
        if (chainman().ActiveChain().Tip()) {
            return chainman().ActiveChain().Tip()->GetBlockTime();
        }
        return chainman().GetParams().GenesisBlock().GetBlockTime(); // Genesis block's time of current network
    }
    double getVerificationProgress() override
    {
        return GuessVerificationProgress(chainman().GetParams().TxData(), WITH_LOCK(::cs_main, return chainman().ActiveChain().Tip()));
    }
    bool isInitialBlockDownload() override {
        return chainman().ActiveChainstate().IsInitialBlockDownload();
    }
    bool isLoadingBlocks() override { return chainman().m_blockman.LoadingBlocks(); }
    void setNetworkActive(bool active) override
    {
        if (m_context->connman) {
            m_context->connman->SetNetworkActive(active);
        }
    }
    bool getNetworkActive() override { return m_context->connman && m_context->connman->GetNetworkActive(); }
    CFeeRate getDustRelayFee() override
    {
        if (!m_context->mempool) return CFeeRate{DUST_RELAY_TX_FEE};
        return m_context->mempool->m_dust_relay_feerate;
    }
    UniValue executeRpc(const std::string& command, const UniValue& params, const std::string& uri) override
    {
        JSONRPCRequest req;
        req.context = m_context;
        req.params = params;
        req.strMethod = command;
        req.URI = uri;
        return ::tableRPC.execute(req);
    }
    std::vector<std::string> listRpcCommands() override { return ::tableRPC.listCommands(); }
    void rpcSetTimerInterfaceIfUnset(RPCTimerInterface* iface) override { RPCSetTimerInterfaceIfUnset(iface); }
    void rpcUnsetTimerInterface(RPCTimerInterface* iface) override { RPCUnsetTimerInterface(iface); }
    bool getUnspentOutput(const COutPoint& output, Coin& coin) override
    {
        LOCK(::cs_main);
        return chainman().ActiveChainstate().CoinsTip().GetCoin(output, coin);
    }
    TransactionError broadcastTransaction(CTransactionRef tx, const std::variant<CAmount, CFeeRate>& max_tx_fee, std::string& err_string) override
    {
        return BroadcastTransaction(*m_context, std::move(tx), err_string, max_tx_fee, /*relay=*/ true, /*wait_callback=*/ false);
    }
    WalletLoader& walletLoader() override
    {
        return *Assert(m_context->wallet_loader);
    }
    std::unique_ptr<Handler> handleInitMessage(InitMessageFn fn) override
    {
        return MakeSignalHandler(::uiInterface.InitMessage_connect(fn));
    }
    std::unique_ptr<Handler> handleMessageBox(MessageBoxFn fn) override
    {
        return MakeSignalHandler(::uiInterface.ThreadSafeMessageBox_connect(fn));
    }
    std::unique_ptr<Handler> handleQuestion(QuestionFn fn) override
    {
        return MakeSignalHandler(::uiInterface.ThreadSafeQuestion_connect(fn));
    }
    std::unique_ptr<Handler> handleShowProgress(ShowProgressFn fn) override
    {
        return MakeSignalHandler(::uiInterface.ShowProgress_connect(fn));
    }
    std::unique_ptr<Handler> handleInitWallet(InitWalletFn fn) override
    {
        return MakeSignalHandler(::uiInterface.InitWallet_connect(fn));
    }
    std::unique_ptr<Handler> handleNotifyNumConnectionsChanged(NotifyNumConnectionsChangedFn fn) override
    {
        return MakeSignalHandler(::uiInterface.NotifyNumConnectionsChanged_connect(fn));
    }
    std::unique_ptr<Handler> handleNotifyNetworkActiveChanged(NotifyNetworkActiveChangedFn fn) override
    {
        return MakeSignalHandler(::uiInterface.NotifyNetworkActiveChanged_connect(fn));
    }
    std::unique_ptr<Handler> handleNotifyNetworkLocalChanged(NotifyNetworkLocalChangedFn fn) override
    {
        return MakeSignalHandler(::uiInterface.NotifyNetworkLocalChanged_connect(fn));
    }
    std::unique_ptr<Handler> handleNotifyAlertChanged(NotifyAlertChangedFn fn) override
    {
        return MakeSignalHandler(::uiInterface.NotifyAlertChanged_connect(fn));
    }
    std::unique_ptr<Handler> handleBannedListChanged(BannedListChangedFn fn) override
    {
        return MakeSignalHandler(::uiInterface.BannedListChanged_connect(fn));
    }
    std::unique_ptr<Handler> handleNotifyBlockTip(NotifyBlockTipFn fn) override
    {
        return MakeSignalHandler(::uiInterface.NotifyBlockTip_connect([fn](SynchronizationState sync_state, const CBlockIndex* block) {
            fn(sync_state, BlockTip{block->nHeight, block->GetBlockTime(), block->GetBlockHash()},
                GuessVerificationProgress(Params().TxData(), block));
        }));
    }
    std::unique_ptr<Handler> handleNotifyHeaderTip(NotifyHeaderTipFn fn) override
    {
        return MakeSignalHandler(
            ::uiInterface.NotifyHeaderTip_connect([fn](SynchronizationState sync_state, int64_t height, int64_t timestamp, bool presync) {
                fn(sync_state, BlockTip{(int)height, timestamp, uint256{}}, presync);
            }));
    }
    NodeContext* context() override { return m_context; }
    void setContext(NodeContext* context) override
    {
        m_context = context;
    }
    ArgsManager& args() { return *Assert(Assert(m_context)->args); }
    ChainstateManager& chainman() { return *Assert(m_context->chainman); }
    NodeContext* m_context{nullptr};
};

bool FillBlock(const CBlockIndex* index, const FoundBlock& block, UniqueLock<RecursiveMutex>& lock, const CChain& active)
{
    if (!index) return false;
    if (block.m_hash) *block.m_hash = index->GetBlockHash();
    if (block.m_height) *block.m_height = index->nHeight;
    if (block.m_time) *block.m_time = index->GetBlockTime();
    if (block.m_max_time) *block.m_max_time = index->GetBlockTimeMax();
    if (block.m_mtp_time) *block.m_mtp_time = index->GetMedianTimePast();
    if (block.m_in_active_chain) *block.m_in_active_chain = active[index->nHeight] == index;
    if (block.m_locator) { *block.m_locator = GetLocator(index); }
    if (block.m_next_block) FillBlock(active[index->nHeight] == index ? active[index->nHeight + 1] : nullptr, *block.m_next_block, lock, active);
    if (block.m_data) {
        REVERSE_LOCK(lock);
        if (!ReadBlockFromDisk(*block.m_data, index, Params().GetConsensus())) block.m_data->SetNull();
    }
    block.found = true;
    return true;
}

class NotificationsProxy : public CValidationInterface
{
public:
    explicit NotificationsProxy(std::shared_ptr<Chain::Notifications> notifications)
        : m_notifications(std::move(notifications)) {}
    virtual ~NotificationsProxy() = default;
    void TransactionAddedToMempool(const CTransactionRef& tx, uint64_t mempool_sequence) override
    {
        m_notifications->transactionAddedToMempool(tx);
    }
    void TransactionRemovedFromMempool(const CTransactionRef& tx, MemPoolRemovalReason reason, uint64_t mempool_sequence) override
    {
        m_notifications->transactionRemovedFromMempool(tx, reason);
    }
    void BlockConnected(const std::shared_ptr<const CBlock>& block, const CBlockIndex* index) override
    {
        m_notifications->blockConnected(kernel::MakeBlockInfo(index, block.get()));
    }
    void BlockDisconnected(const std::shared_ptr<const CBlock>& block, const CBlockIndex* index) override
    {
        m_notifications->blockDisconnected(kernel::MakeBlockInfo(index, block.get()));
    }
    void UpdatedBlockTip(const CBlockIndex* index, const CBlockIndex* fork_index, bool is_ibd, const std::shared_ptr<const CBlock>& block) override
    {
        m_notifications->updatedBlockTip();
    }
    void ChainStateFlushed(const CBlockLocator& locator) override { m_notifications->chainStateFlushed(locator); }
    std::shared_ptr<Chain::Notifications> m_notifications;
};

class NotificationsHandlerImpl : public Handler
{
public:
    explicit NotificationsHandlerImpl(std::shared_ptr<Chain::Notifications> notifications)
        : m_proxy(std::make_shared<NotificationsProxy>(std::move(notifications)))
    {
        RegisterSharedValidationInterface(m_proxy);
    }
    ~NotificationsHandlerImpl() override { disconnect(); }
    void disconnect() override
    {
        if (m_proxy) {
            UnregisterSharedValidationInterface(m_proxy);
            m_proxy.reset();
        }
    }
    std::shared_ptr<NotificationsProxy> m_proxy;
};

class RpcHandlerImpl : public Handler
{
public:
    explicit RpcHandlerImpl(const CRPCCommand& command) : m_command(command), m_wrapped_command(&command)
    {
        m_command.actor = [this](const JSONRPCRequest& request, UniValue& result, bool last_handler) {
            if (!m_wrapped_command) return false;
            try {
                return m_wrapped_command->actor(request, result, last_handler);
            } catch (const UniValue& e) {
                // If this is not the last handler and a wallet not found
                // exception was thrown, return false so the next handler can
                // try to handle the request. Otherwise, reraise the exception.
                if (!last_handler) {
                    const UniValue& code = e["code"];
                    if (code.isNum() && code.getInt<int>() == RPC_WALLET_NOT_FOUND) {
                        return false;
                    }
                }
                throw;
            }
        };
        ::tableRPC.appendCommand(m_command.name, &m_command);
    }

    void disconnect() final
    {
        if (m_wrapped_command) {
            m_wrapped_command = nullptr;
            ::tableRPC.removeCommand(m_command.name, &m_command);
        }
    }

    ~RpcHandlerImpl() override { disconnect(); }

    CRPCCommand m_command;
    const CRPCCommand* m_wrapped_command;
};

class ChainImpl : public Chain
{
public:
    explicit ChainImpl(NodeContext& node) : m_node(node) {}
    std::optional<int> getHeight() override
    {
        const int height{WITH_LOCK(::cs_main, return chainman().ActiveChain().Height())};
        return height >= 0 ? std::optional{height} : std::nullopt;
    }
    uint256 getBlockHash(int height) override
    {
        LOCK(::cs_main);
        return Assert(chainman().ActiveChain()[height])->GetBlockHash();
    }
    bool haveBlockOnDisk(int height) override
    {
        LOCK(::cs_main);
        const CBlockIndex* block{chainman().ActiveChain()[height]};
        return block && ((block->nStatus & BLOCK_HAVE_DATA) != 0) && block->nTx > 0;
    }
    bool pruneLockExists(const std::string& name) const override
    {
        LOCK(cs_main);
        auto& blockman = m_node.chainman->m_blockman;
        return blockman.PruneLockExists(name);
    }
    bool updatePruneLock(const std::string& name, const node::PruneLockInfo& lock_info, bool sync) override
    {
        LOCK(cs_main);
        auto& blockman = m_node.chainman->m_blockman;
        return blockman.UpdatePruneLock(name, lock_info, sync);
    }
    bool deletePruneLock(const std::string& name) override
    {
        LOCK(cs_main);
        auto& blockman = m_node.chainman->m_blockman;
        return blockman.DeletePruneLock(name);
    }
    CBlockLocator getTipLocator() override
    {
        LOCK(::cs_main);
        return chainman().ActiveChain().GetLocator();
    }
    CBlockLocator getActiveChainLocator(const uint256& block_hash) override
    {
        LOCK(::cs_main);
        const CBlockIndex* index = chainman().m_blockman.LookupBlockIndex(block_hash);
        return GetLocator(index);
    }
    std::optional<int> findLocatorFork(const CBlockLocator& locator) override
    {
        LOCK(::cs_main);
        if (const CBlockIndex* fork = chainman().ActiveChainstate().FindForkInGlobalIndex(locator)) {
            return fork->nHeight;
        }
        return std::nullopt;
    }
    bool hasBlockFilterIndex(BlockFilterType filter_type) override
    {
        return GetBlockFilterIndex(filter_type) != nullptr;
    }
    std::optional<bool> blockFilterMatchesAny(BlockFilterType filter_type, const uint256& block_hash, const GCSFilter::ElementSet& filter_set) override
    {
        const BlockFilterIndex* block_filter_index{GetBlockFilterIndex(filter_type)};
        if (!block_filter_index) return std::nullopt;

        BlockFilter filter;
        const CBlockIndex* index{WITH_LOCK(::cs_main, return chainman().m_blockman.LookupBlockIndex(block_hash))};
        if (index == nullptr || !block_filter_index->LookupFilter(index, filter)) return std::nullopt;
        return filter.GetFilter().MatchAny(filter_set);
    }
    bool findBlock(const uint256& hash, const FoundBlock& block) override
    {
        WAIT_LOCK(cs_main, lock);
        return FillBlock(chainman().m_blockman.LookupBlockIndex(hash), block, lock, chainman().ActiveChain());
    }
    bool findFirstBlockWithTimeAndHeight(int64_t min_time, int min_height, const FoundBlock& block) override
    {
        WAIT_LOCK(cs_main, lock);
        const CChain& active = chainman().ActiveChain();
        return FillBlock(active.FindEarliestAtLeast(min_time, min_height), block, lock, active);
    }
    bool findAncestorByHeight(const uint256& block_hash, int ancestor_height, const FoundBlock& ancestor_out) override
    {
        WAIT_LOCK(cs_main, lock);
        const CChain& active = chainman().ActiveChain();
        if (const CBlockIndex* block = chainman().m_blockman.LookupBlockIndex(block_hash)) {
            if (const CBlockIndex* ancestor = block->GetAncestor(ancestor_height)) {
                return FillBlock(ancestor, ancestor_out, lock, active);
            }
        }
        return FillBlock(nullptr, ancestor_out, lock, active);
    }
    bool findAncestorByHash(const uint256& block_hash, const uint256& ancestor_hash, const FoundBlock& ancestor_out) override
    {
        WAIT_LOCK(cs_main, lock);
        const CBlockIndex* block = chainman().m_blockman.LookupBlockIndex(block_hash);
        const CBlockIndex* ancestor = chainman().m_blockman.LookupBlockIndex(ancestor_hash);
        if (block && ancestor && block->GetAncestor(ancestor->nHeight) != ancestor) ancestor = nullptr;
        return FillBlock(ancestor, ancestor_out, lock, chainman().ActiveChain());
    }
    bool findCommonAncestor(const uint256& block_hash1, const uint256& block_hash2, const FoundBlock& ancestor_out, const FoundBlock& block1_out, const FoundBlock& block2_out) override
    {
        WAIT_LOCK(cs_main, lock);
        const CChain& active = chainman().ActiveChain();
        const CBlockIndex* block1 = chainman().m_blockman.LookupBlockIndex(block_hash1);
        const CBlockIndex* block2 = chainman().m_blockman.LookupBlockIndex(block_hash2);
        const CBlockIndex* ancestor = block1 && block2 ? LastCommonAncestor(block1, block2) : nullptr;
        // Using & instead of && below to avoid short circuiting and leaving
        // output uninitialized. Cast bool to int to avoid -Wbitwise-instead-of-logical
        // compiler warnings.
        return int{FillBlock(ancestor, ancestor_out, lock, active)} &
               int{FillBlock(block1, block1_out, lock, active)} &
               int{FillBlock(block2, block2_out, lock, active)};
    }
    void findCoins(std::map<COutPoint, Coin>& coins) override { return FindCoins(m_node, coins); }
    double guessVerificationProgress(const uint256& block_hash) override
    {
        LOCK(::cs_main);
        return GuessVerificationProgress(chainman().GetParams().TxData(), chainman().m_blockman.LookupBlockIndex(block_hash));
    }
    bool hasBlocks(const uint256& block_hash, int min_height, std::optional<int> max_height) override
    {
        // hasBlocks returns true if all ancestors of block_hash in specified
        // range have block data (are not pruned), false if any ancestors in
        // specified range are missing data.
        //
        // For simplicity and robustness, min_height and max_height are only
        // used to limit the range, and passing min_height that's too low or
        // max_height that's too high will not crash or change the result.
        LOCK(::cs_main);
        if (const CBlockIndex* block = chainman().m_blockman.LookupBlockIndex(block_hash)) {
            if (max_height && block->nHeight >= *max_height) block = block->GetAncestor(*max_height);
            for (; block->nStatus & BLOCK_HAVE_DATA; block = block->pprev) {
                // Check pprev to not segfault if min_height is too low
                if (block->nHeight <= min_height || !block->pprev) return true;
            }
        }
        return false;
    }
    RBFTransactionState isRBFOptIn(const CTransaction& tx) override
    {
        if (!m_node.mempool) return IsRBFOptInEmptyMempool(tx);
        LOCK(m_node.mempool->cs);
        return IsRBFOptIn(tx, *m_node.mempool);
    }
    bool isInMempool(const uint256& txid) override
    {
        if (!m_node.mempool) return false;
        LOCK(m_node.mempool->cs);
        return m_node.mempool->exists(GenTxid::Txid(txid));
    }
    bool hasDescendantsInMempool(const uint256& txid) override
    {
        if (!m_node.mempool) return false;
        LOCK(m_node.mempool->cs);
        auto it = m_node.mempool->GetIter(txid);
        return it && (*it)->GetCountWithDescendants() > 1;
    }
    bool broadcastTransaction(const CTransactionRef& tx,
        const CAmount& max_tx_fee,
        bool relay,
        std::string& err_string) override
    {
        const TransactionError err = BroadcastTransaction(m_node, tx, err_string, max_tx_fee, relay, /*wait_callback=*/false);
        // Chain clients only care about failures to accept the tx to the mempool. Disregard non-mempool related failures.
        // Note: this will need to be updated if BroadcastTransactions() is updated to return other non-mempool failures
        // that Chain clients do not need to know about.
        return TransactionError::OK == err;
    }
    void getTransactionAncestry(const uint256& txid, size_t& ancestors, size_t& descendants, size_t* ancestorsize, CAmount* ancestorfees) override
    {
        ancestors = descendants = 0;
        if (!m_node.mempool) return;
        m_node.mempool->GetTransactionAncestry(txid, ancestors, descendants, ancestorsize, ancestorfees);
    }
    void getPackageLimits(unsigned int& limit_ancestor_count, unsigned int& limit_descendant_count) override
    {
        const CTxMemPool::Limits default_limits{};

        const CTxMemPool::Limits& limits{m_node.mempool ? m_node.mempool->m_limits : default_limits};

        limit_ancestor_count = limits.ancestor_count;
        limit_descendant_count = limits.descendant_count;
    }
    bool checkChainLimits(const CTransactionRef& tx) override
    {
        if (!m_node.mempool) return true;
        LockPoints lp;
<<<<<<< HEAD
        CTxMemPoolEntry entry(tx, 0, 0, 0, 0, 0, false, 0, lp);
=======
        CTxMemPoolEntry entry(tx, 0, 0, 0, 0, 0, false, /*extra_weight=*/0, 0, lp);
>>>>>>> eebaba50
        const CTxMemPool::Limits& limits{m_node.mempool->m_limits};
        LOCK(m_node.mempool->cs);
        return m_node.mempool->CalculateMemPoolAncestors(entry, limits).has_value();
    }
    CFeeRate estimateSmartFee(int num_blocks, bool conservative, FeeCalculation* calc) override
    {
        if (!m_node.fee_estimator) return {};
        return m_node.fee_estimator->estimateSmartFee(num_blocks, calc, conservative);
    }
    unsigned int estimateMaxBlocks() override
    {
        if (!m_node.fee_estimator) return 0;
        return m_node.fee_estimator->HighestTargetTracked(FeeEstimateHorizon::LONG_HALFLIFE);
    }
    CFeeRate mempoolMinFee() override
    {
        if (!m_node.mempool) return {};
        return m_node.mempool->GetMinFee();
    }
    CFeeRate relayMinFee() override
    {
        if (!m_node.mempool) return CFeeRate{DEFAULT_MIN_RELAY_TX_FEE};
        return m_node.mempool->m_min_relay_feerate;
    }
    CFeeRate relayIncrementalFee() override
    {
        if (!m_node.mempool) return CFeeRate{DEFAULT_INCREMENTAL_RELAY_FEE};
        return m_node.mempool->m_incremental_relay_feerate;
    }
    CFeeRate relayDustFee() override
    {
        if (!m_node.mempool) return CFeeRate{DUST_RELAY_TX_FEE};
        return m_node.mempool->m_dust_relay_feerate;
    }
    bool havePruned() override
    {
        LOCK(::cs_main);
        return chainman().m_blockman.m_have_pruned;
    }
    bool isReadyToBroadcast() override { return !chainman().m_blockman.LoadingBlocks() && !isInitialBlockDownload(); }
    bool isInitialBlockDownload() override
    {
        return chainman().ActiveChainstate().IsInitialBlockDownload();
    }
    bool shutdownRequested() override { return ShutdownRequested(); }
    void initMessage(const std::string& message) override { ::uiInterface.InitMessage(message); }
    void initWarning(const bilingual_str& message) override { InitWarning(message); }
    void initError(const bilingual_str& message) override { InitError(message); }
    bool initQuestion(const bilingual_str& message, const bilingual_str& non_interactive_message, const bilingual_str& caption, unsigned int style) override {
        return uiInterface.ThreadSafeQuestion(message, non_interactive_message.translated, caption.translated, style);
    }
    void showProgress(const std::string& title, int progress, bool resume_possible) override
    {
        ::uiInterface.ShowProgress(title, progress, resume_possible);
    }
    std::unique_ptr<Handler> handleNotifications(std::shared_ptr<Notifications> notifications) override
    {
        return std::make_unique<NotificationsHandlerImpl>(std::move(notifications));
    }
    void waitForNotificationsIfTipChanged(const uint256& old_tip) override
    {
        if (!old_tip.IsNull() && old_tip == WITH_LOCK(::cs_main, return chainman().ActiveChain().Tip()->GetBlockHash())) return;
        SyncWithValidationInterfaceQueue();
    }
    std::unique_ptr<Handler> handleRpc(const CRPCCommand& command) override
    {
        return std::make_unique<RpcHandlerImpl>(command);
    }
    bool rpcEnableDeprecated(const std::string& method) override { return IsDeprecatedRPCEnabled(method); }
    void rpcRunLater(const std::string& name, std::function<void()> fn, int64_t seconds) override
    {
        RPCRunLater(name, std::move(fn), seconds);
    }
    int rpcSerializationFlags() override { return RPCSerializationFlags(); }
    util::SettingsValue getSetting(const std::string& name) override
    {
        return args().GetSetting(name);
    }
    std::vector<util::SettingsValue> getSettingsList(const std::string& name) override
    {
        return args().GetSettingsList(name);
    }
    util::SettingsValue getRwSetting(const std::string& name) override
    {
        util::SettingsValue result;
        args().LockSettings([&](const util::Settings& settings) {
            if (const util::SettingsValue* value = util::FindKey(settings.rw_settings, name)) {
                result = *value;
            }
        });
        return result;
    }
    bool updateRwSetting(const std::string& name, const util::SettingsValue& value, bool write) override
    {
        args().LockSettings([&](util::Settings& settings) {
            if (value.isNull()) {
                settings.rw_settings.erase(name);
            } else {
                settings.rw_settings[name] = value;
            }
        });
        return !write || args().WriteSettingsFile();
    }
    void requestMempoolTransactions(Notifications& notifications) override
    {
        if (!m_node.mempool) return;
        LOCK2(::cs_main, m_node.mempool->cs);
        for (const CTxMemPoolEntry& entry : m_node.mempool->mapTx) {
            notifications.transactionAddedToMempool(entry.GetSharedTx());
        }
    }
    bool hasAssumedValidChain() override
    {
        return chainman().IsSnapshotActive();
    }

    NodeContext* context() override { return &m_node; }
    ArgsManager& args() { return *Assert(m_node.args); }
    ChainstateManager& chainman() { return *Assert(m_node.chainman); }
    NodeContext& m_node;
};
} // namespace
} // namespace node

namespace interfaces {
std::unique_ptr<Node> MakeNode(node::NodeContext& context) { return std::make_unique<node::NodeImpl>(context); }
std::unique_ptr<Chain> MakeChain(node::NodeContext& context) { return std::make_unique<node::ChainImpl>(context); }
} // namespace interfaces<|MERGE_RESOLUTION|>--- conflicted
+++ resolved
@@ -708,11 +708,7 @@
     {
         if (!m_node.mempool) return true;
         LockPoints lp;
-<<<<<<< HEAD
-        CTxMemPoolEntry entry(tx, 0, 0, 0, 0, 0, false, 0, lp);
-=======
         CTxMemPoolEntry entry(tx, 0, 0, 0, 0, 0, false, /*extra_weight=*/0, 0, lp);
->>>>>>> eebaba50
         const CTxMemPool::Limits& limits{m_node.mempool->m_limits};
         LOCK(m_node.mempool->cs);
         return m_node.mempool->CalculateMemPoolAncestors(entry, limits).has_value();
