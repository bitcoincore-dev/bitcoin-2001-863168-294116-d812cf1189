// Copyright (c) 2010 Satoshi Nakamoto
// Copyright (c) 2009-2021 The Bitcoin Core developers
// Distributed under the MIT software license, see the accompanying
// file COPYING or http://www.opensource.org/licenses/mit-license.php.

#include <consensus/validation.h>
#include <index/txindex.h>
#include <net.h>
#include <net_processing.h>
#include <node/blockstorage.h>
#include <node/context.h>
#include <txmempool.h>
#include <validation.h>
#include <validationinterface.h>
#include <node/transaction.h>

#include <future>

namespace node {
static TransactionError HandleATMPError(const TxValidationState& state, std::string& err_string_out)
{
    err_string_out = state.ToString();
    if (state.IsInvalid()) {
        if (state.GetResult() == TxValidationResult::TX_MISSING_INPUTS) {
            return TransactionError::MISSING_INPUTS;
        }
        return TransactionError::MEMPOOL_REJECTED;
    } else {
        return TransactionError::MEMPOOL_ERROR;
    }
}

<<<<<<< HEAD
TransactionError BroadcastTransaction(NodeContext& node, const CTransactionRef tx, std::string& err_string, const std::variant<CAmount, CFeeRate>& max_tx_fee, bool relay, bool wait_callback)
=======
TransactionError BroadcastTransaction(NodeContext& node, const CTransactionRef tx, std::string& err_string, const std::variant<CAmount, CFeeRate>& max_tx_fee, bool relay, bool wait_callback, const ignore_rejects_type& ignore_rejects)
>>>>>>> 52d24a26
{
    // BroadcastTransaction can be called by either sendrawtransaction RPC or the wallet.
    // chainman, mempool and peerman are initialized before the RPC server and wallet are started
    // and reset after the RPC sever and wallet are stopped.
    assert(node.chainman);
    assert(node.mempool);
    assert(node.peerman);

    std::promise<void> promise;
    uint256 txid = tx->GetHash();
    uint256 wtxid = tx->GetWitnessHash();
    bool callback_set = false;

    {
        LOCK(cs_main);

        // If the transaction is already confirmed in the chain, don't do anything
        // and return early.
        CCoinsViewCache &view = node.chainman->ActiveChainstate().CoinsTip();
        for (size_t o = 0; o < tx->vout.size(); o++) {
            const Coin& existingCoin = view.AccessCoin(COutPoint(txid, o));
            // IsSpent doesn't mean the coin is spent, it means the output doesn't exist.
            // So if the output does exist, then this transaction exists in the chain.
            if (!existingCoin.IsSpent()) return TransactionError::ALREADY_IN_CHAIN;
        }

        if (auto mempool_tx = node.mempool->get(txid); mempool_tx) {
            // There's already a transaction in the mempool with this txid. Don't
            // try to submit this transaction to the mempool (since it'll be
            // rejected as a TX_CONFLICT), but do attempt to reannounce the mempool
            // transaction if relay=true.
            //
            // The mempool transaction may have the same or different witness (and
            // wtxid) as this transaction. Use the mempool's wtxid for reannouncement.
            wtxid = mempool_tx->GetWitnessHash();
        } else {
            // Transaction is not already in the mempool.
<<<<<<< HEAD
            const bool max_tx_fee_set{(std::holds_alternative<CAmount>(max_tx_fee) ? std::get<CAmount>(max_tx_fee) : std::get<CFeeRate>(max_tx_fee).GetFeePerK()) > 0};
=======
            bool max_tx_fee_set{(std::holds_alternative<CAmount>(max_tx_fee) ? std::get<CAmount>(max_tx_fee) : std::get<CFeeRate>(max_tx_fee).GetFeePerK()) > 0};
            if (ignore_rejects.count("absurdly-high-fee") || ignore_rejects.count("max-fee-exceeded")) {
                max_tx_fee_set = false;
            }
>>>>>>> 52d24a26
            if (max_tx_fee_set) {
                // First, call ATMP with test_accept and check the fee. If ATMP
                // fails here, return error immediately.
                const MempoolAcceptResult result = node.chainman->ProcessTransaction(tx, /*test_accept=*/ true, ignore_rejects);
                if (result.m_result_type != MempoolAcceptResult::ResultType::VALID) {
                    return HandleATMPError(result.m_state, err_string);
                } else {
                    CAmount max_tx_fee_abs;
                    if (std::holds_alternative<CFeeRate>(max_tx_fee)) {
                        max_tx_fee_abs = std::get<CFeeRate>(max_tx_fee).GetFee(*Assert(result.m_vsize));
                    } else {
                        max_tx_fee_abs = std::get<CAmount>(max_tx_fee);
                    }
                    if (result.m_base_fees.value() > max_tx_fee_abs) {
                        return TransactionError::MAX_FEE_EXCEEDED;
                    }
                }
            }
            // Try to submit the transaction to the mempool.
            const MempoolAcceptResult result = node.chainman->ProcessTransaction(tx, /*test_accept=*/ false, ignore_rejects);
            if (result.m_result_type != MempoolAcceptResult::ResultType::VALID) {
                return HandleATMPError(result.m_state, err_string);
            }

            // Transaction was accepted to the mempool.

            if (relay) {
                // the mempool tracks locally submitted transactions to make a
                // best-effort of initial broadcast
                node.mempool->AddUnbroadcastTx(txid);
            }

            if (wait_callback) {
                // For transactions broadcast from outside the wallet, make sure
                // that the wallet has been notified of the transaction before
                // continuing.
                //
                // This prevents a race where a user might call sendrawtransaction
                // with a transaction to/from their wallet, immediately call some
                // wallet RPC, and get a stale result because callbacks have not
                // yet been processed.
                CallFunctionInValidationInterfaceQueue([&promise] {
                    promise.set_value();
                });
                callback_set = true;
            }
        }
    } // cs_main

    if (callback_set) {
        // Wait until Validation Interface clients have been notified of the
        // transaction entering the mempool.
        promise.get_future().wait();
    }

    if (relay) {
        node.peerman->RelayTransaction(txid, wtxid);
    }

    return TransactionError::OK;
}

CTransactionRef GetTransaction(const CBlockIndex* const block_index, const CTxMemPool* const mempool, const uint256& hash, uint256& hashBlock, const BlockManager& blockman)
{
    if (mempool && !block_index) {
        CTransactionRef ptx = mempool->get(hash);
        if (ptx) return ptx;
    }
    if (g_txindex) {
        CTransactionRef tx;
        uint256 block_hash;
        if (g_txindex->FindTx(hash, block_hash, tx)) {
            if (!block_index || block_index->GetBlockHash() == block_hash) {
                // Don't return the transaction if the provided block hash doesn't match.
                // The case where a transaction appears in multiple blocks (e.g. reorgs or
                // BIP30) is handled by the block lookup below.
                hashBlock = block_hash;
                return tx;
            }
        }
    }
    if (block_index) {
        CBlock block;
        if (blockman.ReadBlockFromDisk(block, *block_index)) {
            for (const auto& tx : block.vtx) {
                if (tx->GetHash() == hash) {
                    hashBlock = block_index->GetBlockHash();
                    return tx;
                }
            }
        }
    }
    return nullptr;
}
} // namespace node<|MERGE_RESOLUTION|>--- conflicted
+++ resolved
@@ -30,11 +30,7 @@
     }
 }
 
-<<<<<<< HEAD
-TransactionError BroadcastTransaction(NodeContext& node, const CTransactionRef tx, std::string& err_string, const std::variant<CAmount, CFeeRate>& max_tx_fee, bool relay, bool wait_callback)
-=======
 TransactionError BroadcastTransaction(NodeContext& node, const CTransactionRef tx, std::string& err_string, const std::variant<CAmount, CFeeRate>& max_tx_fee, bool relay, bool wait_callback, const ignore_rejects_type& ignore_rejects)
->>>>>>> 52d24a26
 {
     // BroadcastTransaction can be called by either sendrawtransaction RPC or the wallet.
     // chainman, mempool and peerman are initialized before the RPC server and wallet are started
@@ -72,14 +68,10 @@
             wtxid = mempool_tx->GetWitnessHash();
         } else {
             // Transaction is not already in the mempool.
-<<<<<<< HEAD
-            const bool max_tx_fee_set{(std::holds_alternative<CAmount>(max_tx_fee) ? std::get<CAmount>(max_tx_fee) : std::get<CFeeRate>(max_tx_fee).GetFeePerK()) > 0};
-=======
             bool max_tx_fee_set{(std::holds_alternative<CAmount>(max_tx_fee) ? std::get<CAmount>(max_tx_fee) : std::get<CFeeRate>(max_tx_fee).GetFeePerK()) > 0};
             if (ignore_rejects.count("absurdly-high-fee") || ignore_rejects.count("max-fee-exceeded")) {
                 max_tx_fee_set = false;
             }
->>>>>>> 52d24a26
             if (max_tx_fee_set) {
                 // First, call ATMP with test_accept and check the fee. If ATMP
                 // fails here, return error immediately.
