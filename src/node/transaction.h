--- conflicted
+++ resolved
@@ -46,11 +46,7 @@
  * @param[in]  wait_callback wait until callbacks have been processed to avoid stale result due to a sequentially RPC.
  * return error
  */
-<<<<<<< HEAD
-[[nodiscard]] TransactionError BroadcastTransaction(NodeContext& node, CTransactionRef tx, std::string& err_string, const std::variant<CAmount, CFeeRate>& max_tx_fee, bool relay, bool wait_callback);
-=======
 [[nodiscard]] TransactionError BroadcastTransaction(NodeContext& node, CTransactionRef tx, std::string& err_string, const std::variant<CAmount, CFeeRate>& max_tx_fee, bool relay, bool wait_callback, const ignore_rejects_type& ignore_rejects=empty_ignore_rejects);
->>>>>>> 52d24a26
 
 /**
  * Return transaction with a given hash.
