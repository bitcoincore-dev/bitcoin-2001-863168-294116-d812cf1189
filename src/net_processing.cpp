// Copyright (c) 2009-2010 Satoshi Nakamoto
// Copyright (c) 2009-2018 The Bitcoin Core developers
// Distributed under the MIT software license, see the accompanying
// file COPYING or http://www.opensource.org/licenses/mit-license.php.

#include <net_processing.h>

#include <addrman.h>
#include <banman.h>
#include <arith_uint256.h>
#include <blockencodings.h>
#include <chainparams.h>
#include <consensus/validation.h>
#include <hash.h>
#include <validation.h>
#include <merkleblock.h>
#include <netmessagemaker.h>
#include <netbase.h>
#include <policy/fees.h>
#include <policy/policy.h>
#include <pow.h>
#include <primitives/block.h>
#include <primitives/transaction.h>
#include <random.h>
#include <reverse_iterator.h>
#include <scheduler.h>
#include <tinyformat.h>
#include <txmempool.h>
#include <ui_interface.h>
#include <util/system.h>
#include <util/moneystr.h>
#include <util/strencodings.h>

#include <memory>

#if defined(NDEBUG)
# error "Bitcoin cannot be compiled without assertions."
#endif

/** Expiration time for orphan transactions in seconds */
static constexpr int64_t ORPHAN_TX_EXPIRE_TIME = 20 * 60;
/** Minimum time between orphan transactions expire time checks in seconds */
static constexpr int64_t ORPHAN_TX_EXPIRE_INTERVAL = 5 * 60;
/** Headers download timeout expressed in microseconds
 *  Timeout = base + per_header * (expected number of headers) */
static constexpr int64_t HEADERS_DOWNLOAD_TIMEOUT_BASE = 15 * 60 * 1000000; // 15 minutes
static constexpr int64_t HEADERS_DOWNLOAD_TIMEOUT_PER_HEADER = 1000; // 1ms/header
/** Protect at least this many outbound peers from disconnection due to slow/
 * behind headers chain.
 */
static constexpr int32_t MAX_OUTBOUND_PEERS_TO_PROTECT_FROM_DISCONNECT = 4;
/** Timeout for (unprotected) outbound peers to sync to our chainwork, in seconds */
static constexpr int64_t CHAIN_SYNC_TIMEOUT = 20 * 60; // 20 minutes
/** How frequently to check for stale tips, in seconds */
static constexpr int64_t STALE_CHECK_INTERVAL = 10 * 60; // 10 minutes
/** How frequently to check for extra outbound peers and disconnect, in seconds */
static constexpr int64_t EXTRA_PEER_CHECK_INTERVAL = 45;
/** Minimum time an outbound-peer-eviction candidate must be connected for, in order to evict, in seconds */
static constexpr int64_t MINIMUM_CONNECT_TIME = 30;
/** SHA256("main address relay")[0:8] */
static constexpr uint64_t RANDOMIZER_ID_ADDRESS_RELAY = 0x3cac0035b5866b90ULL;
/// Age after which a stale block will no longer be served if requested as
/// protection against fingerprinting. Set to one month, denominated in seconds.
static constexpr int STALE_RELAY_AGE_LIMIT = 30 * 24 * 60 * 60;
/// Age after which a block is considered historical for purposes of rate
/// limiting block relay. Set to one week, denominated in seconds.
static constexpr int HISTORICAL_BLOCK_AGE = 7 * 24 * 60 * 60;

struct COrphanTx {
    // When modifying, adapt the copy of this definition in tests/DoS_tests.
    CTransactionRef tx;
    NodeId fromPeer;
    int64_t nTimeExpire;
    size_t list_pos;
};
CCriticalSection g_cs_orphans;
std::map<uint256, COrphanTx> mapOrphanTransactions GUARDED_BY(g_cs_orphans);

void EraseOrphansFor(NodeId peer);

/** Increase a node's misbehavior score. */
void Misbehaving(NodeId nodeid, int howmuch, const std::string& message="") EXCLUSIVE_LOCKS_REQUIRED(cs_main);

/** Average delay between local address broadcasts in seconds. */
static constexpr unsigned int AVG_LOCAL_ADDRESS_BROADCAST_INTERVAL = 24 * 60 * 60;
/** Average delay between peer address broadcasts in seconds. */
static const unsigned int AVG_ADDRESS_BROADCAST_INTERVAL = 30;
/** Average delay between trickled inventory transmissions in seconds.
 *  Blocks and whitelisted receivers bypass this, outbound peers get half this delay. */
static const unsigned int INVENTORY_BROADCAST_INTERVAL = 5;
/** Maximum number of inventory items to send per transmission.
 *  Limits the impact of low-fee transaction floods. */
static constexpr unsigned int INVENTORY_BROADCAST_MAX = 7 * INVENTORY_BROADCAST_INTERVAL;
/** Average delay between feefilter broadcasts in seconds. */
static constexpr unsigned int AVG_FEEFILTER_BROADCAST_INTERVAL = 10 * 60;
/** Maximum feefilter broadcast delay after significant change. */
static constexpr unsigned int MAX_FEEFILTER_CHANGE_DELAY = 5 * 60;

// Internal stuff
namespace {
    /** Number of nodes with fSyncStarted. */
    int nSyncStarted GUARDED_BY(cs_main) = 0;

    /**
     * Sources of received blocks, saved to be able to send them reject
     * messages or ban them when processing happens afterwards.
     * Set mapBlockSource[hash].second to false if the node should not be
     * punished if the block is invalid.
     */
    std::map<uint256, std::pair<NodeId, bool>> mapBlockSource GUARDED_BY(cs_main);

    /**
     * Filter for transactions that were recently rejected by
     * AcceptToMemoryPool. These are not rerequested until the chain tip
     * changes, at which point the entire filter is reset.
     *
     * Without this filter we'd be re-requesting txs from each of our peers,
     * increasing bandwidth consumption considerably. For instance, with 100
     * peers, half of which relay a tx we don't accept, that might be a 50x
     * bandwidth increase. A flooding attacker attempting to roll-over the
     * filter using minimum-sized, 60byte, transactions might manage to send
     * 1000/sec if we have fast peers, so we pick 120,000 to give our peers a
     * two minute window to send invs to us.
     *
     * Decreasing the false positive rate is fairly cheap, so we pick one in a
     * million to make it highly unlikely for users to have issues with this
     * filter.
     *
     * Memory used: 1.3 MB
     */
    std::unique_ptr<CRollingBloomFilter> recentRejects GUARDED_BY(cs_main);
    uint256 hashRecentRejectsChainTip GUARDED_BY(cs_main);

    /** Blocks that are in flight, and that are in the queue to be downloaded. */
    struct QueuedBlock {
        uint256 hash;
        const CBlockIndex* pindex;                               //!< Optional.
        bool fValidatedHeaders;                                  //!< Whether this block has validated headers at the time of request.
        std::unique_ptr<PartiallyDownloadedBlock> partialBlock;  //!< Optional, used for CMPCTBLOCK downloads
    };
    std::map<uint256, std::pair<NodeId, std::list<QueuedBlock>::iterator> > mapBlocksInFlight GUARDED_BY(cs_main);

    /** Stack of nodes which we have set to announce using compact blocks */
    std::list<NodeId> lNodesAnnouncingHeaderAndIDs GUARDED_BY(cs_main);

    /** Number of preferable block download peers. */
    int nPreferredDownload GUARDED_BY(cs_main) = 0;

    /** Number of peers from which we're downloading blocks. */
    int nPeersWithValidatedDownloads GUARDED_BY(cs_main) = 0;

    /** Number of outbound peers with m_chain_sync.m_protect. */
    int g_outbound_peers_with_protect_from_disconnect GUARDED_BY(cs_main) = 0;

    /** When our tip was last updated. */
    std::atomic<int64_t> g_last_tip_update(0);

    /** Relay map */
    typedef std::map<uint256, CTransactionRef> MapRelay;
    MapRelay mapRelay GUARDED_BY(cs_main);
    /** Expiration-time ordered list of (expire time, relay map entry) pairs. */
    std::deque<std::pair<int64_t, MapRelay::iterator>> vRelayExpiration GUARDED_BY(cs_main);

    std::atomic<int64_t> nTimeBestReceived(0); // Used only to inform the wallet of when we last received a block

    struct IteratorComparator
    {
        template<typename I>
        bool operator()(const I& a, const I& b) const
        {
            return &(*a) < &(*b);
        }
    };
    std::map<COutPoint, std::set<std::map<uint256, COrphanTx>::iterator, IteratorComparator>> mapOrphanTransactionsByPrev GUARDED_BY(g_cs_orphans);

    std::vector<std::map<uint256, COrphanTx>::iterator> g_orphan_list GUARDED_BY(g_cs_orphans); //! For random eviction

    static size_t vExtraTxnForCompactIt GUARDED_BY(g_cs_orphans) = 0;
    static std::vector<std::pair<uint256, CTransactionRef>> vExtraTxnForCompact GUARDED_BY(g_cs_orphans);
} // namespace

namespace {
struct CBlockReject {
    unsigned char chRejectCode;
    std::string strRejectReason;
    uint256 hashBlock;
};

/**
 * Maintain validation-specific state about nodes, protected by cs_main, instead
 * by CNode's own locks. This simplifies asynchronous operation, where
 * processing of incoming data is done after the ProcessMessage call returns,
 * and we're no longer holding the node's locks.
 */
struct CNodeState {
    //! The peer's address
    const CService address;
    //! Whether we have a fully established connection.
    bool fCurrentlyConnected;
    //! Accumulated misbehaviour score for this peer.
    int nMisbehavior;
    //! Whether this peer should be disconnected and banned (unless whitelisted).
    bool fShouldBan;
    //! String name of this peer (debugging/logging purposes).
    const std::string name;
    //! List of asynchronously-determined block rejections to notify this peer about.
    std::vector<CBlockReject> rejects;
    //! The best known block we know this peer has announced.
    const CBlockIndex *pindexBestKnownBlock;
    //! The hash of the last unknown block this peer has announced.
    uint256 hashLastUnknownBlock;
    //! The last full block we both have.
    const CBlockIndex *pindexLastCommonBlock;
    //! The best header we have sent our peer.
    const CBlockIndex *pindexBestHeaderSent;
    //! Length of current-streak of unconnecting headers announcements
    int nUnconnectingHeaders;
    //! Whether we've started headers synchronization with this peer.
    bool fSyncStarted;
    //! When to potentially disconnect peer for stalling headers download
    int64_t nHeadersSyncTimeout;
    //! Since when we're stalling block download progress (in microseconds), or 0.
    int64_t nStallingSince;
    std::list<QueuedBlock> vBlocksInFlight;
    //! When the first entry in vBlocksInFlight started downloading. Don't care when vBlocksInFlight is empty.
    int64_t nDownloadingSince;
    int nBlocksInFlight;
    int nBlocksInFlightValidHeaders;
    //! Whether we consider this a preferred download peer.
    bool fPreferredDownload;
    //! Whether this peer wants invs or headers (when possible) for block announcements.
    bool fPreferHeaders;
    //! Whether this peer wants invs or cmpctblocks (when possible) for block announcements.
    bool fPreferHeaderAndIDs;
    /**
      * Whether this peer will send us cmpctblocks if we request them.
      * This is not used to gate request logic, as we really only care about fSupportsDesiredCmpctVersion,
      * but is used as a flag to "lock in" the version of compact blocks (fWantsCmpctWitness) we send.
      */
    bool fProvidesHeaderAndIDs;
    //! Whether this peer can give us witnesses
    bool fHaveWitness;
    //! Whether this peer wants witnesses in cmpctblocks/blocktxns
    bool fWantsCmpctWitness;
    /**
     * If we've announced NODE_WITNESS to this peer: whether the peer sends witnesses in cmpctblocks/blocktxns,
     * otherwise: whether this peer sends non-witnesses in cmpctblocks/blocktxns.
     */
    bool fSupportsDesiredCmpctVersion;

    /** State used to enforce CHAIN_SYNC_TIMEOUT
      * Only in effect for outbound, non-manual connections, with
      * m_protect == false
      * Algorithm: if a peer's best known block has less work than our tip,
      * set a timeout CHAIN_SYNC_TIMEOUT seconds in the future:
      *   - If at timeout their best known block now has more work than our tip
      *     when the timeout was set, then either reset the timeout or clear it
      *     (after comparing against our current tip's work)
      *   - If at timeout their best known block still has less work than our
      *     tip did when the timeout was set, then send a getheaders message,
      *     and set a shorter timeout, HEADERS_RESPONSE_TIME seconds in future.
      *     If their best known block is still behind when that new timeout is
      *     reached, disconnect.
      */
    struct ChainSyncTimeoutState {
        //! A timeout used for checking whether our peer has sufficiently synced
        int64_t m_timeout;
        //! A header with the work we require on our peer's chain
        const CBlockIndex * m_work_header;
        //! After timeout is reached, set to true after sending getheaders
        bool m_sent_getheaders;
        //! Whether this peer is protected from disconnection due to a bad/slow chain
        bool m_protect;
    };

    ChainSyncTimeoutState m_chain_sync;

    //! Time of last new block announcement
    int64_t m_last_block_announcement;

    CNodeState(CAddress addrIn, std::string addrNameIn) : address(addrIn), name(addrNameIn) {
        fCurrentlyConnected = false;
        nMisbehavior = 0;
        fShouldBan = false;
        pindexBestKnownBlock = nullptr;
        hashLastUnknownBlock.SetNull();
        pindexLastCommonBlock = nullptr;
        pindexBestHeaderSent = nullptr;
        nUnconnectingHeaders = 0;
        fSyncStarted = false;
        nHeadersSyncTimeout = 0;
        nStallingSince = 0;
        nDownloadingSince = 0;
        nBlocksInFlight = 0;
        nBlocksInFlightValidHeaders = 0;
        fPreferredDownload = false;
        fPreferHeaders = false;
        fPreferHeaderAndIDs = false;
        fProvidesHeaderAndIDs = false;
        fHaveWitness = false;
        fWantsCmpctWitness = false;
        fSupportsDesiredCmpctVersion = false;
        m_chain_sync = { 0, nullptr, false, false };
        m_last_block_announcement = 0;
    }
};

/** Map maintaining per-node state. */
static std::map<NodeId, CNodeState> mapNodeState GUARDED_BY(cs_main);

static CNodeState *State(NodeId pnode) EXCLUSIVE_LOCKS_REQUIRED(cs_main) {
    std::map<NodeId, CNodeState>::iterator it = mapNodeState.find(pnode);
    if (it == mapNodeState.end())
        return nullptr;
    return &it->second;
}

static void UpdatePreferredDownload(CNode* node, CNodeState* state) EXCLUSIVE_LOCKS_REQUIRED(cs_main)
{
    nPreferredDownload -= state->fPreferredDownload;

    // Whether this node should be marked as a preferred download node.
    state->fPreferredDownload = (!node->fInbound || node->HasPermission(PF_NOBAN)) && !node->fOneShot && !node->fClient;

    nPreferredDownload += state->fPreferredDownload;
}

static void PushNodeVersion(CNode *pnode, CConnman* connman, int64_t nTime)
{
    ServiceFlags nLocalNodeServices = pnode->GetLocalServices();
    uint64_t nonce = pnode->GetLocalNonce();
    int nNodeStartingHeight = pnode->GetMyStartingHeight();
    NodeId nodeid = pnode->GetId();
    CAddress addr = pnode->addr;

    CAddress addrYou = (addr.IsRoutable() && !IsProxy(addr) ? addr : CAddress(CService(), addr.nServices));
    CAddress addrMe = CAddress(CService(), nLocalNodeServices);

    connman->PushMessage(pnode, CNetMsgMaker(INIT_PROTO_VERSION).Make(NetMsgType::VERSION, PROTOCOL_VERSION, (uint64_t)nLocalNodeServices, nTime, addrYou, addrMe,
            nonce, strSubVersion, nNodeStartingHeight, ::g_relay_txes));

    if (fLogIPs) {
        LogPrint(BCLog::NET, "send version message: version %d, blocks=%d, us=%s, them=%s, peer=%d\n", PROTOCOL_VERSION, nNodeStartingHeight, addrMe.ToString(), addrYou.ToString(), nodeid);
    } else {
        LogPrint(BCLog::NET, "send version message: version %d, blocks=%d, us=%s, peer=%d\n", PROTOCOL_VERSION, nNodeStartingHeight, addrMe.ToString(), nodeid);
    }
}

// Returns a bool indicating whether we requested this block.
// Also used if a block was /not/ received and timed out or started with another peer
static bool MarkBlockAsReceived(const uint256& hash) EXCLUSIVE_LOCKS_REQUIRED(cs_main) {
    std::map<uint256, std::pair<NodeId, std::list<QueuedBlock>::iterator> >::iterator itInFlight = mapBlocksInFlight.find(hash);
    if (itInFlight != mapBlocksInFlight.end()) {
        CNodeState *state = State(itInFlight->second.first);
        assert(state != nullptr);
        state->nBlocksInFlightValidHeaders -= itInFlight->second.second->fValidatedHeaders;
        if (state->nBlocksInFlightValidHeaders == 0 && itInFlight->second.second->fValidatedHeaders) {
            // Last validated block on the queue was received.
            nPeersWithValidatedDownloads--;
        }
        if (state->vBlocksInFlight.begin() == itInFlight->second.second) {
            // First block on the queue was received, update the start download time for the next one
            state->nDownloadingSince = std::max(state->nDownloadingSince, GetTimeMicros());
        }
        state->vBlocksInFlight.erase(itInFlight->second.second);
        state->nBlocksInFlight--;
        state->nStallingSince = 0;
        mapBlocksInFlight.erase(itInFlight);
        return true;
    }
    return false;
}

// returns false, still setting pit, if the block was already in flight from the same peer
// pit will only be valid as long as the same cs_main lock is being held
static bool MarkBlockAsInFlight(NodeId nodeid, const uint256& hash, const CBlockIndex* pindex = nullptr, std::list<QueuedBlock>::iterator** pit = nullptr) EXCLUSIVE_LOCKS_REQUIRED(cs_main) {
    CNodeState *state = State(nodeid);
    assert(state != nullptr);

    // Short-circuit most stuff in case it is from the same node
    std::map<uint256, std::pair<NodeId, std::list<QueuedBlock>::iterator> >::iterator itInFlight = mapBlocksInFlight.find(hash);
    if (itInFlight != mapBlocksInFlight.end() && itInFlight->second.first == nodeid) {
        if (pit) {
            *pit = &itInFlight->second.second;
        }
        return false;
    }

    // Make sure it's not listed somewhere already.
    MarkBlockAsReceived(hash);

    std::list<QueuedBlock>::iterator it = state->vBlocksInFlight.insert(state->vBlocksInFlight.end(),
            {hash, pindex, pindex != nullptr, std::unique_ptr<PartiallyDownloadedBlock>(pit ? new PartiallyDownloadedBlock(&mempool) : nullptr)});
    state->nBlocksInFlight++;
    state->nBlocksInFlightValidHeaders += it->fValidatedHeaders;
    if (state->nBlocksInFlight == 1) {
        // We're starting a block download (batch) from this peer.
        state->nDownloadingSince = GetTimeMicros();
    }
    if (state->nBlocksInFlightValidHeaders == 1 && pindex != nullptr) {
        nPeersWithValidatedDownloads++;
    }
    itInFlight = mapBlocksInFlight.insert(std::make_pair(hash, std::make_pair(nodeid, it))).first;
    if (pit)
        *pit = &itInFlight->second.second;
    return true;
}

/** Check whether the last unknown block a peer advertised is not yet known. */
static void ProcessBlockAvailability(NodeId nodeid) EXCLUSIVE_LOCKS_REQUIRED(cs_main) {
    CNodeState *state = State(nodeid);
    assert(state != nullptr);

    if (!state->hashLastUnknownBlock.IsNull()) {
        const CBlockIndex* pindex = LookupBlockIndex(state->hashLastUnknownBlock);
        if (pindex && pindex->nChainWork > 0) {
            if (state->pindexBestKnownBlock == nullptr || pindex->nChainWork >= state->pindexBestKnownBlock->nChainWork) {
                state->pindexBestKnownBlock = pindex;
            }
            state->hashLastUnknownBlock.SetNull();
        }
    }
}

/** Update tracking information about which blocks a peer is assumed to have. */
static void UpdateBlockAvailability(NodeId nodeid, const uint256 &hash) EXCLUSIVE_LOCKS_REQUIRED(cs_main) {
    CNodeState *state = State(nodeid);
    assert(state != nullptr);

    ProcessBlockAvailability(nodeid);

    const CBlockIndex* pindex = LookupBlockIndex(hash);
    if (pindex && pindex->nChainWork > 0) {
        // An actually better block was announced.
        if (state->pindexBestKnownBlock == nullptr || pindex->nChainWork >= state->pindexBestKnownBlock->nChainWork) {
            state->pindexBestKnownBlock = pindex;
        }
    } else {
        // An unknown block was announced; just assume that the latest one is the best one.
        state->hashLastUnknownBlock = hash;
    }
}

/**
 * When a peer sends us a valid block, instruct it to announce blocks to us
 * using CMPCTBLOCK if possible by adding its nodeid to the end of
 * lNodesAnnouncingHeaderAndIDs, and keeping that list under a certain size by
 * removing the first element if necessary.
 */
static void MaybeSetPeerAsAnnouncingHeaderAndIDs(NodeId nodeid, CConnman* connman) EXCLUSIVE_LOCKS_REQUIRED(cs_main)
{
    AssertLockHeld(cs_main);
    CNodeState* nodestate = State(nodeid);
    if (!nodestate || !nodestate->fSupportsDesiredCmpctVersion) {
        // Never ask from peers who can't provide witnesses.
        return;
    }
    if (nodestate->fProvidesHeaderAndIDs) {
        for (std::list<NodeId>::iterator it = lNodesAnnouncingHeaderAndIDs.begin(); it != lNodesAnnouncingHeaderAndIDs.end(); it++) {
            if (*it == nodeid) {
                lNodesAnnouncingHeaderAndIDs.erase(it);
                lNodesAnnouncingHeaderAndIDs.push_back(nodeid);
                return;
            }
        }
        connman->ForNode(nodeid, [connman](CNode* pfrom){
            AssertLockHeld(cs_main);
            uint64_t nCMPCTBLOCKVersion = (pfrom->GetLocalServices() & NODE_WITNESS) ? 2 : 1;
            if (lNodesAnnouncingHeaderAndIDs.size() >= 3) {
                // As per BIP152, we only get 3 of our peers to announce
                // blocks using compact encodings.
                connman->ForNode(lNodesAnnouncingHeaderAndIDs.front(), [connman, nCMPCTBLOCKVersion](CNode* pnodeStop){
                    AssertLockHeld(cs_main);
                    connman->PushMessage(pnodeStop, CNetMsgMaker(pnodeStop->GetSendVersion()).Make(NetMsgType::SENDCMPCT, /*fAnnounceUsingCMPCTBLOCK=*/false, nCMPCTBLOCKVersion));
                    return true;
                });
                lNodesAnnouncingHeaderAndIDs.pop_front();
            }
            connman->PushMessage(pfrom, CNetMsgMaker(pfrom->GetSendVersion()).Make(NetMsgType::SENDCMPCT, /*fAnnounceUsingCMPCTBLOCK=*/true, nCMPCTBLOCKVersion));
            lNodesAnnouncingHeaderAndIDs.push_back(pfrom->GetId());
            return true;
        });
    }
}

static bool TipMayBeStale(const Consensus::Params &consensusParams) EXCLUSIVE_LOCKS_REQUIRED(cs_main)
{
    AssertLockHeld(cs_main);
    if (g_last_tip_update == 0) {
        g_last_tip_update = GetTime();
    }
    return g_last_tip_update < GetTime() - consensusParams.nPowTargetSpacing * 3 && mapBlocksInFlight.empty();
}

static bool CanDirectFetch(const Consensus::Params &consensusParams) EXCLUSIVE_LOCKS_REQUIRED(cs_main)
{
    return chainActive.Tip()->GetBlockTime() > GetAdjustedTime() - consensusParams.nPowTargetSpacing * 20;
}

static bool PeerHasHeader(CNodeState *state, const CBlockIndex *pindex) EXCLUSIVE_LOCKS_REQUIRED(cs_main)
{
    if (state->pindexBestKnownBlock && pindex == state->pindexBestKnownBlock->GetAncestor(pindex->nHeight))
        return true;
    if (state->pindexBestHeaderSent && pindex == state->pindexBestHeaderSent->GetAncestor(pindex->nHeight))
        return true;
    return false;
}

/** Update pindexLastCommonBlock and add not-in-flight missing successors to vBlocks, until it has
 *  at most count entries. */
static void FindNextBlocksToDownload(NodeId nodeid, unsigned int count, std::vector<const CBlockIndex*>& vBlocks, NodeId& nodeStaller, const Consensus::Params& consensusParams) EXCLUSIVE_LOCKS_REQUIRED(cs_main)
{
    if (count == 0)
        return;

    vBlocks.reserve(vBlocks.size() + count);
    CNodeState *state = State(nodeid);
    assert(state != nullptr);

    // Make sure pindexBestKnownBlock is up to date, we'll need it.
    ProcessBlockAvailability(nodeid);

    if (state->pindexBestKnownBlock == nullptr || state->pindexBestKnownBlock->nChainWork < chainActive.Tip()->nChainWork || state->pindexBestKnownBlock->nChainWork < nMinimumChainWork) {
        // This peer has nothing interesting.
        return;
    }

    if (state->pindexLastCommonBlock == nullptr) {
        // Bootstrap quickly by guessing a parent of our best tip is the forking point.
        // Guessing wrong in either direction is not a problem.
        state->pindexLastCommonBlock = chainActive[std::min(state->pindexBestKnownBlock->nHeight, chainActive.Height())];
    }

    // If the peer reorganized, our previous pindexLastCommonBlock may not be an ancestor
    // of its current tip anymore. Go back enough to fix that.
    state->pindexLastCommonBlock = LastCommonAncestor(state->pindexLastCommonBlock, state->pindexBestKnownBlock);
    if (state->pindexLastCommonBlock == state->pindexBestKnownBlock)
        return;

    std::vector<const CBlockIndex*> vToFetch;
    const CBlockIndex *pindexWalk = state->pindexLastCommonBlock;
    // Never fetch further than the best block we know the peer has, or more than BLOCK_DOWNLOAD_WINDOW + 1 beyond the last
    // linked block we have in common with this peer. The +1 is so we can detect stalling, namely if we would be able to
    // download that next block if the window were 1 larger.
    int nWindowEnd = state->pindexLastCommonBlock->nHeight + BLOCK_DOWNLOAD_WINDOW;
    int nMaxHeight = std::min<int>(state->pindexBestKnownBlock->nHeight, nWindowEnd + 1);
    NodeId waitingfor = -1;
    while (pindexWalk->nHeight < nMaxHeight) {
        // Read up to 128 (or more, if more blocks than that are needed) successors of pindexWalk (towards
        // pindexBestKnownBlock) into vToFetch. We fetch 128, because CBlockIndex::GetAncestor may be as expensive
        // as iterating over ~100 CBlockIndex* entries anyway.
        int nToFetch = std::min(nMaxHeight - pindexWalk->nHeight, std::max<int>(count - vBlocks.size(), 128));
        vToFetch.resize(nToFetch);
        pindexWalk = state->pindexBestKnownBlock->GetAncestor(pindexWalk->nHeight + nToFetch);
        vToFetch[nToFetch - 1] = pindexWalk;
        for (unsigned int i = nToFetch - 1; i > 0; i--) {
            vToFetch[i - 1] = vToFetch[i]->pprev;
        }

        // Iterate over those blocks in vToFetch (in forward direction), adding the ones that
        // are not yet downloaded and not in flight to vBlocks. In the meantime, update
        // pindexLastCommonBlock as long as all ancestors are already downloaded, or if it's
        // already part of our chain (and therefore don't need it even if pruned).
        for (const CBlockIndex* pindex : vToFetch) {
            if (!pindex->IsValid(BLOCK_VALID_TREE)) {
                // We consider the chain that this peer is on invalid.
                return;
            }
            if (!State(nodeid)->fHaveWitness && IsWitnessEnabled(pindex->pprev, consensusParams)) {
                // We wouldn't download this block or its descendants from this peer.
                return;
            }
            if (pindex->nStatus & BLOCK_HAVE_DATA || chainActive.Contains(pindex)) {
                if (pindex->HaveTxsDownloaded())
                    state->pindexLastCommonBlock = pindex;
            } else if (mapBlocksInFlight.count(pindex->GetBlockHash()) == 0) {
                // The block is not already downloaded, and not yet in flight.
                if (pindex->nHeight > nWindowEnd) {
                    // We reached the end of the window.
                    if (vBlocks.size() == 0 && waitingfor != nodeid) {
                        // We aren't able to fetch anything, but we would be if the download window was one larger.
                        nodeStaller = waitingfor;
                    }
                    return;
                }
                vBlocks.push_back(pindex);
                if (vBlocks.size() == count) {
                    return;
                }
            } else if (waitingfor == -1) {
                // This is the first already-in-flight block.
                waitingfor = mapBlocksInFlight[pindex->GetBlockHash()].first;
            }
        }
    }
}

} // namespace

// This function is used for testing the stale tip eviction logic, see
// denialofservice_tests.cpp
void UpdateLastBlockAnnounceTime(NodeId node, int64_t time_in_seconds)
{
    LOCK(cs_main);
    CNodeState *state = State(node);
    if (state) state->m_last_block_announcement = time_in_seconds;
}

// Returns true for outbound peers, excluding manual connections, feelers, and
// one-shots
static bool IsOutboundDisconnectionCandidate(const CNode *node)
{
    return !(node->fInbound || node->m_manual_connection || node->fFeeler || node->fOneShot);
}

void PeerLogicValidation::InitializeNode(CNode *pnode) {
    CAddress addr = pnode->addr;
    std::string addrName = pnode->GetAddrName();
    NodeId nodeid = pnode->GetId();
    {
        LOCK(cs_main);
        mapNodeState.emplace_hint(mapNodeState.end(), std::piecewise_construct, std::forward_as_tuple(nodeid), std::forward_as_tuple(addr, std::move(addrName)));
    }
    if(!pnode->fInbound)
        PushNodeVersion(pnode, connman, GetTime());
}

void PeerLogicValidation::FinalizeNode(NodeId nodeid, bool& fUpdateConnectionTime) {
    fUpdateConnectionTime = false;
    LOCK(cs_main);
    CNodeState *state = State(nodeid);
    assert(state != nullptr);

    if (state->fSyncStarted)
        nSyncStarted--;

    if (state->nMisbehavior == 0 && state->fCurrentlyConnected) {
        fUpdateConnectionTime = true;
    }

    for (const QueuedBlock& entry : state->vBlocksInFlight) {
        mapBlocksInFlight.erase(entry.hash);
    }
    EraseOrphansFor(nodeid);
    nPreferredDownload -= state->fPreferredDownload;
    nPeersWithValidatedDownloads -= (state->nBlocksInFlightValidHeaders != 0);
    assert(nPeersWithValidatedDownloads >= 0);
    g_outbound_peers_with_protect_from_disconnect -= state->m_chain_sync.m_protect;
    assert(g_outbound_peers_with_protect_from_disconnect >= 0);

    mapNodeState.erase(nodeid);

    if (mapNodeState.empty()) {
        // Do a consistency check after the last peer is removed.
        assert(mapBlocksInFlight.empty());
        assert(nPreferredDownload == 0);
        assert(nPeersWithValidatedDownloads == 0);
        assert(g_outbound_peers_with_protect_from_disconnect == 0);
    }
    LogPrint(BCLog::NET, "Cleared nodestate for peer=%d\n", nodeid);
}

bool GetNodeStateStats(NodeId nodeid, CNodeStateStats &stats) {
    LOCK(cs_main);
    CNodeState *state = State(nodeid);
    if (state == nullptr)
        return false;
    stats.nMisbehavior = state->nMisbehavior;
    stats.nSyncHeight = state->pindexBestKnownBlock ? state->pindexBestKnownBlock->nHeight : -1;
    stats.nCommonHeight = state->pindexLastCommonBlock ? state->pindexLastCommonBlock->nHeight : -1;
    for (const QueuedBlock& queue : state->vBlocksInFlight) {
        if (queue.pindex)
            stats.vHeightInFlight.push_back(queue.pindex->nHeight);
    }
    return true;
}

int GetNumberOfPeersWithValidatedDownloads()
{
    return nPeersWithValidatedDownloads;
}

//////////////////////////////////////////////////////////////////////////////
//
// mapOrphanTransactions
//

static void AddToCompactExtraTransactions(const CTransactionRef& tx) EXCLUSIVE_LOCKS_REQUIRED(g_cs_orphans)
{
    size_t max_extra_txn = gArgs.GetArg("-blockreconstructionextratxn", DEFAULT_BLOCK_RECONSTRUCTION_EXTRA_TXN);
    if (max_extra_txn <= 0)
        return;
    if (!vExtraTxnForCompact.size())
        vExtraTxnForCompact.resize(max_extra_txn);
    vExtraTxnForCompact[vExtraTxnForCompactIt] = std::make_pair(tx->GetWitnessHash(), tx);
    vExtraTxnForCompactIt = (vExtraTxnForCompactIt + 1) % max_extra_txn;
}

bool AddOrphanTx(const CTransactionRef& tx, NodeId peer) EXCLUSIVE_LOCKS_REQUIRED(g_cs_orphans)
{
    const uint256& hash = tx->GetHash();
    if (mapOrphanTransactions.count(hash))
        return false;

    // Ignore big transactions, to avoid a
    // send-big-orphans memory exhaustion attack. If a peer has a legitimate
    // large transaction with a missing parent then we assume
    // it will rebroadcast it later, after the parent transaction(s)
    // have been mined or received.
    // 100 orphans, each of which is at most 100,000 bytes big is
    // at most 10 megabytes of orphans and somewhat more byprev index (in the worst case):
    unsigned int sz = GetTransactionWeight(*tx);
    if (sz > MAX_STANDARD_TX_WEIGHT)
    {
        LogPrint(BCLog::MEMPOOL, "ignoring large orphan tx (size: %u, hash: %s)\n", sz, hash.ToString());
        return false;
    }

    auto ret = mapOrphanTransactions.emplace(hash, COrphanTx{tx, peer, GetTime() + ORPHAN_TX_EXPIRE_TIME, g_orphan_list.size()});
    assert(ret.second);
    g_orphan_list.push_back(ret.first);
    for (const CTxIn& txin : tx->vin) {
        mapOrphanTransactionsByPrev[txin.prevout].insert(ret.first);
    }

    AddToCompactExtraTransactions(tx);

    LogPrint(BCLog::MEMPOOL, "stored orphan tx %s (mapsz %u outsz %u)\n", hash.ToString(),
             mapOrphanTransactions.size(), mapOrphanTransactionsByPrev.size());
    return true;
}

int static EraseOrphanTx(uint256 hash) EXCLUSIVE_LOCKS_REQUIRED(g_cs_orphans)
{
    std::map<uint256, COrphanTx>::iterator it = mapOrphanTransactions.find(hash);
    if (it == mapOrphanTransactions.end())
        return 0;
    for (const CTxIn& txin : it->second.tx->vin)
    {
        auto itPrev = mapOrphanTransactionsByPrev.find(txin.prevout);
        if (itPrev == mapOrphanTransactionsByPrev.end())
            continue;
        itPrev->second.erase(it);
        if (itPrev->second.empty())
            mapOrphanTransactionsByPrev.erase(itPrev);
    }

    size_t old_pos = it->second.list_pos;
    assert(g_orphan_list[old_pos] == it);
    if (old_pos + 1 != g_orphan_list.size()) {
        // Unless we're deleting the last entry in g_orphan_list, move the last
        // entry to the position we're deleting.
        auto it_last = g_orphan_list.back();
        g_orphan_list[old_pos] = it_last;
        it_last->second.list_pos = old_pos;
    }
    g_orphan_list.pop_back();

    mapOrphanTransactions.erase(it);
    return 1;
}

void EraseOrphansFor(NodeId peer)
{
    LOCK(g_cs_orphans);
    int nErased = 0;
    std::map<uint256, COrphanTx>::iterator iter = mapOrphanTransactions.begin();
    while (iter != mapOrphanTransactions.end())
    {
        std::map<uint256, COrphanTx>::iterator maybeErase = iter++; // increment to avoid iterator becoming invalid
        if (maybeErase->second.fromPeer == peer)
        {
            nErased += EraseOrphanTx(maybeErase->second.tx->GetHash());
        }
    }
    if (nErased > 0) LogPrint(BCLog::MEMPOOL, "Erased %d orphan tx from peer=%d\n", nErased, peer);
}


unsigned int LimitOrphanTxSize(unsigned int nMaxOrphans)
{
    LOCK(g_cs_orphans);

    unsigned int nEvicted = 0;
    static int64_t nNextSweep;
    int64_t nNow = GetTime();
    if (nNextSweep <= nNow) {
        // Sweep out expired orphan pool entries:
        int nErased = 0;
        int64_t nMinExpTime = nNow + ORPHAN_TX_EXPIRE_TIME - ORPHAN_TX_EXPIRE_INTERVAL;
        std::map<uint256, COrphanTx>::iterator iter = mapOrphanTransactions.begin();
        while (iter != mapOrphanTransactions.end())
        {
            std::map<uint256, COrphanTx>::iterator maybeErase = iter++;
            if (maybeErase->second.nTimeExpire <= nNow) {
                nErased += EraseOrphanTx(maybeErase->second.tx->GetHash());
            } else {
                nMinExpTime = std::min(maybeErase->second.nTimeExpire, nMinExpTime);
            }
        }
        // Sweep again 5 minutes after the next entry that expires in order to batch the linear scan.
        nNextSweep = nMinExpTime + ORPHAN_TX_EXPIRE_INTERVAL;
        if (nErased > 0) LogPrint(BCLog::MEMPOOL, "Erased %d orphan tx due to expiration\n", nErased);
    }
    FastRandomContext rng;
    while (mapOrphanTransactions.size() > nMaxOrphans)
    {
        // Evict a random orphan:
        size_t randompos = rng.randrange(g_orphan_list.size());
        EraseOrphanTx(g_orphan_list[randompos]->first);
        ++nEvicted;
    }
    return nEvicted;
}

/**
 * Mark a misbehaving peer to be banned depending upon the value of `-banscore`.
 */
void Misbehaving(NodeId pnode, int howmuch, const std::string& message) EXCLUSIVE_LOCKS_REQUIRED(cs_main)
{
    if (howmuch == 0)
        return;

    CNodeState *state = State(pnode);
    if (state == nullptr)
        return;

    state->nMisbehavior += howmuch;
    int banscore = gArgs.GetArg("-banscore", DEFAULT_BANSCORE_THRESHOLD);
    std::string message_prefixed = message.empty() ? "" : (": " + message);
    if (state->nMisbehavior >= banscore && state->nMisbehavior - howmuch < banscore)
    {
        LogPrint(BCLog::NET, "%s: %s peer=%d (%d -> %d) BAN THRESHOLD EXCEEDED%s\n", __func__, state->name, pnode, state->nMisbehavior-howmuch, state->nMisbehavior, message_prefixed);
        state->fShouldBan = true;
    } else
        LogPrint(BCLog::NET, "%s: %s peer=%d (%d -> %d)%s\n", __func__, state->name, pnode, state->nMisbehavior-howmuch, state->nMisbehavior, message_prefixed);
}








//////////////////////////////////////////////////////////////////////////////
//
// blockchain -> download logic notification
//

// To prevent fingerprinting attacks, only send blocks/headers outside of the
// active chain if they are no more than a month older (both in time, and in
// best equivalent proof of work) than the best header chain we know about and
// we fully-validated them at some point.
static bool BlockRequestAllowed(const CBlockIndex* pindex, const Consensus::Params& consensusParams) EXCLUSIVE_LOCKS_REQUIRED(cs_main)
{
    AssertLockHeld(cs_main);
    if (chainActive.Contains(pindex)) return true;
    return pindex->IsValid(BLOCK_VALID_SCRIPTS) && (pindexBestHeader != nullptr) &&
        (pindexBestHeader->GetBlockTime() - pindex->GetBlockTime() < STALE_RELAY_AGE_LIMIT) &&
        (GetBlockProofEquivalentTime(*pindexBestHeader, *pindex, *pindexBestHeader, consensusParams) < STALE_RELAY_AGE_LIMIT);
}

PeerLogicValidation::PeerLogicValidation(CConnman* connmanIn, BanMan* banman, CScheduler &scheduler, bool enable_bip61)
    : connman(connmanIn), m_banman(banman), m_stale_tip_check_time(0), m_enable_bip61(enable_bip61) {
    // Initialize global variables that cannot be constructed at startup.
    recentRejects.reset(new CRollingBloomFilter(120000, 0.000001));

    const Consensus::Params& consensusParams = Params().GetConsensus();
    // Stale tip checking and peer eviction are on two different timers, but we
    // don't want them to get out of sync due to drift in the scheduler, so we
    // combine them in one function and schedule at the quicker (peer-eviction)
    // timer.
    static_assert(EXTRA_PEER_CHECK_INTERVAL < STALE_CHECK_INTERVAL, "peer eviction timer should be less than stale tip check timer");
    scheduler.scheduleEvery(std::bind(&PeerLogicValidation::CheckForStaleTipAndEvictPeers, this, consensusParams), EXTRA_PEER_CHECK_INTERVAL * 1000);
}

/**
 * Evict orphan txn pool entries (EraseOrphanTx) based on a newly connected
 * block. Also save the time of the last tip update.
 */
void PeerLogicValidation::BlockConnected(const std::shared_ptr<const CBlock>& pblock, const CBlockIndex* pindex, const std::vector<CTransactionRef>& vtxConflicted) {
    LOCK(g_cs_orphans);

    std::vector<uint256> vOrphanErase;

    for (const CTransactionRef& ptx : pblock->vtx) {
        const CTransaction& tx = *ptx;

        // Which orphan pool entries must we evict?
        for (const auto& txin : tx.vin) {
            auto itByPrev = mapOrphanTransactionsByPrev.find(txin.prevout);
            if (itByPrev == mapOrphanTransactionsByPrev.end()) continue;
            for (auto mi = itByPrev->second.begin(); mi != itByPrev->second.end(); ++mi) {
                const CTransaction& orphanTx = *(*mi)->second.tx;
                const uint256& orphanHash = orphanTx.GetHash();
                vOrphanErase.push_back(orphanHash);
            }
        }
    }

    // Erase orphan transactions included or precluded by this block
    if (vOrphanErase.size()) {
        int nErased = 0;
        for (const uint256& orphanHash : vOrphanErase) {
            nErased += EraseOrphanTx(orphanHash);
        }
        LogPrint(BCLog::MEMPOOL, "Erased %d orphan tx included or conflicted by block\n", nErased);
    }

    g_last_tip_update = GetTime();
}

// All of the following cache a recent block, and are protected by cs_most_recent_block
static CCriticalSection cs_most_recent_block;
static std::shared_ptr<const CBlock> most_recent_block GUARDED_BY(cs_most_recent_block);
static std::shared_ptr<const CBlockHeaderAndShortTxIDs> most_recent_compact_block GUARDED_BY(cs_most_recent_block);
static uint256 most_recent_block_hash GUARDED_BY(cs_most_recent_block);
static bool fWitnessesPresentInMostRecentCompactBlock GUARDED_BY(cs_most_recent_block);

/**
 * Maintain state about the best-seen block and fast-announce a compact block
 * to compatible peers.
 */
void PeerLogicValidation::NewPoWValidBlock(const CBlockIndex *pindex, const std::shared_ptr<const CBlock>& pblock) {
    std::shared_ptr<const CBlockHeaderAndShortTxIDs> pcmpctblock = std::make_shared<const CBlockHeaderAndShortTxIDs> (*pblock, true);
    const CNetMsgMaker msgMaker(PROTOCOL_VERSION);

    LOCK(cs_main);

    static int nHighestFastAnnounce = 0;
    if (pindex->nHeight <= nHighestFastAnnounce)
        return;
    nHighestFastAnnounce = pindex->nHeight;

    bool fWitnessEnabled = IsWitnessEnabled(pindex->pprev, Params().GetConsensus());
    uint256 hashBlock(pblock->GetHash());

    {
        LOCK(cs_most_recent_block);
        most_recent_block_hash = hashBlock;
        most_recent_block = pblock;
        most_recent_compact_block = pcmpctblock;
        fWitnessesPresentInMostRecentCompactBlock = fWitnessEnabled;
    }

    connman->ForEachNode([this, &pcmpctblock, pindex, &msgMaker, fWitnessEnabled, &hashBlock](CNode* pnode) {
        AssertLockHeld(cs_main);

        // TODO: Avoid the repeated-serialization here
        if (pnode->nVersion < INVALID_CB_NO_BAN_VERSION || pnode->fDisconnect)
            return;
        ProcessBlockAvailability(pnode->GetId());
        CNodeState &state = *State(pnode->GetId());
        // If the peer has, or we announced to them the previous block already,
        // but we don't think they have this one, go ahead and announce it
        if (state.fPreferHeaderAndIDs && (!fWitnessEnabled || state.fWantsCmpctWitness) &&
                !PeerHasHeader(&state, pindex) && PeerHasHeader(&state, pindex->pprev)) {

            LogPrint(BCLog::NET, "%s sending header-and-ids %s to peer=%d\n", "PeerLogicValidation::NewPoWValidBlock",
                    hashBlock.ToString(), pnode->GetId());
            connman->PushMessage(pnode, msgMaker.Make(NetMsgType::CMPCTBLOCK, *pcmpctblock));
            state.pindexBestHeaderSent = pindex;
        }
    });
}

/**
 * Update our best height and announce any block hashes which weren't previously
 * in chainActive to our peers.
 */
void PeerLogicValidation::UpdatedBlockTip(const CBlockIndex *pindexNew, const CBlockIndex *pindexFork, bool fInitialDownload) {
    const int nNewHeight = pindexNew->nHeight;
    connman->SetBestHeight(nNewHeight);

    SetServiceFlagsIBDCache(!fInitialDownload);
    if (!fInitialDownload) {
        // Find the hashes of all blocks that weren't previously in the best chain.
        std::vector<uint256> vHashes;
        const CBlockIndex *pindexToAnnounce = pindexNew;
        while (pindexToAnnounce != pindexFork) {
            vHashes.push_back(pindexToAnnounce->GetBlockHash());
            pindexToAnnounce = pindexToAnnounce->pprev;
            if (vHashes.size() == MAX_BLOCKS_TO_ANNOUNCE) {
                // Limit announcements in case of a huge reorganization.
                // Rely on the peer's synchronization mechanism in that case.
                break;
            }
        }
        // Relay inventory, but don't relay old inventory during initial block download.
        connman->ForEachNode([nNewHeight, &vHashes](CNode* pnode) {
            if (nNewHeight > (pnode->nStartingHeight != -1 ? pnode->nStartingHeight - 2000 : 0)) {
                for (const uint256& hash : reverse_iterate(vHashes)) {
                    pnode->PushBlockHash(hash);
                }
            }
        });
        connman->WakeMessageHandler();
    }

    nTimeBestReceived = GetTime();
}

namespace {

void HandleBlockDoS(std::string node_name, CNode * const pfrom, const int nDoS, const bool is_header) {
    // We never actually DoS ban for invalid blocks, merely disconnect nodes if we're relying on them as a primary node
    NodeId node_id = pfrom->GetId();
    if (node_name.empty()) {
        node_name = "(unknown)";
        LOCK(cs_main);
        CNodeState *nodestate = State(node_id);
        if (nodestate) {
            node_name = nodestate->name;
        }
    }
    const std::string msg = strprintf("%s peer=%d got DoS score %d on invalid block%s", node_name, node_id, nDoS, is_header ? " header" : "");
    if (pfrom->PunishInvalidBlocks()) {
        LogPrint(BCLog::NET, "%s; simply disconnecting\n", msg);
        pfrom->fDisconnect = true;
    } else {
        LogPrint(BCLog::NET, "%s; tolerating\n", msg);
    }
}

}

/**
 * Handle invalid block rejection and consequent peer banning, maintain which
 * peers announce compact blocks.
 */
void PeerLogicValidation::BlockChecked(const CBlock& block, const CValidationState& state) {
    LOCK(cs_main);

    const uint256 hash(block.GetHash());
    std::map<uint256, std::pair<NodeId, bool>>::iterator it = mapBlockSource.find(hash);

    int nDoS = 0;
    if (state.IsInvalid(nDoS)) {
        // Don't send reject message with code 0 or an internal reject code.
        if (it != mapBlockSource.end() && State(it->second.first) && state.GetRejectCode() > 0 && state.GetRejectCode() < REJECT_INTERNAL) {
            const NodeId node_id = it->second.first;
            CNodeState * const nodestate = State(node_id);
            CBlockReject reject = {(unsigned char)state.GetRejectCode(), state.GetRejectReason().substr(0, MAX_REJECT_MESSAGE_LENGTH), hash};
            State(it->second.first)->rejects.push_back(reject);
            if (nDoS > 0 && it->second.second) {
                connman->ForNode(node_id, [nodestate, nDoS](CNode* pfrom){
                    HandleBlockDoS(nodestate->name, pfrom, nDoS, false);
                    return true;
                });
            }
        }
    }
    // Check that:
    // 1. The block is valid
    // 2. We're not in initial block download
    // 3. This is currently the best block we're aware of. We haven't updated
    //    the tip yet so we have no way to check this directly here. Instead we
    //    just check that there are currently no other blocks in flight.
    else if (state.IsValid() &&
             !IsInitialBlockDownload() &&
             mapBlocksInFlight.count(hash) == mapBlocksInFlight.size()) {
        if (it != mapBlockSource.end()) {
            MaybeSetPeerAsAnnouncingHeaderAndIDs(it->second.first, connman);
        }
    }
    if (it != mapBlockSource.end())
        mapBlockSource.erase(it);
}

//////////////////////////////////////////////////////////////////////////////
//
// Messages
//


bool static AlreadyHave(const CInv& inv) EXCLUSIVE_LOCKS_REQUIRED(cs_main)
{
    switch (inv.type)
    {
    case MSG_TX:
    case MSG_WITNESS_TX:
        {
            assert(recentRejects);
            if (chainActive.Tip()->GetBlockHash() != hashRecentRejectsChainTip)
            {
                // If the chain tip has changed previously rejected transactions
                // might be now valid, e.g. due to a nLockTime'd tx becoming valid,
                // or a double-spend. Reset the rejects filter and give those
                // txs a second chance.
                hashRecentRejectsChainTip = chainActive.Tip()->GetBlockHash();
                recentRejects->reset();
            }

            {
                LOCK(g_cs_orphans);
                if (mapOrphanTransactions.count(inv.hash)) return true;
            }

            return recentRejects->contains(inv.hash) ||
                   mempool.exists(inv.hash) ||
                   pcoinsTip->HaveCoinInCache(COutPoint(inv.hash, 0)) || // Best effort: only try output 0 and 1
                   pcoinsTip->HaveCoinInCache(COutPoint(inv.hash, 1));
        }
    case MSG_BLOCK:
    case MSG_WITNESS_BLOCK:
        return LookupBlockIndex(inv.hash) != nullptr;
    }
    // Don't know what it is, just say we already got one
    return true;
}

static void RelayTransaction(const CTransaction& tx, CConnman* connman)
{
    CInv inv(MSG_TX, tx.GetHash());
    connman->ForEachNode([&inv](CNode* pnode)
    {
        pnode->PushInventory(inv);
    });
}

static void RelayAddress(const CAddress& addr, bool fReachable, CConnman* connman)
{
    unsigned int nRelayNodes = fReachable ? 2 : 1; // limited relaying of addresses outside our network(s)

    // Relay to a limited number of other nodes
    // Use deterministic randomness to send to the same nodes for 24 hours
    // at a time so the addrKnowns of the chosen nodes prevent repeats
    uint64_t hashAddr = addr.GetHash();
    const CSipHasher hasher = connman->GetDeterministicRandomizer(RANDOMIZER_ID_ADDRESS_RELAY).Write(hashAddr << 32).Write((GetTime() + hashAddr) / (24*60*60));
    FastRandomContext insecure_rand;

    std::array<std::pair<uint64_t, CNode*>,2> best{{{0, nullptr}, {0, nullptr}}};
    assert(nRelayNodes <= best.size());

    auto sortfunc = [&best, &hasher, nRelayNodes](CNode* pnode) {
        if (pnode->nVersion >= CADDR_TIME_VERSION) {
            uint64_t hashKey = CSipHasher(hasher).Write(pnode->GetId()).Finalize();
            for (unsigned int i = 0; i < nRelayNodes; i++) {
                 if (hashKey > best[i].first) {
                     std::copy(best.begin() + i, best.begin() + nRelayNodes - 1, best.begin() + i + 1);
                     best[i] = std::make_pair(hashKey, pnode);
                     break;
                 }
            }
        }
    };

    auto pushfunc = [&addr, &best, nRelayNodes, &insecure_rand] {
        for (unsigned int i = 0; i < nRelayNodes && best[i].first != 0; i++) {
            best[i].second->PushAddress(addr, insecure_rand);
        }
    };

    connman->ForEachNodeThen(std::move(sortfunc), std::move(pushfunc));
}

void static ProcessGetBlockData(CNode* pfrom, const CChainParams& chainparams, const CInv& inv, CConnman* connman)
{
    bool send = false;
    std::shared_ptr<const CBlock> a_recent_block;
    std::shared_ptr<const CBlockHeaderAndShortTxIDs> a_recent_compact_block;
    bool fWitnessesPresentInARecentCompactBlock;
    const Consensus::Params& consensusParams = chainparams.GetConsensus();
    {
        LOCK(cs_most_recent_block);
        a_recent_block = most_recent_block;
        a_recent_compact_block = most_recent_compact_block;
        fWitnessesPresentInARecentCompactBlock = fWitnessesPresentInMostRecentCompactBlock;
    }

    bool need_activate_chain = false;
    {
        LOCK(cs_main);
        const CBlockIndex* pindex = LookupBlockIndex(inv.hash);
        if (pindex) {
            if (pindex->HaveTxsDownloaded() && !pindex->IsValid(BLOCK_VALID_SCRIPTS) &&
                    pindex->IsValid(BLOCK_VALID_TREE)) {
                // If we have the block and all of its parents, but have not yet validated it,
                // we might be in the middle of connecting it (ie in the unlock of cs_main
                // before ActivateBestChain but after AcceptBlock).
                // In this case, we need to run ActivateBestChain prior to checking the relay
                // conditions below.
                need_activate_chain = true;
            }
        }
    } // release cs_main before calling ActivateBestChain
    if (need_activate_chain) {
        CValidationState state;
        if (!ActivateBestChain(state, Params(), a_recent_block)) {
            LogPrint(BCLog::NET, "failed to activate chain (%s)\n", FormatStateMessage(state));
        }
    }

    LOCK(cs_main);
    const CBlockIndex* pindex = LookupBlockIndex(inv.hash);
    if (pindex) {
        send = BlockRequestAllowed(pindex, consensusParams);
        if (!send) {
            LogPrint(BCLog::NET, "%s: ignoring request from peer=%i for old block that isn't in the main chain\n", __func__, pfrom->GetId());
        }
    }
    const CNetMsgMaker msgMaker(pfrom->GetSendVersion());
    // disconnect node in case we have reached the outbound limit for serving historical blocks
    // never disconnect whitelisted nodes
<<<<<<< HEAD
    if (send && connman->OutboundTargetReached(true) && ( ((pindexBestHeader != nullptr) && (pindexBestHeader->GetBlockTime() - pindex->GetBlockTime() > HISTORICAL_BLOCK_AGE)) || inv.type == MSG_FILTERED_BLOCK || inv.type == MSG_FILTERED_WITNESS_BLOCK) && !pfrom->fWhitelisted)
=======
    if (send && connman->OutboundTargetReached(true) && ( ((pindexBestHeader != nullptr) && (pindexBestHeader->GetBlockTime() - pindex->GetBlockTime() > HISTORICAL_BLOCK_AGE)) || inv.type == MSG_FILTERED_BLOCK || inv.type == MSG_FILTERED_WITNESS_BLOCK) && !pfrom->HasPermission(PF_NOBAN))
>>>>>>> 99c689e8
    {
        LogPrint(BCLog::NET, "historical block serving limit reached, disconnect peer=%d\n", pfrom->GetId());

        //disconnect node
        pfrom->fDisconnect = true;
        send = false;
    }
    // Avoid leaking prune-height by never sending blocks below the NODE_NETWORK_LIMITED threshold
    if (send && !pfrom->HasPermission(PF_NOBAN) && (
            (((pfrom->GetLocalServices() & NODE_NETWORK_LIMITED) == NODE_NETWORK_LIMITED) && ((pfrom->GetLocalServices() & NODE_NETWORK) != NODE_NETWORK) && (chainActive.Tip()->nHeight - pindex->nHeight > (int)NODE_NETWORK_LIMITED_MIN_BLOCKS + 2 /* add two blocks buffer extension for possible races */) )
       )) {
        LogPrint(BCLog::NET, "Ignore block request below NODE_NETWORK_LIMITED threshold from peer=%d\n", pfrom->GetId());

        //disconnect node and prevent it from stalling (would otherwise wait for the missing block)
        pfrom->fDisconnect = true;
        send = false;
    }
    // Pruned nodes may have deleted the block, so check whether
    // it's available before trying to send.
    if (send && (pindex->nStatus & BLOCK_HAVE_DATA))
    {
        std::shared_ptr<const CBlock> pblock;
        if (a_recent_block && a_recent_block->GetHash() == pindex->GetBlockHash()) {
            pblock = a_recent_block;
        } else if (inv.type == MSG_WITNESS_BLOCK) {
            // Fast-path: in this case it is possible to serve the block directly from disk,
            // as the network format matches the format on disk
            std::vector<uint8_t> block_data;
            if (!ReadRawBlockFromDisk(block_data, pindex, chainparams.MessageStart(), true)) {
                assert(!"cannot load block from disk");
            }
            connman->PushMessage(pfrom, msgMaker.Make(NetMsgType::BLOCK, MakeSpan(block_data)));
            // Don't set pblock as we've sent the block
        } else {
            // Send block from disk
            std::shared_ptr<CBlock> pblockRead = std::make_shared<CBlock>();
            if (!ReadBlockFromDisk(*pblockRead, pindex, consensusParams, true)) {
                assert(!"cannot load block from disk");
            }
            pblock = pblockRead;
        }
        if (pblock) {
            if (inv.type == MSG_BLOCK)
                connman->PushMessage(pfrom, msgMaker.Make(SERIALIZE_TRANSACTION_NO_WITNESS, NetMsgType::BLOCK, *pblock));
            else if (inv.type == MSG_WITNESS_BLOCK)
                connman->PushMessage(pfrom, msgMaker.Make(NetMsgType::BLOCK, *pblock));
            else if (inv.type == MSG_FILTERED_BLOCK || inv.type == MSG_FILTERED_WITNESS_BLOCK)
            {
                bool sendMerkleBlock = false;
                CMerkleBlock merkleBlock;
                {
                    LOCK(pfrom->cs_filter);
                    if (pfrom->pfilter) {
                        sendMerkleBlock = true;
                        merkleBlock = CMerkleBlock(*pblock, *pfrom->pfilter);
                    }
                }
                if (sendMerkleBlock) {
                    connman->PushMessage(pfrom, msgMaker.Make(NetMsgType::MERKLEBLOCK, merkleBlock));
                    // CMerkleBlock just contains hashes, so also push any transactions in the block the client did not see
                    // This avoids hurting performance by pointlessly requiring a round-trip
                    // Note that there is currently no way for a node to request any single transactions we didn't send here -
                    // they must either disconnect and retry or request the full block.
                    // Thus, the protocol spec specified allows for us to provide duplicate txn here,
                    // however we MUST always provide at least what the remote peer needs
                    typedef std::pair<unsigned int, uint256> PairType;
                    for (PairType& pair : merkleBlock.vMatchedTxn)
                        connman->PushMessage(pfrom, msgMaker.Make(inv.type == MSG_FILTERED_WITNESS_BLOCK ? 0 : SERIALIZE_TRANSACTION_NO_WITNESS, NetMsgType::TX, *pblock->vtx[pair.first]));
                }
                // else
                    // no response
            }
            else if (inv.type == MSG_CMPCT_BLOCK)
            {
                // If a peer is asking for old blocks, we're almost guaranteed
                // they won't have a useful mempool to match against a compact block,
                // and we don't feel like constructing the object for them, so
                // instead we respond with the full, non-compact block.
                bool fPeerWantsWitness = State(pfrom->GetId())->fWantsCmpctWitness;
                int nSendFlags = fPeerWantsWitness ? 0 : SERIALIZE_TRANSACTION_NO_WITNESS;
                if (CanDirectFetch(consensusParams) && pindex->nHeight >= chainActive.Height() - MAX_CMPCTBLOCK_DEPTH) {
                    if ((fPeerWantsWitness || !fWitnessesPresentInARecentCompactBlock) && a_recent_compact_block && a_recent_compact_block->header.GetHash() == pindex->GetBlockHash()) {
                        connman->PushMessage(pfrom, msgMaker.Make(nSendFlags, NetMsgType::CMPCTBLOCK, *a_recent_compact_block));
                    } else {
                        CBlockHeaderAndShortTxIDs cmpctblock(*pblock, fPeerWantsWitness);
                        connman->PushMessage(pfrom, msgMaker.Make(nSendFlags, NetMsgType::CMPCTBLOCK, cmpctblock));
                    }
                } else {
                    connman->PushMessage(pfrom, msgMaker.Make(nSendFlags, NetMsgType::BLOCK, *pblock));
                }
            }
        }

        // Trigger the peer node to send a getblocks request for the next batch of inventory
        if (inv.hash == pfrom->hashContinue)
        {
            // Bypass PushInventory, this must send even if redundant,
            // and we want it right after the last block so they don't
            // wait for other stuff first.
            std::vector<CInv> vInv;
            vInv.push_back(CInv(MSG_BLOCK, chainActive.Tip()->GetBlockHash()));
            connman->PushMessage(pfrom, msgMaker.Make(NetMsgType::INV, vInv));
            pfrom->hashContinue.SetNull();
        }
    }
}

void static ProcessGetData(CNode* pfrom, const CChainParams& chainparams, CConnman* connman, const std::atomic<bool>& interruptMsgProc) LOCKS_EXCLUDED(cs_main)
{
    AssertLockNotHeld(cs_main);

    std::deque<CInv>::iterator it = pfrom->vRecvGetData.begin();
    std::vector<CInv> vNotFound;
    const CNetMsgMaker msgMaker(pfrom->GetSendVersion());
    {
        LOCK(cs_main);

        while (it != pfrom->vRecvGetData.end() && (it->type == MSG_TX || it->type == MSG_WITNESS_TX)) {
            if (interruptMsgProc)
                return;
            // Don't bother if send buffer is too full to respond anyway
            if (pfrom->fPauseSend)
                break;

            const CInv &inv = *it;
            it++;

            // Send stream from relay memory
            bool push = false;
            auto mi = mapRelay.find(inv.hash);
            int nSendFlags = (inv.type == MSG_TX ? SERIALIZE_TRANSACTION_NO_WITNESS : 0);
            if (mi != mapRelay.end()) {
                connman->PushMessage(pfrom, msgMaker.Make(nSendFlags, NetMsgType::TX, *mi->second));
                push = true;
            } else if (pfrom->timeLastMempoolReq) {
                auto txinfo = mempool.info(inv.hash);
                // To protect privacy, do not answer getdata using the mempool when
                // that TX couldn't have been INVed in reply to a MEMPOOL request.
                if (txinfo.tx && txinfo.nTime <= pfrom->timeLastMempoolReq) {
                    connman->PushMessage(pfrom, msgMaker.Make(nSendFlags, NetMsgType::TX, *txinfo.tx));
                    push = true;
                }
            }
            if (!push) {
                vNotFound.push_back(inv);
            }
        }
    } // release cs_main

    if (it != pfrom->vRecvGetData.end() && !pfrom->fPauseSend) {
        const CInv &inv = *it;
        if (inv.type == MSG_BLOCK || inv.type == MSG_FILTERED_BLOCK || inv.type == MSG_CMPCT_BLOCK || inv.type == MSG_WITNESS_BLOCK || inv.type == MSG_FILTERED_WITNESS_BLOCK) {
            it++;
            ProcessGetBlockData(pfrom, chainparams, inv, connman);
        }
    }

    pfrom->vRecvGetData.erase(pfrom->vRecvGetData.begin(), it);

    if (!vNotFound.empty()) {
        // Let the peer know that we didn't find what it asked for, so it doesn't
        // have to wait around forever. Currently only SPV clients actually care
        // about this message: it's needed when they are recursively walking the
        // dependencies of relevant unconfirmed transactions. SPV clients want to
        // do that because they want to know about (and store and rebroadcast and
        // risk analyze) the dependencies of transactions relevant to them, without
        // having to download the entire memory pool.
        connman->PushMessage(pfrom, msgMaker.Make(NetMsgType::NOTFOUND, vNotFound));
    }
}

static uint32_t GetFetchFlags(CNode* pfrom) EXCLUSIVE_LOCKS_REQUIRED(cs_main) {
    uint32_t nFetchFlags = 0;
    if ((pfrom->GetLocalServices() & NODE_WITNESS) && State(pfrom->GetId())->fHaveWitness) {
        nFetchFlags |= MSG_WITNESS_FLAG;
    }
    return nFetchFlags;
}

inline void static SendBlockTransactions(const CBlock& block, const BlockTransactionsRequest& req, CNode* pfrom, CConnman* connman) {
    BlockTransactions resp(req);
    for (size_t i = 0; i < req.indexes.size(); i++) {
        if (req.indexes[i] >= block.vtx.size()) {
            LOCK(cs_main);
            Misbehaving(pfrom->GetId(), 100, strprintf("Peer %d sent us a getblocktxn with out-of-bounds tx indices", pfrom->GetId()));
            return;
        }
        resp.txn[i] = block.vtx[req.indexes[i]];
    }
    LOCK(cs_main);
    const CNetMsgMaker msgMaker(pfrom->GetSendVersion());
    int nSendFlags = State(pfrom->GetId())->fWantsCmpctWitness ? 0 : SERIALIZE_TRANSACTION_NO_WITNESS;
    connman->PushMessage(pfrom, msgMaker.Make(nSendFlags, NetMsgType::BLOCKTXN, resp));
}

bool static ProcessHeadersMessage(CNode *pfrom, CConnman *connman, const std::vector<CBlockHeader>& headers, const CChainParams& chainparams, bool punish_duplicate_invalid)
{
    const CNetMsgMaker msgMaker(pfrom->GetSendVersion());
    size_t nCount = headers.size();

    if (nCount == 0) {
        // Nothing interesting. Stop asking this peers for more headers.
        return true;
    }

    bool received_new_header = false;
    const CBlockIndex *pindexLast = nullptr;
    {
        LOCK(cs_main);
        CNodeState *nodestate = State(pfrom->GetId());

        uint256 hashLastBlock;
        for (const CBlockHeader& header : headers) {
            if (!hashLastBlock.IsNull() && header.hashPrevBlock != hashLastBlock) {
                Misbehaving(pfrom->GetId(), 20, "non-continuous headers sequence");
                return false;
            }
            hashLastBlock = header.GetHash();
            if (!CheckProofOfWork(header.GetHash(), header.nBits, chainparams.GetConsensus())) {
                Misbehaving(pfrom->GetId(), 50, "proof of work failed");
                return false;
            }
        }

        // If this looks like it could be a block announcement (nCount <
        // MAX_BLOCKS_TO_ANNOUNCE), use special logic for handling headers that
        // don't connect:
        // - Send a getheaders message in response to try to connect the chain.
        // - Once a headers message is received that is valid and does connect,
        //   nUnconnectingHeaders gets reset back to 0.
        if (!LookupBlockIndex(headers[0].hashPrevBlock) && nCount < MAX_BLOCKS_TO_ANNOUNCE) {
            nodestate->nUnconnectingHeaders++;
            connman->PushMessage(pfrom, msgMaker.Make(NetMsgType::GETHEADERS, chainActive.GetLocator(pindexBestHeader), uint256()));
            LogPrint(BCLog::NET, "received header %s: missing prev block %s, sending getheaders (%d) to end (peer=%d, nUnconnectingHeaders=%d)\n",
                    headers[0].GetHash().ToString(),
                    headers[0].hashPrevBlock.ToString(),
                    pindexBestHeader->nHeight,
                    pfrom->GetId(), nodestate->nUnconnectingHeaders);
            // Set hashLastUnknownBlock for this peer, so that if we
            // eventually get the headers - even from a different peer -
            // we can use this peer to download.
            UpdateBlockAvailability(pfrom->GetId(), headers.back().GetHash());

            if (pfrom->PunishInvalidBlocks()) {
                pfrom->fDisconnect = true;
            }
            return true;
        }

        // If we don't have the last header, then they'll have given us
        // something new (if these headers are valid).
        if (!LookupBlockIndex(hashLastBlock)) {
            received_new_header = true;
        }
    }

    CValidationState state;
    CBlockHeader first_invalid_header;
    if (!ProcessNewBlockHeaders(headers, state, chainparams, &pindexLast, &first_invalid_header)) {
        int nDoS;
        if (state.IsInvalid(nDoS)) {
            LogPrint(BCLog::NET, "peer=%d: invalid header received\n", pfrom->GetId());
            if (nDoS > 0) {
                HandleBlockDoS("", pfrom, nDoS, true);
            }
            LOCK(cs_main);
            if (punish_duplicate_invalid && LookupBlockIndex(first_invalid_header.GetHash())) {
                // Goal: don't allow outbound peers to use up our outbound
                // connection slots if they are on incompatible chains.
                //
                // We ask the caller to set punish_invalid appropriately based
                // on the peer and the method of header delivery (compact
                // blocks are allowed to be invalid in some circumstances,
                // under BIP 152).
                // Here, we try to detect the narrow situation that we have a
                // valid block header (ie it was valid at the time the header
                // was received, and hence stored in mapBlockIndex) but know the
                // block is invalid, and that a peer has announced that same
                // block as being on its active chain.
                // Disconnect the peer in such a situation.
                //
                // Note: if the header that is invalid was not accepted to our
                // mapBlockIndex at all, that may also be grounds for
                // disconnecting the peer, as the chain they are on is likely
                // to be incompatible. However, there is a circumstance where
                // that does not hold: if the header's timestamp is more than
                // 2 hours ahead of our current time. In that case, the header
                // may become valid in the future, and we don't want to
                // disconnect a peer merely for serving us one too-far-ahead
                // block header, to prevent an attacker from splitting the
                // network by mining a block right at the 2 hour boundary.
                //
                // TODO: update the DoS logic (or, rather, rewrite the
                // DoS-interface between validation and net_processing) so that
                // the interface is cleaner, and so that we disconnect on all the
                // reasons that a peer's headers chain is incompatible
                // with ours (eg block->nVersion softforks, MTP violations,
                // etc), and not just the duplicate-invalid case.
                pfrom->fDisconnect = true;
            }
            return false;
        }
    }

    {
        LOCK(cs_main);
        CNodeState *nodestate = State(pfrom->GetId());
        if (nodestate->nUnconnectingHeaders > 0) {
            LogPrint(BCLog::NET, "peer=%d: resetting nUnconnectingHeaders (%d -> 0)\n", pfrom->GetId(), nodestate->nUnconnectingHeaders);
        }
        nodestate->nUnconnectingHeaders = 0;

        assert(pindexLast);
        UpdateBlockAvailability(pfrom->GetId(), pindexLast->GetBlockHash());

        // From here, pindexBestKnownBlock should be guaranteed to be non-null,
        // because it is set in UpdateBlockAvailability. Some nullptr checks
        // are still present, however, as belt-and-suspenders.

        if (received_new_header && pindexLast->nChainWork > chainActive.Tip()->nChainWork) {
            nodestate->m_last_block_announcement = GetTime();
        }

        if (nCount == MAX_HEADERS_RESULTS) {
            // Headers message had its maximum size; the peer may have more headers.
            // TODO: optimize: if pindexLast is an ancestor of chainActive.Tip or pindexBestHeader, continue
            // from there instead.
            LogPrint(BCLog::NET, "more getheaders (%d) to end to peer=%d (startheight:%d)\n", pindexLast->nHeight, pfrom->GetId(), pfrom->nStartingHeight);
            connman->PushMessage(pfrom, msgMaker.Make(NetMsgType::GETHEADERS, chainActive.GetLocator(pindexLast), uint256()));
        }

        bool fCanDirectFetch = CanDirectFetch(chainparams.GetConsensus());
        // If this set of headers is valid and ends in a block with at least as
        // much work as our tip, download as much as possible.
        if (fCanDirectFetch && pindexLast->IsValid(BLOCK_VALID_TREE) && chainActive.Tip()->nChainWork <= pindexLast->nChainWork) {
            std::vector<const CBlockIndex*> vToFetch;
            const CBlockIndex *pindexWalk = pindexLast;
            // Calculate all the blocks we'd need to switch to pindexLast, up to a limit.
            while (pindexWalk && !chainActive.Contains(pindexWalk) && vToFetch.size() <= MAX_BLOCKS_IN_TRANSIT_PER_PEER) {
                if (!(pindexWalk->nStatus & BLOCK_HAVE_DATA) &&
                        !mapBlocksInFlight.count(pindexWalk->GetBlockHash()) &&
                        (!IsWitnessEnabled(pindexWalk->pprev, chainparams.GetConsensus()) || State(pfrom->GetId())->fHaveWitness)) {
                    // We don't have this block, and it's not yet in flight.
                    vToFetch.push_back(pindexWalk);
                }
                pindexWalk = pindexWalk->pprev;
            }
            // If pindexWalk still isn't on our main chain, we're looking at a
            // very large reorg at a time we think we're close to caught up to
            // the main chain -- this shouldn't really happen.  Bail out on the
            // direct fetch and rely on parallel download instead.
            if (!chainActive.Contains(pindexWalk)) {
                LogPrint(BCLog::NET, "Large reorg, won't direct fetch to %s (%d)\n",
                        pindexLast->GetBlockHash().ToString(),
                        pindexLast->nHeight);
            } else {
                std::vector<CInv> vGetData;
                // Download as much as possible, from earliest to latest.
                for (const CBlockIndex *pindex : reverse_iterate(vToFetch)) {
                    if (nodestate->nBlocksInFlight >= MAX_BLOCKS_IN_TRANSIT_PER_PEER) {
                        // Can't download any more from this peer
                        break;
                    }
                    uint32_t nFetchFlags = GetFetchFlags(pfrom);
                    vGetData.push_back(CInv(MSG_BLOCK | nFetchFlags, pindex->GetBlockHash()));
                    MarkBlockAsInFlight(pfrom->GetId(), pindex->GetBlockHash(), pindex);
                    LogPrint(BCLog::NET, "Requesting block %s from  peer=%d\n",
                            pindex->GetBlockHash().ToString(), pfrom->GetId());
                }
                if (vGetData.size() > 1) {
                    LogPrint(BCLog::NET, "Downloading blocks toward %s (%d) via headers direct fetch\n",
                            pindexLast->GetBlockHash().ToString(), pindexLast->nHeight);
                }
                if (vGetData.size() > 0) {
                    if (nodestate->fSupportsDesiredCmpctVersion && vGetData.size() == 1 && mapBlocksInFlight.size() == 1 && pindexLast->pprev->IsValid(BLOCK_VALID_CHAIN)) {
                        // In any case, we want to download using a compact block, not a regular one
                        vGetData[0] = CInv(MSG_CMPCT_BLOCK, vGetData[0].hash);
                    }
                    connman->PushMessage(pfrom, msgMaker.Make(NetMsgType::GETDATA, vGetData));
                }
            }
        }
        // If we're in IBD, we want outbound peers that will serve us a useful
        // chain. Disconnect peers that are on chains with insufficient work.
        if (IsInitialBlockDownload() && nCount != MAX_HEADERS_RESULTS) {
            // When nCount < MAX_HEADERS_RESULTS, we know we have no more
            // headers to fetch from this peer.
            if (nodestate->pindexBestKnownBlock && nodestate->pindexBestKnownBlock->nChainWork < nMinimumChainWork) {
                // This peer has too little work on their headers chain to help
                // us sync -- disconnect if using an outbound slot (unless
                // whitelisted or addnode).
                // Note: We compare their tip to nMinimumChainWork (rather than
                // chainActive.Tip()) because we won't start block download
                // until we have a headers chain that has at least
                // nMinimumChainWork, even if a peer has a chain past our tip,
                // as an anti-DoS measure.
                if (IsOutboundDisconnectionCandidate(pfrom)) {
                    LogPrintf("Disconnecting outbound peer %d -- headers chain has insufficient work\n", pfrom->GetId());
                    pfrom->fDisconnect = true;
                }
            }
        }

        if (!pfrom->fDisconnect && IsOutboundDisconnectionCandidate(pfrom) && nodestate->pindexBestKnownBlock != nullptr) {
            // If this is an outbound peer, check to see if we should protect
            // it from the bad/lagging chain logic.
            if (g_outbound_peers_with_protect_from_disconnect < MAX_OUTBOUND_PEERS_TO_PROTECT_FROM_DISCONNECT && nodestate->pindexBestKnownBlock->nChainWork >= chainActive.Tip()->nChainWork && !nodestate->m_chain_sync.m_protect) {
                LogPrint(BCLog::NET, "Protecting outbound peer=%d from eviction\n", pfrom->GetId());
                nodestate->m_chain_sync.m_protect = true;
                ++g_outbound_peers_with_protect_from_disconnect;
            }
        }
    }

    return true;
}

void static ProcessOrphanTx(CConnman* connman, std::set<uint256>& orphan_work_set, std::list<CTransactionRef>& removed_txn) EXCLUSIVE_LOCKS_REQUIRED(cs_main, g_cs_orphans)
{
    AssertLockHeld(cs_main);
    AssertLockHeld(g_cs_orphans);
    std::set<NodeId> setMisbehaving;
    bool done = false;
    while (!done && !orphan_work_set.empty()) {
        const uint256 orphanHash = *orphan_work_set.begin();
        orphan_work_set.erase(orphan_work_set.begin());

        auto orphan_it = mapOrphanTransactions.find(orphanHash);
        if (orphan_it == mapOrphanTransactions.end()) continue;

        const CTransactionRef porphanTx = orphan_it->second.tx;
        const CTransaction& orphanTx = *porphanTx;
        NodeId fromPeer = orphan_it->second.fromPeer;
        bool fMissingInputs2 = false;
        // Use a dummy CValidationState so someone can't setup nodes to counter-DoS based on orphan
        // resolution (that is, feeding people an invalid transaction based on LegitTxX in order to get
        // anyone relaying LegitTxX banned)
        CValidationState stateDummy;

        if (setMisbehaving.count(fromPeer)) continue;
        if (AcceptToMemoryPool(mempool, stateDummy, porphanTx, &fMissingInputs2, &removed_txn, false /* bypass_limits */, 0 /* nAbsurdFee */)) {
            LogPrint(BCLog::MEMPOOL, "   accepted orphan tx %s\n", orphanHash.ToString());
            RelayTransaction(orphanTx, connman);
            for (unsigned int i = 0; i < orphanTx.vout.size(); i++) {
                auto it_by_prev = mapOrphanTransactionsByPrev.find(COutPoint(orphanHash, i));
                if (it_by_prev != mapOrphanTransactionsByPrev.end()) {
                    for (const auto& elem : it_by_prev->second) {
                        orphan_work_set.insert(elem->first);
                    }
                }
            }
            EraseOrphanTx(orphanHash);
            done = true;
        } else if (!fMissingInputs2) {
            int nDos = 0;
            if (stateDummy.IsInvalid(nDos) && nDos > 0) {
                // Punish peer that gave us an invalid orphan tx
                Misbehaving(fromPeer, nDos);
                setMisbehaving.insert(fromPeer);
                LogPrint(BCLog::MEMPOOL, "   invalid orphan tx %s\n", orphanHash.ToString());
            }
            // Has inputs but not accepted to mempool
            // Probably non-standard or insufficient fee
            LogPrint(BCLog::MEMPOOL, "   removed orphan tx %s\n", orphanHash.ToString());
            if (!orphanTx.HasWitness() && !stateDummy.CorruptionPossible()) {
                // Do not use rejection cache for witness transactions or
                // witness-stripped transactions, as they can have been malleated.
                // See https://github.com/bitcoin/bitcoin/issues/8279 for details.
                assert(recentRejects);
                recentRejects->insert(orphanHash);
            }
            EraseOrphanTx(orphanHash);
            done = true;
        }
        mempool.check(pcoinsTip.get());
    }
}

bool static ProcessMessage(CNode* pfrom, const std::string& strCommand, CDataStream& vRecv, int64_t nTimeReceived, const CChainParams& chainparams, CConnman* connman, const std::atomic<bool>& interruptMsgProc, bool enable_bip61)
{
    LogPrint(BCLog::NET, "received: %s (%u bytes) peer=%d\n", SanitizeString(strCommand), vRecv.size(), pfrom->GetId());
    if (gArgs.IsArgSet("-dropmessagestest") && GetRand(gArgs.GetArg("-dropmessagestest", 0)) == 0)
    {
        LogPrintf("dropmessagestest DROPPING RECV MESSAGE\n");
        return true;
    }


    if (!(pfrom->GetLocalServices() & NODE_BLOOM) &&
              (strCommand == NetMsgType::FILTERLOAD ||
               strCommand == NetMsgType::FILTERADD))
    {
        if (pfrom->nVersion >= NO_BLOOM_VERSION) {
            LOCK(cs_main);
            Misbehaving(pfrom->GetId(), 100);
            return false;
        } else {
            pfrom->fDisconnect = true;
            return false;
        }
    }

    if (strCommand == NetMsgType::REJECT)
    {
        if (LogAcceptCategory(BCLog::NET)) {
            try {
                std::string strMsg; unsigned char ccode; std::string strReason;
                vRecv >> LIMITED_STRING(strMsg, CMessageHeader::COMMAND_SIZE) >> ccode >> LIMITED_STRING(strReason, MAX_REJECT_MESSAGE_LENGTH);

                std::ostringstream ss;
                ss << strMsg << " code " << itostr(ccode) << ": " << strReason;

                if (strMsg == NetMsgType::BLOCK || strMsg == NetMsgType::TX)
                {
                    uint256 hash;
                    vRecv >> hash;
                    ss << ": hash " << hash.ToString();
                }
                LogPrint(BCLog::NET, "Reject %s\n", SanitizeString(ss.str()));
            } catch (const std::ios_base::failure&) {
                // Avoid feedback loops by preventing reject messages from triggering a new reject message.
                LogPrint(BCLog::NET, "Unparseable reject message received\n");
            }
        }
        return true;
    }

    if (strCommand == NetMsgType::VERSION) {
        // Each connection can only send one version message
        if (pfrom->nVersion != 0)
        {
            if (enable_bip61) {
                connman->PushMessage(pfrom, CNetMsgMaker(INIT_PROTO_VERSION).Make(NetMsgType::REJECT, strCommand, REJECT_DUPLICATE, std::string("Duplicate version message")));
            }
            LOCK(cs_main);
            Misbehaving(pfrom->GetId(), 1);
            return false;
        }

        int64_t nTime;
        CAddress addrMe;
        CAddress addrFrom;
        uint64_t nNonce = 1;
        uint64_t nServiceInt;
        ServiceFlags nServices;
        int nVersion;
        int nSendVersion;
        std::string strSubVer;
        std::string cleanSubVer;
        int nStartingHeight = -1;
        bool fRelay = true;

        vRecv >> nVersion >> nServiceInt >> nTime >> addrMe;
        nSendVersion = std::min(nVersion, PROTOCOL_VERSION);
        nServices = ServiceFlags(nServiceInt);
        if (!pfrom->fInbound)
        {
            connman->SetServices(pfrom->addr, nServices);
        }
        if (!pfrom->fInbound && !pfrom->fFeeler && !pfrom->m_manual_connection && !HasAllDesirableServiceFlags(nServices))
        {
            LogPrint(BCLog::NET, "peer=%d does not offer the expected services (%08x offered, %08x expected); disconnecting\n", pfrom->GetId(), nServices, GetDesirableServiceFlags(nServices));
            if (enable_bip61) {
                connman->PushMessage(pfrom, CNetMsgMaker(INIT_PROTO_VERSION).Make(NetMsgType::REJECT, strCommand, REJECT_NONSTANDARD,
                                   strprintf("Expected to offer services %08x", GetDesirableServiceFlags(nServices))));
            }
            pfrom->fDisconnect = true;
            return false;
        }

        if (nVersion < MIN_PEER_PROTO_VERSION) {
            // disconnect from peers older than this proto version
            LogPrint(BCLog::NET, "peer=%d using obsolete version %i; disconnecting\n", pfrom->GetId(), nVersion);
            if (enable_bip61) {
                connman->PushMessage(pfrom, CNetMsgMaker(INIT_PROTO_VERSION).Make(NetMsgType::REJECT, strCommand, REJECT_OBSOLETE,
                                   strprintf("Version must be %d or greater", MIN_PEER_PROTO_VERSION)));
            }
            pfrom->fDisconnect = true;
            return false;
        }

        if (!vRecv.empty())
            vRecv >> addrFrom >> nNonce;
        if (!vRecv.empty()) {
            vRecv >> LIMITED_STRING(strSubVer, MAX_SUBVERSION_LENGTH);
            cleanSubVer = SanitizeString(strSubVer, SAFE_CHARS_PRINTABLE);
        }
        if (!vRecv.empty()) {
            vRecv >> nStartingHeight;
        }
        if (!vRecv.empty())
            vRecv >> fRelay;
        // Disconnect if we connected to ourself
        if (pfrom->fInbound && !connman->CheckIncomingNonce(nNonce))
        {
            LogPrintf("connected to self at %s, disconnecting\n", pfrom->addr.ToString());
            pfrom->fDisconnect = true;
            return true;
        }

        if (pfrom->fInbound && addrMe.IsRoutable())
        {
            SeenLocal(addrMe);
        }

        // Be shy and don't send version until we hear
        if (pfrom->fInbound)
            PushNodeVersion(pfrom, connman, GetAdjustedTime());

        connman->PushMessage(pfrom, CNetMsgMaker(INIT_PROTO_VERSION).Make(NetMsgType::VERACK));

        pfrom->nServices = nServices;
        pfrom->SetAddrLocal(addrMe);
        {
            LOCK(pfrom->cs_SubVer);
            pfrom->strSubVer = strSubVer;
            pfrom->cleanSubVer = cleanSubVer;
        }
        pfrom->nStartingHeight = nStartingHeight;

        // set nodes not relaying blocks and tx and not serving (parts) of the historical blockchain as "clients"
        pfrom->fClient = (!(nServices & NODE_NETWORK) && !(nServices & NODE_NETWORK_LIMITED));

        // set nodes not capable of serving the complete blockchain history as "limited nodes"
        pfrom->m_limited_node = (!(nServices & NODE_NETWORK) && (nServices & NODE_NETWORK_LIMITED));

        {
            LOCK(pfrom->cs_filter);
            pfrom->fRelayTxes = fRelay; // set to true after we get the first filter* message
        }

        // Change version
        pfrom->SetSendVersion(nSendVersion);
        pfrom->nVersion = nVersion;

        if((nServices & NODE_WITNESS))
        {
            LOCK(cs_main);
            State(pfrom->GetId())->fHaveWitness = true;
        }

        // Potentially mark this peer as a preferred download peer.
        {
        LOCK(cs_main);
        UpdatePreferredDownload(pfrom, State(pfrom->GetId()));
        }

        if (!pfrom->fInbound)
        {
            // Advertise our address
            if (fListen && !IsInitialBlockDownload())
            {
                CAddress addr = GetLocalAddress(&pfrom->addr, pfrom->GetLocalServices());
                FastRandomContext insecure_rand;
                if (addr.IsRoutable())
                {
                    LogPrint(BCLog::NET, "ProcessMessages: advertising address %s\n", addr.ToString());
                    pfrom->PushAddress(addr, insecure_rand);
                } else if (IsPeerAddrLocalGood(pfrom)) {
                    addr.SetIP(addrMe);
                    LogPrint(BCLog::NET, "ProcessMessages: advertising address %s\n", addr.ToString());
                    pfrom->PushAddress(addr, insecure_rand);
                }
            }

            // Get recent addresses
            if (pfrom->fOneShot || pfrom->nVersion >= CADDR_TIME_VERSION || connman->GetAddressCount() < 1000)
            {
                connman->PushMessage(pfrom, CNetMsgMaker(nSendVersion).Make(NetMsgType::GETADDR));
                pfrom->fGetAddr = true;
            }
            connman->MarkAddressGood(pfrom->addr);
        }

        std::string remoteAddr;
        if (fLogIPs)
            remoteAddr = ", peeraddr=" + pfrom->addr.ToString();

        LogPrint(BCLog::NET, "receive version message: %s: version %d, blocks=%d, us=%s, peer=%d%s\n",
                  SanitizeString(cleanSubVer, SAFE_CHARS_DEFAULT, true), pfrom->nVersion,
                  pfrom->nStartingHeight, addrMe.ToString(), pfrom->GetId(),
                  remoteAddr);

        int64_t nTimeOffset = nTime - GetTime();
        pfrom->nTimeOffset = nTimeOffset;
        AddTimeData(pfrom->addr, nTimeOffset);

        // If the peer is old enough to have the old alert system, send it the final alert.
        if (pfrom->nVersion <= 70012) {
            CDataStream finalAlert(ParseHex("60010000000000000000000000ffffff7f00000000ffffff7ffeffff7f01ffffff7f00000000ffffff7f00ffffff7f002f555247454e543a20416c657274206b657920636f6d70726f6d697365642c2075706772616465207265717569726564004630440220653febd6410f470f6bae11cad19c48413becb1ac2c17f908fd0fd53bdc3abd5202206d0e9c96fe88d4a0f01ed9dedae2b6f9e00da94cad0fecaae66ecf689bf71b50"), SER_NETWORK, PROTOCOL_VERSION);
            connman->PushMessage(pfrom, CNetMsgMaker(nSendVersion).Make("alert", finalAlert));
        }

        // Feeler connections exist only to verify if address is online.
        if (pfrom->fFeeler) {
            assert(pfrom->fInbound == false);
            pfrom->fDisconnect = true;
        }
        return true;
    }

    if (pfrom->nVersion == 0) {
        // Must have a version message before anything else
        LOCK(cs_main);
        Misbehaving(pfrom->GetId(), 1);
        return false;
    }

    // At this point, the outgoing message serialization version can't change.
    const CNetMsgMaker msgMaker(pfrom->GetSendVersion());

    if (strCommand == NetMsgType::VERACK)
    {
        pfrom->SetRecvVersion(std::min(pfrom->nVersion.load(), PROTOCOL_VERSION));

        if (!pfrom->fInbound) {
            // Mark this node as currently connected, so we update its timestamp later.
            LOCK(cs_main);
            State(pfrom->GetId())->fCurrentlyConnected = true;
            LogPrintf("New outbound peer connected: version: %d, blocks=%d, peer=%d%s\n",
                      pfrom->nVersion.load(), pfrom->nStartingHeight, pfrom->GetId(),
                      (fLogIPs ? strprintf(", peeraddr=%s", pfrom->addr.ToString()) : ""));
        }

        if (pfrom->nVersion >= SENDHEADERS_VERSION) {
            // Tell our peer we prefer to receive headers rather than inv's
            // We send this to non-NODE NETWORK peers as well, because even
            // non-NODE NETWORK peers can announce blocks (such as pruning
            // nodes)
            connman->PushMessage(pfrom, msgMaker.Make(NetMsgType::SENDHEADERS));
        }
        if (pfrom->nVersion >= SHORT_IDS_BLOCKS_VERSION) {
            // Tell our peer we are willing to provide version 1 or 2 cmpctblocks
            // However, we do not request new block announcements using
            // cmpctblock messages.
            // We send this to non-NODE NETWORK peers as well, because
            // they may wish to request compact blocks from us
            bool fAnnounceUsingCMPCTBLOCK = false;
            uint64_t nCMPCTBLOCKVersion = 2;
            if (pfrom->GetLocalServices() & NODE_WITNESS)
                connman->PushMessage(pfrom, msgMaker.Make(NetMsgType::SENDCMPCT, fAnnounceUsingCMPCTBLOCK, nCMPCTBLOCKVersion));
            nCMPCTBLOCKVersion = 1;
            connman->PushMessage(pfrom, msgMaker.Make(NetMsgType::SENDCMPCT, fAnnounceUsingCMPCTBLOCK, nCMPCTBLOCKVersion));
        }
        pfrom->fSuccessfullyConnected = true;
        return true;
    }

    if (!pfrom->fSuccessfullyConnected) {
        // Must have a verack message before anything else
        LOCK(cs_main);
        Misbehaving(pfrom->GetId(), 1);
        return false;
    }

    if (strCommand == NetMsgType::ADDR) {
        std::vector<CAddress> vAddr;
        vRecv >> vAddr;

        // Don't want addr from older versions unless seeding
        if (pfrom->nVersion < CADDR_TIME_VERSION && connman->GetAddressCount() > 1000)
            return true;
        if (vAddr.size() > 1000)
        {
            LOCK(cs_main);
            Misbehaving(pfrom->GetId(), 20, strprintf("message addr size() = %u", vAddr.size()));
            return false;
        }

        // Store the new addresses
        std::vector<CAddress> vAddrOk;
        int64_t nNow = GetAdjustedTime();
        int64_t nSince = nNow - 10 * 60;
        for (CAddress& addr : vAddr)
        {
            if (interruptMsgProc)
                return true;

            // We only bother storing full nodes, though this may include
            // things which we would not make an outbound connection to, in
            // part because we may make feeler connections to them.
            if (!MayHaveUsefulAddressDB(addr.nServices) && !HasAllDesirableServiceFlags(addr.nServices))
                continue;

            if (addr.nTime <= 100000000 || addr.nTime > nNow + 10 * 60)
                addr.nTime = nNow - 5 * 24 * 60 * 60;
            pfrom->AddAddressKnown(addr);
            if (g_banman->IsBanned(addr)) continue; // Do not process banned addresses beyond remembering we received them
            bool fReachable = IsReachable(addr);
            if (addr.nTime > nSince && !pfrom->fGetAddr && vAddr.size() <= 10 && addr.IsRoutable())
            {
                // Relay to a limited number of other nodes
                RelayAddress(addr, fReachable, connman);
            }
            // Do not store addresses outside our network
            if (fReachable)
                vAddrOk.push_back(addr);
        }
        connman->AddNewAddresses(vAddrOk, pfrom->addr, 2 * 60 * 60);
        if (vAddr.size() < 1000)
            pfrom->fGetAddr = false;
        if (pfrom->fOneShot)
            pfrom->fDisconnect = true;
        return true;
    }

    if (strCommand == NetMsgType::SENDHEADERS) {
        LOCK(cs_main);
        State(pfrom->GetId())->fPreferHeaders = true;
        return true;
    }

    if (strCommand == NetMsgType::SENDCMPCT) {
        bool fAnnounceUsingCMPCTBLOCK = false;
        uint64_t nCMPCTBLOCKVersion = 0;
        vRecv >> fAnnounceUsingCMPCTBLOCK >> nCMPCTBLOCKVersion;
        if (nCMPCTBLOCKVersion == 1 || ((pfrom->GetLocalServices() & NODE_WITNESS) && nCMPCTBLOCKVersion == 2)) {
            LOCK(cs_main);
            // fProvidesHeaderAndIDs is used to "lock in" version of compact blocks we send (fWantsCmpctWitness)
            if (!State(pfrom->GetId())->fProvidesHeaderAndIDs) {
                State(pfrom->GetId())->fProvidesHeaderAndIDs = true;
                State(pfrom->GetId())->fWantsCmpctWitness = nCMPCTBLOCKVersion == 2;
            }
            // ignore HB requests from peers without witness support
            fAnnounceUsingCMPCTBLOCK = fAnnounceUsingCMPCTBLOCK && (nCMPCTBLOCKVersion == 2);
            if (State(pfrom->GetId())->fWantsCmpctWitness == (nCMPCTBLOCKVersion == 2)) // ignore later version announces
                State(pfrom->GetId())->fPreferHeaderAndIDs = fAnnounceUsingCMPCTBLOCK;
            if (!State(pfrom->GetId())->fSupportsDesiredCmpctVersion) {
                if (pfrom->GetLocalServices() & NODE_WITNESS)
                    State(pfrom->GetId())->fSupportsDesiredCmpctVersion = (nCMPCTBLOCKVersion == 2);
                else
                    State(pfrom->GetId())->fSupportsDesiredCmpctVersion = (nCMPCTBLOCKVersion == 1);
            }
        }
        return true;
    }

    if (strCommand == NetMsgType::INV) {
        std::vector<CInv> vInv;
        vRecv >> vInv;
        if (vInv.size() > MAX_INV_SZ)
        {
            LOCK(cs_main);
            Misbehaving(pfrom->GetId(), 20, strprintf("message inv size() = %u", vInv.size()));
            return false;
        }

        bool fBlocksOnly = !g_relay_txes;

        // Allow whitelisted peers to send data other than blocks in blocks only mode if whitelistrelay is true
        if (pfrom->HasPermission(PF_RELAY))
            fBlocksOnly = false;

        LOCK(cs_main);

        uint32_t nFetchFlags = GetFetchFlags(pfrom);

        for (CInv &inv : vInv)
        {
            if (interruptMsgProc)
                return true;

            bool fAlreadyHave = AlreadyHave(inv);
            LogPrint(BCLog::NET, "got inv: %s  %s peer=%d\n", inv.ToString(), fAlreadyHave ? "have" : "new", pfrom->GetId());

            if (inv.type == MSG_TX) {
                inv.type |= nFetchFlags;
            }

            if (inv.type == MSG_BLOCK) {
                UpdateBlockAvailability(pfrom->GetId(), inv.hash);
                if (!fAlreadyHave && !fImporting && !fReindex && !mapBlocksInFlight.count(inv.hash)) {
                    // We used to request the full block here, but since headers-announcements are now the
                    // primary method of announcement on the network, and since, in the case that a node
                    // fell back to inv we probably have a reorg which we should get the headers for first,
                    // we now only provide a getheaders response here. When we receive the headers, we will
                    // then ask for the blocks we need.
                    connman->PushMessage(pfrom, msgMaker.Make(NetMsgType::GETHEADERS, chainActive.GetLocator(pindexBestHeader), inv.hash));
                    LogPrint(BCLog::NET, "getheaders (%d) %s to peer=%d\n", pindexBestHeader->nHeight, inv.hash.ToString(), pfrom->GetId());
                }
            }
            else
            {
                pfrom->AddInventoryKnown(inv);
                if (fBlocksOnly) {
                    LogPrint(BCLog::NET, "transaction (%s) inv sent in violation of protocol peer=%d\n", inv.hash.ToString(), pfrom->GetId());
                } else if (!fAlreadyHave && !fImporting && !fReindex && !IsInitialBlockDownload()) {
                    pfrom->AskFor(inv);
                }
            }
        }
        return true;
    }

    if (strCommand == NetMsgType::GETDATA) {
        std::vector<CInv> vInv;
        vRecv >> vInv;
        if (vInv.size() > MAX_INV_SZ)
        {
            LOCK(cs_main);
            Misbehaving(pfrom->GetId(), 20, strprintf("message getdata size() = %u", vInv.size()));
            return false;
        }

        LogPrint(BCLog::NET, "received getdata (%u invsz) peer=%d\n", vInv.size(), pfrom->GetId());

        if (vInv.size() > 0) {
            LogPrint(BCLog::NET, "received getdata for: %s peer=%d\n", vInv[0].ToString(), pfrom->GetId());
        }

        pfrom->vRecvGetData.insert(pfrom->vRecvGetData.end(), vInv.begin(), vInv.end());
        ProcessGetData(pfrom, chainparams, connman, interruptMsgProc);
        return true;
    }

    if (strCommand == NetMsgType::GETBLOCKS) {
        CBlockLocator locator;
        uint256 hashStop;
        vRecv >> locator >> hashStop;

        if (locator.vHave.size() > MAX_LOCATOR_SZ) {
            LogPrint(BCLog::NET, "getblocks locator size %lld > %d, disconnect peer=%d\n", locator.vHave.size(), MAX_LOCATOR_SZ, pfrom->GetId());
            pfrom->fDisconnect = true;
            return true;
        }

        // We might have announced the currently-being-connected tip using a
        // compact block, which resulted in the peer sending a getblocks
        // request, which we would otherwise respond to without the new block.
        // To avoid this situation we simply verify that we are on our best
        // known chain now. This is super overkill, but we handle it better
        // for getheaders requests, and there are no known nodes which support
        // compact blocks but still use getblocks to request blocks.
        {
            std::shared_ptr<const CBlock> a_recent_block;
            {
                LOCK(cs_most_recent_block);
                a_recent_block = most_recent_block;
            }
            CValidationState state;
            if (!ActivateBestChain(state, Params(), a_recent_block)) {
                LogPrint(BCLog::NET, "failed to activate chain (%s)\n", FormatStateMessage(state));
            }
        }

        LOCK(cs_main);

        // Find the last block the caller has in the main chain
        const CBlockIndex* pindex = FindForkInGlobalIndex(chainActive, locator);

        // Send the rest of the chain
        if (pindex)
            pindex = chainActive.Next(pindex);
        int nLimit = 500;
        LogPrint(BCLog::NET, "getblocks %d to %s limit %d from peer=%d\n", (pindex ? pindex->nHeight : -1), hashStop.IsNull() ? "end" : hashStop.ToString(), nLimit, pfrom->GetId());
        for (; pindex; pindex = chainActive.Next(pindex))
        {
            if (pindex->GetBlockHash() == hashStop)
            {
                LogPrint(BCLog::NET, "  getblocks stopping at %d %s\n", pindex->nHeight, pindex->GetBlockHash().ToString());
                break;
            }
            // If pruning, don't inv blocks unless we have on disk and are likely to still have
            // for some reasonable time window (1 hour) that block relay might require.
            const int nPrunedBlocksLikelyToHave = MIN_BLOCKS_TO_KEEP - 3600 / chainparams.GetConsensus().nPowTargetSpacing;
            if (fPruneMode && (!(pindex->nStatus & BLOCK_HAVE_DATA) || pindex->nHeight <= chainActive.Tip()->nHeight - nPrunedBlocksLikelyToHave))
            {
                LogPrint(BCLog::NET, " getblocks stopping, pruned or too old block at %d %s\n", pindex->nHeight, pindex->GetBlockHash().ToString());
                break;
            }
            pfrom->PushInventory(CInv(MSG_BLOCK, pindex->GetBlockHash()));
            if (--nLimit <= 0)
            {
                // When this block is requested, we'll send an inv that'll
                // trigger the peer to getblocks the next batch of inventory.
                LogPrint(BCLog::NET, "  getblocks stopping at limit %d %s\n", pindex->nHeight, pindex->GetBlockHash().ToString());
                pfrom->hashContinue = pindex->GetBlockHash();
                break;
            }
        }
        return true;
    }

    if (strCommand == NetMsgType::GETBLOCKTXN) {
        BlockTransactionsRequest req;
        vRecv >> req;

        std::shared_ptr<const CBlock> recent_block;
        {
            LOCK(cs_most_recent_block);
            if (most_recent_block_hash == req.blockhash)
                recent_block = most_recent_block;
            // Unlock cs_most_recent_block to avoid cs_main lock inversion
        }
        if (recent_block) {
            SendBlockTransactions(*recent_block, req, pfrom, connman);
            return true;
        }

        LOCK(cs_main);

        const CBlockIndex* pindex = LookupBlockIndex(req.blockhash);
        if (!pindex || !(pindex->nStatus & BLOCK_HAVE_DATA)) {
            LogPrint(BCLog::NET, "Peer %d sent us a getblocktxn for a block we don't have\n", pfrom->GetId());
            return true;
        }

        if (pindex->nHeight < chainActive.Height() - MAX_BLOCKTXN_DEPTH) {
            // If an older block is requested (should never happen in practice,
            // but can happen in tests) send a block response instead of a
            // blocktxn response. Sending a full block response instead of a
            // small blocktxn response is preferable in the case where a peer
            // might maliciously send lots of getblocktxn requests to trigger
            // expensive disk reads, because it will require the peer to
            // actually receive all the data read from disk over the network.
            LogPrint(BCLog::NET, "Peer %d sent us a getblocktxn for a block > %i deep\n", pfrom->GetId(), MAX_BLOCKTXN_DEPTH);
            CInv inv;
            inv.type = State(pfrom->GetId())->fWantsCmpctWitness ? MSG_WITNESS_BLOCK : MSG_BLOCK;
            inv.hash = req.blockhash;
            pfrom->vRecvGetData.push_back(inv);
            // The message processing loop will go around again (without pausing) and we'll respond then (without cs_main)
            return true;
        }

        CBlock block;
        bool ret = ReadBlockFromDisk(block, pindex, chainparams.GetConsensus(), true);
        assert(ret);

        SendBlockTransactions(block, req, pfrom, connman);
        return true;
    }

    if (strCommand == NetMsgType::GETHEADERS) {
        CBlockLocator locator;
        uint256 hashStop;
        vRecv >> locator >> hashStop;

        if (locator.vHave.size() > MAX_LOCATOR_SZ) {
            LogPrint(BCLog::NET, "getheaders locator size %lld > %d, disconnect peer=%d\n", locator.vHave.size(), MAX_LOCATOR_SZ, pfrom->GetId());
            pfrom->fDisconnect = true;
            return true;
        }

        LOCK(cs_main);
        if (IsInitialBlockDownload() && !pfrom->HasPermission(PF_NOBAN)) {
            LogPrint(BCLog::NET, "Ignoring getheaders from peer=%d because node is in initial block download\n", pfrom->GetId());
            return true;
        }

        CNodeState *nodestate = State(pfrom->GetId());
        const CBlockIndex* pindex = nullptr;
        if (locator.IsNull())
        {
            // If locator is null, return the hashStop block
            pindex = LookupBlockIndex(hashStop);
            if (!pindex) {
                return true;
            }

            if (!BlockRequestAllowed(pindex, chainparams.GetConsensus())) {
                LogPrint(BCLog::NET, "%s: ignoring request from peer=%i for old block header that isn't in the main chain\n", __func__, pfrom->GetId());
                return true;
            }
        }
        else
        {
            // Find the last block the caller has in the main chain
            pindex = FindForkInGlobalIndex(chainActive, locator);
            if (pindex)
                pindex = chainActive.Next(pindex);
        }

        // we must use CBlocks, as CBlockHeaders won't include the 0x00 nTx count at the end
        std::vector<CBlock> vHeaders;
        int nLimit = MAX_HEADERS_RESULTS;
        LogPrint(BCLog::NET, "getheaders %d to %s from peer=%d\n", (pindex ? pindex->nHeight : -1), hashStop.IsNull() ? "end" : hashStop.ToString(), pfrom->GetId());
        for (; pindex; pindex = chainActive.Next(pindex))
        {
            vHeaders.push_back(pindex->GetBlockHeader());
            if (--nLimit <= 0 || pindex->GetBlockHash() == hashStop)
                break;
        }
        // pindex can be nullptr either if we sent chainActive.Tip() OR
        // if our peer has chainActive.Tip() (and thus we are sending an empty
        // headers message). In both cases it's safe to update
        // pindexBestHeaderSent to be our tip.
        //
        // It is important that we simply reset the BestHeaderSent value here,
        // and not max(BestHeaderSent, newHeaderSent). We might have announced
        // the currently-being-connected tip using a compact block, which
        // resulted in the peer sending a headers request, which we respond to
        // without the new block. By resetting the BestHeaderSent, we ensure we
        // will re-announce the new block via headers (or compact blocks again)
        // in the SendMessages logic.
        nodestate->pindexBestHeaderSent = pindex ? pindex : chainActive.Tip();
        connman->PushMessage(pfrom, msgMaker.Make(NetMsgType::HEADERS, vHeaders));
        return true;
    }

    if (strCommand == NetMsgType::TX) {
        // Stop processing the transaction early if
        // We are in blocks only mode and peer is either not whitelisted or whitelistrelay is off
        if (!g_relay_txes && !pfrom->HasPermission(PF_RELAY))
        {
            LogPrint(BCLog::NET, "transaction sent in violation of protocol peer=%d\n", pfrom->GetId());
            return true;
        }

        CTransactionRef ptx;
        vRecv >> ptx;
        const CTransaction& tx = *ptx;

        CInv inv(MSG_TX, tx.GetHash());
        pfrom->AddInventoryKnown(inv);

        LOCK2(cs_main, g_cs_orphans);

        bool fMissingInputs = false;
        CValidationState state;

        pfrom->setAskFor.erase(inv.hash);
        mapAlreadyAskedFor.erase(inv.hash);

        std::list<CTransactionRef> lRemovedTxn;

        if (!AlreadyHave(inv) &&
            AcceptToMemoryPool(mempool, state, ptx, &fMissingInputs, &lRemovedTxn, false /* bypass_limits */, 0 /* nAbsurdFee */)) {
            mempool.check(pcoinsTip.get());
            RelayTransaction(tx, connman);
            for (unsigned int i = 0; i < tx.vout.size(); i++) {
                auto it_by_prev = mapOrphanTransactionsByPrev.find(COutPoint(inv.hash, i));
                if (it_by_prev != mapOrphanTransactionsByPrev.end()) {
                    for (const auto& elem : it_by_prev->second) {
                        pfrom->orphan_work_set.insert(elem->first);
                    }
                }
            }

            pfrom->nLastTXTime = GetTime();

            LogPrint(BCLog::MEMPOOL, "AcceptToMemoryPool: peer=%d: accepted %s (poolsz %u txn, %u kB)\n",
                pfrom->GetId(),
                tx.GetHash().ToString(),
                mempool.size(), mempool.DynamicMemoryUsage() / 1000);

            // Recursively process any orphan transactions that depended on this one
            ProcessOrphanTx(connman, pfrom->orphan_work_set, lRemovedTxn);
        }
        else if (fMissingInputs)
        {
            bool fRejectedParents = false; // It may be the case that the orphans parents have all been rejected
            for (const CTxIn& txin : tx.vin) {
                if (recentRejects->contains(txin.prevout.hash)) {
                    fRejectedParents = true;
                    break;
                }
            }
            if (!fRejectedParents) {
                uint32_t nFetchFlags = GetFetchFlags(pfrom);
                for (const CTxIn& txin : tx.vin) {
                    CInv _inv(MSG_TX | nFetchFlags, txin.prevout.hash);
                    pfrom->AddInventoryKnown(_inv);
                    if (!AlreadyHave(_inv)) pfrom->AskFor(_inv);
                }
                AddOrphanTx(ptx, pfrom->GetId());

                // DoS prevention: do not allow mapOrphanTransactions to grow unbounded
                unsigned int nMaxOrphanTx = (unsigned int)std::max((int64_t)0, gArgs.GetArg("-maxorphantx", DEFAULT_MAX_ORPHAN_TRANSACTIONS));
                unsigned int nEvicted = LimitOrphanTxSize(nMaxOrphanTx);
                if (nEvicted > 0) {
                    LogPrint(BCLog::MEMPOOL, "mapOrphan overflow, removed %u tx\n", nEvicted);
                }
            } else {
                LogPrint(BCLog::MEMPOOL, "not keeping orphan with rejected parents %s\n",tx.GetHash().ToString());
                // We will continue to reject this tx since it has rejected
                // parents so avoid re-requesting it from other peers.
                recentRejects->insert(tx.GetHash());
            }
        } else {
            if (!tx.HasWitness() && !state.CorruptionPossible()) {
                // Do not use rejection cache for witness transactions or
                // witness-stripped transactions, as they can have been malleated.
                // See https://github.com/bitcoin/bitcoin/issues/8279 for details.
                assert(recentRejects);
                recentRejects->insert(tx.GetHash());
                if (RecursiveDynamicUsage(*ptx) < 100000) {
                    AddToCompactExtraTransactions(ptx);
                }
            } else if (tx.HasWitness() && RecursiveDynamicUsage(*ptx) < 100000) {
                AddToCompactExtraTransactions(ptx);
            }

            if (pfrom->HasPermission(PF_FORCERELAY)) {
                // Always relay transactions received from whitelisted peers, even
                // if they were already in the mempool or rejected from it due
                // to policy, allowing the node to function as a gateway for
                // nodes hidden behind it.
                //
                // Never relay transactions that we would assign a non-zero DoS
                // score for, as we expect peers to do the same with us in that
                // case.
                int nDoS = 0;
                if (!state.IsInvalid(nDoS) || nDoS == 0) {
                    LogPrintf("Force relaying tx %s from whitelisted peer=%d\n", tx.GetHash().ToString(), pfrom->GetId());
                    RelayTransaction(tx, connman);
                } else {
                    LogPrintf("Not relaying invalid transaction %s from whitelisted peer=%d (%s)\n", tx.GetHash().ToString(), pfrom->GetId(), FormatStateMessage(state));
                }
            }
        }

        for (const CTransactionRef& removedTx : lRemovedTxn)
            AddToCompactExtraTransactions(removedTx);

        // If a tx has been detected by recentRejects, we will have reached
        // this point and the tx will have been ignored. Because we haven't run
        // the tx through AcceptToMemoryPool, we won't have computed a DoS
        // score for it or determined exactly why we consider it invalid.
        //
        // This means we won't penalize any peer subsequently relaying a DoSy
        // tx (even if we penalized the first peer who gave it to us) because
        // we have to account for recentRejects showing false positives. In
        // other words, we shouldn't penalize a peer if we aren't *sure* they
        // submitted a DoSy tx.
        //
        // Note that recentRejects doesn't just record DoSy or invalid
        // transactions, but any tx not accepted by the mempool, which may be
        // due to node policy (vs. consensus). So we can't blanket penalize a
        // peer simply for relaying a tx that our recentRejects has caught,
        // regardless of false positives.

        int nDoS = 0;
        if (state.IsInvalid(nDoS))
        {
            LogPrint(BCLog::MEMPOOLREJ, "%s from peer=%d was not accepted: %s\n", tx.GetHash().ToString(),
                pfrom->GetId(),
                FormatStateMessage(state));
            if (enable_bip61 && state.GetRejectCode() > 0 && state.GetRejectCode() < REJECT_INTERNAL) { // Never send AcceptToMemoryPool's internal codes over P2P
                connman->PushMessage(pfrom, msgMaker.Make(NetMsgType::REJECT, strCommand, (unsigned char)state.GetRejectCode(),
                                   state.GetRejectReason().substr(0, MAX_REJECT_MESSAGE_LENGTH), inv.hash));
            }
            if (nDoS > 0) {
                Misbehaving(pfrom->GetId(), nDoS);
            }
        }
        return true;
    }

    if (strCommand == NetMsgType::CMPCTBLOCK && !fImporting && !fReindex) // Ignore blocks received while importing
    {
        CBlockHeaderAndShortTxIDs cmpctblock;
        vRecv >> cmpctblock;

        bool received_new_header = false;

        {
        LOCK(cs_main);

        if (!LookupBlockIndex(cmpctblock.header.hashPrevBlock)) {
            // Doesn't connect (or is genesis), instead of DoSing in AcceptBlockHeader, request deeper headers
            if (!IsInitialBlockDownload())
                connman->PushMessage(pfrom, msgMaker.Make(NetMsgType::GETHEADERS, chainActive.GetLocator(pindexBestHeader), uint256()));
            return true;
        }

        if (!LookupBlockIndex(cmpctblock.header.GetHash())) {
            received_new_header = true;
        }
        }

        const CBlockIndex *pindex = nullptr;
        CValidationState state;
        if (!ProcessNewBlockHeaders({cmpctblock.header}, state, chainparams, &pindex)) {
            int nDoS;
            if (state.IsInvalid(nDoS)) {
                if (nDoS > 0) {
                    LogPrintf("Peer %d sent us invalid header via cmpctblock\n", pfrom->GetId());
                    HandleBlockDoS("", pfrom, nDoS, true);
                } else {
                    LogPrint(BCLog::NET, "Peer %d sent us invalid header via cmpctblock\n", pfrom->GetId());
                }
                return true;
            }
        }

        // When we succeed in decoding a block's txids from a cmpctblock
        // message we typically jump to the BLOCKTXN handling code, with a
        // dummy (empty) BLOCKTXN message, to re-use the logic there in
        // completing processing of the putative block (without cs_main).
        bool fProcessBLOCKTXN = false;
        CDataStream blockTxnMsg(SER_NETWORK, PROTOCOL_VERSION);

        // If we end up treating this as a plain headers message, call that as well
        // without cs_main.
        bool fRevertToHeaderProcessing = false;

        // Keep a CBlock for "optimistic" compactblock reconstructions (see
        // below)
        std::shared_ptr<CBlock> pblock = std::make_shared<CBlock>();
        bool fBlockReconstructed = false;

        {
        LOCK2(cs_main, g_cs_orphans);
        // If AcceptBlockHeader returned true, it set pindex
        assert(pindex);
        UpdateBlockAvailability(pfrom->GetId(), pindex->GetBlockHash());

        CNodeState *nodestate = State(pfrom->GetId());

        // If this was a new header with more work than our tip, update the
        // peer's last block announcement time
        if (received_new_header && pindex->nChainWork > chainActive.Tip()->nChainWork) {
            nodestate->m_last_block_announcement = GetTime();
        }

        std::map<uint256, std::pair<NodeId, std::list<QueuedBlock>::iterator> >::iterator blockInFlightIt = mapBlocksInFlight.find(pindex->GetBlockHash());
        bool fAlreadyInFlight = blockInFlightIt != mapBlocksInFlight.end();

        if (pindex->nStatus & BLOCK_HAVE_DATA) // Nothing to do here
            return true;

        if (pindex->nChainWork <= chainActive.Tip()->nChainWork || // We know something better
                pindex->nTx != 0) { // We had this block at some point, but pruned it
            if (fAlreadyInFlight) {
                // We requested this block for some reason, but our mempool will probably be useless
                // so we just grab the block via normal getdata
                std::vector<CInv> vInv(1);
                vInv[0] = CInv(MSG_BLOCK | GetFetchFlags(pfrom), cmpctblock.header.GetHash());
                connman->PushMessage(pfrom, msgMaker.Make(NetMsgType::GETDATA, vInv));
            }
            return true;
        }

        // If we're not close to tip yet, give up and let parallel block fetch work its magic
        if (!fAlreadyInFlight && !CanDirectFetch(chainparams.GetConsensus()))
            return true;

        if (IsWitnessEnabled(pindex->pprev, chainparams.GetConsensus()) && !nodestate->fSupportsDesiredCmpctVersion) {
            // Don't bother trying to process compact blocks from v1 peers
            // after segwit activates.
            return true;
        }

        // We want to be a bit conservative just to be extra careful about DoS
        // possibilities in compact block processing...
        if (pindex->nHeight <= chainActive.Height() + 2) {
            if ((!fAlreadyInFlight && nodestate->nBlocksInFlight < MAX_BLOCKS_IN_TRANSIT_PER_PEER) ||
                 (fAlreadyInFlight && blockInFlightIt->second.first == pfrom->GetId())) {
                std::list<QueuedBlock>::iterator* queuedBlockIt = nullptr;
                if (!MarkBlockAsInFlight(pfrom->GetId(), pindex->GetBlockHash(), pindex, &queuedBlockIt)) {
                    if (!(*queuedBlockIt)->partialBlock)
                        (*queuedBlockIt)->partialBlock.reset(new PartiallyDownloadedBlock(&mempool));
                    else {
                        // The block was already in flight using compact blocks from the same peer
                        LogPrint(BCLog::NET, "Peer sent us compact block we were already syncing!\n");
                        return true;
                    }
                }

                PartiallyDownloadedBlock& partialBlock = *(*queuedBlockIt)->partialBlock;
                ReadStatus status = partialBlock.InitData(cmpctblock, vExtraTxnForCompact);
                if (status == READ_STATUS_INVALID) {
                    MarkBlockAsReceived(pindex->GetBlockHash()); // Reset in-flight state in case of whitelist
                    Misbehaving(pfrom->GetId(), 100, strprintf("Peer %d sent us invalid compact block\n", pfrom->GetId()));
                    return true;
                } else if (status == READ_STATUS_FAILED) {
                    // Duplicate txindexes, the block is now in-flight, so just request it
                    std::vector<CInv> vInv(1);
                    vInv[0] = CInv(MSG_BLOCK | GetFetchFlags(pfrom), cmpctblock.header.GetHash());
                    connman->PushMessage(pfrom, msgMaker.Make(NetMsgType::GETDATA, vInv));
                    return true;
                }

                BlockTransactionsRequest req;
                for (size_t i = 0; i < cmpctblock.BlockTxCount(); i++) {
                    if (!partialBlock.IsTxAvailable(i))
                        req.indexes.push_back(i);
                }
                if (req.indexes.empty()) {
                    // Dirty hack to jump to BLOCKTXN code (TODO: move message handling into their own functions)
                    BlockTransactions txn;
                    txn.blockhash = cmpctblock.header.GetHash();
                    blockTxnMsg << txn;
                    fProcessBLOCKTXN = true;
                } else {
                    req.blockhash = pindex->GetBlockHash();
                    connman->PushMessage(pfrom, msgMaker.Make(NetMsgType::GETBLOCKTXN, req));
                }
            } else {
                // This block is either already in flight from a different
                // peer, or this peer has too many blocks outstanding to
                // download from.
                // Optimistically try to reconstruct anyway since we might be
                // able to without any round trips.
                PartiallyDownloadedBlock tempBlock(&mempool);
                ReadStatus status = tempBlock.InitData(cmpctblock, vExtraTxnForCompact);
                if (status != READ_STATUS_OK) {
                    // TODO: don't ignore failures
                    return true;
                }
                std::vector<CTransactionRef> dummy;
                status = tempBlock.FillBlock(*pblock, dummy);
                if (status == READ_STATUS_OK) {
                    fBlockReconstructed = true;
                }
            }
        } else {
            if (fAlreadyInFlight) {
                // We requested this block, but its far into the future, so our
                // mempool will probably be useless - request the block normally
                std::vector<CInv> vInv(1);
                vInv[0] = CInv(MSG_BLOCK | GetFetchFlags(pfrom), cmpctblock.header.GetHash());
                connman->PushMessage(pfrom, msgMaker.Make(NetMsgType::GETDATA, vInv));
                return true;
            } else {
                // If this was an announce-cmpctblock, we want the same treatment as a header message
                fRevertToHeaderProcessing = true;
            }
        }
        } // cs_main

        if (fProcessBLOCKTXN)
            return ProcessMessage(pfrom, NetMsgType::BLOCKTXN, blockTxnMsg, nTimeReceived, chainparams, connman, interruptMsgProc, enable_bip61);

        if (fRevertToHeaderProcessing) {
            // Headers received from HB compact block peers are permitted to be
            // relayed before full validation (see BIP 152), so we don't want to disconnect
            // the peer if the header turns out to be for an invalid block.
            // Note that if a peer tries to build on an invalid chain, that
            // will be detected and the peer will be banned.
            return ProcessHeadersMessage(pfrom, connman, {cmpctblock.header}, chainparams, /*punish_duplicate_invalid=*/false);
        }

        if (fBlockReconstructed) {
            // If we got here, we were able to optimistically reconstruct a
            // block that is in flight from some other peer.
            {
                LOCK(cs_main);
                mapBlockSource.emplace(pblock->GetHash(), std::make_pair(pfrom->GetId(), false));
            }
            bool fNewBlock = false;
            // Setting fForceProcessing to true means that we bypass some of
            // our anti-DoS protections in AcceptBlock, which filters
            // unrequested blocks that might be trying to waste our resources
            // (eg disk space). Because we only try to reconstruct blocks when
            // we're close to caught up (via the CanDirectFetch() requirement
            // above, combined with the behavior of not requesting blocks until
            // we have a chain with at least nMinimumChainWork), and we ignore
            // compact blocks with less work than our tip, it is safe to treat
            // reconstructed compact blocks as having been requested.
            ProcessNewBlock(chainparams, pblock, /*fForceProcessing=*/true, &fNewBlock);
            if (fNewBlock) {
                pfrom->nLastBlockTime = GetTime();
            } else {
                LOCK(cs_main);
                mapBlockSource.erase(pblock->GetHash());
            }
            LOCK(cs_main); // hold cs_main for CBlockIndex::IsValid()
            if (pindex->IsValid(BLOCK_VALID_TRANSACTIONS)) {
                // Clear download state for this block, which is in
                // process from some other peer.  We do this after calling
                // ProcessNewBlock so that a malleated cmpctblock announcement
                // can't be used to interfere with block relay.
                MarkBlockAsReceived(pblock->GetHash());
            }
        }
        return true;
    }

    if (strCommand == NetMsgType::BLOCKTXN && !fImporting && !fReindex) // Ignore blocks received while importing
    {
        BlockTransactions resp;
        vRecv >> resp;

        std::shared_ptr<CBlock> pblock = std::make_shared<CBlock>();
        bool fBlockRead = false;
        {
            LOCK(cs_main);

            std::map<uint256, std::pair<NodeId, std::list<QueuedBlock>::iterator> >::iterator it = mapBlocksInFlight.find(resp.blockhash);
            if (it == mapBlocksInFlight.end() || !it->second.second->partialBlock ||
                    it->second.first != pfrom->GetId()) {
                LogPrint(BCLog::NET, "Peer %d sent us block transactions for block we weren't expecting\n", pfrom->GetId());
                return true;
            }

            PartiallyDownloadedBlock& partialBlock = *it->second.second->partialBlock;
            ReadStatus status = partialBlock.FillBlock(*pblock, resp.txn);
            if (status == READ_STATUS_INVALID) {
                MarkBlockAsReceived(resp.blockhash); // Reset in-flight state in case of whitelist
                Misbehaving(pfrom->GetId(), 100, strprintf("Peer %d sent us invalid compact block/non-matching block transactions\n", pfrom->GetId()));
                return true;
            } else if (status == READ_STATUS_FAILED) {
                // Might have collided, fall back to getdata now :(
                std::vector<CInv> invs;
                invs.push_back(CInv(MSG_BLOCK | GetFetchFlags(pfrom), resp.blockhash));
                connman->PushMessage(pfrom, msgMaker.Make(NetMsgType::GETDATA, invs));
            } else {
                // Block is either okay, or possibly we received
                // READ_STATUS_CHECKBLOCK_FAILED.
                // Note that CheckBlock can only fail for one of a few reasons:
                // 1. bad-proof-of-work (impossible here, because we've already
                //    accepted the header)
                // 2. merkleroot doesn't match the transactions given (already
                //    caught in FillBlock with READ_STATUS_FAILED, so
                //    impossible here)
                // 3. the block is otherwise invalid (eg invalid coinbase,
                //    block is too big, too many legacy sigops, etc).
                // So if CheckBlock failed, #3 is the only possibility.
                // Under BIP 152, we don't DoS-ban unless proof of work is
                // invalid (we don't require all the stateless checks to have
                // been run).  This is handled below, so just treat this as
                // though the block was successfully read, and rely on the
                // handling in ProcessNewBlock to ensure the block index is
                // updated, reject messages go out, etc.
                MarkBlockAsReceived(resp.blockhash); // it is now an empty pointer
                fBlockRead = true;
                // mapBlockSource is only used for sending reject messages and DoS scores,
                // so the race between here and cs_main in ProcessNewBlock is fine.
                // BIP 152 permits peers to relay compact blocks after validating
                // the header only; we should not punish peers if the block turns
                // out to be invalid.
                mapBlockSource.emplace(resp.blockhash, std::make_pair(pfrom->GetId(), false));
            }
        } // Don't hold cs_main when we call into ProcessNewBlock
        if (fBlockRead) {
            bool fNewBlock = false;
            // Since we requested this block (it was in mapBlocksInFlight), force it to be processed,
            // even if it would not be a candidate for new tip (missing previous block, chain not long enough, etc)
            // This bypasses some anti-DoS logic in AcceptBlock (eg to prevent
            // disk-space attacks), but this should be safe due to the
            // protections in the compact block handler -- see related comment
            // in compact block optimistic reconstruction handling.
            ProcessNewBlock(chainparams, pblock, /*fForceProcessing=*/true, &fNewBlock);
            if (fNewBlock) {
                pfrom->nLastBlockTime = GetTime();
            } else {
                LOCK(cs_main);
                mapBlockSource.erase(pblock->GetHash());
            }
        }
        return true;
    }

    if (strCommand == NetMsgType::HEADERS && !fImporting && !fReindex) // Ignore headers received while importing
    {
        std::vector<CBlockHeader> headers;

        // Bypass the normal CBlock deserialization, as we don't want to risk deserializing 2000 full blocks.
        unsigned int nCount = ReadCompactSize(vRecv);
        if (nCount > MAX_HEADERS_RESULTS) {
            LOCK(cs_main);
            Misbehaving(pfrom->GetId(), 20, strprintf("headers message size = %u", nCount));
            return false;
        }
        headers.resize(nCount);
        for (unsigned int n = 0; n < nCount; n++) {
            vRecv >> headers[n];
            ReadCompactSize(vRecv); // ignore tx count; assume it is 0.
        }

        // Headers received via a HEADERS message should be valid, and reflect
        // the chain the peer is on. If we receive a known-invalid header,
        // disconnect the peer if it is using one of our outbound connection
        // slots.
        bool should_punish = !pfrom->fInbound && !pfrom->m_manual_connection;
        return ProcessHeadersMessage(pfrom, connman, headers, chainparams, should_punish);
    }

    if (strCommand == NetMsgType::BLOCK && !fImporting && !fReindex) // Ignore blocks received while importing
    {
        std::shared_ptr<CBlock> pblock = std::make_shared<CBlock>();
        vRecv >> *pblock;

        LogPrint(BCLog::NET, "received block %s peer=%d\n", pblock->GetHash().ToString(), pfrom->GetId());

        bool forceProcessing = false;
        const uint256 hash(pblock->GetHash());
        {
            LOCK(cs_main);
            // Also always process if we requested the block explicitly, as we may
            // need it even though it is not a candidate for a new best tip.
            forceProcessing |= MarkBlockAsReceived(hash);
            // mapBlockSource is only used for sending reject messages and DoS scores,
            // so the race between here and cs_main in ProcessNewBlock is fine.
            mapBlockSource.emplace(hash, std::make_pair(pfrom->GetId(), true));
        }
        bool fNewBlock = false;
        ProcessNewBlock(chainparams, pblock, forceProcessing, &fNewBlock);
        if (fNewBlock) {
            pfrom->nLastBlockTime = GetTime();
        } else {
            LOCK(cs_main);
            mapBlockSource.erase(pblock->GetHash());
        }
        return true;
    }

    if (strCommand == NetMsgType::GETADDR) {
        // This asymmetric behavior for inbound and outbound connections was introduced
        // to prevent a fingerprinting attack: an attacker can send specific fake addresses
        // to users' AddrMan and later request them by sending getaddr messages.
        // Making nodes which are behind NAT and can only make outgoing connections ignore
        // the getaddr message mitigates the attack.
        if (!pfrom->fInbound) {
            LogPrint(BCLog::NET, "Ignoring \"getaddr\" from outbound connection. peer=%d\n", pfrom->GetId());
            return true;
        }

        // Only send one GetAddr response per connection to reduce resource waste
        //  and discourage addr stamping of INV announcements.
        if (pfrom->fSentAddr) {
            LogPrint(BCLog::NET, "Ignoring repeated \"getaddr\". peer=%d\n", pfrom->GetId());
            return true;
        }
        pfrom->fSentAddr = true;

        pfrom->vAddrToSend.clear();
        std::vector<CAddress> vAddr = connman->GetAddresses();
        FastRandomContext insecure_rand;
        for (const CAddress &addr : vAddr) {
            if (!g_banman->IsBanned(addr)) {
                pfrom->PushAddress(addr, insecure_rand);
            }
        }
        return true;
    }

    if (strCommand == NetMsgType::MEMPOOL) {
        if (!(pfrom->GetLocalServices() & NODE_BLOOM) && !pfrom->HasPermission(PF_MEMPOOL))
        {
            if (!pfrom->HasPermission(PF_NOBAN))
            {
                LogPrint(BCLog::NET, "mempool request with bloom filters disabled, disconnect peer=%d\n", pfrom->GetId());
                pfrom->fDisconnect = true;
            }
            return true;
        }

        if (connman->OutboundTargetReached(false) && !pfrom->HasPermission(PF_MEMPOOL))
        {
            if (!pfrom->HasPermission(PF_NOBAN))
            {
                LogPrint(BCLog::NET, "mempool request with bandwidth limit reached, disconnect peer=%d\n", pfrom->GetId());
                pfrom->fDisconnect = true;
            }
            return true;
        }

        LOCK(pfrom->cs_inventory);
        pfrom->fSendMempool = true;
        return true;
    }

    if (strCommand == NetMsgType::PING) {
        if (pfrom->nVersion > BIP0031_VERSION)
        {
            uint64_t nonce = 0;
            vRecv >> nonce;
            // Echo the message back with the nonce. This allows for two useful features:
            //
            // 1) A remote node can quickly check if the connection is operational
            // 2) Remote nodes can measure the latency of the network thread. If this node
            //    is overloaded it won't respond to pings quickly and the remote node can
            //    avoid sending us more work, like chain download requests.
            //
            // The nonce stops the remote getting confused between different pings: without
            // it, if the remote node sends a ping once per second and this node takes 5
            // seconds to respond to each, the 5th ping the remote sends would appear to
            // return very quickly.
            connman->PushMessage(pfrom, msgMaker.Make(NetMsgType::PONG, nonce));
        }
        return true;
    }

    if (strCommand == NetMsgType::PONG) {
        int64_t pingUsecEnd = nTimeReceived;
        uint64_t nonce = 0;
        size_t nAvail = vRecv.in_avail();
        bool bPingFinished = false;
        std::string sProblem;

        if (nAvail >= sizeof(nonce)) {
            vRecv >> nonce;

            // Only process pong message if there is an outstanding ping (old ping without nonce should never pong)
            if (pfrom->nPingNonceSent != 0) {
                if (nonce == pfrom->nPingNonceSent) {
                    // Matching pong received, this ping is no longer outstanding
                    bPingFinished = true;
                    int64_t pingUsecTime = pingUsecEnd - pfrom->nPingUsecStart;
                    if (pingUsecTime > 0) {
                        // Successful ping time measurement, replace previous
                        pfrom->nPingUsecTime = pingUsecTime;
                        pfrom->nMinPingUsecTime = std::min(pfrom->nMinPingUsecTime.load(), pingUsecTime);
                    } else {
                        // This should never happen
                        sProblem = "Timing mishap";
                    }
                } else {
                    // Nonce mismatches are normal when pings are overlapping
                    sProblem = "Nonce mismatch";
                    if (nonce == 0) {
                        // This is most likely a bug in another implementation somewhere; cancel this ping
                        bPingFinished = true;
                        sProblem = "Nonce zero";
                    }
                }
            } else {
                sProblem = "Unsolicited pong without ping";
            }
        } else {
            // This is most likely a bug in another implementation somewhere; cancel this ping
            bPingFinished = true;
            sProblem = "Short payload";
        }

        if (!(sProblem.empty())) {
            LogPrint(BCLog::NET, "pong peer=%d: %s, %x expected, %x received, %u bytes\n",
                pfrom->GetId(),
                sProblem,
                pfrom->nPingNonceSent,
                nonce,
                nAvail);
        }
        if (bPingFinished) {
            pfrom->nPingNonceSent = 0;
        }
        return true;
    }

    if (strCommand == NetMsgType::FILTERLOAD) {
        CBloomFilter filter;
        vRecv >> filter;

        if (!filter.IsWithinSizeConstraints())
        {
            // There is no excuse for sending a too-large filter
            LOCK(cs_main);
            Misbehaving(pfrom->GetId(), 100);
        }
        else
        {
            LOCK(pfrom->cs_filter);
            pfrom->pfilter.reset(new CBloomFilter(filter));
            pfrom->pfilter->UpdateEmptyFull();
            pfrom->fRelayTxes = true;
        }
        return true;
    }

    if (strCommand == NetMsgType::FILTERADD) {
        std::vector<unsigned char> vData;
        vRecv >> vData;

        // Nodes must NEVER send a data item > 520 bytes (the max size for a script data object,
        // and thus, the maximum size any matched object can have) in a filteradd message
        bool bad = false;
        if (vData.size() > MAX_SCRIPT_ELEMENT_SIZE) {
            bad = true;
        } else {
            LOCK(pfrom->cs_filter);
            if (pfrom->pfilter) {
                pfrom->pfilter->insert(vData);
            } else {
                bad = true;
            }
        }
        if (bad) {
            LOCK(cs_main);
            Misbehaving(pfrom->GetId(), 100);
        }
        return true;
    }

    if (strCommand == NetMsgType::FILTERCLEAR) {
        LOCK(pfrom->cs_filter);
        if (pfrom->GetLocalServices() & NODE_BLOOM) {
            pfrom->pfilter.reset(new CBloomFilter());
        }
        pfrom->fRelayTxes = true;
        return true;
    }

    if (strCommand == NetMsgType::FEEFILTER) {
        CAmount newFeeFilter = 0;
        vRecv >> newFeeFilter;
        if (MoneyRange(newFeeFilter)) {
            {
                LOCK(pfrom->cs_feeFilter);
                pfrom->minFeeFilter = newFeeFilter;
            }
            LogPrint(BCLog::NET, "received: feefilter of %s from peer=%d\n", CFeeRate(newFeeFilter).ToString(), pfrom->GetId());
        }
        return true;
    }

    if (strCommand == NetMsgType::NOTFOUND) {
        // We do not care about the NOTFOUND message, but logging an Unknown Command
        // message would be undesirable as we transmit it ourselves.
        return true;
    }

    // Ignore unknown commands for extensibility
    LogPrint(BCLog::NET, "Unknown command \"%s\" from peer=%d\n", SanitizeString(strCommand), pfrom->GetId());
    return true;
}

bool PeerLogicValidation::SendRejectsAndCheckIfBanned(CNode* pnode, bool enable_bip61) EXCLUSIVE_LOCKS_REQUIRED(cs_main)
{
    AssertLockHeld(cs_main);
    CNodeState &state = *State(pnode->GetId());

    if (enable_bip61) {
        for (const CBlockReject& reject : state.rejects) {
            connman->PushMessage(pnode, CNetMsgMaker(INIT_PROTO_VERSION).Make(NetMsgType::REJECT, std::string(NetMsgType::BLOCK), reject.chRejectCode, reject.strRejectReason, reject.hashBlock));
        }
    }
    state.rejects.clear();

    if (state.fShouldBan) {
        state.fShouldBan = false;
        if (pnode->HasPermission(PF_NOBAN))
            LogPrintf("Warning: not punishing whitelisted peer %s!\n", pnode->addr.ToString());
        else if (pnode->m_manual_connection)
            LogPrintf("Warning: not punishing manually-connected peer %s!\n", pnode->addr.ToString());
        else if (pnode->addr.IsLocal()) {
            // Disconnect but don't ban _this_ local node
            LogPrintf("Warning: disconnecting but not banning local peer %s!\n", pnode->addr.ToString());
            pnode->fDisconnect = true;
        } else {
            // Disconnect and ban all nodes sharing the address
            if (m_banman) {
                m_banman->Ban(pnode->addr, BanReasonNodeMisbehaving);
            }
            connman->DisconnectNode(pnode->addr);
        }
        return true;
    }
    return false;
}

bool PeerLogicValidation::ProcessMessages(CNode* pfrom, std::atomic<bool>& interruptMsgProc)
{
    const CChainParams& chainparams = Params();
    //
    // Message format
    //  (4) message start
    //  (12) command
    //  (4) size
    //  (4) checksum
    //  (x) data
    //
    bool fMoreWork = false;

    if (!pfrom->vRecvGetData.empty())
        ProcessGetData(pfrom, chainparams, connman, interruptMsgProc);

    if (!pfrom->orphan_work_set.empty()) {
        std::list<CTransactionRef> removed_txn;
        LOCK2(cs_main, g_cs_orphans);
        ProcessOrphanTx(connman, pfrom->orphan_work_set, removed_txn);
        for (const CTransactionRef& removedTx : removed_txn) {
            AddToCompactExtraTransactions(removedTx);
        }
    }

    if (pfrom->fDisconnect)
        return false;

    // this maintains the order of responses
    if (!pfrom->vRecvGetData.empty()) return true;
    if (!pfrom->orphan_work_set.empty()) return true;

    // Don't bother if send buffer is too full to respond anyway
    if (pfrom->fPauseSend)
        return false;

    std::list<CNetMessage> msgs;
    {
        LOCK(pfrom->cs_vProcessMsg);
        if (pfrom->vProcessMsg.empty())
            return false;
        // Just take one message
        msgs.splice(msgs.begin(), pfrom->vProcessMsg, pfrom->vProcessMsg.begin());
        pfrom->nProcessQueueSize -= msgs.front().vRecv.size() + CMessageHeader::HEADER_SIZE;
        pfrom->fPauseRecv = pfrom->nProcessQueueSize > connman->GetReceiveFloodSize();
        fMoreWork = !pfrom->vProcessMsg.empty();
    }
    CNetMessage& msg(msgs.front());

    msg.SetVersion(pfrom->GetRecvVersion());
    // Scan for message start
    if (memcmp(msg.hdr.pchMessageStart, chainparams.MessageStart(), CMessageHeader::MESSAGE_START_SIZE) != 0) {
        LogPrint(BCLog::NET, "PROCESSMESSAGE: INVALID MESSAGESTART %s peer=%d\n", SanitizeString(msg.hdr.GetCommand()), pfrom->GetId());
        pfrom->fDisconnect = true;
        return false;
    }

    // Read header
    CMessageHeader& hdr = msg.hdr;
    if (!hdr.IsValid(chainparams.MessageStart()))
    {
        LogPrint(BCLog::NET, "PROCESSMESSAGE: ERRORS IN HEADER %s peer=%d\n", SanitizeString(hdr.GetCommand()), pfrom->GetId());
        return fMoreWork;
    }
    std::string strCommand = hdr.GetCommand();

    // Message size
    unsigned int nMessageSize = hdr.nMessageSize;

    // Checksum
    CDataStream& vRecv = msg.vRecv;
    const uint256& hash = msg.GetMessageHash();
    if (memcmp(hash.begin(), hdr.pchChecksum, CMessageHeader::CHECKSUM_SIZE) != 0)
    {
        LogPrint(BCLog::NET, "%s(%s, %u bytes): CHECKSUM ERROR expected %s was %s\n", __func__,
           SanitizeString(strCommand), nMessageSize,
           HexStr(hash.begin(), hash.begin()+CMessageHeader::CHECKSUM_SIZE),
           HexStr(hdr.pchChecksum, hdr.pchChecksum+CMessageHeader::CHECKSUM_SIZE));
        return fMoreWork;
    }

    // Process message
    bool fRet = false;
    try
    {
        fRet = ProcessMessage(pfrom, strCommand, vRecv, msg.nTime, chainparams, connman, interruptMsgProc, m_enable_bip61);
        if (interruptMsgProc)
            return false;
        if (!pfrom->vRecvGetData.empty())
            fMoreWork = true;
    }
    catch (const std::ios_base::failure& e)
    {
        if (m_enable_bip61) {
            connman->PushMessage(pfrom, CNetMsgMaker(INIT_PROTO_VERSION).Make(NetMsgType::REJECT, strCommand, REJECT_MALFORMED, std::string("error parsing message")));
        }
        if (strstr(e.what(), "end of data")) {
            // Allow exceptions from under-length message on vRecv
            LogPrint(BCLog::NET, "%s(%s, %u bytes): Exception '%s' caught, normally caused by a message being shorter than its stated length\n", __func__, SanitizeString(strCommand), nMessageSize, e.what());
        } else if (strstr(e.what(), "size too large")) {
            // Allow exceptions from over-long size
            LogPrint(BCLog::NET, "%s(%s, %u bytes): Exception '%s' caught\n", __func__, SanitizeString(strCommand), nMessageSize, e.what());
        } else if (strstr(e.what(), "non-canonical ReadCompactSize()")) {
            // Allow exceptions from non-canonical encoding
            LogPrint(BCLog::NET, "%s(%s, %u bytes): Exception '%s' caught\n", __func__, SanitizeString(strCommand), nMessageSize, e.what());
        } else if (strstr(e.what(), "Superfluous witness record")) {
            // Allow exceptions from illegal witness encoding
            LogPrint(BCLog::NET, "%s(%s, %u bytes): Exception '%s' caught\n", __func__, SanitizeString(strCommand), nMessageSize, e.what());
        } else if (strstr(e.what(), "Unknown transaction optional data")) {
            // Allow exceptions from unknown witness encoding
            LogPrint(BCLog::NET, "%s(%s, %u bytes): Exception '%s' caught\n", __func__, SanitizeString(strCommand), nMessageSize, e.what());
        } else {
            PrintExceptionContinue(&e, "ProcessMessages()");
        }
    }
    catch (const std::exception& e) {
        PrintExceptionContinue(&e, "ProcessMessages()");
    } catch (...) {
        PrintExceptionContinue(nullptr, "ProcessMessages()");
    }

    if (!fRet) {
        LogPrint(BCLog::NET, "%s(%s, %u bytes) FAILED peer=%d\n", __func__, SanitizeString(strCommand), nMessageSize, pfrom->GetId());
    }

    LOCK(cs_main);
    SendRejectsAndCheckIfBanned(pfrom, m_enable_bip61);

    return fMoreWork;
}

void PeerLogicValidation::ConsiderEviction(CNode *pto, int64_t time_in_seconds)
{
    AssertLockHeld(cs_main);

    CNodeState &state = *State(pto->GetId());
    const CNetMsgMaker msgMaker(pto->GetSendVersion());

    if (!state.m_chain_sync.m_protect && IsOutboundDisconnectionCandidate(pto) && state.fSyncStarted) {
        // This is an outbound peer subject to disconnection if they don't
        // announce a block with as much work as the current tip within
        // CHAIN_SYNC_TIMEOUT + HEADERS_RESPONSE_TIME seconds (note: if
        // their chain has more work than ours, we should sync to it,
        // unless it's invalid, in which case we should find that out and
        // disconnect from them elsewhere).
        if (state.pindexBestKnownBlock != nullptr && state.pindexBestKnownBlock->nChainWork >= chainActive.Tip()->nChainWork) {
            if (state.m_chain_sync.m_timeout != 0) {
                state.m_chain_sync.m_timeout = 0;
                state.m_chain_sync.m_work_header = nullptr;
                state.m_chain_sync.m_sent_getheaders = false;
            }
        } else if (state.m_chain_sync.m_timeout == 0 || (state.m_chain_sync.m_work_header != nullptr && state.pindexBestKnownBlock != nullptr && state.pindexBestKnownBlock->nChainWork >= state.m_chain_sync.m_work_header->nChainWork)) {
            // Our best block known by this peer is behind our tip, and we're either noticing
            // that for the first time, OR this peer was able to catch up to some earlier point
            // where we checked against our tip.
            // Either way, set a new timeout based on current tip.
            state.m_chain_sync.m_timeout = time_in_seconds + CHAIN_SYNC_TIMEOUT;
            state.m_chain_sync.m_work_header = chainActive.Tip();
            state.m_chain_sync.m_sent_getheaders = false;
        } else if (state.m_chain_sync.m_timeout > 0 && time_in_seconds > state.m_chain_sync.m_timeout) {
            // No evidence yet that our peer has synced to a chain with work equal to that
            // of our tip, when we first detected it was behind. Send a single getheaders
            // message to give the peer a chance to update us.
            if (state.m_chain_sync.m_sent_getheaders) {
                // They've run out of time to catch up!
                LogPrintf("Disconnecting outbound peer %d for old chain, best known block = %s\n", pto->GetId(), state.pindexBestKnownBlock != nullptr ? state.pindexBestKnownBlock->GetBlockHash().ToString() : "<none>");
                pto->fDisconnect = true;
            } else {
                assert(state.m_chain_sync.m_work_header);
                LogPrint(BCLog::NET, "sending getheaders to outbound peer=%d to verify chain work (current best known block:%s, benchmark blockhash: %s)\n", pto->GetId(), state.pindexBestKnownBlock != nullptr ? state.pindexBestKnownBlock->GetBlockHash().ToString() : "<none>", state.m_chain_sync.m_work_header->GetBlockHash().ToString());
                connman->PushMessage(pto, msgMaker.Make(NetMsgType::GETHEADERS, chainActive.GetLocator(state.m_chain_sync.m_work_header->pprev), uint256()));
                state.m_chain_sync.m_sent_getheaders = true;
                constexpr int64_t HEADERS_RESPONSE_TIME = 120; // 2 minutes
                // Bump the timeout to allow a response, which could clear the timeout
                // (if the response shows the peer has synced), reset the timeout (if
                // the peer syncs to the required work but not to our tip), or result
                // in disconnect (if we advance to the timeout and pindexBestKnownBlock
                // has not sufficiently progressed)
                state.m_chain_sync.m_timeout = time_in_seconds + HEADERS_RESPONSE_TIME;
            }
        }
    }
}

void PeerLogicValidation::EvictExtraOutboundPeers(int64_t time_in_seconds)
{
    // Check whether we have too many outbound peers
    int extra_peers = connman->GetExtraOutboundCount();
    if (extra_peers > 0) {
        // If we have more outbound peers than we target, disconnect one.
        // Pick the outbound peer that least recently announced
        // us a new block, with ties broken by choosing the more recent
        // connection (higher node id)
        NodeId worst_peer = -1;
        int64_t oldest_block_announcement = std::numeric_limits<int64_t>::max();

        connman->ForEachNode([&](CNode* pnode) {
            AssertLockHeld(cs_main);

            // Ignore non-outbound peers, or nodes marked for disconnect already
            if (!IsOutboundDisconnectionCandidate(pnode) || pnode->fDisconnect) return;
            CNodeState *state = State(pnode->GetId());
            if (state == nullptr) return; // shouldn't be possible, but just in case
            // Don't evict our protected peers
            if (state->m_chain_sync.m_protect) return;
            if (state->m_last_block_announcement < oldest_block_announcement || (state->m_last_block_announcement == oldest_block_announcement && pnode->GetId() > worst_peer)) {
                worst_peer = pnode->GetId();
                oldest_block_announcement = state->m_last_block_announcement;
            }
        });
        if (worst_peer != -1) {
            bool disconnected = connman->ForNode(worst_peer, [&](CNode *pnode) {
                AssertLockHeld(cs_main);

                // Only disconnect a peer that has been connected to us for
                // some reasonable fraction of our check-frequency, to give
                // it time for new information to have arrived.
                // Also don't disconnect any peer we're trying to download a
                // block from.
                CNodeState &state = *State(pnode->GetId());
                if (time_in_seconds - pnode->nTimeConnected > MINIMUM_CONNECT_TIME && state.nBlocksInFlight == 0) {
                    LogPrint(BCLog::NET, "disconnecting extra outbound peer=%d (last block announcement received at time %d)\n", pnode->GetId(), oldest_block_announcement);
                    pnode->fDisconnect = true;
                    return true;
                } else {
                    LogPrint(BCLog::NET, "keeping outbound peer=%d chosen for eviction (connect time: %d, blocks_in_flight: %d)\n", pnode->GetId(), pnode->nTimeConnected, state.nBlocksInFlight);
                    return false;
                }
            });
            if (disconnected) {
                // If we disconnected an extra peer, that means we successfully
                // connected to at least one peer after the last time we
                // detected a stale tip. Don't try any more extra peers until
                // we next detect a stale tip, to limit the load we put on the
                // network from these extra connections.
                connman->SetTryNewOutboundPeer(false);
            }
        }
    }
}

void PeerLogicValidation::CheckForStaleTipAndEvictPeers(const Consensus::Params &consensusParams)
{
    LOCK(cs_main);

    if (connman == nullptr) return;

    int64_t time_in_seconds = GetTime();

    EvictExtraOutboundPeers(time_in_seconds);

    if (time_in_seconds > m_stale_tip_check_time) {
        // Check whether our tip is stale, and if so, allow using an extra
        // outbound peer
        if (!fImporting && !fReindex && connman->GetNetworkActive() && connman->GetUseAddrmanOutgoing() && TipMayBeStale(consensusParams)) {
            LogPrintf("Potential stale tip detected, will try using extra outbound peer (last tip update: %d seconds ago)\n", time_in_seconds - g_last_tip_update);
            connman->SetTryNewOutboundPeer(true);
        } else if (connman->GetTryNewOutboundPeer()) {
            connman->SetTryNewOutboundPeer(false);
        }
        m_stale_tip_check_time = time_in_seconds + STALE_CHECK_INTERVAL;
    }
}

namespace {
class CompareInvMempoolOrder
{
    CTxMemPool *mp;
public:
    explicit CompareInvMempoolOrder(CTxMemPool *_mempool)
    {
        mp = _mempool;
    }

    bool operator()(std::set<uint256>::iterator a, std::set<uint256>::iterator b)
    {
        /* As std::make_heap produces a max-heap, we want the entries with the
         * fewest ancestors/highest fee to sort later. */
        return mp->CompareDepthAndScore(*b, *a);
    }
};
}

bool PeerLogicValidation::SendMessages(CNode* pto)
{
    const Consensus::Params& consensusParams = Params().GetConsensus();
    {
        // Don't send anything until the version handshake is complete
        if (!pto->fSuccessfullyConnected || pto->fDisconnect)
            return true;

        // If we get here, the outgoing message serialization version is set and can't change.
        const CNetMsgMaker msgMaker(pto->GetSendVersion());

        //
        // Message: ping
        //
        bool pingSend = false;
        if (pto->fPingQueued) {
            // RPC ping request by user
            pingSend = true;
        }
        if (pto->nPingNonceSent == 0 && pto->nPingUsecStart + PING_INTERVAL * 1000000 < GetTimeMicros()) {
            // Ping automatically sent as a latency probe & keepalive.
            pingSend = true;
        }
        if (pingSend) {
            uint64_t nonce = 0;
            while (nonce == 0) {
                GetRandBytes((unsigned char*)&nonce, sizeof(nonce));
            }
            pto->fPingQueued = false;
            pto->nPingUsecStart = GetTimeMicros();
            if (pto->nVersion > BIP0031_VERSION) {
                pto->nPingNonceSent = nonce;
                connman->PushMessage(pto, msgMaker.Make(NetMsgType::PING, nonce));
            } else {
                // Peer is too old to support ping command with nonce, pong will never arrive.
                pto->nPingNonceSent = 0;
                connman->PushMessage(pto, msgMaker.Make(NetMsgType::PING));
            }
        }

        TRY_LOCK(cs_main, lockMain); // Acquire cs_main for IsInitialBlockDownload() and CNodeState()
        if (!lockMain)
            return true;

        if (SendRejectsAndCheckIfBanned(pto, m_enable_bip61)) return true;
        CNodeState &state = *State(pto->GetId());

        // Address refresh broadcast
        int64_t nNow = GetTimeMicros();
        if (!IsInitialBlockDownload() && pto->nNextLocalAddrSend < nNow) {
            AdvertiseLocal(pto);
            pto->nNextLocalAddrSend = PoissonNextSend(nNow, AVG_LOCAL_ADDRESS_BROADCAST_INTERVAL);
        }

        //
        // Message: addr
        //
        if (pto->nNextAddrSend < nNow) {
            pto->nNextAddrSend = PoissonNextSend(nNow, AVG_ADDRESS_BROADCAST_INTERVAL);
            std::vector<CAddress> vAddr;
            vAddr.reserve(pto->vAddrToSend.size());
            for (const CAddress& addr : pto->vAddrToSend)
            {
                if (!pto->addrKnown.contains(addr.GetKey()))
                {
                    pto->addrKnown.insert(addr.GetKey());
                    vAddr.push_back(addr);
                    // receiver rejects addr messages larger than 1000
                    if (vAddr.size() >= 1000)
                    {
                        connman->PushMessage(pto, msgMaker.Make(NetMsgType::ADDR, vAddr));
                        vAddr.clear();
                    }
                }
            }
            pto->vAddrToSend.clear();
            if (!vAddr.empty())
                connman->PushMessage(pto, msgMaker.Make(NetMsgType::ADDR, vAddr));
            // we only send the big addr message once
            if (pto->vAddrToSend.capacity() > 40)
                pto->vAddrToSend.shrink_to_fit();
        }

        // Start block sync
        if (pindexBestHeader == nullptr)
            pindexBestHeader = chainActive.Tip();
        bool fFetch = state.fPreferredDownload || (nPreferredDownload == 0 && !pto->fClient && !pto->fOneShot); // Download if this is a nice peer, or we have no nice peers and this one might do.
        if (!state.fSyncStarted && !pto->fClient && !fImporting && !fReindex) {
            // Only actively request headers from a single peer, unless we're close to today.
            if ((nSyncStarted == 0 && fFetch) || pindexBestHeader->GetBlockTime() > GetAdjustedTime() - 24 * 60 * 60) {
                state.fSyncStarted = true;
                state.nHeadersSyncTimeout = GetTimeMicros() + HEADERS_DOWNLOAD_TIMEOUT_BASE + HEADERS_DOWNLOAD_TIMEOUT_PER_HEADER * (GetAdjustedTime() - pindexBestHeader->GetBlockTime())/(consensusParams.nPowTargetSpacing);
                nSyncStarted++;
                const CBlockIndex *pindexStart = pindexBestHeader;
                /* If possible, start at the block preceding the currently
                   best known header.  This ensures that we always get a
                   non-empty list of headers back as long as the peer
                   is up-to-date.  With a non-empty response, we can initialise
                   the peer's known best block.  This wouldn't be possible
                   if we requested starting at pindexBestHeader and
                   got back an empty response.  */
                if (pindexStart->pprev)
                    pindexStart = pindexStart->pprev;
                LogPrint(BCLog::NET, "initial getheaders (%d) to peer=%d (startheight:%d)\n", pindexStart->nHeight, pto->GetId(), pto->nStartingHeight);
                connman->PushMessage(pto, msgMaker.Make(NetMsgType::GETHEADERS, chainActive.GetLocator(pindexStart), uint256()));
            }
        }

        // Resend wallet transactions that haven't gotten in a block yet
        // Except during reindex, importing and IBD, when old wallet
        // transactions become unconfirmed and spams other nodes.
        if (!fReindex && !fImporting && !IsInitialBlockDownload())
        {
            GetMainSignals().Broadcast(nTimeBestReceived, connman);
        }

        //
        // Try sending block announcements via headers
        //
        {
            // If we have less than MAX_BLOCKS_TO_ANNOUNCE in our
            // list of block hashes we're relaying, and our peer wants
            // headers announcements, then find the first header
            // not yet known to our peer but would connect, and send.
            // If no header would connect, or if we have too many
            // blocks, or if the peer doesn't want headers, just
            // add all to the inv queue.
            LOCK(pto->cs_inventory);
            std::vector<CBlock> vHeaders;
            bool fRevertToInv = ((!state.fPreferHeaders &&
                                 (!state.fPreferHeaderAndIDs || pto->vBlockHashesToAnnounce.size() > 1)) ||
                                pto->vBlockHashesToAnnounce.size() > MAX_BLOCKS_TO_ANNOUNCE);
            const CBlockIndex *pBestIndex = nullptr; // last header queued for delivery
            ProcessBlockAvailability(pto->GetId()); // ensure pindexBestKnownBlock is up-to-date

            if (!fRevertToInv) {
                bool fFoundStartingHeader = false;
                // Try to find first header that our peer doesn't have, and
                // then send all headers past that one.  If we come across any
                // headers that aren't on chainActive, give up.
                for (const uint256 &hash : pto->vBlockHashesToAnnounce) {
                    const CBlockIndex* pindex = LookupBlockIndex(hash);
                    assert(pindex);
                    if (chainActive[pindex->nHeight] != pindex) {
                        // Bail out if we reorged away from this block
                        fRevertToInv = true;
                        break;
                    }
                    if (pBestIndex != nullptr && pindex->pprev != pBestIndex) {
                        // This means that the list of blocks to announce don't
                        // connect to each other.
                        // This shouldn't really be possible to hit during
                        // regular operation (because reorgs should take us to
                        // a chain that has some block not on the prior chain,
                        // which should be caught by the prior check), but one
                        // way this could happen is by using invalidateblock /
                        // reconsiderblock repeatedly on the tip, causing it to
                        // be added multiple times to vBlockHashesToAnnounce.
                        // Robustly deal with this rare situation by reverting
                        // to an inv.
                        fRevertToInv = true;
                        break;
                    }
                    pBestIndex = pindex;
                    if (fFoundStartingHeader) {
                        // add this to the headers message
                        vHeaders.push_back(pindex->GetBlockHeader());
                    } else if (PeerHasHeader(&state, pindex)) {
                        continue; // keep looking for the first new block
                    } else if (pindex->pprev == nullptr || PeerHasHeader(&state, pindex->pprev)) {
                        // Peer doesn't have this header but they do have the prior one.
                        // Start sending headers.
                        fFoundStartingHeader = true;
                        vHeaders.push_back(pindex->GetBlockHeader());
                    } else {
                        // Peer doesn't have this header or the prior one -- nothing will
                        // connect, so bail out.
                        fRevertToInv = true;
                        break;
                    }
                }
            }
            if (!fRevertToInv && !vHeaders.empty()) {
                if (vHeaders.size() == 1 && state.fPreferHeaderAndIDs) {
                    // We only send up to 1 block as header-and-ids, as otherwise
                    // probably means we're doing an initial-ish-sync or they're slow
                    LogPrint(BCLog::NET, "%s sending header-and-ids %s to peer=%d\n", __func__,
                            vHeaders.front().GetHash().ToString(), pto->GetId());

                    int nSendFlags = state.fWantsCmpctWitness ? 0 : SERIALIZE_TRANSACTION_NO_WITNESS;

                    bool fGotBlockFromCache = false;
                    {
                        LOCK(cs_most_recent_block);
                        if (most_recent_block_hash == pBestIndex->GetBlockHash()) {
                            if (state.fWantsCmpctWitness || !fWitnessesPresentInMostRecentCompactBlock)
                                connman->PushMessage(pto, msgMaker.Make(nSendFlags, NetMsgType::CMPCTBLOCK, *most_recent_compact_block));
                            else {
                                CBlockHeaderAndShortTxIDs cmpctblock(*most_recent_block, state.fWantsCmpctWitness);
                                connman->PushMessage(pto, msgMaker.Make(nSendFlags, NetMsgType::CMPCTBLOCK, cmpctblock));
                            }
                            fGotBlockFromCache = true;
                        }
                    }
                    if (!fGotBlockFromCache) {
                        CBlock block;
                        bool ret = ReadBlockFromDisk(block, pBestIndex, consensusParams, true);
                        assert(ret);
                        CBlockHeaderAndShortTxIDs cmpctblock(block, state.fWantsCmpctWitness);
                        connman->PushMessage(pto, msgMaker.Make(nSendFlags, NetMsgType::CMPCTBLOCK, cmpctblock));
                    }
                    state.pindexBestHeaderSent = pBestIndex;
                } else if (state.fPreferHeaders) {
                    if (vHeaders.size() > 1) {
                        LogPrint(BCLog::NET, "%s: %u headers, range (%s, %s), to peer=%d\n", __func__,
                                vHeaders.size(),
                                vHeaders.front().GetHash().ToString(),
                                vHeaders.back().GetHash().ToString(), pto->GetId());
                    } else {
                        LogPrint(BCLog::NET, "%s: sending header %s to peer=%d\n", __func__,
                                vHeaders.front().GetHash().ToString(), pto->GetId());
                    }
                    connman->PushMessage(pto, msgMaker.Make(NetMsgType::HEADERS, vHeaders));
                    state.pindexBestHeaderSent = pBestIndex;
                } else
                    fRevertToInv = true;
            }
            if (fRevertToInv) {
                // If falling back to using an inv, just try to inv the tip.
                // The last entry in vBlockHashesToAnnounce was our tip at some point
                // in the past.
                if (!pto->vBlockHashesToAnnounce.empty()) {
                    const uint256 &hashToAnnounce = pto->vBlockHashesToAnnounce.back();
                    const CBlockIndex* pindex = LookupBlockIndex(hashToAnnounce);
                    assert(pindex);

                    // Warn if we're announcing a block that is not on the main chain.
                    // This should be very rare and could be optimized out.
                    // Just log for now.
                    if (chainActive[pindex->nHeight] != pindex) {
                        LogPrint(BCLog::NET, "Announcing block %s not on main chain (tip=%s)\n",
                            hashToAnnounce.ToString(), chainActive.Tip()->GetBlockHash().ToString());
                    }

                    // If the peer's chain has this block, don't inv it back.
                    if (!PeerHasHeader(&state, pindex)) {
                        pto->PushInventory(CInv(MSG_BLOCK, hashToAnnounce));
                        LogPrint(BCLog::NET, "%s: sending inv peer=%d hash=%s\n", __func__,
                            pto->GetId(), hashToAnnounce.ToString());
                    }
                }
            }
            pto->vBlockHashesToAnnounce.clear();
        }

        //
        // Message: inventory
        //
        std::vector<CInv> vInv;
        {
            LOCK(pto->cs_inventory);
            vInv.reserve(std::max<size_t>(pto->vInventoryBlockToSend.size(), INVENTORY_BROADCAST_MAX));

            // Add blocks
            for (const uint256& hash : pto->vInventoryBlockToSend) {
                vInv.push_back(CInv(MSG_BLOCK, hash));
                if (vInv.size() == MAX_INV_SZ) {
                    connman->PushMessage(pto, msgMaker.Make(NetMsgType::INV, vInv));
                    vInv.clear();
                }
            }
            pto->vInventoryBlockToSend.clear();

            // Check whether periodic sends should happen
            bool fSendTrickle = pto->HasPermission(PF_NOBAN);
            if (pto->nNextInvSend < nNow) {
                fSendTrickle = true;
                if (pto->fInbound) {
                    pto->nNextInvSend = connman->PoissonNextSendInbound(nNow, INVENTORY_BROADCAST_INTERVAL);
                } else {
                    // Use half the delay for outbound peers, as there is less privacy concern for them.
                    pto->nNextInvSend = PoissonNextSend(nNow, INVENTORY_BROADCAST_INTERVAL >> 1);
                }
            }

            // Time to send but the peer has requested we not relay transactions.
            if (fSendTrickle) {
                LOCK(pto->cs_filter);
                if (!pto->fRelayTxes) pto->setInventoryTxToSend.clear();
            }

            // Respond to BIP35 mempool requests
            if (fSendTrickle && pto->fSendMempool) {
                auto vtxinfo = mempool.infoAll();
                pto->fSendMempool = false;
                CAmount filterrate = 0;
                {
                    LOCK(pto->cs_feeFilter);
                    filterrate = pto->minFeeFilter;
                }

                LOCK(pto->cs_filter);

                for (const auto& txinfo : vtxinfo) {
                    const uint256& hash = txinfo.tx->GetHash();
                    CInv inv(MSG_TX, hash);
                    pto->setInventoryTxToSend.erase(hash);
                    if (filterrate) {
                        if (txinfo.feeRate.GetFeePerK() < filterrate)
                            continue;
                    }
                    if (pto->pfilter) {
                        if (!pto->pfilter->IsRelevantAndUpdate(*txinfo.tx)) continue;
                    }
                    pto->filterInventoryKnown.insert(hash);
                    vInv.push_back(inv);
                    if (vInv.size() == MAX_INV_SZ) {
                        connman->PushMessage(pto, msgMaker.Make(NetMsgType::INV, vInv));
                        vInv.clear();
                    }
                }
                pto->timeLastMempoolReq = GetTime();
            }

            // Determine transactions to relay
            if (fSendTrickle) {
                // Produce a vector with all candidates for sending
                std::vector<std::set<uint256>::iterator> vInvTx;
                vInvTx.reserve(pto->setInventoryTxToSend.size());
                for (std::set<uint256>::iterator it = pto->setInventoryTxToSend.begin(); it != pto->setInventoryTxToSend.end(); it++) {
                    vInvTx.push_back(it);
                }
                CAmount filterrate = 0;
                {
                    LOCK(pto->cs_feeFilter);
                    filterrate = pto->minFeeFilter;
                }
                // Topologically and fee-rate sort the inventory we send for privacy and priority reasons.
                // A heap is used so that not all items need sorting if only a few are being sent.
                CompareInvMempoolOrder compareInvMempoolOrder(&mempool);
                std::make_heap(vInvTx.begin(), vInvTx.end(), compareInvMempoolOrder);
                // No reason to drain out at many times the network's capacity,
                // especially since we have many peers and some will draw much shorter delays.
                unsigned int nRelayedTransactions = 0;
                LOCK(pto->cs_filter);
                while (!vInvTx.empty() && nRelayedTransactions < INVENTORY_BROADCAST_MAX) {
                    // Fetch the top element from the heap
                    std::pop_heap(vInvTx.begin(), vInvTx.end(), compareInvMempoolOrder);
                    std::set<uint256>::iterator it = vInvTx.back();
                    vInvTx.pop_back();
                    uint256 hash = *it;
                    // Remove it from the to-be-sent set
                    pto->setInventoryTxToSend.erase(it);
                    // Check if not in the filter already
                    if (pto->filterInventoryKnown.contains(hash)) {
                        continue;
                    }
                    // Not in the mempool anymore? don't bother sending it.
                    auto txinfo = mempool.info(hash);
                    if (!txinfo.tx) {
                        continue;
                    }
                    if (filterrate && txinfo.feeRate.GetFeePerK() < filterrate) {
                        continue;
                    }
                    if (pto->pfilter && !pto->pfilter->IsRelevantAndUpdate(*txinfo.tx)) continue;
                    // Send
                    vInv.push_back(CInv(MSG_TX, hash));
                    nRelayedTransactions++;
                    {
                        // Expire old relay messages
                        while (!vRelayExpiration.empty() && vRelayExpiration.front().first < nNow)
                        {
                            mapRelay.erase(vRelayExpiration.front().second);
                            vRelayExpiration.pop_front();
                        }

                        auto ret = mapRelay.insert(std::make_pair(hash, std::move(txinfo.tx)));
                        if (ret.second) {
                            vRelayExpiration.push_back(std::make_pair(nNow + 15 * 60 * 1000000, ret.first));
                        }
                    }
                    if (vInv.size() == MAX_INV_SZ) {
                        connman->PushMessage(pto, msgMaker.Make(NetMsgType::INV, vInv));
                        vInv.clear();
                    }
                    pto->filterInventoryKnown.insert(hash);
                }
            }
        }
        if (!vInv.empty())
            connman->PushMessage(pto, msgMaker.Make(NetMsgType::INV, vInv));

        // Detect whether we're stalling
        nNow = GetTimeMicros();
        if (state.nStallingSince && state.nStallingSince < nNow - 1000000 * BLOCK_STALLING_TIMEOUT) {
            // Stalling only triggers when the block download window cannot move. During normal steady state,
            // the download window should be much larger than the to-be-downloaded set of blocks, so disconnection
            // should only happen during initial block download.
            LogPrintf("Peer=%d is stalling block download, disconnecting\n", pto->GetId());
            pto->fDisconnect = true;
            return true;
        }
        // In case there is a block that has been in flight from this peer for 2 + 0.5 * N times the block interval
        // (with N the number of peers from which we're downloading validated blocks), disconnect due to timeout.
        // We compensate for other peers to prevent killing off peers due to our own downstream link
        // being saturated. We only count validated in-flight blocks so peers can't advertise non-existing block hashes
        // to unreasonably increase our timeout.
        if (state.vBlocksInFlight.size() > 0) {
            QueuedBlock &queuedBlock = state.vBlocksInFlight.front();
            int nOtherPeersWithValidatedDownloads = nPeersWithValidatedDownloads - (state.nBlocksInFlightValidHeaders > 0);
            if (nNow > state.nDownloadingSince + consensusParams.nPowTargetSpacing * (BLOCK_DOWNLOAD_TIMEOUT_BASE + BLOCK_DOWNLOAD_TIMEOUT_PER_PEER * nOtherPeersWithValidatedDownloads)) {
                LogPrintf("Timeout downloading block %s from peer=%d, disconnecting\n", queuedBlock.hash.ToString(), pto->GetId());
                pto->fDisconnect = true;
                return true;
            }
        }
        // Check for headers sync timeouts
        if (state.fSyncStarted && state.nHeadersSyncTimeout < std::numeric_limits<int64_t>::max()) {
            // Detect whether this is a stalling initial-headers-sync peer
            if (pindexBestHeader->GetBlockTime() <= GetAdjustedTime() - 24*60*60) {
                if (nNow > state.nHeadersSyncTimeout && nSyncStarted == 1 && (nPreferredDownload - state.fPreferredDownload >= 1)) {
                    // Disconnect a (non-whitelisted) peer if it is our only sync peer,
                    // and we have others we could be using instead.
                    // Note: If all our peers are inbound, then we won't
                    // disconnect our sync peer for stalling; we have bigger
                    // problems if we can't get any outbound peers.
                    if (!pto->HasPermission(PF_NOBAN)) {
                        LogPrintf("Timeout downloading headers from peer=%d, disconnecting\n", pto->GetId());
                        pto->fDisconnect = true;
                        return true;
                    } else {
                        LogPrintf("Timeout downloading headers from whitelisted peer=%d, not disconnecting\n", pto->GetId());
                        // Reset the headers sync state so that we have a
                        // chance to try downloading from a different peer.
                        // Note: this will also result in at least one more
                        // getheaders message to be sent to
                        // this peer (eventually).
                        state.fSyncStarted = false;
                        nSyncStarted--;
                        state.nHeadersSyncTimeout = 0;
                    }
                }
            } else {
                // After we've caught up once, reset the timeout so we can't trigger
                // disconnect later.
                state.nHeadersSyncTimeout = std::numeric_limits<int64_t>::max();
            }
        }

        // Check that outbound peers have reasonable chains
        // GetTime() is used by this anti-DoS logic so we can test this using mocktime
        ConsiderEviction(pto, GetTime());

        //
        // Message: getdata (blocks)
        //
        std::vector<CInv> vGetData;
        if (!pto->fClient && ((fFetch && !pto->m_limited_node) || !IsInitialBlockDownload()) && state.nBlocksInFlight < MAX_BLOCKS_IN_TRANSIT_PER_PEER) {
            std::vector<const CBlockIndex*> vToDownload;
            NodeId staller = -1;
            FindNextBlocksToDownload(pto->GetId(), MAX_BLOCKS_IN_TRANSIT_PER_PEER - state.nBlocksInFlight, vToDownload, staller, consensusParams);
            for (const CBlockIndex *pindex : vToDownload) {
                uint32_t nFetchFlags = GetFetchFlags(pto);
                vGetData.push_back(CInv(MSG_BLOCK | nFetchFlags, pindex->GetBlockHash()));
                MarkBlockAsInFlight(pto->GetId(), pindex->GetBlockHash(), pindex);
                LogPrint(BCLog::NET, "Requesting block %s (%d) peer=%d\n", pindex->GetBlockHash().ToString(),
                    pindex->nHeight, pto->GetId());
            }
            if (state.nBlocksInFlight == 0 && staller != -1) {
                if (State(staller)->nStallingSince == 0) {
                    State(staller)->nStallingSince = nNow;
                    LogPrint(BCLog::NET, "Stall started peer=%d\n", staller);
                }
            }
        }

        //
        // Message: getdata (non-blocks)
        //
        while (!pto->mapAskFor.empty() && (*pto->mapAskFor.begin()).first <= nNow)
        {
            const CInv& inv = (*pto->mapAskFor.begin()).second;
            if (!AlreadyHave(inv))
            {
                LogPrint(BCLog::NET, "Requesting %s peer=%d\n", inv.ToString(), pto->GetId());
                vGetData.push_back(inv);
                if (vGetData.size() >= 1000)
                {
                    connman->PushMessage(pto, msgMaker.Make(NetMsgType::GETDATA, vGetData));
                    vGetData.clear();
                }
            } else {
                //If we're not going to ask, don't expect a response.
                pto->setAskFor.erase(inv.hash);
            }
            pto->mapAskFor.erase(pto->mapAskFor.begin());
        }
        if (!vGetData.empty())
            connman->PushMessage(pto, msgMaker.Make(NetMsgType::GETDATA, vGetData));

        //
        // Message: feefilter
        //
        // We don't want white listed peers to filter txs to us if we have -whitelistforcerelay
        if (pto->nVersion >= FEEFILTER_VERSION && gArgs.GetBoolArg("-feefilter", DEFAULT_FEEFILTER) &&
            !pto->HasPermission(PF_FORCERELAY)) {
            CAmount currentFilter = mempool.GetMinFee(gArgs.GetArg("-maxmempool", DEFAULT_MAX_MEMPOOL_SIZE) * 1000000).GetFeePerK();
            int64_t timeNow = GetTimeMicros();
            if (timeNow > pto->nextSendTimeFeeFilter) {
                static CFeeRate default_feerate(DEFAULT_MIN_RELAY_TX_FEE);
                static FeeFilterRounder filterRounder(default_feerate);
                CAmount filterToSend = filterRounder.round(currentFilter);
                // We always have a fee filter of at least minRelayTxFee
                filterToSend = std::max(filterToSend, ::minRelayTxFee.GetFeePerK());
                if (filterToSend != pto->lastSentFeeFilter) {
                    connman->PushMessage(pto, msgMaker.Make(NetMsgType::FEEFILTER, filterToSend));
                    pto->lastSentFeeFilter = filterToSend;
                }
                pto->nextSendTimeFeeFilter = PoissonNextSend(timeNow, AVG_FEEFILTER_BROADCAST_INTERVAL);
            }
            // If the fee filter has changed substantially and it's still more than MAX_FEEFILTER_CHANGE_DELAY
            // until scheduled broadcast, then move the broadcast to within MAX_FEEFILTER_CHANGE_DELAY.
            else if (timeNow + MAX_FEEFILTER_CHANGE_DELAY * 1000000 < pto->nextSendTimeFeeFilter &&
                     (currentFilter < 3 * pto->lastSentFeeFilter / 4 || currentFilter > 4 * pto->lastSentFeeFilter / 3)) {
                pto->nextSendTimeFeeFilter = timeNow + GetRandInt(MAX_FEEFILTER_CHANGE_DELAY) * 1000000;
            }
        }
    }
    return true;
}

class CNetProcessingCleanup
{
public:
    CNetProcessingCleanup() {}
    ~CNetProcessingCleanup() {
        // orphan transactions
        mapOrphanTransactions.clear();
        mapOrphanTransactionsByPrev.clear();
    }
} instance_of_cnetprocessingcleanup;<|MERGE_RESOLUTION|>--- conflicted
+++ resolved
@@ -1203,11 +1203,7 @@
     const CNetMsgMaker msgMaker(pfrom->GetSendVersion());
     // disconnect node in case we have reached the outbound limit for serving historical blocks
     // never disconnect whitelisted nodes
-<<<<<<< HEAD
-    if (send && connman->OutboundTargetReached(true) && ( ((pindexBestHeader != nullptr) && (pindexBestHeader->GetBlockTime() - pindex->GetBlockTime() > HISTORICAL_BLOCK_AGE)) || inv.type == MSG_FILTERED_BLOCK || inv.type == MSG_FILTERED_WITNESS_BLOCK) && !pfrom->fWhitelisted)
-=======
     if (send && connman->OutboundTargetReached(true) && ( ((pindexBestHeader != nullptr) && (pindexBestHeader->GetBlockTime() - pindex->GetBlockTime() > HISTORICAL_BLOCK_AGE)) || inv.type == MSG_FILTERED_BLOCK || inv.type == MSG_FILTERED_WITNESS_BLOCK) && !pfrom->HasPermission(PF_NOBAN))
->>>>>>> 99c689e8
     {
         LogPrint(BCLog::NET, "historical block serving limit reached, disconnect peer=%d\n", pfrom->GetId());
 
