// Copyright (c) 2009-2010 Satoshi Nakamoto
// Copyright (c) 2009-2022 The Bitcoin Core developers
// Distributed under the MIT software license, see the accompanying
// file COPYING or http://www.opensource.org/licenses/mit-license.php.

#include <init.h>
#include <interfaces/chain.h>
#include <interfaces/init.h>
#include <interfaces/wallet.h>
#include <net.h>
#include <node/context.h>
#include <node/interface_ui.h>
#include <outputtype.h>
#include <script/signingprovider.h>
#include <univalue.h>
#include <util/check.h>
#include <util/moneystr.h>
#include <util/system.h>
#include <util/translation.h>
#ifdef USE_BDB
#include <wallet/bdb.h>
#endif
#include <wallet/coincontrol.h>
#include <wallet/wallet.h>
#include <walletinitinterface.h>

using node::NodeContext;

namespace wallet {
class WalletInit : public WalletInitInterface
{
public:
    //! Was the wallet component compiled in.
    bool HasWalletSupport() const override {return true;}

    //! Return the wallets help message.
    void AddWalletOptions(ArgsManager& argsman) const override;

    //! Wallets parameter interaction
    bool ParameterInteraction() const override;

    //! Add wallets that should be opened to list of chain clients.
    void Construct(NodeContext& node) const override;
};

void WalletInit::AddWalletOptions(ArgsManager& argsman) const
{
    argsman.AddArg("-addresstype", strprintf("What type of addresses to use (\"legacy\", \"p2sh-segwit\", \"bech32\", or \"bech32m\", default: \"%s\")", FormatOutputType(DEFAULT_ADDRESS_TYPE)), ArgsManager::ALLOW_ANY, OptionsCategory::WALLET);
    argsman.AddArg("-avoidpartialspends", strprintf("Group outputs by address, selecting many (possibly all) or none, instead of selecting on a per-output basis. Privacy is improved as addresses are mostly swept with fewer transactions and outputs are aggregated in clean change addresses. It may result in higher fees due to less optimal coin selection caused by this added limitation and possibly a larger-than-necessary number of inputs being used. Always enabled for wallets with \"avoid_reuse\" enabled, otherwise default: %u.", DEFAULT_AVOIDPARTIALSPENDS), ArgsManager::ALLOW_ANY, OptionsCategory::WALLET);
    argsman.AddArg("-changetype",
                   "What type of change to use (\"legacy\", \"p2sh-segwit\", \"bech32\", or \"bech32m\"). Default is \"legacy\" when "
                   "-addresstype=legacy, else it is an implementation detail.",
                   ArgsManager::ALLOW_ANY, OptionsCategory::WALLET);
    argsman.AddArg("-consolidatefeerate=<amt>", strprintf("The maximum feerate (in %s/kvB) at which transaction building may use more inputs than strictly necessary so that the wallet's UTXO pool can be reduced (default: %s).", CURRENCY_UNIT, FormatMoney(DEFAULT_CONSOLIDATE_FEERATE)), ArgsManager::ALLOW_ANY, OptionsCategory::WALLET);
    argsman.AddArg("-disablewallet", "Do not load the wallet and disable wallet RPC calls", ArgsManager::ALLOW_ANY, OptionsCategory::WALLET);
    argsman.AddArg("-discardfee=<amt>", strprintf("The fee rate (in %s/kvB) that indicates your tolerance for discarding change by adding it to the fee (default: %s). "
                                                                "Note: An output is discarded if it is dust at this rate, but we will always discard up to the dust relay fee and a discard fee above that is limited by the fee estimate for the longest target",
                                                              CURRENCY_UNIT, FormatMoney(DEFAULT_DISCARD_FEE)), ArgsManager::ALLOW_ANY, OptionsCategory::WALLET);

    argsman.AddArg("-fallbackfee=<amt>", strprintf("A fee rate (in %s/kvB) that will be used when fee estimation has insufficient data. 0 to entirely disable the fallbackfee feature. (default: %s)",
                                                               CURRENCY_UNIT, FormatMoney(DEFAULT_FALLBACK_FEE)), ArgsManager::ALLOW_ANY, OptionsCategory::WALLET);
    argsman.AddArg("-keypool=<n>", strprintf("Set key pool size to <n> (default: %u). Warning: Smaller sizes may increase the risk of losing funds when restoring from an old backup, if none of the addresses in the original keypool have been used.", DEFAULT_KEYPOOL_SIZE), ArgsManager::ALLOW_ANY, OptionsCategory::WALLET);
    argsman.AddArg("-maxapsfee=<n>", strprintf("Spend up to this amount in additional (absolute) fees (in %s) if it allows the use of partial spend avoidance (default: %s)", CURRENCY_UNIT, FormatMoney(DEFAULT_MAX_AVOIDPARTIALSPEND_FEE)), ArgsManager::ALLOW_ANY, OptionsCategory::WALLET);
    argsman.AddArg("-maxtxfee=<amt>", strprintf("Maximum total fees (in %s) to use in a single wallet transaction; setting this too low may abort large transactions (default: %s)",
        CURRENCY_UNIT, FormatMoney(DEFAULT_TRANSACTION_MAXFEE)), ArgsManager::ALLOW_ANY, OptionsCategory::DEBUG_TEST);
    argsman.AddArg("-mintxfee=<amt>", strprintf("Fee rates (in %s/kvB) smaller than this are considered zero fee for transaction creation (default: %s)",
                                                            CURRENCY_UNIT, FormatMoney(DEFAULT_TRANSACTION_MINFEE)), ArgsManager::ALLOW_ANY, OptionsCategory::WALLET);
    argsman.AddArg("-paytxfee=<amt>", strprintf("Fee rate (in %s/kvB) to add to transactions you send (default: %s)",
                                                            CURRENCY_UNIT, FormatMoney(CFeeRate{DEFAULT_PAY_TX_FEE}.GetFeePerK())), ArgsManager::ALLOW_ANY, OptionsCategory::WALLET);
#ifdef ENABLE_EXTERNAL_SIGNER
    argsman.AddArg("-signer=<cmd>", "External signing tool, see doc/external-signer.md", ArgsManager::ALLOW_ANY, OptionsCategory::WALLET);
#endif
    argsman.AddArg("-spendzeroconfchange", strprintf("Spend unconfirmed change when sending transactions (default: %u)", DEFAULT_SPEND_ZEROCONF_CHANGE), ArgsManager::ALLOW_ANY, OptionsCategory::WALLET);
    argsman.AddArg("-txconfirmtarget=<n>", strprintf("If paytxfee is not set, include enough fee so transactions begin confirmation on average within n blocks (default: %u)", DEFAULT_TX_CONFIRM_TARGET), ArgsManager::ALLOW_ANY, OptionsCategory::WALLET);
    argsman.AddArg("-wallet=<path>", "Specify wallet path to load at startup. Can be used multiple times to load multiple wallets. Path is to a directory containing wallet data and log files. If the path is not absolute, it is interpreted relative to <walletdir>. This only loads existing wallets and does not create new ones. For backwards compatibility this also accepts names of existing top-level data files in <walletdir>.", ArgsManager::ALLOW_ANY | ArgsManager::NETWORK_ONLY, OptionsCategory::WALLET);
    argsman.AddArg("-walletbroadcast",  strprintf("Make the wallet broadcast transactions (default: %u)", DEFAULT_WALLETBROADCAST), ArgsManager::ALLOW_ANY, OptionsCategory::WALLET);
    argsman.AddArg("-walletdir=<dir>", "Specify directory to hold wallets (default: <datadir>/wallets if it exists, otherwise <datadir>)", ArgsManager::ALLOW_ANY | ArgsManager::NETWORK_ONLY, OptionsCategory::WALLET);
    argsman.AddArg("-walletimplicitsegwit", strprintf("Support segwit when restoring wallet backups and importing keys (default: %u)", DEFAULT_WALLET_IMPLICIT_SEGWIT), ArgsManager::ALLOW_ANY, OptionsCategory::WALLET);
#if HAVE_SYSTEM
    argsman.AddArg("-walletnotify=<cmd>", "Execute command when a wallet transaction changes. %s in cmd is replaced by TxID, %w is replaced by wallet name, %b is replaced by the hash of the block including the transaction (set to 'unconfirmed' if the transaction is not included) and %h is replaced by the block height (-1 if not included). %w should NOT be quoted because this would break shell escaping used to invoke the command.", ArgsManager::ALLOW_ANY, OptionsCategory::WALLET);
#endif
    argsman.AddArg("-walletrbf", strprintf("Send transactions with full-RBF opt-in enabled (RPC only, default: %u)", DEFAULT_WALLET_RBF), ArgsManager::ALLOW_ANY, OptionsCategory::WALLET);

#ifdef USE_BDB
    argsman.AddArg("-dblogsize=<n>", strprintf("Flush wallet database activity from memory to disk log every <n> megabytes (default: %u)", DatabaseOptions().max_log_mb), ArgsManager::ALLOW_ANY | ArgsManager::DEBUG_ONLY, OptionsCategory::WALLET_DEBUG_TEST);
    argsman.AddArg("-flushwallet", strprintf("Run a thread to flush wallet periodically (default: %u)", DEFAULT_FLUSHWALLET), ArgsManager::ALLOW_ANY | ArgsManager::DEBUG_ONLY, OptionsCategory::WALLET_DEBUG_TEST);
    argsman.AddArg("-privdb", strprintf("Sets the DB_PRIVATE flag in the wallet db environment (default: %u)", !DatabaseOptions().use_shared_memory), ArgsManager::ALLOW_ANY | ArgsManager::DEBUG_ONLY, OptionsCategory::WALLET_DEBUG_TEST);
#else
    argsman.AddHiddenArgs({"-dblogsize", "-flushwallet", "-privdb"});
#endif

#ifdef USE_SQLITE
    argsman.AddArg("-unsafesqlitesync", "Set SQLite synchronous=OFF to disable waiting for the database to sync to disk. This is unsafe and can cause data loss and corruption. This option is only used by tests to improve their performance (default: false)", ArgsManager::ALLOW_ANY | ArgsManager::DEBUG_ONLY, OptionsCategory::WALLET_DEBUG_TEST);
#else
    argsman.AddHiddenArgs({"-unsafesqlitesync"});
#endif

    argsman.AddArg("-walletrejectlongchains", strprintf("Wallet will not create transactions that violate mempool chain limits (default: %u)", DEFAULT_WALLET_REJECT_LONG_CHAINS), ArgsManager::ALLOW_ANY | ArgsManager::DEBUG_ONLY, OptionsCategory::WALLET_DEBUG_TEST);
    argsman.AddArg("-walletcrosschain", strprintf("Allow reusing wallet files across chains (default: %u)", DEFAULT_WALLETCROSSCHAIN), ArgsManager::ALLOW_ANY | ArgsManager::DEBUG_ONLY, OptionsCategory::WALLET_DEBUG_TEST);

    argsman.AddHiddenArgs({"-zapwallettxes"});
}

bool WalletInit::ParameterInteraction() const
{
#ifdef USE_BDB
     if (!BerkeleyDatabaseSanityCheck()) {
         return InitError(Untranslated("A version conflict was detected between the run-time BerkeleyDB library and the one used during compilation."));
     }
#endif
    if (gArgs.GetBoolArg("-disablewallet", DEFAULT_DISABLE_WALLET)) {
        for (const std::string& wallet : gArgs.GetArgs("-wallet")) {
            LogPrintf("%s: parameter interaction: -disablewallet -> ignoring -wallet=%s\n", __func__, wallet);
        }

        return true;
    }

    if (gArgs.GetBoolArg("-blocksonly", DEFAULT_BLOCKSONLY) && gArgs.SoftSetBoolArg("-walletbroadcast", false)) {
        LogPrintf("%s: parameter interaction: -blocksonly=1 -> setting -walletbroadcast=0\n", __func__);
    }

    if (gArgs.IsArgSet("-zapwallettxes")) {
        return InitError(Untranslated("-zapwallettxes has been removed. If you are attempting to remove a stuck transaction from your wallet, please use abandontransaction instead."));
    }

<<<<<<< HEAD
=======
    g_implicit_segwit = gArgs.GetBoolArg("-walletimplicitsegwit", DEFAULT_WALLET_IMPLICIT_SEGWIT);
    if (!g_implicit_segwit) {
        if (gArgs.SoftSetArg("-addresstype", "legacy")) {
            LogPrintf("%s: parameter interaction: -walletimplicitsegwit=%u -> setting -addresstype=legacy\n", __func__, g_implicit_segwit);
        }
    }

>>>>>>> 426b5ce2
    return true;
}

void WalletInit::Construct(NodeContext& node) const
{
    ArgsManager& args = *Assert(node.args);
    if (args.GetBoolArg("-disablewallet", DEFAULT_DISABLE_WALLET)) {
        LogPrintf("Wallet disabled!\n");
        return;
    }
    auto wallet_loader = node.init->makeWalletLoader(*node.chain);
    node.wallet_loader = wallet_loader.get();
    node.chain_clients.emplace_back(std::move(wallet_loader));
}
} // namespace wallet

const WalletInitInterface& g_wallet_init_interface = wallet::WalletInit();<|MERGE_RESOLUTION|>--- conflicted
+++ resolved
@@ -124,8 +124,6 @@
         return InitError(Untranslated("-zapwallettxes has been removed. If you are attempting to remove a stuck transaction from your wallet, please use abandontransaction instead."));
     }
 
-<<<<<<< HEAD
-=======
     g_implicit_segwit = gArgs.GetBoolArg("-walletimplicitsegwit", DEFAULT_WALLET_IMPLICIT_SEGWIT);
     if (!g_implicit_segwit) {
         if (gArgs.SoftSetArg("-addresstype", "legacy")) {
@@ -133,7 +131,6 @@
         }
     }
 
->>>>>>> 426b5ce2
     return true;
 }
 
