// Copyright (c) 2009-2022 The Bitcoin Core developers
// Distributed under the MIT software license, see the accompanying
// file COPYING or http://www.opensource.org/licenses/mit-license.php.

#include <chain.h>
#include <clientversion.h>
#include <codex32.h>
#include <core_io.h>
#include <hash.h>
#include <interfaces/chain.h>
#include <key_io.h>
#include <merkleblock.h>
#include <rpc/util.h>
#include <script/descriptor.h>
#include <script/script.h>
#include <script/solver.h>
#include <sync.h>
#include <uint256.h>
#include <util/bip32.h>
#include <util/fs.h>
#include <util/time.h>
#include <util/translation.h>
#include <wallet/rpc/util.h>
#include <wallet/wallet.h>

#include <cstdint>
#include <fstream>
#include <tuple>
#include <string>

#include <univalue.h>



using interfaces::FoundBlock;

namespace wallet {
std::string static EncodeDumpString(const std::string &str) {
    std::stringstream ret;
    for (const unsigned char c : str) {
        if (c <= 32 || c >= 128 || c == '%') {
            ret << '%' << HexStr({&c, 1});
        } else {
            ret << c;
        }
    }
    return ret.str();
}

static std::string DecodeDumpString(const std::string &str) {
    std::stringstream ret;
    for (unsigned int pos = 0; pos < str.length(); pos++) {
        unsigned char c = str[pos];
        if (c == '%' && pos+2 < str.length()) {
            c = (((str[pos+1]>>6)*9+((str[pos+1]-'0')&15)) << 4) |
                ((str[pos+2]>>6)*9+((str[pos+2]-'0')&15));
            pos += 2;
        }
        ret << c;
    }
    return ret.str();
}

static bool GetWalletAddressesForKey(const LegacyScriptPubKeyMan* spk_man, const CWallet& wallet, const CKeyID& keyid, std::string& strAddr, std::string& strLabel) EXCLUSIVE_LOCKS_REQUIRED(wallet.cs_wallet)
{
    bool fLabelFound = false;
    CKey key;
    spk_man->GetKey(keyid, key);
    for (const auto& dest : GetAllDestinationsForKey(key.GetPubKey())) {
        const auto* address_book_entry = wallet.FindAddressBookEntry(dest);
        if (address_book_entry) {
            if (!strAddr.empty()) {
                strAddr += ",";
            }
            strAddr += EncodeDestination(dest);
            strLabel = EncodeDumpString(address_book_entry->GetLabel());
            fLabelFound = true;
        }
    }
    if (!fLabelFound) {
        strAddr = EncodeDestination(GetDestinationForKey(key.GetPubKey(), wallet.m_default_address_type));
    }
    return fLabelFound;
}

static const int64_t TIMESTAMP_MIN = 0;

static void RescanWallet(CWallet& wallet, const WalletRescanReserver& reserver, int64_t time_begin = TIMESTAMP_MIN, bool update = true)
{
    int64_t scanned_time = wallet.RescanFromTime(time_begin, reserver, update);
    if (wallet.IsAbortingRescan()) {
        throw JSONRPCError(RPC_MISC_ERROR, "Rescan aborted by user.");
    } else if (scanned_time > time_begin) {
        throw JSONRPCError(RPC_WALLET_ERROR, "Rescan was unable to fully rescan the blockchain. Some transactions may be missing.");
    }
}

static void EnsureBlockDataFromTime(const CWallet& wallet, int64_t timestamp)
{
    auto& chain{wallet.chain()};
    if (!chain.havePruned()) {
        return;
    }

    int height{0};
    const bool found{chain.findFirstBlockWithTimeAndHeight(timestamp - TIMESTAMP_WINDOW, 0, FoundBlock().height(height))};

    uint256 tip_hash{WITH_LOCK(wallet.cs_wallet, return wallet.GetLastBlockHash())};
    if (found && !chain.hasBlocks(tip_hash, height)) {
        throw JSONRPCError(RPC_WALLET_ERROR, strprintf("Pruned blocks from height %d required to import keys. Use RPC call getblockchaininfo to determine your pruned height.", height));
    }
}

RPCHelpMan importprivkey()
{
    return RPCHelpMan{"importprivkey",
                "\nAdds a private key (as returned by dumpprivkey) to your wallet. Requires a new wallet backup.\n"
                "Hint: use importmulti to import more than one private key.\n"
            "\nNote: This call can take over an hour to complete if rescan is true, during that time, other rpc calls\n"
            "may report that the imported key exists but related transactions are still missing, leading to temporarily incorrect/bogus balances and unspent outputs until rescan completes.\n"
            "The rescan parameter can be set to false if the key was never used to create transactions. If it is set to false,\n"
            "but the key was used to create transactions, rescanblockchain needs to be called with the appropriate block range.\n"
            "Note: Use \"getwalletinfo\" to query the scanning progress.\n"
            "Note: This command is only compatible with legacy wallets. Use \"importdescriptors\" with \"combo(X)\" for descriptor wallets.\n",
                {
                    {"privkey", RPCArg::Type::STR, RPCArg::Optional::NO, "The private key (see dumpprivkey)"},
                    {"label", RPCArg::Type::STR, RPCArg::DefaultHint{"current label if address exists, otherwise \"\""}, "An optional label"},
                    {"rescan", RPCArg::Type::BOOL, RPCArg::Default{true}, "Scan the chain and mempool for wallet transactions."},
                },
                RPCResult{RPCResult::Type::NONE, "", ""},
                RPCExamples{
            "\nDump a private key\n"
            + HelpExampleCli("dumpprivkey", "\"myaddress\"") +
            "\nImport the private key with rescan\n"
            + HelpExampleCli("importprivkey", "\"mykey\"") +
            "\nImport using a label and without rescan\n"
            + HelpExampleCli("importprivkey", "\"mykey\" \"testing\" false") +
            "\nImport using default blank label and without rescan\n"
            + HelpExampleCli("importprivkey", "\"mykey\" \"\" false") +
            "\nAs a JSON-RPC call\n"
            + HelpExampleRpc("importprivkey", "\"mykey\", \"testing\", false")
                },
        [&](const RPCHelpMan& self, const JSONRPCRequest& request) -> UniValue
{
    std::shared_ptr<CWallet> const pwallet = GetWalletForJSONRPCRequest(request);
    if (!pwallet) return UniValue::VNULL;

    if (pwallet->IsWalletFlagSet(WALLET_FLAG_DISABLE_PRIVATE_KEYS)) {
        throw JSONRPCError(RPC_WALLET_ERROR, "Cannot import private keys to a wallet with private keys disabled");
    }

    EnsureLegacyScriptPubKeyMan(*pwallet, true);

    WalletRescanReserver reserver(*pwallet);
    bool fRescan = true;
    {
        LOCK(pwallet->cs_wallet);

        EnsureWalletIsUnlocked(*pwallet);

        std::string strSecret = request.params[0].get_str();
        const std::string strLabel{LabelFromValue(request.params[1])};

        // Whether to perform rescan after import
        if (!request.params[2].isNull())
            fRescan = request.params[2].get_bool();

        if (fRescan && pwallet->chain().havePruned()) {
            // Exit early and print an error.
            // If a block is pruned after this check, we will import the key(s),
            // but fail the rescan with a generic error.
            throw JSONRPCError(RPC_WALLET_ERROR, "Rescan is disabled when blocks are pruned");
        }

        if (fRescan && !reserver.reserve()) {
            throw JSONRPCError(RPC_WALLET_ERROR, "Wallet is currently rescanning. Abort existing rescan or wait.");
        }

        CKey key = DecodeSecret(strSecret);
        if (!key.IsValid()) throw JSONRPCError(RPC_INVALID_ADDRESS_OR_KEY, "Invalid private key encoding");

        CPubKey pubkey = key.GetPubKey();
        CHECK_NONFATAL(key.VerifyPubKey(pubkey));
        CKeyID vchAddress = pubkey.GetID();
        {
            pwallet->MarkDirty();

            // We don't know which corresponding address will be used;
            // label all new addresses, and label existing addresses if a
            // label was passed.
            for (const auto& dest : GetAllDestinationsForKey(pubkey)) {
                if (!request.params[1].isNull() || !pwallet->FindAddressBookEntry(dest)) {
                    pwallet->SetAddressBook(dest, strLabel, AddressPurpose::RECEIVE);
                }
            }

            // Use timestamp of 1 to scan the whole chain
            if (!pwallet->ImportPrivKeys({{vchAddress, key}}, 1)) {
                throw JSONRPCError(RPC_WALLET_ERROR, "Error adding key to wallet");
            }

            // Add the wpkh script for this key if possible
            if (pubkey.IsCompressed()) {
                pwallet->ImportScripts({GetScriptForDestination(WitnessV0KeyHash(vchAddress))}, /*timestamp=*/0);
            }
        }
    }
    if (fRescan) {
        RescanWallet(*pwallet, reserver);
    }

    return UniValue::VNULL;
},
    };
}

UniValue ProcessDescriptorImport(CWallet& wallet, const UniValue& data, const int64_t timestamp, const std::vector<CExtKey>& master_keys = {}) EXCLUSIVE_LOCKS_REQUIRED(wallet.cs_wallet);

RPCHelpMan importaddress()
{
    return RPCHelpMan{"importaddress",
            "\nAdds an address or script (in hex) that can be watched as if it were in your wallet but cannot be used to spend. Requires a new wallet backup.\n"
            "\nNote: This call can take over an hour to complete if rescan is true, during that time, other rpc calls\n"
            "may report that the imported address exists but related transactions are still missing, leading to temporarily incorrect/bogus balances and unspent outputs until rescan completes.\n"
            "The rescan parameter can be set to false if the key was never used to create transactions. If it is set to false,\n"
            "but the key was used to create transactions, rescanblockchain needs to be called with the appropriate block range.\n"
            "If you have the full public key, you should call importpubkey instead of this.\n"
            "Hint: use importmulti to import more than one address.\n"
            "\nNote: If you import a non-standard raw script in hex form, outputs sending to it will be treated\n"
            "as change, and not show up in many RPCs.\n"
            "Note: Use \"getwalletinfo\" to query the scanning progress.\n"
            "Note: For descriptor wallets, this command will create new descriptor/s, and only works if the wallet has private keys disabled.\n",
                {
                    {"address", RPCArg::Type::STR, RPCArg::Optional::NO, "The Bitcoin address (or hex-encoded script)"},
                    {"label", RPCArg::Type::STR, RPCArg::Default{""}, "An optional label"},
                    {"rescan", RPCArg::Type::BOOL, RPCArg::Default{true}, "Scan the chain and mempool for wallet transactions."},
                    {"p2sh", RPCArg::Type::BOOL, RPCArg::Default{false}, "Add the P2SH version of the script as well"},
                },
                RPCResult{RPCResult::Type::NONE, "", ""},
                RPCExamples{
            "\nImport an address with rescan\n"
            + HelpExampleCli("importaddress", "\"myaddress\"") +
            "\nImport using a label without rescan\n"
            + HelpExampleCli("importaddress", "\"myaddress\" \"testing\" false") +
            "\nAs a JSON-RPC call\n"
            + HelpExampleRpc("importaddress", "\"myaddress\", \"testing\", false")
                },
        [&](const RPCHelpMan& self, const JSONRPCRequest& request) -> UniValue
{
    std::shared_ptr<CWallet> const pwallet = GetWalletForJSONRPCRequest(request);
    if (!pwallet) return UniValue::VNULL;

    // Use legacy spkm only if the wallet does not support descriptors.
    bool use_legacy = !pwallet->IsWalletFlagSet(WALLET_FLAG_DESCRIPTORS);
    if (use_legacy) {
        // In case the wallet is blank
    EnsureLegacyScriptPubKeyMan(*pwallet, true);
    } else {
        // We don't allow mixing watch-only descriptors with spendable ones.
        if (!pwallet->IsWalletFlagSet(WALLET_FLAG_DISABLE_PRIVATE_KEYS)) {
            throw JSONRPCError(RPC_WALLET_ERROR, "Cannot import address in wallet with private keys enabled. "
                                                 "Create wallet with no private keys to watch specific addresses/scripts");
        }
    }

    const std::string strLabel{LabelFromValue(request.params[1])};

    // Whether to perform rescan after import
    bool fRescan = true;
    if (!request.params[2].isNull())
        fRescan = request.params[2].get_bool();

    if (fRescan && pwallet->chain().havePruned()) {
        // Exit early and print an error.
        // If a block is pruned after this check, we will import the key(s),
        // but fail the rescan with a generic error.
        throw JSONRPCError(RPC_WALLET_ERROR, "Rescan is disabled when blocks are pruned");
    }

    WalletRescanReserver reserver(*pwallet);
    if (fRescan && !reserver.reserve()) {
        throw JSONRPCError(RPC_WALLET_ERROR, "Wallet is currently rescanning. Abort existing rescan or wait.");
    }

    // Whether to import a p2sh version, too
    bool fP2SH = false;
    if (!request.params[3].isNull())
        fP2SH = request.params[3].get_bool();

    // Import descriptor helper function
    const auto& import_descriptor = [pwallet](const std::string& desc, const std::string label) EXCLUSIVE_LOCKS_REQUIRED(pwallet->cs_wallet) {
        UniValue data(UniValue::VType::VOBJ);
        data.pushKV("desc", AddChecksum(desc));
        if (!label.empty()) data.pushKV("label", label);
        const UniValue& ret = ProcessDescriptorImport(*pwallet, data, /*timestamp=*/1);
        if (ret.exists("error")) throw ret["error"];
    };

    {
        LOCK(pwallet->cs_wallet);

        const std::string& address = request.params[0].get_str();
        CTxDestination dest = DecodeDestination(address);
        if (IsValidDestination(dest)) {
            if (fP2SH) {
                throw JSONRPCError(RPC_INVALID_ADDRESS_OR_KEY, "Cannot use the p2sh flag with an address - use a script instead");
            }
            if (OutputTypeFromDestination(dest) == OutputType::BECH32M) {
                if (use_legacy)
                throw JSONRPCError(RPC_INVALID_ADDRESS_OR_KEY, "Bech32m addresses cannot be imported into legacy wallets");
            }

            pwallet->MarkDirty();

            if (use_legacy) {
            pwallet->ImportScriptPubKeys(strLabel, {GetScriptForDestination(dest)}, /*have_solving_data=*/false, /*apply_label=*/true, /*timestamp=*/1);
            } else {
                import_descriptor("addr(" + address + ")", strLabel);
            }
        } else if (IsHex(request.params[0].get_str())) {
            const std::string& hex = request.params[0].get_str();

            if (use_legacy) {
                std::vector<unsigned char> data(ParseHex(hex));
            CScript redeem_script(data.begin(), data.end());

            std::set<CScript> scripts = {redeem_script};
            pwallet->ImportScripts(scripts, /*timestamp=*/0);

            if (fP2SH) {
                scripts.insert(GetScriptForDestination(ScriptHash(redeem_script)));
            }

            pwallet->ImportScriptPubKeys(strLabel, scripts, /*have_solving_data=*/false, /*apply_label=*/true, /*timestamp=*/1);
            } else {
                // P2SH Not allowed. Can't detect inner P2SH function from a raw hex.
                if (fP2SH) throw JSONRPCError(RPC_WALLET_ERROR, "P2SH import feature disabled for descriptors' wallet. "
                                                                "Use 'importdescriptors' to specify inner P2SH function");

                // Import descriptors
                import_descriptor("raw(" + hex + ")", strLabel);
            }
        } else {
            throw JSONRPCError(RPC_INVALID_ADDRESS_OR_KEY, "Invalid Bitcoin address or script");
        }
    }
    if (fRescan)
    {
        RescanWallet(*pwallet, reserver);
        pwallet->ResubmitWalletTransactions(/*relay=*/false, /*force=*/true);
    }

    return UniValue::VNULL;
},
    };
}

RPCHelpMan importprunedfunds()
{
    return RPCHelpMan{"importprunedfunds",
                "\nImports funds without rescan. Corresponding address or script must previously be included in wallet. Aimed towards pruned wallets. The end-user is responsible to import additional transactions that subsequently spend the imported outputs or rescan after the point in the blockchain the transaction is included.\n",
                {
                    {"rawtransaction", RPCArg::Type::STR_HEX, RPCArg::Optional::NO, "A raw transaction in hex funding an already-existing address in wallet"},
                    {"txoutproof", RPCArg::Type::STR_HEX, RPCArg::Optional::NO, "The hex output from gettxoutproof that contains the transaction"},
                },
                RPCResult{RPCResult::Type::NONE, "", ""},
                RPCExamples{""},
        [&](const RPCHelpMan& self, const JSONRPCRequest& request) -> UniValue
{
    std::shared_ptr<CWallet> const pwallet = GetWalletForJSONRPCRequest(request);
    if (!pwallet) return UniValue::VNULL;

    CMutableTransaction tx;
    if (!DecodeHexTx(tx, request.params[0].get_str())) {
        throw JSONRPCError(RPC_DESERIALIZATION_ERROR, "TX decode failed. Make sure the tx has at least one input.");
    }
    uint256 hashTx = tx.GetHash();

    DataStream ssMB{ParseHexV(request.params[1], "proof")};
    CMerkleBlock merkleBlock;
    ssMB >> merkleBlock;

    //Search partial merkle tree in proof for our transaction and index in valid block
    std::vector<uint256> vMatch;
    std::vector<unsigned int> vIndex;
    if (merkleBlock.txn.ExtractMatches(vMatch, vIndex) != merkleBlock.header.hashMerkleRoot) {
        throw JSONRPCError(RPC_INVALID_ADDRESS_OR_KEY, "Something wrong with merkleblock");
    }

    LOCK(pwallet->cs_wallet);
    int height;
    if (!pwallet->chain().findAncestorByHash(pwallet->GetLastBlockHash(), merkleBlock.header.GetHash(), FoundBlock().height(height))) {
        throw JSONRPCError(RPC_INVALID_ADDRESS_OR_KEY, "Block not found in chain");
    }

    std::vector<uint256>::const_iterator it;
    if ((it = std::find(vMatch.begin(), vMatch.end(), hashTx)) == vMatch.end()) {
        throw JSONRPCError(RPC_INVALID_ADDRESS_OR_KEY, "Transaction given doesn't exist in proof");
    }

    unsigned int txnIndex = vIndex[it - vMatch.begin()];

    CTransactionRef tx_ref = MakeTransactionRef(tx);
    if (pwallet->IsMine(*tx_ref)) {
        pwallet->AddToWallet(std::move(tx_ref), TxStateConfirmed{merkleBlock.header.GetHash(), height, static_cast<int>(txnIndex)});
        return UniValue::VNULL;
    }

    throw JSONRPCError(RPC_INVALID_ADDRESS_OR_KEY, "No addresses in wallet correspond to included transaction");
},
    };
}

RPCHelpMan removeprunedfunds()
{
    return RPCHelpMan{"removeprunedfunds",
                "\nDeletes the specified transaction from the wallet. Meant for use with pruned wallets and as a companion to importprunedfunds. This will affect wallet balances.\n",
                {
                    {"txid", RPCArg::Type::STR_HEX, RPCArg::Optional::NO, "The hex-encoded id of the transaction you are deleting"},
                },
                RPCResult{RPCResult::Type::NONE, "", ""},
                RPCExamples{
                    HelpExampleCli("removeprunedfunds", "\"a8d0c0184dde994a09ec054286f1ce581bebf46446a512166eae7628734ea0a5\"") +
            "\nAs a JSON-RPC call\n"
            + HelpExampleRpc("removeprunedfunds", "\"a8d0c0184dde994a09ec054286f1ce581bebf46446a512166eae7628734ea0a5\"")
                },
        [&](const RPCHelpMan& self, const JSONRPCRequest& request) -> UniValue
{
    std::shared_ptr<CWallet> const pwallet = GetWalletForJSONRPCRequest(request);
    if (!pwallet) return UniValue::VNULL;

    LOCK(pwallet->cs_wallet);

    uint256 hash(ParseHashV(request.params[0], "txid"));
    std::vector<uint256> vHash;
    vHash.push_back(hash);
    std::vector<uint256> vHashOut;

    if (pwallet->ZapSelectTx(vHash, vHashOut) != DBErrors::LOAD_OK) {
        throw JSONRPCError(RPC_WALLET_ERROR, "Could not properly delete the transaction.");
    }

    if(vHashOut.empty()) {
        throw JSONRPCError(RPC_INVALID_PARAMETER, "Transaction does not exist in wallet.");
    }

    return UniValue::VNULL;
},
    };
}

RPCHelpMan importpubkey()
{
    return RPCHelpMan{"importpubkey",
                "\nAdds a public key (in hex) that can be watched as if it were in your wallet but cannot be used to spend. Requires a new wallet backup.\n"
                "Hint: use importmulti to import more than one public key.\n"
            "\nNote: This call can take over an hour to complete if rescan is true, during that time, other rpc calls\n"
            "may report that the imported pubkey exists but related transactions are still missing, leading to temporarily incorrect/bogus balances and unspent outputs until rescan completes.\n"
            "The rescan parameter can be set to false if the key was never used to create transactions. If it is set to false,\n"
            "but the key was used to create transactions, rescanblockchain needs to be called with the appropriate block range.\n"
            "Note: Use \"getwalletinfo\" to query the scanning progress.\n"
            "Note: This command is only compatible with legacy wallets. Use \"importdescriptors\" with \"combo(X)\" for descriptor wallets.\n",
                {
                    {"pubkey", RPCArg::Type::STR, RPCArg::Optional::NO, "The hex-encoded public key"},
                    {"label", RPCArg::Type::STR, RPCArg::Default{""}, "An optional label"},
                    {"rescan", RPCArg::Type::BOOL, RPCArg::Default{true}, "Scan the chain and mempool for wallet transactions."},
                },
                RPCResult{RPCResult::Type::NONE, "", ""},
                RPCExamples{
            "\nImport a public key with rescan\n"
            + HelpExampleCli("importpubkey", "\"mypubkey\"") +
            "\nImport using a label without rescan\n"
            + HelpExampleCli("importpubkey", "\"mypubkey\" \"testing\" false") +
            "\nAs a JSON-RPC call\n"
            + HelpExampleRpc("importpubkey", "\"mypubkey\", \"testing\", false")
                },
        [&](const RPCHelpMan& self, const JSONRPCRequest& request) -> UniValue
{
    std::shared_ptr<CWallet> const pwallet = GetWalletForJSONRPCRequest(request);
    if (!pwallet) return UniValue::VNULL;

    EnsureLegacyScriptPubKeyMan(*pwallet, true);

    const std::string strLabel{LabelFromValue(request.params[1])};

    // Whether to perform rescan after import
    bool fRescan = true;
    if (!request.params[2].isNull())
        fRescan = request.params[2].get_bool();

    if (fRescan && pwallet->chain().havePruned()) {
        // Exit early and print an error.
        // If a block is pruned after this check, we will import the key(s),
        // but fail the rescan with a generic error.
        throw JSONRPCError(RPC_WALLET_ERROR, "Rescan is disabled when blocks are pruned");
    }

    WalletRescanReserver reserver(*pwallet);
    if (fRescan && !reserver.reserve()) {
        throw JSONRPCError(RPC_WALLET_ERROR, "Wallet is currently rescanning. Abort existing rescan or wait.");
    }

    if (!IsHex(request.params[0].get_str()))
        throw JSONRPCError(RPC_INVALID_ADDRESS_OR_KEY, "Pubkey must be a hex string");
    std::vector<unsigned char> data(ParseHex(request.params[0].get_str()));
    CPubKey pubKey(data);
    if (!pubKey.IsFullyValid())
        throw JSONRPCError(RPC_INVALID_ADDRESS_OR_KEY, "Pubkey is not a valid public key");

    {
        LOCK(pwallet->cs_wallet);

        std::set<CScript> script_pub_keys;
        for (const auto& dest : GetAllDestinationsForKey(pubKey)) {
            script_pub_keys.insert(GetScriptForDestination(dest));
        }

        pwallet->MarkDirty();

        pwallet->ImportScriptPubKeys(strLabel, script_pub_keys, /*have_solving_data=*/true, /*apply_label=*/true, /*timestamp=*/1);

        pwallet->ImportPubKeys({pubKey.GetID()}, {{pubKey.GetID(), pubKey}} , /*key_origins=*/{}, /*add_keypool=*/false, /*internal=*/false, /*timestamp=*/1);
    }
    if (fRescan)
    {
        RescanWallet(*pwallet, reserver);
        pwallet->ResubmitWalletTransactions(/*relay=*/false, /*force=*/true);
    }

    return UniValue::VNULL;
},
    };
}


RPCHelpMan importwallet()
{
    return RPCHelpMan{"importwallet",
                "\nImports keys from a wallet dump file (see dumpwallet). Requires a new wallet backup to include imported keys.\n"
                "Note: Blockchain and Mempool will be rescanned after a successful import. Use \"getwalletinfo\" to query the scanning progress.\n"
                "Note: This command is only compatible with legacy wallets.\n",
                {
                    {"filename", RPCArg::Type::STR, RPCArg::Optional::NO, "The wallet file"},
                },
                RPCResult{RPCResult::Type::NONE, "", ""},
                RPCExamples{
            "\nDump the wallet\n"
            + HelpExampleCli("dumpwallet", "\"test\"") +
            "\nImport the wallet\n"
            + HelpExampleCli("importwallet", "\"test\"") +
            "\nImport using the json rpc call\n"
            + HelpExampleRpc("importwallet", "\"test\"")
                },
        [&](const RPCHelpMan& self, const JSONRPCRequest& request) -> UniValue
{
    std::shared_ptr<CWallet> const pwallet = GetWalletForJSONRPCRequest(request);
    if (!pwallet) return UniValue::VNULL;

    EnsureLegacyScriptPubKeyMan(*pwallet, true);

    WalletRescanReserver reserver(*pwallet);
    if (!reserver.reserve()) {
        throw JSONRPCError(RPC_WALLET_ERROR, "Wallet is currently rescanning. Abort existing rescan or wait.");
    }

    int64_t nTimeBegin = 0;
    bool fGood = true;
    {
        LOCK(pwallet->cs_wallet);

        EnsureWalletIsUnlocked(*pwallet);

        std::ifstream file;
        file.open(fs::u8path(request.params[0].get_str()), std::ios::in | std::ios::ate);
        if (!file.is_open()) {
            throw JSONRPCError(RPC_INVALID_PARAMETER, "Cannot open wallet dump file");
        }
        CHECK_NONFATAL(pwallet->chain().findBlock(pwallet->GetLastBlockHash(), FoundBlock().time(nTimeBegin)));

        int64_t nFilesize = std::max((int64_t)1, (int64_t)file.tellg());
        file.seekg(0, file.beg);

        // Use uiInterface.ShowProgress instead of pwallet.ShowProgress because pwallet.ShowProgress has a cancel button tied to AbortRescan which
        // we don't want for this progress bar showing the import progress. uiInterface.ShowProgress does not have a cancel button.
        pwallet->chain().showProgress(strprintf("%s " + _("Importing…").translated, pwallet->GetDisplayName()), 0, false); // show progress dialog in GUI
        std::vector<std::tuple<CKey, int64_t, bool, std::string>> keys;
        std::vector<std::pair<CScript, int64_t>> scripts;
        while (file.good()) {
            pwallet->chain().showProgress("", std::max(1, std::min(50, (int)(((double)file.tellg() / (double)nFilesize) * 100))), false);
            std::string line;
            std::getline(file, line);
            if (line.empty() || line[0] == '#')
                continue;

            std::vector<std::string> vstr = SplitString(line, ' ');
            if (vstr.size() < 2)
                continue;
            CKey key = DecodeSecret(vstr[0]);
            if (key.IsValid()) {
                int64_t nTime = ParseISO8601DateTime(vstr[1]);
                std::string strLabel;
                bool fLabel = true;
                for (unsigned int nStr = 2; nStr < vstr.size(); nStr++) {
                    if (vstr[nStr].front() == '#')
                        break;
                    if (vstr[nStr] == "change=1")
                        fLabel = false;
                    if (vstr[nStr] == "reserve=1")
                        fLabel = false;
                    if (vstr[nStr].substr(0,6) == "label=") {
                        strLabel = DecodeDumpString(vstr[nStr].substr(6));
                        fLabel = true;
                    }
                }
                nTimeBegin = std::min(nTimeBegin, nTime);
                keys.emplace_back(key, nTime, fLabel, strLabel);
            } else if(IsHex(vstr[0])) {
                std::vector<unsigned char> vData(ParseHex(vstr[0]));
                CScript script = CScript(vData.begin(), vData.end());
                int64_t birth_time = ParseISO8601DateTime(vstr[1]);
                if (birth_time > 0) nTimeBegin = std::min(nTimeBegin, birth_time);
                scripts.emplace_back(script, birth_time);
            }
        }
        file.close();
        EnsureBlockDataFromTime(*pwallet, nTimeBegin);
        // We now know whether we are importing private keys, so we can error if private keys are disabled
        if (keys.size() > 0 && pwallet->IsWalletFlagSet(WALLET_FLAG_DISABLE_PRIVATE_KEYS)) {
            pwallet->chain().showProgress("", 100, false); // hide progress dialog in GUI
            throw JSONRPCError(RPC_WALLET_ERROR, "Importing wallets is disabled when private keys are disabled");
        }
        double total = (double)(keys.size() + scripts.size());
        double progress = 0;
        for (const auto& key_tuple : keys) {
            pwallet->chain().showProgress("", std::max(50, std::min(75, (int)((progress / total) * 100) + 50)), false);
            const CKey& key = std::get<0>(key_tuple);
            int64_t time = std::get<1>(key_tuple);
            bool has_label = std::get<2>(key_tuple);
            std::string label = std::get<3>(key_tuple);

            CPubKey pubkey = key.GetPubKey();
            CHECK_NONFATAL(key.VerifyPubKey(pubkey));
            CKeyID keyid = pubkey.GetID();

            pwallet->WalletLogPrintf("Importing %s...\n", EncodeDestination(PKHash(keyid)));

            if (!pwallet->ImportPrivKeys({{keyid, key}}, time)) {
                pwallet->WalletLogPrintf("Error importing key for %s\n", EncodeDestination(PKHash(keyid)));
                fGood = false;
                continue;
            }

            if (has_label)
                pwallet->SetAddressBook(PKHash(keyid), label, AddressPurpose::RECEIVE);
            progress++;
        }
        for (const auto& script_pair : scripts) {
            pwallet->chain().showProgress("", std::max(50, std::min(75, (int)((progress / total) * 100) + 50)), false);
            const CScript& script = script_pair.first;
            int64_t time = script_pair.second;

            if (!pwallet->ImportScripts({script}, time)) {
                pwallet->WalletLogPrintf("Error importing script %s\n", HexStr(script));
                fGood = false;
                continue;
            }

            progress++;
        }
        pwallet->chain().showProgress("", 100, false); // hide progress dialog in GUI
    }
    pwallet->chain().showProgress("", 100, false); // hide progress dialog in GUI
    RescanWallet(*pwallet, reserver, nTimeBegin, /*update=*/false);
    pwallet->MarkDirty();

    if (!fGood)
        throw JSONRPCError(RPC_WALLET_ERROR, "Error adding some keys/scripts to wallet");

    return UniValue::VNULL;
},
    };
}

RPCHelpMan dumpprivkey()
{
    return RPCHelpMan{"dumpprivkey",
                "\nReveals the private key corresponding to 'address'.\n"
                "Then the importprivkey can be used with this output\n"
                "Note: This command is only compatible with legacy wallets.\n",
                {
                    {"address", RPCArg::Type::STR, RPCArg::Optional::NO, "The bitcoin address for the private key"},
                },
                RPCResult{
                    RPCResult::Type::STR, "key", "The private key"
                },
                RPCExamples{
                    HelpExampleCli("dumpprivkey", "\"myaddress\"")
            + HelpExampleCli("importprivkey", "\"mykey\"")
            + HelpExampleRpc("dumpprivkey", "\"myaddress\"")
                },
        [&](const RPCHelpMan& self, const JSONRPCRequest& request) -> UniValue
{
    const std::shared_ptr<const CWallet> pwallet = GetWalletForJSONRPCRequest(request);
    if (!pwallet) return UniValue::VNULL;

    const LegacyScriptPubKeyMan& spk_man = EnsureConstLegacyScriptPubKeyMan(*pwallet);

    LOCK2(pwallet->cs_wallet, spk_man.cs_KeyStore);

    EnsureWalletIsUnlocked(*pwallet);

    std::string strAddress = request.params[0].get_str();
    CTxDestination dest = DecodeDestination(strAddress);
    if (!IsValidDestination(dest)) {
        throw JSONRPCError(RPC_INVALID_ADDRESS_OR_KEY, "Invalid Bitcoin address");
    }
    auto keyid = GetKeyForDestination(spk_man, dest);
    if (keyid.IsNull()) {
        throw JSONRPCError(RPC_TYPE_ERROR, "Address does not refer to a key");
    }
    CKey vchSecret;
    if (!spk_man.GetKey(keyid, vchSecret)) {
        throw JSONRPCError(RPC_WALLET_ERROR, "Private key for address " + strAddress + " is not known");
    }
    return EncodeSecret(vchSecret);
},
    };
}


RPCHelpMan dumpwallet()
{
    return RPCHelpMan{"dumpwallet",
                "\nDumps all wallet keys in a human-readable format to a server-side file. This does not allow overwriting existing files.\n"
                "Imported scripts are included in the dumpfile, but corresponding BIP173 addresses, etc. may not be added automatically by importwallet.\n"
                "Note that if your wallet contains keys which are not derived from your HD seed (e.g. imported keys), these are not covered by\n"
                "only backing up the seed itself, and must be backed up too (e.g. ensure you back up the whole dumpfile).\n"
                "Note: This command is only compatible with legacy wallets.\n",
                {
                    {"filename", RPCArg::Type::STR, RPCArg::Optional::NO, "The filename with path (absolute path recommended)"},
                },
                RPCResult{
                    RPCResult::Type::OBJ, "", "",
                    {
                        {RPCResult::Type::STR, "filename", "The filename with full absolute path"},
                    }
                },
                RPCExamples{
                    HelpExampleCli("dumpwallet", "\"test\"")
            + HelpExampleRpc("dumpwallet", "\"test\"")
                },
        [&](const RPCHelpMan& self, const JSONRPCRequest& request) -> UniValue
{
    const std::shared_ptr<const CWallet> pwallet = GetWalletForJSONRPCRequest(request);
    if (!pwallet) return UniValue::VNULL;

    const CWallet& wallet = *pwallet;
    const LegacyScriptPubKeyMan& spk_man = EnsureConstLegacyScriptPubKeyMan(wallet);

    // Make sure the results are valid at least up to the most recent block
    // the user could have gotten from another RPC command prior to now
    wallet.BlockUntilSyncedToCurrentChain();

    LOCK(wallet.cs_wallet);

    EnsureWalletIsUnlocked(wallet);

    fs::path filepath = fs::u8path(request.params[0].get_str());
    filepath = fs::absolute(filepath);

    /* Prevent arbitrary files from being overwritten. There have been reports
     * that users have overwritten wallet files this way:
     * https://github.com/bitcoin/bitcoin/issues/9934
     * It may also avoid other security issues.
     */
    if (fs::exists(filepath)) {
        throw JSONRPCError(RPC_INVALID_PARAMETER, filepath.u8string() + " already exists. If you are sure this is what you want, move it out of the way first");
    }

    std::ofstream file;
    file.open(filepath);
    if (!file.is_open())
        throw JSONRPCError(RPC_INVALID_PARAMETER, "Cannot open wallet dump file");

    std::map<CKeyID, int64_t> mapKeyBirth;
    wallet.GetKeyBirthTimes(mapKeyBirth);

    int64_t block_time = 0;
    CHECK_NONFATAL(wallet.chain().findBlock(wallet.GetLastBlockHash(), FoundBlock().time(block_time)));

    // Note: To avoid a lock order issue, access to cs_main must be locked before cs_KeyStore.
    // So we do the two things in this function that lock cs_main first: GetKeyBirthTimes, and findBlock.
    LOCK(spk_man.cs_KeyStore);

    const std::map<CKeyID, int64_t>& mapKeyPool = spk_man.GetAllReserveKeys();
    std::set<CScriptID> scripts = spk_man.GetCScripts();

    // sort time/key pairs
    std::vector<std::pair<int64_t, CKeyID> > vKeyBirth;
    vKeyBirth.reserve(mapKeyBirth.size());
    for (const auto& entry : mapKeyBirth) {
        vKeyBirth.emplace_back(entry.second, entry.first);
    }
    mapKeyBirth.clear();
    std::sort(vKeyBirth.begin(), vKeyBirth.end());

    // produce output
    file << strprintf("# Wallet dump created by %s %s\n", PACKAGE_NAME, FormatFullVersion());
    file << strprintf("# * Created on %s\n", FormatISO8601DateTime(GetTime()));
    file << strprintf("# * Best block at time of backup was %i (%s),\n", wallet.GetLastBlockHeight(), wallet.GetLastBlockHash().ToString());
    file << strprintf("#   mined on %s\n", FormatISO8601DateTime(block_time));
    file << "\n";

    // add the base58check encoded extended master if the wallet uses HD
    CKeyID seed_id = spk_man.GetHDChain().seed_id;
    if (!seed_id.IsNull())
    {
        CKey seed;
        if (spk_man.GetKey(seed_id, seed)) {
            CExtKey masterKey;
            masterKey.SetSeed(seed);

            file << "# extended private masterkey: " << EncodeExtKey(masterKey) << "\n\n";
        }
    }
    for (std::vector<std::pair<int64_t, CKeyID> >::const_iterator it = vKeyBirth.begin(); it != vKeyBirth.end(); it++) {
        const CKeyID &keyid = it->second;
        std::string strTime = FormatISO8601DateTime(it->first);
        std::string strAddr;
        std::string strLabel;
        CKey key;
        if (spk_man.GetKey(keyid, key)) {
            CKeyMetadata metadata;
            const auto it{spk_man.mapKeyMetadata.find(keyid)};
            if (it != spk_man.mapKeyMetadata.end()) metadata = it->second;
            file << strprintf("%s %s ", EncodeSecret(key), strTime);
            if (GetWalletAddressesForKey(&spk_man, wallet, keyid, strAddr, strLabel)) {
                file << strprintf("label=%s", strLabel);
            } else if (keyid == seed_id) {
                file << "hdseed=1";
            } else if (mapKeyPool.count(keyid)) {
                file << "reserve=1";
            } else if (metadata.hdKeypath == "s") {
                file << "inactivehdseed=1";
            } else {
                file << "change=1";
            }
            file << strprintf(" # addr=%s%s\n", strAddr, (metadata.has_key_origin ? " hdkeypath="+WriteHDKeypath(metadata.key_origin.path, /*apostrophe=*/true) : ""));
        }
    }
    file << "\n";
    for (const CScriptID &scriptid : scripts) {
        CScript script;
        std::string create_time = "0";
        std::string address = EncodeDestination(ScriptHash(scriptid));
        // get birth times for scripts with metadata
        auto it = spk_man.m_script_metadata.find(scriptid);
        if (it != spk_man.m_script_metadata.end()) {
            create_time = FormatISO8601DateTime(it->second.nCreateTime);
        }
        if(spk_man.GetCScript(scriptid, script)) {
            file << strprintf("%s %s script=1", HexStr(script), create_time);
            file << strprintf(" # addr=%s\n", address);
        }
    }
    file << "\n";
    file << "# End of dump\n";
    file.close();

    UniValue reply(UniValue::VOBJ);
    reply.pushKV("filename", filepath.u8string());

    return reply;
},
    };
}

struct ImportData
{
    // Input data
    std::unique_ptr<CScript> redeemscript; //!< Provided redeemScript; will be moved to `import_scripts` if relevant.
    std::unique_ptr<CScript> witnessscript; //!< Provided witnessScript; will be moved to `import_scripts` if relevant.

    // Output data
    std::set<CScript> import_scripts;
    std::map<CKeyID, bool> used_keys; //!< Import these private keys if available (the value indicates whether if the key is required for solvability)
    std::map<CKeyID, std::pair<CPubKey, KeyOriginInfo>> key_origins;
};

enum class ScriptContext
{
    TOP, //!< Top-level scriptPubKey
    P2SH, //!< P2SH redeemScript
    WITNESS_V0, //!< P2WSH witnessScript
};

// Analyse the provided scriptPubKey, determining which keys and which redeem scripts from the ImportData struct are needed to spend it, and mark them as used.
// Returns an error string, or the empty string for success.
static std::string RecurseImportData(const CScript& script, ImportData& import_data, const ScriptContext script_ctx)
{
    // Use Solver to obtain script type and parsed pubkeys or hashes:
    std::vector<std::vector<unsigned char>> solverdata;
    TxoutType script_type = Solver(script, solverdata);

    switch (script_type) {
    case TxoutType::PUBKEY: {
        CPubKey pubkey(solverdata[0]);
        import_data.used_keys.emplace(pubkey.GetID(), false);
        return "";
    }
    case TxoutType::PUBKEYHASH: {
        CKeyID id = CKeyID(uint160(solverdata[0]));
        import_data.used_keys[id] = true;
        return "";
    }
    case TxoutType::SCRIPTHASH: {
        if (script_ctx == ScriptContext::P2SH) throw JSONRPCError(RPC_INVALID_ADDRESS_OR_KEY, "Trying to nest P2SH inside another P2SH");
        if (script_ctx == ScriptContext::WITNESS_V0) throw JSONRPCError(RPC_INVALID_ADDRESS_OR_KEY, "Trying to nest P2SH inside a P2WSH");
        CHECK_NONFATAL(script_ctx == ScriptContext::TOP);
        CScriptID id = CScriptID(uint160(solverdata[0]));
        auto subscript = std::move(import_data.redeemscript); // Remove redeemscript from import_data to check for superfluous script later.
        if (!subscript) return "missing redeemscript";
        if (CScriptID(*subscript) != id) return "redeemScript does not match the scriptPubKey";
        import_data.import_scripts.emplace(*subscript);
        return RecurseImportData(*subscript, import_data, ScriptContext::P2SH);
    }
    case TxoutType::MULTISIG: {
        for (size_t i = 1; i + 1< solverdata.size(); ++i) {
            CPubKey pubkey(solverdata[i]);
            import_data.used_keys.emplace(pubkey.GetID(), false);
        }
        return "";
    }
    case TxoutType::WITNESS_V0_SCRIPTHASH: {
        if (script_ctx == ScriptContext::WITNESS_V0) throw JSONRPCError(RPC_INVALID_ADDRESS_OR_KEY, "Trying to nest P2WSH inside another P2WSH");
        CScriptID id{RIPEMD160(solverdata[0])};
        auto subscript = std::move(import_data.witnessscript); // Remove redeemscript from import_data to check for superfluous script later.
        if (!subscript) return "missing witnessscript";
        if (CScriptID(*subscript) != id) return "witnessScript does not match the scriptPubKey or redeemScript";
        if (script_ctx == ScriptContext::TOP) {
            import_data.import_scripts.emplace(script); // Special rule for IsMine: native P2WSH requires the TOP script imported (see script/ismine.cpp)
        }
        import_data.import_scripts.emplace(*subscript);
        return RecurseImportData(*subscript, import_data, ScriptContext::WITNESS_V0);
    }
    case TxoutType::WITNESS_V0_KEYHASH: {
        if (script_ctx == ScriptContext::WITNESS_V0) throw JSONRPCError(RPC_INVALID_ADDRESS_OR_KEY, "Trying to nest P2WPKH inside P2WSH");
        CKeyID id = CKeyID(uint160(solverdata[0]));
        import_data.used_keys[id] = true;
        if (script_ctx == ScriptContext::TOP) {
            import_data.import_scripts.emplace(script); // Special rule for IsMine: native P2WPKH requires the TOP script imported (see script/ismine.cpp)
        }
        return "";
    }
    case TxoutType::NULL_DATA:
        return "unspendable script";
    case TxoutType::NONSTANDARD:
    case TxoutType::WITNESS_UNKNOWN:
    case TxoutType::WITNESS_V1_TAPROOT:
        return "unrecognized script";
    } // no default case, so the compiler can warn about missing cases
    NONFATAL_UNREACHABLE();
}

static UniValue ProcessImportLegacy(ImportData& import_data, std::map<CKeyID, CPubKey>& pubkey_map, std::map<CKeyID, CKey>& privkey_map, std::set<CScript>& script_pub_keys, bool& have_solving_data, const UniValue& data, std::vector<CKeyID>& ordered_pubkeys)
{
    UniValue warnings(UniValue::VARR);

    // First ensure scriptPubKey has either a script or JSON with "address" string
    const UniValue& scriptPubKey = data["scriptPubKey"];
    bool isScript = scriptPubKey.getType() == UniValue::VSTR;
    if (!isScript && !(scriptPubKey.getType() == UniValue::VOBJ && scriptPubKey.exists("address"))) {
        throw JSONRPCError(RPC_INVALID_PARAMETER, "scriptPubKey must be string with script or JSON with address string");
    }
    const std::string& output = isScript ? scriptPubKey.get_str() : scriptPubKey["address"].get_str();

    // Optional fields.
    const std::string& strRedeemScript = data.exists("redeemscript") ? data["redeemscript"].get_str() : "";
    const std::string& witness_script_hex = data.exists("witnessscript") ? data["witnessscript"].get_str() : "";
    const UniValue& pubKeys = data.exists("pubkeys") ? data["pubkeys"].get_array() : UniValue();
    const UniValue& keys = data.exists("keys") ? data["keys"].get_array() : UniValue();
    const bool internal = data.exists("internal") ? data["internal"].get_bool() : false;
    const bool watchOnly = data.exists("watchonly") ? data["watchonly"].get_bool() : false;

    if (data.exists("range")) {
        throw JSONRPCError(RPC_INVALID_PARAMETER, "Range should not be specified for a non-descriptor import");
    }

    // Generate the script and destination for the scriptPubKey provided
    CScript script;
    if (!isScript) {
        CTxDestination dest = DecodeDestination(output);
        if (!IsValidDestination(dest)) {
            throw JSONRPCError(RPC_INVALID_ADDRESS_OR_KEY, "Invalid address \"" + output + "\"");
        }
        if (OutputTypeFromDestination(dest) == OutputType::BECH32M) {
            throw JSONRPCError(RPC_INVALID_ADDRESS_OR_KEY, "Bech32m addresses cannot be imported into legacy wallets");
        }
        script = GetScriptForDestination(dest);
    } else {
        if (!IsHex(output)) {
            throw JSONRPCError(RPC_INVALID_ADDRESS_OR_KEY, "Invalid scriptPubKey \"" + output + "\"");
        }
        std::vector<unsigned char> vData(ParseHex(output));
        script = CScript(vData.begin(), vData.end());
        CTxDestination dest;
        if (!ExtractDestination(script, dest) && !internal) {
            throw JSONRPCError(RPC_INVALID_PARAMETER, "Internal must be set to true for nonstandard scriptPubKey imports.");
        }
    }
    script_pub_keys.emplace(script);

    // Parse all arguments
    if (strRedeemScript.size()) {
        if (!IsHex(strRedeemScript)) {
            throw JSONRPCError(RPC_INVALID_ADDRESS_OR_KEY, "Invalid redeem script \"" + strRedeemScript + "\": must be hex string");
        }
        auto parsed_redeemscript = ParseHex(strRedeemScript);
        import_data.redeemscript = std::make_unique<CScript>(parsed_redeemscript.begin(), parsed_redeemscript.end());
    }
    if (witness_script_hex.size()) {
        if (!IsHex(witness_script_hex)) {
            throw JSONRPCError(RPC_INVALID_ADDRESS_OR_KEY, "Invalid witness script \"" + witness_script_hex + "\": must be hex string");
        }
        auto parsed_witnessscript = ParseHex(witness_script_hex);
        import_data.witnessscript = std::make_unique<CScript>(parsed_witnessscript.begin(), parsed_witnessscript.end());
    }
    for (size_t i = 0; i < pubKeys.size(); ++i) {
        const auto& str = pubKeys[i].get_str();
        if (!IsHex(str)) {
            throw JSONRPCError(RPC_INVALID_ADDRESS_OR_KEY, "Pubkey \"" + str + "\" must be a hex string");
        }
        auto parsed_pubkey = ParseHex(str);
        CPubKey pubkey(parsed_pubkey);
        if (!pubkey.IsFullyValid()) {
            throw JSONRPCError(RPC_INVALID_ADDRESS_OR_KEY, "Pubkey \"" + str + "\" is not a valid public key");
        }
        pubkey_map.emplace(pubkey.GetID(), pubkey);
        ordered_pubkeys.push_back(pubkey.GetID());
    }
    for (size_t i = 0; i < keys.size(); ++i) {
        const auto& str = keys[i].get_str();
        CKey key = DecodeSecret(str);
        if (!key.IsValid()) {
            throw JSONRPCError(RPC_INVALID_ADDRESS_OR_KEY, "Invalid private key encoding");
        }
        CPubKey pubkey = key.GetPubKey();
        CKeyID id = pubkey.GetID();
        if (pubkey_map.count(id)) {
            pubkey_map.erase(id);
        }
        privkey_map.emplace(id, key);
    }


    // Verify and process input data
    have_solving_data = import_data.redeemscript || import_data.witnessscript || pubkey_map.size() || privkey_map.size();
    if (have_solving_data) {
        // Match up data in import_data with the scriptPubKey in script.
        auto error = RecurseImportData(script, import_data, ScriptContext::TOP);

        // Verify whether the watchonly option corresponds to the availability of private keys.
        bool spendable = std::all_of(import_data.used_keys.begin(), import_data.used_keys.end(), [&](const std::pair<CKeyID, bool>& used_key){ return privkey_map.count(used_key.first) > 0; });
        if (!watchOnly && !spendable) {
            warnings.push_back("Some private keys are missing, outputs will be considered watchonly. If this is intentional, specify the watchonly flag.");
        }
        if (watchOnly && spendable) {
            warnings.push_back("All private keys are provided, outputs will be considered spendable. If this is intentional, do not specify the watchonly flag.");
        }

        // Check that all required keys for solvability are provided.
        if (error.empty()) {
            for (const auto& require_key : import_data.used_keys) {
                if (!require_key.second) continue; // Not a required key
                if (pubkey_map.count(require_key.first) == 0 && privkey_map.count(require_key.first) == 0) {
                    error = "some required keys are missing";
                }
            }
        }

        if (!error.empty()) {
            warnings.push_back("Importing as non-solvable: " + error + ". If this is intentional, don't provide any keys, pubkeys, witnessscript, or redeemscript.");
            import_data = ImportData();
            pubkey_map.clear();
            privkey_map.clear();
            have_solving_data = false;
        } else {
            // RecurseImportData() removes any relevant redeemscript/witnessscript from import_data, so we can use that to discover if a superfluous one was provided.
            if (import_data.redeemscript) warnings.push_back("Ignoring redeemscript as this is not a P2SH script.");
            if (import_data.witnessscript) warnings.push_back("Ignoring witnessscript as this is not a (P2SH-)P2WSH script.");
            for (auto it = privkey_map.begin(); it != privkey_map.end(); ) {
                auto oldit = it++;
                if (import_data.used_keys.count(oldit->first) == 0) {
                    warnings.push_back("Ignoring irrelevant private key.");
                    privkey_map.erase(oldit);
                }
            }
            for (auto it = pubkey_map.begin(); it != pubkey_map.end(); ) {
                auto oldit = it++;
                auto key_data_it = import_data.used_keys.find(oldit->first);
                if (key_data_it == import_data.used_keys.end() || !key_data_it->second) {
                    warnings.push_back("Ignoring public key \"" + HexStr(oldit->first) + "\" as it doesn't appear inside P2PKH or P2WPKH.");
                    pubkey_map.erase(oldit);
                }
            }
        }
    }

    return warnings;
}

static UniValue ProcessImportDescriptor(ImportData& import_data, std::map<CKeyID, CPubKey>& pubkey_map, std::map<CKeyID, CKey>& privkey_map, std::set<CScript>& script_pub_keys, bool& have_solving_data, const UniValue& data, std::vector<CKeyID>& ordered_pubkeys)
{
    UniValue warnings(UniValue::VARR);

    const std::string& descriptor = data["desc"].get_str();
    FlatSigningProvider keys;
    std::string error;
    auto parsed_desc = Parse(descriptor, keys, error, /* require_checksum = */ true);
    if (!parsed_desc) {
        throw JSONRPCError(RPC_INVALID_ADDRESS_OR_KEY, error);
    }
    if (parsed_desc->GetOutputType() == OutputType::BECH32M) {
        throw JSONRPCError(RPC_INVALID_ADDRESS_OR_KEY, "Bech32m descriptors cannot be imported into legacy wallets");
    }

    have_solving_data = parsed_desc->IsSolvable();
    const bool watch_only = data.exists("watchonly") ? data["watchonly"].get_bool() : false;

    int64_t range_start = 0, range_end = 0;
    if (!parsed_desc->IsRange() && data.exists("range")) {
        throw JSONRPCError(RPC_INVALID_PARAMETER, "Range should not be specified for an un-ranged descriptor");
    } else if (parsed_desc->IsRange()) {
        if (!data.exists("range")) {
            throw JSONRPCError(RPC_INVALID_PARAMETER, "Descriptor is ranged, please specify the range");
        }
        std::tie(range_start, range_end) = ParseDescriptorRange(data["range"]);
    }

    const UniValue& priv_keys = data.exists("keys") ? data["keys"].get_array() : UniValue();

    // Expand all descriptors to get public keys and scripts, and private keys if available.
    for (int i = range_start; i <= range_end; ++i) {
        FlatSigningProvider out_keys;
        std::vector<CScript> scripts_temp;
        parsed_desc->Expand(i, keys, scripts_temp, out_keys);
        std::copy(scripts_temp.begin(), scripts_temp.end(), std::inserter(script_pub_keys, script_pub_keys.end()));
        for (const auto& key_pair : out_keys.pubkeys) {
            ordered_pubkeys.push_back(key_pair.first);
        }

        for (const auto& x : out_keys.scripts) {
            import_data.import_scripts.emplace(x.second);
        }

        parsed_desc->ExpandPrivate(i, keys, out_keys);

        std::copy(out_keys.pubkeys.begin(), out_keys.pubkeys.end(), std::inserter(pubkey_map, pubkey_map.end()));
        std::copy(out_keys.keys.begin(), out_keys.keys.end(), std::inserter(privkey_map, privkey_map.end()));
        import_data.key_origins.insert(out_keys.origins.begin(), out_keys.origins.end());
    }

    for (size_t i = 0; i < priv_keys.size(); ++i) {
        const auto& str = priv_keys[i].get_str();
        CKey key = DecodeSecret(str);
        if (!key.IsValid()) {
            throw JSONRPCError(RPC_INVALID_ADDRESS_OR_KEY, "Invalid private key encoding");
        }
        CPubKey pubkey = key.GetPubKey();
        CKeyID id = pubkey.GetID();

        // Check if this private key corresponds to a public key from the descriptor
        if (!pubkey_map.count(id)) {
            warnings.push_back("Ignoring irrelevant private key.");
        } else {
            privkey_map.emplace(id, key);
        }
    }

    // Check if all the public keys have corresponding private keys in the import for spendability.
    // This does not take into account threshold multisigs which could be spendable without all keys.
    // Thus, threshold multisigs without all keys will be considered not spendable here, even if they are,
    // perhaps triggering a false warning message. This is consistent with the current wallet IsMine check.
    bool spendable = std::all_of(pubkey_map.begin(), pubkey_map.end(),
        [&](const std::pair<CKeyID, CPubKey>& used_key) {
            return privkey_map.count(used_key.first) > 0;
        }) && std::all_of(import_data.key_origins.begin(), import_data.key_origins.end(),
        [&](const std::pair<CKeyID, std::pair<CPubKey, KeyOriginInfo>>& entry) {
            return privkey_map.count(entry.first) > 0;
        });
    if (!watch_only && !spendable) {
        warnings.push_back("Some private keys are missing, outputs will be considered watchonly. If this is intentional, specify the watchonly flag.");
    }
    if (watch_only && spendable) {
        warnings.push_back("All private keys are provided, outputs will be considered spendable. If this is intentional, do not specify the watchonly flag.");
    }

    return warnings;
}

static UniValue ProcessImport(CWallet& wallet, const UniValue& data, const int64_t timestamp) EXCLUSIVE_LOCKS_REQUIRED(wallet.cs_wallet)
{
    UniValue warnings(UniValue::VARR);
    UniValue result(UniValue::VOBJ);

    try {
        const bool internal = data.exists("internal") ? data["internal"].get_bool() : false;
        // Internal addresses should not have a label
        if (internal && data.exists("label")) {
            throw JSONRPCError(RPC_INVALID_PARAMETER, "Internal addresses should not have a label");
        }
        const std::string label{LabelFromValue(data["label"])};
        const bool add_keypool = data.exists("keypool") ? data["keypool"].get_bool() : false;

        // Add to keypool only works with privkeys disabled
        if (add_keypool && !wallet.IsWalletFlagSet(WALLET_FLAG_DISABLE_PRIVATE_KEYS)) {
            throw JSONRPCError(RPC_INVALID_PARAMETER, "Keys can only be imported to the keypool when private keys are disabled");
        }

        ImportData import_data;
        std::map<CKeyID, CPubKey> pubkey_map;
        std::map<CKeyID, CKey> privkey_map;
        std::set<CScript> script_pub_keys;
        std::vector<CKeyID> ordered_pubkeys;
        bool have_solving_data;

        if (data.exists("scriptPubKey") && data.exists("desc")) {
            throw JSONRPCError(RPC_INVALID_PARAMETER, "Both a descriptor and a scriptPubKey should not be provided.");
        } else if (data.exists("scriptPubKey")) {
            warnings = ProcessImportLegacy(import_data, pubkey_map, privkey_map, script_pub_keys, have_solving_data, data, ordered_pubkeys);
        } else if (data.exists("desc")) {
            warnings = ProcessImportDescriptor(import_data, pubkey_map, privkey_map, script_pub_keys, have_solving_data, data, ordered_pubkeys);
        } else {
            throw JSONRPCError(RPC_INVALID_PARAMETER, "Either a descriptor or scriptPubKey must be provided.");
        }

        // If private keys are disabled, abort if private keys are being imported
        if (wallet.IsWalletFlagSet(WALLET_FLAG_DISABLE_PRIVATE_KEYS) && !privkey_map.empty()) {
            throw JSONRPCError(RPC_WALLET_ERROR, "Cannot import private keys to a wallet with private keys disabled");
        }

        // Check whether we have any work to do
        for (const CScript& script : script_pub_keys) {
            if (wallet.IsMine(script) & ISMINE_SPENDABLE) {
                throw JSONRPCError(RPC_WALLET_ERROR, "The wallet already contains the private key for this address or script (\"" + HexStr(script) + "\")");
            }
        }

        // All good, time to import
        wallet.MarkDirty();
        if (!wallet.ImportScripts(import_data.import_scripts, timestamp)) {
            throw JSONRPCError(RPC_WALLET_ERROR, "Error adding script to wallet");
        }
        if (!wallet.ImportPrivKeys(privkey_map, timestamp)) {
            throw JSONRPCError(RPC_WALLET_ERROR, "Error adding key to wallet");
        }
        if (!wallet.ImportPubKeys(ordered_pubkeys, pubkey_map, import_data.key_origins, add_keypool, internal, timestamp)) {
            throw JSONRPCError(RPC_WALLET_ERROR, "Error adding address to wallet");
        }
        if (!wallet.ImportScriptPubKeys(label, script_pub_keys, have_solving_data, !internal, timestamp)) {
            throw JSONRPCError(RPC_WALLET_ERROR, "Error adding address to wallet");
        }

        result.pushKV("success", UniValue(true));
    } catch (const UniValue& e) {
        result.pushKV("success", UniValue(false));
        result.pushKV("error", e);
    } catch (...) {
        result.pushKV("success", UniValue(false));

        result.pushKV("error", JSONRPCError(RPC_MISC_ERROR, "Missing required fields"));
    }
    PushWarnings(warnings, result);
    return result;
}

static int64_t GetImportTimestamp(const UniValue& data, int64_t now)
{
    if (data.exists("timestamp")) {
        const UniValue& timestamp = data["timestamp"];
        if (timestamp.isNum()) {
            return timestamp.getInt<int64_t>();
        } else if (timestamp.isStr() && timestamp.get_str() == "now") {
            return now;
        }
        throw JSONRPCError(RPC_TYPE_ERROR, strprintf("Expected number or \"now\" timestamp value for key. got type %s", uvTypeName(timestamp.type())));
    }
    throw JSONRPCError(RPC_TYPE_ERROR, "Missing required timestamp field for key");
}

RPCHelpMan importmulti()
{
    return RPCHelpMan{"importmulti",
                "\nImport addresses/scripts (with private or public keys, redeem script (P2SH)), optionally rescanning the blockchain from the earliest creation time of the imported scripts. Requires a new wallet backup.\n"
                "If an address/script is imported without all of the private keys required to spend from that address, it will be watchonly. The 'watchonly' option must be set to true in this case or a warning will be returned.\n"
                "Conversely, if all the private keys are provided and the address/script is spendable, the watchonly option must be set to false, or a warning will be returned.\n"
            "\nNote: This call can take over an hour to complete if rescan is true, during that time, other rpc calls\n"
            "may report that the imported keys, addresses or scripts exist but related transactions are still missing.\n"
            "The rescan parameter can be set to false if the key was never used to create transactions. If it is set to false,\n"
            "but the key was used to create transactions, rescanblockchain needs to be called with the appropriate block range.\n"
            "Note: Use \"getwalletinfo\" to query the scanning progress.\n"
            "Note: This command is only compatible with legacy wallets. Use \"importdescriptors\" for descriptor wallets.\n",
                {
                    {"requests", RPCArg::Type::ARR, RPCArg::Optional::NO, "Data to be imported",
                        {
                            {"", RPCArg::Type::OBJ, RPCArg::Optional::OMITTED, "",
                                {
                                    {"desc", RPCArg::Type::STR, RPCArg::Optional::OMITTED, "Descriptor to import. If using descriptor, do not also provide address/scriptPubKey, scripts, or pubkeys"},
                                    {"scriptPubKey", RPCArg::Type::STR, RPCArg::Optional::NO, "Type of scriptPubKey (string for script, json for address). Should not be provided if using a descriptor",
                                        RPCArgOptions{.type_str={"\"<script>\" | { \"address\":\"<address>\" }", "string / json"}}
                                    },
                                    {"timestamp", RPCArg::Type::NUM, RPCArg::Optional::NO, "Creation time of the key expressed in " + UNIX_EPOCH_TIME + ",\n"
                                        "or the string \"now\" to substitute the current synced blockchain time. The timestamp of the oldest\n"
                                        "key will determine how far back blockchain rescans need to begin for missing wallet transactions.\n"
                                        "\"now\" can be specified to bypass scanning, for keys which are known to never have been used, and\n"
                                        "0 can be specified to scan the entire blockchain. Blocks up to 2 hours before the earliest key\n"
                                        "creation time of all keys being imported by the importmulti call will be scanned.",
                                        RPCArgOptions{.type_str={"timestamp | \"now\"", "integer / string"}}
                                    },
                                    {"redeemscript", RPCArg::Type::STR, RPCArg::Optional::OMITTED, "Allowed only if the scriptPubKey is a P2SH or P2SH-P2WSH address/scriptPubKey"},
                                    {"witnessscript", RPCArg::Type::STR, RPCArg::Optional::OMITTED, "Allowed only if the scriptPubKey is a P2SH-P2WSH or P2WSH address/scriptPubKey"},
                                    {"pubkeys", RPCArg::Type::ARR, RPCArg::Default{UniValue::VARR}, "Array of strings giving pubkeys to import. They must occur in P2PKH or P2WPKH scripts. They are not required when the private key is also provided (see the \"keys\" argument).",
                                        {
                                            {"pubKey", RPCArg::Type::STR, RPCArg::Optional::OMITTED, ""},
                                        }
                                    },
                                    {"keys", RPCArg::Type::ARR, RPCArg::Default{UniValue::VARR}, "Array of strings giving private keys to import. The corresponding public keys must occur in the output or redeemscript.",
                                        {
                                            {"key", RPCArg::Type::STR, RPCArg::Optional::OMITTED, ""},
                                        }
                                    },
                                    {"range", RPCArg::Type::RANGE, RPCArg::Optional::OMITTED, "If a ranged descriptor is used, this specifies the end or the range (in the form [begin,end]) to import"},
                                    {"internal", RPCArg::Type::BOOL, RPCArg::Default{false}, "Stating whether matching outputs should be treated as not incoming payments (also known as change)"},
                                    {"watchonly", RPCArg::Type::BOOL, RPCArg::Default{false}, "Stating whether matching outputs should be considered watchonly."},
                                    {"label", RPCArg::Type::STR, RPCArg::Default{""}, "Label to assign to the address, only allowed with internal=false"},
                                    {"keypool", RPCArg::Type::BOOL, RPCArg::Default{false}, "Stating whether imported public keys should be added to the keypool for when users request new addresses. Only allowed when wallet private keys are disabled"},
                                },
                            },
                        },
                        RPCArgOptions{.oneline_description="requests"}},
                    {"options", RPCArg::Type::OBJ_NAMED_PARAMS, RPCArg::Optional::OMITTED, "",
                        {
                            {"rescan", RPCArg::Type::BOOL, RPCArg::Default{true}, "Scan the chain and mempool for wallet transactions after all imports."},
                        },
                        RPCArgOptions{.oneline_description="options"}},
                },
                RPCResult{
                    RPCResult::Type::ARR, "", "Response is an array with the same size as the input that has the execution result",
                    {
                        {RPCResult::Type::OBJ, "", "",
                        {
                            {RPCResult::Type::BOOL, "success", ""},
                            {RPCResult::Type::ARR, "warnings", /*optional=*/true, "",
                            {
                                {RPCResult::Type::STR, "", ""},
                            }},
                            {RPCResult::Type::OBJ, "error", /*optional=*/true, "",
                            {
                                {RPCResult::Type::ELISION, "", "JSONRPC error"},
                            }},
                        }},
                    }
                },
                RPCExamples{
                    HelpExampleCli("importmulti", "'[{ \"scriptPubKey\": { \"address\": \"<my address>\" }, \"timestamp\":1455191478 }, "
                                          "{ \"scriptPubKey\": { \"address\": \"<my 2nd address>\" }, \"label\": \"example 2\", \"timestamp\": 1455191480 }]'") +
                    HelpExampleCli("importmulti", "'[{ \"scriptPubKey\": { \"address\": \"<my address>\" }, \"timestamp\":1455191478 }]' '{ \"rescan\": false}'")
                },
        [&](const RPCHelpMan& self, const JSONRPCRequest& mainRequest) -> UniValue
{
    std::shared_ptr<CWallet> const pwallet = GetWalletForJSONRPCRequest(mainRequest);
    if (!pwallet) return UniValue::VNULL;
    CWallet& wallet{*pwallet};

    // Make sure the results are valid at least up to the most recent block
    // the user could have gotten from another RPC command prior to now
    wallet.BlockUntilSyncedToCurrentChain();

    EnsureLegacyScriptPubKeyMan(*pwallet, true);

    const UniValue& requests = mainRequest.params[0];

    //Default options
    bool fRescan = true;

    if (!mainRequest.params[1].isNull()) {
        const UniValue& options = mainRequest.params[1];

        if (options.exists("rescan")) {
            fRescan = options["rescan"].get_bool();
        }
    }

    WalletRescanReserver reserver(*pwallet);
    if (fRescan && !reserver.reserve()) {
        throw JSONRPCError(RPC_WALLET_ERROR, "Wallet is currently rescanning. Abort existing rescan or wait.");
    }

    int64_t now = 0;
    bool fRunScan = false;
    int64_t nLowestTimestamp = 0;
    UniValue response(UniValue::VARR);
    {
        LOCK(pwallet->cs_wallet);

        // Check all requests are watchonly
        bool is_watchonly{true};
        for (size_t i = 0; i < requests.size(); ++i) {
            const UniValue& request = requests[i];
            if (!request.exists("watchonly") || !request["watchonly"].get_bool()) {
                is_watchonly = false;
                break;
            }
        }
        // Wallet does not need to be unlocked if all requests are watchonly
        if (!is_watchonly) EnsureWalletIsUnlocked(wallet);

        // Verify all timestamps are present before importing any keys.
        CHECK_NONFATAL(pwallet->chain().findBlock(pwallet->GetLastBlockHash(), FoundBlock().time(nLowestTimestamp).mtpTime(now)));
        for (const UniValue& data : requests.getValues()) {
            GetImportTimestamp(data, now);
        }

        const int64_t minimumTimestamp = 1;

        for (const UniValue& data : requests.getValues()) {
            const int64_t timestamp = std::max(GetImportTimestamp(data, now), minimumTimestamp);
            const UniValue result = ProcessImport(*pwallet, data, timestamp);
            response.push_back(result);

            if (!fRescan) {
                continue;
            }

            // If at least one request was successful then allow rescan.
            if (result["success"].get_bool()) {
                fRunScan = true;
            }

            // Get the lowest timestamp.
            if (timestamp < nLowestTimestamp) {
                nLowestTimestamp = timestamp;
            }
        }
    }
    if (fRescan && fRunScan && requests.size()) {
        int64_t scannedTime = pwallet->RescanFromTime(nLowestTimestamp, reserver, /*update=*/true);
        pwallet->ResubmitWalletTransactions(/*relay=*/false, /*force=*/true);

        if (pwallet->IsAbortingRescan()) {
            throw JSONRPCError(RPC_MISC_ERROR, "Rescan aborted by user.");
        }
        if (scannedTime > nLowestTimestamp) {
            std::vector<UniValue> results = response.getValues();
            response.clear();
            response.setArray();
            size_t i = 0;
            for (const UniValue& request : requests.getValues()) {
                // If key creation date is within the successfully scanned
                // range, or if the import result already has an error set, let
                // the result stand unmodified. Otherwise replace the result
                // with an error message.
                if (scannedTime <= GetImportTimestamp(request, now) || results.at(i).exists("error")) {
                    response.push_back(results.at(i));
                } else {
                    UniValue result = UniValue(UniValue::VOBJ);
                    result.pushKV("success", UniValue(false));
                    result.pushKV(
                        "error",
                        JSONRPCError(
                            RPC_MISC_ERROR,
                            strprintf("Rescan failed for key with creation timestamp %d. There was an error reading a "
                                      "block from time %d, which is after or within %d seconds of key creation, and "
                                      "could contain transactions pertaining to the key. As a result, transactions "
                                      "and coins using this key may not appear in the wallet. This error could be "
                                      "caused by pruning or data corruption (see bitcoind log for details) and could "
                                      "be dealt with by downloading and rescanning the relevant blocks (see -reindex "
                                      "option and rescanblockchain RPC).",
                                GetImportTimestamp(request, now), scannedTime - TIMESTAMP_WINDOW - 1, TIMESTAMP_WINDOW)));
                    response.push_back(std::move(result));
                }
                ++i;
            }
        }
    }

    return response;
},
    };
}

<<<<<<< HEAD
UniValue ProcessDescriptorImport(CWallet& wallet, const UniValue& data, const int64_t timestamp) EXCLUSIVE_LOCKS_REQUIRED(wallet.cs_wallet)
=======
UniValue ProcessDescriptorImport(CWallet& wallet, const UniValue& data, const int64_t timestamp, const std::vector<CExtKey>& master_keys) EXCLUSIVE_LOCKS_REQUIRED(wallet.cs_wallet)
>>>>>>> 8721d6f2
{
    UniValue warnings(UniValue::VARR);
    UniValue result(UniValue::VOBJ);

    try {
        if (!data.exists("desc")) {
            throw JSONRPCError(RPC_INVALID_PARAMETER, "Descriptor not found.");
        }

        const std::string& descriptor = data["desc"].get_str();
        const bool active = data.exists("active") ? data["active"].get_bool() : false;
        const bool internal = data.exists("internal") ? data["internal"].get_bool() : false;
        const std::string label{LabelFromValue(data["label"])};

        // Parse descriptor string
        FlatSigningProvider keys;
        for (const auto& mk : master_keys) {
            keys.AddMasterKey(mk);
        }

        std::string error;
        auto parsed_desc = Parse(descriptor, keys, error, /* require_checksum = */ true);
        if (!parsed_desc) {
            throw JSONRPCError(RPC_INVALID_ADDRESS_OR_KEY, error);
        }

        // Range check
        int64_t range_start = 0, range_end = 1, next_index = 0;
        if (!parsed_desc->IsRange() && data.exists("range")) {
            throw JSONRPCError(RPC_INVALID_PARAMETER, "Range should not be specified for an un-ranged descriptor");
        } else if (parsed_desc->IsRange()) {
            if (data.exists("range")) {
                auto range = ParseDescriptorRange(data["range"]);
                range_start = range.first;
                range_end = range.second + 1; // Specified range end is inclusive, but we need range end as exclusive
            } else {
                warnings.push_back("Range not given, using default keypool range");
                range_start = 0;
                range_end = wallet.m_keypool_size;
            }
            next_index = range_start;

            if (data.exists("next_index")) {
                next_index = data["next_index"].getInt<int64_t>();
                // bound checks
                if (next_index < range_start || next_index >= range_end) {
                    throw JSONRPCError(RPC_INVALID_PARAMETER, "next_index is out of range");
                }
            }
        }

        // Active descriptors must be ranged
        if (active && !parsed_desc->IsRange()) {
            throw JSONRPCError(RPC_INVALID_PARAMETER, "Active descriptors must be ranged");
        }

        // Ranged descriptors should not have a label
        if (data.exists("range") && data.exists("label")) {
            throw JSONRPCError(RPC_INVALID_PARAMETER, "Ranged descriptors should not have a label");
        }

        // Internal addresses should not have a label either
        if (internal && data.exists("label")) {
            throw JSONRPCError(RPC_INVALID_PARAMETER, "Internal addresses should not have a label");
        }

        // Combo descriptor check
        if (active && !parsed_desc->IsSingleType()) {
            throw JSONRPCError(RPC_WALLET_ERROR, "Combo descriptors cannot be set to active");
        }

        // If the wallet disabled private keys, abort if private keys exist
        if (wallet.IsWalletFlagSet(WALLET_FLAG_DISABLE_PRIVATE_KEYS) && !keys.keys.empty()) {
            throw JSONRPCError(RPC_WALLET_ERROR, "Cannot import private keys to a wallet with private keys disabled");
        }

        // Need to ExpandPrivate to check if private keys are available for all pubkeys
        FlatSigningProvider expand_keys;
        std::vector<CScript> scripts;
        if (!parsed_desc->Expand(0, keys, scripts, expand_keys)) {
            throw JSONRPCError(RPC_WALLET_ERROR, "Cannot expand descriptor. Probably because of hardened derivations without private keys provided");
        }
        parsed_desc->ExpandPrivate(0, keys, expand_keys);

        // Check if all private keys are provided
        bool have_all_privkeys = !expand_keys.keys.empty();
        for (const auto& entry : expand_keys.origins) {
            const CKeyID& key_id = entry.first;
            CKey key;
            if (!expand_keys.GetKey(key_id, key)) {
                have_all_privkeys = false;
                break;
            }
        }

        // If private keys are enabled, check some things.
        if (!wallet.IsWalletFlagSet(WALLET_FLAG_DISABLE_PRIVATE_KEYS)) {
           if (keys.keys.empty()) {
                throw JSONRPCError(RPC_WALLET_ERROR, "Cannot import descriptor without private keys to a wallet with private keys enabled");
           }
           if (!have_all_privkeys) {
               warnings.push_back("Not all private keys provided. Some wallet functionality may return unexpected errors");
           }
        }

        WalletDescriptor w_desc(std::move(parsed_desc), timestamp, range_start, range_end, next_index);

        // Check if the wallet already contains the descriptor
        auto existing_spk_manager = wallet.GetDescriptorScriptPubKeyMan(w_desc);
        if (existing_spk_manager) {
            if (!existing_spk_manager->CanUpdateToWalletDescriptor(w_desc, error)) {
                throw JSONRPCError(RPC_INVALID_PARAMETER, error);
            }
        }

        // Add descriptor to the wallet
        auto spk_manager = wallet.AddWalletDescriptor(w_desc, keys, label, internal);
        if (spk_manager == nullptr) {
            throw JSONRPCError(RPC_WALLET_ERROR, strprintf("Could not add descriptor '%s'", descriptor));
        }

        // Set descriptor as active if necessary
        if (active) {
            if (!w_desc.descriptor->GetOutputType()) {
                warnings.push_back("Unknown output type, cannot set descriptor to active.");
            } else {
                wallet.AddActiveScriptPubKeyMan(spk_manager->GetID(), *w_desc.descriptor->GetOutputType(), internal);
            }
        } else {
            if (w_desc.descriptor->GetOutputType()) {
                wallet.DeactivateScriptPubKeyMan(spk_manager->GetID(), *w_desc.descriptor->GetOutputType(), internal);
            }
        }

        result.pushKV("success", UniValue(true));
    } catch (const UniValue& e) {
        result.pushKV("success", UniValue(false));
        result.pushKV("error", e);
    }
    PushWarnings(warnings, result);
    return result;
}

RPCHelpMan importdescriptors()
{
    return RPCHelpMan{"importdescriptors",
                "\nImport descriptors. This will trigger a rescan of the blockchain based on the earliest timestamp of all descriptors being imported. Requires a new wallet backup.\n"
            "\nNote: This call can take over an hour to complete if using an early timestamp; during that time, other rpc calls\n"
            "may report that the imported keys, addresses or scripts exist but related transactions are still missing.\n"
            "The rescan is significantly faster if block filters are available (using startup option \"-blockfilterindex=1\").\n",
                {
                    {"requests", RPCArg::Type::ARR, RPCArg::Optional::NO, "Data to be imported",
                        {
                            {"", RPCArg::Type::OBJ, RPCArg::Optional::OMITTED, "",
                                {
                                    {"desc", RPCArg::Type::STR, RPCArg::Optional::NO, "Descriptor to import."},
                                    {"active", RPCArg::Type::BOOL, RPCArg::Default{false}, "Set this descriptor to be the active descriptor for the corresponding output type/externality"},
                                    {"range", RPCArg::Type::RANGE, RPCArg::Optional::OMITTED, "If a ranged descriptor is used, this specifies the end or the range (in the form [begin,end]) to import"},
                                    {"next_index", RPCArg::Type::NUM, RPCArg::Optional::OMITTED, "If a ranged descriptor is set to active, this specifies the next index to generate addresses from"},
                                    {"timestamp", RPCArg::Type::NUM, RPCArg::Optional::NO, "Time from which to start rescanning the blockchain for this descriptor, in " + UNIX_EPOCH_TIME + "\n"
                                        "Use the string \"now\" to substitute the current synced blockchain time.\n"
                                        "\"now\" can be specified to bypass scanning, for outputs which are known to never have been used, and\n"
                                        "0 can be specified to scan the entire blockchain. Blocks up to 2 hours before the earliest timestamp\n"
                                        "of all descriptors being imported will be scanned as well as the mempool.",
                                        RPCArgOptions{.type_str={"timestamp | \"now\"", "integer / string"}}
                                    },
                                    {"internal", RPCArg::Type::BOOL, RPCArg::Default{false}, "Whether matching outputs should be treated as not incoming payments (e.g. change)"},
                                    {"label", RPCArg::Type::STR, RPCArg::Default{""}, "Label to assign to the address, only allowed with internal=false. Disabled for ranged descriptors"},
                                },
                            },
                        },
                        RPCArgOptions{.oneline_description="requests"}},
                    {"seeds", RPCArg::Type::ARR, RPCArg::Default{UniValue::VARR}, "BIP32 master seeds for the above descriptors",
                        {
                            {"shares", RPCArg::Type::ARR, RPCArg::Optional::OMITTED, "a codex32 (BIP 93) encoded seed, or list of codex32-encoded shares",
                                {
                                    {"share 1", RPCArg::Type::STR, RPCArg::Optional::OMITTED, ""},
                                },
                            },
                        },
                        RPCArgOptions{.oneline_description="seeds"}},
                },
                RPCResult{
                    RPCResult::Type::ARR, "", "Response is an array with the same size as the input that has the execution result",
                    {
                        {RPCResult::Type::OBJ, "", "",
                        {
                            {RPCResult::Type::BOOL, "success", ""},
                            {RPCResult::Type::ARR, "warnings", /*optional=*/true, "",
                            {
                                {RPCResult::Type::STR, "", ""},
                            }},
                            {RPCResult::Type::OBJ, "error", /*optional=*/true, "",
                            {
                                {RPCResult::Type::ELISION, "", "JSONRPC error"},
                            }},
                        }},
                    }
                },
                RPCExamples{
                    HelpExampleCli("importdescriptors", "'[{ \"desc\": \"<my descriptor>\", \"timestamp\":1455191478, \"internal\": true }, "
                                          "{ \"desc\": \"<my descriptor 2>\", \"label\": \"example 2\", \"timestamp\": 1455191480 }]'") +
                    HelpExampleCli("importdescriptors", "'[{ \"desc\": \"<my descriptor>\", \"timestamp\":1455191478, \"active\": true, \"range\": [0,100], \"label\": \"<my bech32 wallet>\" }]'")
                },
        [&](const RPCHelpMan& self, const JSONRPCRequest& main_request) -> UniValue
{
    std::shared_ptr<CWallet> const pwallet = GetWalletForJSONRPCRequest(main_request);
    if (!pwallet) return UniValue::VNULL;
    CWallet& wallet{*pwallet};

    // Make sure the results are valid at least up to the most recent block
    // the user could have gotten from another RPC command prior to now
    wallet.BlockUntilSyncedToCurrentChain();

    //  Make sure wallet is a descriptor wallet
    if (!pwallet->IsWalletFlagSet(WALLET_FLAG_DESCRIPTORS)) {
        throw JSONRPCError(RPC_WALLET_ERROR, "importdescriptors is not available for non-descriptor wallets");
    }

    WalletRescanReserver reserver(*pwallet);
    if (!reserver.reserve(/*with_passphrase=*/true)) {
        throw JSONRPCError(RPC_WALLET_ERROR, "Wallet is currently rescanning. Abort existing rescan or wait.");
    }

    // Ensure that the wallet is not locked for the remainder of this RPC, as
    // the passphrase is used to top up the keypool.
    LOCK(pwallet->m_relock_mutex);

    const UniValue& requests = main_request.params[0];
    const int64_t minimum_timestamp = 1;
    int64_t now = 0;
    int64_t lowest_timestamp = 0;
    bool rescan = false;

    // Parse codex32 strings
    std::vector<CExtKey> master_keys;
    if (main_request.params[1].isArray()) {
        const auto& req_seeds = main_request.params[1].get_array();
        master_keys.reserve(req_seeds.size());
        for (size_t i = 0; i < req_seeds.size(); ++i) {
            const auto& req_shares = req_seeds[i].get_array();
            std::vector<codex32::Result> shares;
            shares.reserve(req_shares.size());
            for (size_t j = 0; j < req_shares.size(); ++j) {
                if (!req_shares[j].isStr()) {
                    throw JSONRPCError(RPC_INVALID_ADDRESS_OR_KEY, "codex32 shares must be strings");
                }
                codex32::Result key_res{req_shares[j].get_str()};
                if (!key_res.IsValid()) {
                    throw JSONRPCError(RPC_INVALID_ADDRESS_OR_KEY, "Invalid codex32 share: " + codex32::ErrorString(key_res.error()));
                }
                shares.push_back(key_res);
            }

            // Recover seed
            std::vector<unsigned char> seed;
            if (shares.size() == 1) {
                if (shares[0].GetShareIndex() != 's') {
                    throw JSONRPCError(RPC_INVALID_ADDRESS_OR_KEY, "Invalid codex32: single share must be the S share");
                }
                seed = shares[0].GetPayload();
            } else {
                codex32::Result s{shares, 's'};
                if (!s.IsValid()) {
                    throw JSONRPCError(RPC_INVALID_ADDRESS_OR_KEY, "Failed to derive codex32 seed: " + codex32::ErrorString(s.error()));
                }
                seed = s.GetPayload();
            }

            CExtKey master_key;
            master_key.SetSeed(Span{(std::byte*) seed.data(), seed.size()});
            master_keys.push_back(master_key);
        }
    }

    UniValue response(UniValue::VARR);
    {
        LOCK(pwallet->cs_wallet);
        EnsureWalletIsUnlocked(*pwallet);

        CHECK_NONFATAL(pwallet->chain().findBlock(pwallet->GetLastBlockHash(), FoundBlock().time(lowest_timestamp).mtpTime(now)));

        // Get all timestamps and extract the lowest timestamp
        for (const UniValue& request : requests.getValues()) {
            // This throws an error if "timestamp" doesn't exist
            const int64_t timestamp = std::max(GetImportTimestamp(request, now), minimum_timestamp);
            const UniValue result = ProcessDescriptorImport(*pwallet, request, timestamp, master_keys);
            response.push_back(result);

            if (lowest_timestamp > timestamp ) {
                lowest_timestamp = timestamp;
            }

            // If we know the chain tip, and at least one request was successful then allow rescan
            if (!rescan && result["success"].get_bool()) {
                rescan = true;
            }
        }
        pwallet->ConnectScriptPubKeyManNotifiers();
    }

    // Rescan the blockchain using the lowest timestamp
    if (rescan) {
        int64_t scanned_time = pwallet->RescanFromTime(lowest_timestamp, reserver, /*update=*/true);
        pwallet->ResubmitWalletTransactions(/*relay=*/false, /*force=*/true);

        if (pwallet->IsAbortingRescan()) {
            throw JSONRPCError(RPC_MISC_ERROR, "Rescan aborted by user.");
        }

        if (scanned_time > lowest_timestamp) {
            std::vector<UniValue> results = response.getValues();
            response.clear();
            response.setArray();

            // Compose the response
            for (unsigned int i = 0; i < requests.size(); ++i) {
                const UniValue& request = requests.getValues().at(i);

                // If the descriptor timestamp is within the successfully scanned
                // range, or if the import result already has an error set, let
                // the result stand unmodified. Otherwise replace the result
                // with an error message.
                if (scanned_time <= GetImportTimestamp(request, now) || results.at(i).exists("error")) {
                    response.push_back(results.at(i));
                } else {
                    UniValue result = UniValue(UniValue::VOBJ);
                    result.pushKV("success", UniValue(false));
                    result.pushKV(
                        "error",
                        JSONRPCError(
                            RPC_MISC_ERROR,
                            strprintf("Rescan failed for descriptor with timestamp %d. There was an error reading a "
                                      "block from time %d, which is after or within %d seconds of key creation, and "
                                      "could contain transactions pertaining to the desc. As a result, transactions "
                                      "and coins using this desc may not appear in the wallet. This error could be "
                                      "caused by pruning or data corruption (see bitcoind log for details) and could "
                                      "be dealt with by downloading and rescanning the relevant blocks (see -reindex "
                                      "option and rescanblockchain RPC).",
                                GetImportTimestamp(request, now), scanned_time - TIMESTAMP_WINDOW - 1, TIMESTAMP_WINDOW)));
                    response.push_back(std::move(result));
                }
            }
        }
    }

    return response;
},
    };
}

RPCHelpMan listdescriptors()
{
    return RPCHelpMan{
        "listdescriptors",
        "\nList descriptors imported into a descriptor-enabled wallet.\n",
        {
            {"private", RPCArg::Type::BOOL, RPCArg::Default{false}, "Show private descriptors."}
        },
        RPCResult{RPCResult::Type::OBJ, "", "", {
            {RPCResult::Type::STR, "wallet_name", "Name of wallet this operation was performed on"},
            {RPCResult::Type::ARR, "descriptors", "Array of descriptor objects (sorted by descriptor string representation)",
            {
                {RPCResult::Type::OBJ, "", "", {
                    {RPCResult::Type::STR, "desc", "Descriptor string representation"},
                    {RPCResult::Type::NUM, "timestamp", "The creation time of the descriptor"},
                    {RPCResult::Type::BOOL, "active", "Whether this descriptor is currently used to generate new addresses"},
                    {RPCResult::Type::BOOL, "internal", /*optional=*/true, "True if this descriptor is used to generate change addresses. False if this descriptor is used to generate receiving addresses; defined only for active descriptors"},
                    {RPCResult::Type::ARR_FIXED, "range", /*optional=*/true, "Defined only for ranged descriptors", {
                        {RPCResult::Type::NUM, "", "Range start inclusive"},
                        {RPCResult::Type::NUM, "", "Range end inclusive"},
                    }},
                    {RPCResult::Type::NUM, "next", /*optional=*/true, "Same as next_index field. Kept for compatibility reason."},
                    {RPCResult::Type::NUM, "next_index", /*optional=*/true, "The next index to generate addresses from; defined only for ranged descriptors"},
                }},
            }}
        }},
        RPCExamples{
            HelpExampleCli("listdescriptors", "") + HelpExampleRpc("listdescriptors", "")
            + HelpExampleCli("listdescriptors", "true") + HelpExampleRpc("listdescriptors", "true")
        },
        [&](const RPCHelpMan& self, const JSONRPCRequest& request) -> UniValue
{
    const std::shared_ptr<const CWallet> wallet = GetWalletForJSONRPCRequest(request);
    if (!wallet) return UniValue::VNULL;

    if (!wallet->IsWalletFlagSet(WALLET_FLAG_DESCRIPTORS)) {
        throw JSONRPCError(RPC_WALLET_ERROR, "listdescriptors is not available for non-descriptor wallets");
    }

    const bool priv = !request.params[0].isNull() && request.params[0].get_bool();
    if (priv) {
        EnsureWalletIsUnlocked(*wallet);
    }

    LOCK(wallet->cs_wallet);

    const auto active_spk_mans = wallet->GetActiveScriptPubKeyMans();

    struct WalletDescInfo {
        std::string descriptor;
        uint64_t creation_time;
        bool active;
        std::optional<bool> internal;
        std::optional<std::pair<int64_t,int64_t>> range;
        int64_t next_index;
    };

    std::vector<WalletDescInfo> wallet_descriptors;
    for (const auto& spk_man : wallet->GetAllScriptPubKeyMans()) {
        const auto desc_spk_man = dynamic_cast<DescriptorScriptPubKeyMan*>(spk_man);
        if (!desc_spk_man) {
            throw JSONRPCError(RPC_WALLET_ERROR, "Unexpected ScriptPubKey manager type.");
        }
        LOCK(desc_spk_man->cs_desc_man);
        const auto& wallet_descriptor = desc_spk_man->GetWalletDescriptor();
        std::string descriptor;
        if (!desc_spk_man->GetDescriptorString(descriptor, priv)) {
            throw JSONRPCError(RPC_WALLET_ERROR, "Can't get descriptor string.");
        }
        const bool is_range = wallet_descriptor.descriptor->IsRange();
        wallet_descriptors.push_back({
            descriptor,
            wallet_descriptor.creation_time,
            active_spk_mans.count(desc_spk_man) != 0,
            wallet->IsInternalScriptPubKeyMan(desc_spk_man),
            is_range ? std::optional(std::make_pair(wallet_descriptor.range_start, wallet_descriptor.range_end)) : std::nullopt,
            wallet_descriptor.next_index
        });
    }

    std::sort(wallet_descriptors.begin(), wallet_descriptors.end(), [](const auto& a, const auto& b) {
        return a.descriptor < b.descriptor;
    });

    UniValue descriptors(UniValue::VARR);
    for (const WalletDescInfo& info : wallet_descriptors) {
        UniValue spk(UniValue::VOBJ);
        spk.pushKV("desc", info.descriptor);
        spk.pushKV("timestamp", info.creation_time);
        spk.pushKV("active", info.active);
        if (info.internal.has_value()) {
            spk.pushKV("internal", info.internal.value());
        }
        if (info.range.has_value()) {
            UniValue range(UniValue::VARR);
            range.push_back(info.range->first);
            range.push_back(info.range->second - 1);
            spk.pushKV("range", range);
            spk.pushKV("next", info.next_index);
            spk.pushKV("next_index", info.next_index);
        }
        descriptors.push_back(spk);
    }

    UniValue response(UniValue::VOBJ);
    response.pushKV("wallet_name", wallet->GetName());
    response.pushKV("descriptors", descriptors);

    return response;
},
    };
}

RPCHelpMan backupwallet()
{
    return RPCHelpMan{"backupwallet",
                "\nSafely copies the current wallet file to the specified destination, which can either be a directory or a path with a filename.\n",
                {
                    {"destination", RPCArg::Type::STR, RPCArg::Optional::NO, "The destination directory or file"},
                },
                RPCResult{RPCResult::Type::NONE, "", ""},
                RPCExamples{
                    HelpExampleCli("backupwallet", "\"backup.dat\"")
            + HelpExampleRpc("backupwallet", "\"backup.dat\"")
                },
        [&](const RPCHelpMan& self, const JSONRPCRequest& request) -> UniValue
{
    const std::shared_ptr<const CWallet> pwallet = GetWalletForJSONRPCRequest(request);
    if (!pwallet) return UniValue::VNULL;

    // Make sure the results are valid at least up to the most recent block
    // the user could have gotten from another RPC command prior to now
    pwallet->BlockUntilSyncedToCurrentChain();

    LOCK(pwallet->cs_wallet);

    std::string strDest = request.params[0].get_str();
    if (!pwallet->BackupWallet(strDest)) {
        throw JSONRPCError(RPC_WALLET_ERROR, "Error: Wallet backup failed!");
    }

    return UniValue::VNULL;
},
    };
}


RPCHelpMan restorewallet()
{
    return RPCHelpMan{
        "restorewallet",
        "\nRestores and loads a wallet from backup.\n"
        "\nThe rescan is significantly faster if a descriptor wallet is restored"
        "\nand block filters are available (using startup option \"-blockfilterindex=1\").\n",
        {
            {"wallet_name", RPCArg::Type::STR, RPCArg::Optional::NO, "The name that will be applied to the restored wallet"},
            {"backup_file", RPCArg::Type::STR, RPCArg::Optional::NO, "The backup file that will be used to restore the wallet."},
            {"load_on_startup", RPCArg::Type::BOOL, RPCArg::Optional::OMITTED, "Save wallet name to persistent settings and load on startup. True to add wallet to startup list, false to remove, null to leave unchanged."},
        },
        RPCResult{
            RPCResult::Type::OBJ, "", "",
            {
                {RPCResult::Type::STR, "name", "The wallet name if restored successfully."},
                {RPCResult::Type::ARR, "warnings", /*optional=*/true, "Warning messages, if any, related to restoring and loading the wallet.",
                {
                    {RPCResult::Type::STR, "", ""},
                }},
            }
        },
        RPCExamples{
            HelpExampleCli("restorewallet", "\"testwallet\" \"home\\backups\\backup-file.bak\"")
            + HelpExampleRpc("restorewallet", "\"testwallet\" \"home\\backups\\backup-file.bak\"")
            + HelpExampleCliNamed("restorewallet", {{"wallet_name", "testwallet"}, {"backup_file", "home\\backups\\backup-file.bak\""}, {"load_on_startup", true}})
            + HelpExampleRpcNamed("restorewallet", {{"wallet_name", "testwallet"}, {"backup_file", "home\\backups\\backup-file.bak\""}, {"load_on_startup", true}})
        },
        [&](const RPCHelpMan& self, const JSONRPCRequest& request) -> UniValue
{

    WalletContext& context = EnsureWalletContext(request.context);

    auto backup_file = fs::u8path(request.params[1].get_str());

    std::string wallet_name = request.params[0].get_str();

    std::optional<bool> load_on_start = request.params[2].isNull() ? std::nullopt : std::optional<bool>(request.params[2].get_bool());

    DatabaseStatus status;
    bilingual_str error;
    std::vector<bilingual_str> warnings;

    const std::shared_ptr<CWallet> wallet = RestoreWallet(context, backup_file, wallet_name, load_on_start, status, error, warnings);

    HandleWalletError(wallet, status, error);

    UniValue obj(UniValue::VOBJ);
    obj.pushKV("name", wallet->GetName());
    PushWarnings(warnings, obj);

    return obj;

},
    };
}
} // namespace wallet<|MERGE_RESOLUTION|>--- conflicted
+++ resolved
@@ -1489,11 +1489,7 @@
     };
 }
 
-<<<<<<< HEAD
-UniValue ProcessDescriptorImport(CWallet& wallet, const UniValue& data, const int64_t timestamp) EXCLUSIVE_LOCKS_REQUIRED(wallet.cs_wallet)
-=======
 UniValue ProcessDescriptorImport(CWallet& wallet, const UniValue& data, const int64_t timestamp, const std::vector<CExtKey>& master_keys) EXCLUSIVE_LOCKS_REQUIRED(wallet.cs_wallet)
->>>>>>> 8721d6f2
 {
     UniValue warnings(UniValue::VARR);
     UniValue result(UniValue::VOBJ);
