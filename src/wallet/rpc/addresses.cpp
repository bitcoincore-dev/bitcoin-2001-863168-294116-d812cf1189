--- conflicted
+++ resolved
@@ -228,10 +228,6 @@
                             {"key", RPCArg::Type::STR, RPCArg::Optional::OMITTED, "bitcoin address or hex-encoded public key"},
                         },
                         },
-<<<<<<< HEAD
-                    {"label", RPCArg::Type::STR, RPCArg::Optional::OMITTED, "A label to assign the addresses to."},
-                    {"address_type", RPCArg::Type::STR, RPCArg::DefaultHint{"set by -addresstype"}, "The address type to use. Options are \"legacy\", \"p2sh-segwit\", and \"bech32\"."},
-=======
                     {"options|label", {RPCArg::Type::OBJ, RPCArg::Type::STR}, RPCArg::Optional::OMITTED, "",
                         {
                             {"address_type", RPCArg::Type::STR, RPCArg::DefaultHint{"set by -addresstype"}, "The address type to use. Options are \"legacy\", \"p2sh-segwit\", and \"bech32\"."},
@@ -240,7 +236,6 @@
                         },
                         RPCArgOptions{.oneline_description="\"options\""}},
                     {"address_type", RPCArg::Type::STR, RPCArg::Optional::OMITTED, "", RPCArgOptions{.hidden=true}},
->>>>>>> 87f8bfc2
                 },
                 RPCResult{
                     RPCResult::Type::OBJ, "", "",
@@ -269,15 +264,11 @@
 
     LOCK2(pwallet->cs_wallet, spk_man.cs_KeyStore);
 
-<<<<<<< HEAD
-    const std::string label{LabelFromValue(request.params[2])};
-=======
     int required = request.params[0].getInt<int>();
 
     std::string label;
     OutputType output_type = pwallet->m_default_address_type;
     bool sort = false;
->>>>>>> 87f8bfc2
 
     if (!request.params[2].isNull()) {
         if (request.params[2].type() == UniValue::VSTR) {
@@ -340,11 +331,7 @@
 
     // Construct using pay-to-script-hash:
     CScript inner;
-<<<<<<< HEAD
-    CTxDestination dest = AddAndGetMultisigDestination(required, pubkeys, output_type, spk_man, inner);
-=======
     CTxDestination dest = AddAndGetMultisigDestination(required, pubkeys, output_type, spk_man, inner, sort);
->>>>>>> 87f8bfc2
     pwallet->SetAddressBook(dest, label, AddressPurpose::SEND);
 
     // Make the descriptor
