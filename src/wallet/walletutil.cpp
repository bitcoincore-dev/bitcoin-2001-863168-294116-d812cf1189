--- conflicted
+++ resolved
@@ -9,13 +9,9 @@
 
 #ifdef USE_BDB
 bool ExistsBerkeleyDatabase(const fs::path& path);
-<<<<<<< HEAD
-=======
 #else
 #   define ExistsBerkeleyDatabase(path)  (false)
 #endif
-#ifdef USE_SQLITE
->>>>>>> 19f711e7
 bool ExistsSQLiteDatabase(const fs::path& path);
 
 fs::path GetWalletDir()
