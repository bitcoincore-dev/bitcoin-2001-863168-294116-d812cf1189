// Copyright (c) 2009-2010 Satoshi Nakamoto
// Copyright (c) 2009-2021 The Bitcoin Core developers
// Distributed under the MIT software license, see the accompanying
// file COPYING or http://www.opensource.org/licenses/mit-license.php.

#include <wallet/wallet.h>

#include <chain.h>
#include <consensus/amount.h>
#include <consensus/consensus.h>
#include <consensus/validation.h>
#include <external_signer.h>
#include <fs.h>
#include <interfaces/chain.h>
#include <interfaces/wallet.h>
#include <key.h>
#include <key_io.h>
#include <outputtype.h>
#include <policy/fees.h>
#include <policy/policy.h>
#include <primitives/block.h>
#include <primitives/transaction.h>
#include <psbt.h>
#include <script/descriptor.h>
#include <script/script.h>
#include <script/signingprovider.h>
#include <txmempool.h>
#include <util/bip32.h>
#include <util/check.h>
#include <util/error.h>
#include <util/fees.h>
#include <util/moneystr.h>
#include <util/rbf.h>
#include <util/string.h>
#include <util/translation.h>
#include <wallet/coincontrol.h>
#include <wallet/context.h>
#include <wallet/fees.h>
#include <wallet/external_signer_scriptpubkeyman.h>

#include <univalue.h>

#include <algorithm>
#include <assert.h>
#include <optional>
#include <variant>

#include <boost/algorithm/string/replace.hpp>

using interfaces::FoundBlock;

namespace wallet {
<<<<<<< HEAD
=======

/*
 * Signal when transactions are added to wallet
 */
boost::signals2::signal<void (const CTransactionRef &ptxn, const uint256 &blockHash)> CWallet::TransactionAddedToWallet;

>>>>>>> 71689c52
const std::map<uint64_t,std::string> WALLET_FLAG_CAVEATS{
    {WALLET_FLAG_AVOID_REUSE,
        "You need to rescan the blockchain in order to correctly mark used "
        "destinations in the past. Until this is done, some destinations may "
        "be considered unused, even if the opposite is the case."
    },
    {WALLET_FLAG_EXTERNAL_SIGNER,
        "The ability to toggle this flag may be removed in a future update."
    },
};

bool AddWalletSetting(interfaces::Chain& chain, const std::string& wallet_name)
{
    util::SettingsValue setting_value = chain.getRwSetting("wallet");
    if (!setting_value.isArray()) setting_value.setArray();
    for (const util::SettingsValue& value : setting_value.getValues()) {
        if (value.isStr() && value.get_str() == wallet_name) return true;
    }
    setting_value.push_back(wallet_name);
    return chain.updateRwSetting("wallet", setting_value);
}

bool RemoveWalletSetting(interfaces::Chain& chain, const std::string& wallet_name)
{
    util::SettingsValue setting_value = chain.getRwSetting("wallet");
    if (!setting_value.isArray()) return true;
    util::SettingsValue new_value(util::SettingsValue::VARR);
    for (const util::SettingsValue& value : setting_value.getValues()) {
        if (!value.isStr() || value.get_str() != wallet_name) new_value.push_back(value);
    }
    if (new_value.size() == setting_value.size()) return true;
    return chain.updateRwSetting("wallet", new_value);
}

static void UpdateWalletSetting(interfaces::Chain& chain,
                                const std::string& wallet_name,
                                std::optional<bool> load_on_startup,
                                std::vector<bilingual_str>& warnings)
{
    if (!load_on_startup) return;
    if (load_on_startup.value() && !AddWalletSetting(chain, wallet_name)) {
        warnings.emplace_back(Untranslated("Wallet load on startup setting could not be updated, so wallet may not be loaded next node startup."));
    } else if (!load_on_startup.value() && !RemoveWalletSetting(chain, wallet_name)) {
        warnings.emplace_back(Untranslated("Wallet load on startup setting could not be updated, so wallet may still be loaded next node startup."));
    }
}

/**
 * Refresh mempool status so the wallet is in an internally consistent state and
 * immediately knows the transaction's status: Whether it can be considered
 * trusted and is eligible to be abandoned ...
 */
static void RefreshMempoolStatus(CWalletTx& tx, interfaces::Chain& chain)
{
    if (chain.isInMempool(tx.GetHash())) {
        tx.m_state = TxStateInMempool();
    } else if (tx.state<TxStateInMempool>()) {
        tx.m_state = TxStateInactive();
    }
}

bool AddWallet(WalletContext& context, const std::shared_ptr<CWallet>& wallet)
{
    LOCK(context.wallets_mutex);
    assert(wallet);
    std::vector<std::shared_ptr<CWallet>>::const_iterator i = std::find(context.wallets.begin(), context.wallets.end(), wallet);
    if (i != context.wallets.end()) return false;
    context.wallets.push_back(wallet);
    wallet->ConnectScriptPubKeyManNotifiers();
    wallet->NotifyCanGetAddressesChanged();
    return true;
}

bool RemoveWallet(WalletContext& context, const std::shared_ptr<CWallet>& wallet, std::optional<bool> load_on_start, std::vector<bilingual_str>& warnings)
{
    assert(wallet);

    interfaces::Chain& chain = wallet->chain();
    std::string name = wallet->GetName();

    // Unregister with the validation interface which also drops shared ponters.
    wallet->m_chain_notifications_handler.reset();
    LOCK(context.wallets_mutex);
    std::vector<std::shared_ptr<CWallet>>::iterator i = std::find(context.wallets.begin(), context.wallets.end(), wallet);
    if (i == context.wallets.end()) return false;
    context.wallets.erase(i);

    // Write the wallet setting
    UpdateWalletSetting(chain, name, load_on_start, warnings);

    return true;
}

bool RemoveWallet(WalletContext& context, const std::shared_ptr<CWallet>& wallet, std::optional<bool> load_on_start)
{
    std::vector<bilingual_str> warnings;
    return RemoveWallet(context, wallet, load_on_start, warnings);
}

std::vector<std::shared_ptr<CWallet>> GetWallets(WalletContext& context)
{
    LOCK(context.wallets_mutex);
    return context.wallets;
}

std::shared_ptr<CWallet> GetWallet(WalletContext& context, const std::string& name)
{
    LOCK(context.wallets_mutex);
    for (const std::shared_ptr<CWallet>& wallet : context.wallets) {
        if (wallet->GetName() == name) return wallet;
    }
    return nullptr;
}

std::unique_ptr<interfaces::Handler> HandleLoadWallet(WalletContext& context, LoadWalletFn load_wallet)
{
    LOCK(context.wallets_mutex);
    auto it = context.wallet_load_fns.emplace(context.wallet_load_fns.end(), std::move(load_wallet));
    return interfaces::MakeHandler([&context, it] { LOCK(context.wallets_mutex); context.wallet_load_fns.erase(it); });
}

void NotifyWalletLoaded(WalletContext& context, const std::shared_ptr<CWallet>& wallet)
{
    LOCK(context.wallets_mutex);
    for (auto& load_wallet : context.wallet_load_fns) {
        load_wallet(interfaces::MakeWallet(context, wallet));
    }
}

static Mutex g_loading_wallet_mutex;
static Mutex g_wallet_release_mutex;
static std::condition_variable g_wallet_release_cv;
static std::set<std::string> g_loading_wallet_set GUARDED_BY(g_loading_wallet_mutex);
static std::set<std::string> g_unloading_wallet_set GUARDED_BY(g_wallet_release_mutex);

// Custom deleter for shared_ptr<CWallet>.
static void ReleaseWallet(CWallet* wallet)
{
    const std::string name = wallet->GetName();
    wallet->WalletLogPrintf("Releasing wallet\n");
    wallet->Flush();
    delete wallet;
    // Wallet is now released, notify UnloadWallet, if any.
    {
        LOCK(g_wallet_release_mutex);
        if (g_unloading_wallet_set.erase(name) == 0) {
            // UnloadWallet was not called for this wallet, all done.
            return;
        }
    }
    g_wallet_release_cv.notify_all();
}

void UnloadWallet(std::shared_ptr<CWallet>&& wallet)
{
    // Mark wallet for unloading.
    const std::string name = wallet->GetName();
    {
        LOCK(g_wallet_release_mutex);
        auto it = g_unloading_wallet_set.insert(name);
        assert(it.second);
    }
    // The wallet can be in use so it's not possible to explicitly unload here.
    // Notify the unload intent so that all remaining shared pointers are
    // released.
    wallet->NotifyUnload();

    // Time to ditch our shared_ptr and wait for ReleaseWallet call.
    wallet.reset();
    {
        WAIT_LOCK(g_wallet_release_mutex, lock);
        while (g_unloading_wallet_set.count(name) == 1) {
            g_wallet_release_cv.wait(lock);
        }
    }
}

namespace {
std::shared_ptr<CWallet> LoadWalletInternal(WalletContext& context, const std::string& name, std::optional<bool> load_on_start, const DatabaseOptions& options, DatabaseStatus& status, bilingual_str& error, std::vector<bilingual_str>& warnings)
{
    try {
        std::unique_ptr<WalletDatabase> database = MakeWalletDatabase(name, options, status, error);
        if (!database) {
            error = Untranslated("Wallet file verification failed.") + Untranslated(" ") + error;
            return nullptr;
        }

        context.chain->initMessage(_("Loading wallet…").translated);
        const std::shared_ptr<CWallet> wallet = CWallet::Create(context, name, std::move(database), options.create_flags, error, warnings);
        if (!wallet) {
            error = Untranslated("Wallet loading failed.") + Untranslated(" ") + error;
            status = DatabaseStatus::FAILED_LOAD;
            return nullptr;
        }

        NotifyWalletLoaded(context, wallet);
        AddWallet(context, wallet);
        wallet->postInitProcess();

        // Write the wallet setting
        UpdateWalletSetting(*context.chain, name, load_on_start, warnings);

        return wallet;
    } catch (const std::runtime_error& e) {
        error = Untranslated(e.what());
        status = DatabaseStatus::FAILED_LOAD;
        return nullptr;
    }
}
} // namespace

std::shared_ptr<CWallet> LoadWallet(WalletContext& context, const std::string& name, std::optional<bool> load_on_start, const DatabaseOptions& options, DatabaseStatus& status, bilingual_str& error, std::vector<bilingual_str>& warnings)
{
    auto result = WITH_LOCK(g_loading_wallet_mutex, return g_loading_wallet_set.insert(name));
    if (!result.second) {
        error = Untranslated("Wallet already loading.");
        status = DatabaseStatus::FAILED_LOAD;
        return nullptr;
    }
    auto wallet = LoadWalletInternal(context, name, load_on_start, options, status, error, warnings);
    WITH_LOCK(g_loading_wallet_mutex, g_loading_wallet_set.erase(result.first));
    return wallet;
}

std::shared_ptr<CWallet> CreateWallet(WalletContext& context, const std::string& name, std::optional<bool> load_on_start, DatabaseOptions& options, DatabaseStatus& status, bilingual_str& error, std::vector<bilingual_str>& warnings)
{
    uint64_t wallet_creation_flags = options.create_flags;
    const SecureString& passphrase = options.create_passphrase;

    if (wallet_creation_flags & WALLET_FLAG_DESCRIPTORS) options.require_format = DatabaseFormat::SQLITE;

    // Indicate that the wallet is actually supposed to be blank and not just blank to make it encrypted
    bool create_blank = (wallet_creation_flags & WALLET_FLAG_BLANK_WALLET);

    // Born encrypted wallets need to be created blank first.
    if (!passphrase.empty()) {
        wallet_creation_flags |= WALLET_FLAG_BLANK_WALLET;
    }

    // Private keys must be disabled for an external signer wallet
    if ((wallet_creation_flags & WALLET_FLAG_EXTERNAL_SIGNER) && !(wallet_creation_flags & WALLET_FLAG_DISABLE_PRIVATE_KEYS)) {
        error = Untranslated("Private keys must be disabled when using an external signer");
        status = DatabaseStatus::FAILED_CREATE;
        return nullptr;
    }

    // Descriptor support must be enabled for an external signer wallet
    if ((wallet_creation_flags & WALLET_FLAG_EXTERNAL_SIGNER) && !(wallet_creation_flags & WALLET_FLAG_DESCRIPTORS)) {
        error = Untranslated("Descriptor support must be enabled when using an external signer");
        status = DatabaseStatus::FAILED_CREATE;
<<<<<<< HEAD
=======
        return nullptr;
    }

    // Wallet::Verify will check if we're trying to create a wallet with a duplicate name.
    std::unique_ptr<WalletDatabase> database = MakeWalletDatabase(name, options, status, error);
    if (!database) {
        error = Untranslated("Wallet file verification failed.") + Untranslated(" ") + error;
        status = DatabaseStatus::FAILED_VERIFY;
>>>>>>> 71689c52
        return nullptr;
    }

    // Do not allow a passphrase when private keys are disabled
    if (!passphrase.empty() && (wallet_creation_flags & WALLET_FLAG_DISABLE_PRIVATE_KEYS)) {
        error = Untranslated("Passphrase provided but private keys are disabled. A passphrase is only used to encrypt private keys, so cannot be used for wallets with private keys disabled.");
        status = DatabaseStatus::FAILED_CREATE;
        return nullptr;
    }

    // Wallet::Verify will check if we're trying to create a wallet with a duplicate name.
    std::unique_ptr<WalletDatabase> database = MakeWalletDatabase(name, options, status, error);
    if (!database) {
        error = Untranslated("Wallet file verification failed.") + Untranslated(" ") + error;
        status = DatabaseStatus::FAILED_VERIFY;
        return nullptr;
    }

    // Make the wallet
    context.chain->initMessage(_("Loading wallet…").translated);
    const std::shared_ptr<CWallet> wallet = CWallet::Create(context, name, std::move(database), wallet_creation_flags, error, warnings);
    if (!wallet) {
        error = Untranslated("Wallet creation failed.") + Untranslated(" ") + error;
        status = DatabaseStatus::FAILED_CREATE;
        return nullptr;
    }

    // Encrypt the wallet
    if (!passphrase.empty() && !(wallet_creation_flags & WALLET_FLAG_DISABLE_PRIVATE_KEYS)) {
        if (!wallet->EncryptWallet(passphrase)) {
            error = Untranslated("Error: Wallet created but failed to encrypt.");
            status = DatabaseStatus::FAILED_ENCRYPT;
            return nullptr;
        }
        if (!create_blank) {
            // Unlock the wallet
            if (!wallet->Unlock(passphrase)) {
                error = Untranslated("Error: Wallet was encrypted but could not be unlocked");
                status = DatabaseStatus::FAILED_ENCRYPT;
                return nullptr;
            }

            // Set a seed for the wallet
            {
                LOCK(wallet->cs_wallet);
                if (wallet->IsWalletFlagSet(WALLET_FLAG_DESCRIPTORS)) {
                    wallet->SetupDescriptorScriptPubKeyMans();
                } else {
                    for (auto spk_man : wallet->GetActiveScriptPubKeyMans()) {
                        if (!spk_man->SetupGeneration()) {
                            error = Untranslated("Unable to generate initial keys");
                            status = DatabaseStatus::FAILED_CREATE;
                            return nullptr;
                        }
                    }
                }
            }

            // Relock the wallet
            wallet->Lock();
        }
    }

    NotifyWalletLoaded(context, wallet);
    AddWallet(context, wallet);
    wallet->postInitProcess();

    // Write the wallet settings
    UpdateWalletSetting(*context.chain, name, load_on_start, warnings);

    status = DatabaseStatus::SUCCESS;
    return wallet;
}

std::shared_ptr<CWallet> RestoreWallet(WalletContext& context, const fs::path& backup_file, const std::string& wallet_name, std::optional<bool> load_on_start, DatabaseStatus& status, bilingual_str& error, std::vector<bilingual_str>& warnings)
{
    DatabaseOptions options;
    options.require_existing = true;

    if (!fs::exists(backup_file)) {
        error = Untranslated("Backup file does not exist");
        status = DatabaseStatus::FAILED_INVALID_BACKUP_FILE;
        return nullptr;
    }

    const fs::path wallet_path = fsbridge::AbsPathJoin(GetWalletDir(), fs::u8path(wallet_name));

    if (fs::exists(wallet_path) || !TryCreateDirectories(wallet_path)) {
        error = Untranslated(strprintf("Failed to create database path '%s'. Database already exists.", fs::PathToString(wallet_path)));
        status = DatabaseStatus::FAILED_ALREADY_EXISTS;
        return nullptr;
    }

    auto wallet_file = wallet_path / "wallet.dat";
    fs::copy_file(backup_file, wallet_file, fs::copy_options::none);

    auto wallet = LoadWallet(context, wallet_name, load_on_start, options, status, error, warnings);

    if (!wallet) {
        fs::remove(wallet_file);
        fs::remove(wallet_path);
    }

    return wallet;
}

/** @defgroup mapWallet
 *
 * @{
 */

const CWalletTx* CWallet::GetWalletTx(const uint256& hash) const
{
    AssertLockHeld(cs_wallet);
    std::map<uint256, CWalletTx>::const_iterator it = mapWallet.find(hash);
    if (it == mapWallet.end())
        return nullptr;
    return &(it->second);
}

void CWallet::UpgradeKeyMetadata()
{
    if (IsLocked() || IsWalletFlagSet(WALLET_FLAG_KEY_ORIGIN_METADATA)) {
        return;
    }

    auto spk_man = GetLegacyScriptPubKeyMan();
    if (!spk_man) {
        return;
    }

    spk_man->UpgradeKeyMetadata();
    SetWalletFlag(WALLET_FLAG_KEY_ORIGIN_METADATA);
}

void CWallet::UpgradeDescriptorCache()
{
    if (!IsWalletFlagSet(WALLET_FLAG_DESCRIPTORS) || IsLocked() || IsWalletFlagSet(WALLET_FLAG_LAST_HARDENED_XPUB_CACHED)) {
        return;
    }

    for (ScriptPubKeyMan* spkm : GetAllScriptPubKeyMans()) {
        DescriptorScriptPubKeyMan* desc_spkm = dynamic_cast<DescriptorScriptPubKeyMan*>(spkm);
        desc_spkm->UpgradeDescriptorCache();
    }
    SetWalletFlag(WALLET_FLAG_LAST_HARDENED_XPUB_CACHED);
}

bool CWallet::Unlock(const SecureString& strWalletPassphrase, bool accept_no_keys)
{
    CCrypter crypter;
    CKeyingMaterial _vMasterKey;

    {
        LOCK(cs_wallet);
        for (const MasterKeyMap::value_type& pMasterKey : mapMasterKeys)
        {
            if(!crypter.SetKeyFromPassphrase(strWalletPassphrase, pMasterKey.second.vchSalt, pMasterKey.second.nDeriveIterations, pMasterKey.second.nDerivationMethod))
                return false;
            if (!crypter.Decrypt(pMasterKey.second.vchCryptedKey, _vMasterKey))
                continue; // try another master key
            if (Unlock(_vMasterKey, accept_no_keys)) {
                // Now that we've unlocked, upgrade the key metadata
                UpgradeKeyMetadata();
                // Now that we've unlocked, upgrade the descriptor cache
                UpgradeDescriptorCache();
                return true;
            }
        }
    }
    return false;
}

bool CWallet::ChangeWalletPassphrase(const SecureString& strOldWalletPassphrase, const SecureString& strNewWalletPassphrase)
{
    bool fWasLocked = IsLocked();

    {
        LOCK(cs_wallet);
        Lock();

        CCrypter crypter;
        CKeyingMaterial _vMasterKey;
        for (MasterKeyMap::value_type& pMasterKey : mapMasterKeys)
        {
            if(!crypter.SetKeyFromPassphrase(strOldWalletPassphrase, pMasterKey.second.vchSalt, pMasterKey.second.nDeriveIterations, pMasterKey.second.nDerivationMethod))
                return false;
            if (!crypter.Decrypt(pMasterKey.second.vchCryptedKey, _vMasterKey))
                return false;
            if (Unlock(_vMasterKey))
            {
                int64_t nStartTime = GetTimeMillis();
                crypter.SetKeyFromPassphrase(strNewWalletPassphrase, pMasterKey.second.vchSalt, pMasterKey.second.nDeriveIterations, pMasterKey.second.nDerivationMethod);
                pMasterKey.second.nDeriveIterations = static_cast<unsigned int>(pMasterKey.second.nDeriveIterations * (100 / ((double)(GetTimeMillis() - nStartTime))));

                nStartTime = GetTimeMillis();
                crypter.SetKeyFromPassphrase(strNewWalletPassphrase, pMasterKey.second.vchSalt, pMasterKey.second.nDeriveIterations, pMasterKey.second.nDerivationMethod);
                pMasterKey.second.nDeriveIterations = (pMasterKey.second.nDeriveIterations + static_cast<unsigned int>(pMasterKey.second.nDeriveIterations * 100 / ((double)(GetTimeMillis() - nStartTime)))) / 2;

                if (pMasterKey.second.nDeriveIterations < 25000)
                    pMasterKey.second.nDeriveIterations = 25000;

                WalletLogPrintf("Wallet passphrase changed to an nDeriveIterations of %i\n", pMasterKey.second.nDeriveIterations);

                if (!crypter.SetKeyFromPassphrase(strNewWalletPassphrase, pMasterKey.second.vchSalt, pMasterKey.second.nDeriveIterations, pMasterKey.second.nDerivationMethod))
                    return false;
                if (!crypter.Encrypt(_vMasterKey, pMasterKey.second.vchCryptedKey))
                    return false;
                WalletBatch(GetDatabase()).WriteMasterKey(pMasterKey.first, pMasterKey.second);
                if (fWasLocked)
                    Lock();
                return true;
            }
        }
    }

    return false;
}

void CWallet::chainStateFlushed(const CBlockLocator& loc)
{
<<<<<<< HEAD
    // Don't update the best block until the chain is attached so that in case of a shutdown,
    // the rescan will be restarted at next startup.
    if (m_attaching_chain) {
        return;
    }
=======
>>>>>>> 71689c52
    WalletBatch batch(GetDatabase());
    batch.WriteBestBlock(loc);
}

void CWallet::SetMinVersion(enum WalletFeature nVersion, WalletBatch* batch_in)
{
    LOCK(cs_wallet);
    if (nWalletVersion >= nVersion)
        return;
    nWalletVersion = nVersion;

    {
        WalletBatch* batch = batch_in ? batch_in : new WalletBatch(GetDatabase());
        if (nWalletVersion > 40000)
            batch->WriteMinVersion(nWalletVersion);
        if (!batch_in)
            delete batch;
    }
}

std::set<uint256> CWallet::GetConflicts(const uint256& txid) const
{
    std::set<uint256> result;
    AssertLockHeld(cs_wallet);

    std::map<uint256, CWalletTx>::const_iterator it = mapWallet.find(txid);
    if (it == mapWallet.end())
        return result;
    const CWalletTx& wtx = it->second;

    std::pair<TxSpends::const_iterator, TxSpends::const_iterator> range;

    for (const CTxIn& txin : wtx.tx->vin)
    {
        if (mapTxSpends.count(txin.prevout) <= 1)
            continue;  // No conflict if zero or one spends
        range = mapTxSpends.equal_range(txin.prevout);
        for (TxSpends::const_iterator _it = range.first; _it != range.second; ++_it)
            result.insert(_it->second);
    }
    return result;
}

bool CWallet::HasWalletSpend(const uint256& txid) const
{
    AssertLockHeld(cs_wallet);
    auto iter = mapTxSpends.lower_bound(COutPoint(txid, 0));
    return (iter != mapTxSpends.end() && iter->first.hash == txid);
}

void CWallet::Flush()
{
    GetDatabase().Flush();
}

void CWallet::Close()
{
    GetDatabase().Close();
}

void CWallet::SyncMetaData(std::pair<TxSpends::iterator, TxSpends::iterator> range)
{
    // We want all the wallet transactions in range to have the same metadata as
    // the oldest (smallest nOrderPos).
    // So: find smallest nOrderPos:

    int nMinOrderPos = std::numeric_limits<int>::max();
    const CWalletTx* copyFrom = nullptr;
    for (TxSpends::iterator it = range.first; it != range.second; ++it) {
        const CWalletTx* wtx = &mapWallet.at(it->second);
        if (wtx->nOrderPos < nMinOrderPos) {
            nMinOrderPos = wtx->nOrderPos;
            copyFrom = wtx;
        }
    }

    if (!copyFrom) {
        return;
    }

    // Now copy data from copyFrom to rest:
    for (TxSpends::iterator it = range.first; it != range.second; ++it)
    {
        const uint256& hash = it->second;
        CWalletTx* copyTo = &mapWallet.at(hash);
        if (copyFrom == copyTo) continue;
        assert(copyFrom && "Oldest wallet transaction in range assumed to have been found.");
        if (!copyFrom->IsEquivalentTo(*copyTo)) continue;
        copyTo->mapValue = copyFrom->mapValue;
        copyTo->vOrderForm = copyFrom->vOrderForm;
        // fTimeReceivedIsTxTime not copied on purpose
        // nTimeReceived not copied on purpose
        copyTo->nTimeSmart = copyFrom->nTimeSmart;
        copyTo->fFromMe = copyFrom->fFromMe;
        // nOrderPos not copied on purpose
        // cached members not copied on purpose
    }
}

/**
 * Outpoint is spent if any non-conflicted transaction
 * spends it:
 */
bool CWallet::IsSpent(const uint256& hash, unsigned int n) const
{
    const COutPoint outpoint(hash, n);
    std::pair<TxSpends::const_iterator, TxSpends::const_iterator> range;
    range = mapTxSpends.equal_range(outpoint);

    for (TxSpends::const_iterator it = range.first; it != range.second; ++it)
    {
        const uint256& wtxid = it->second;
        std::map<uint256, CWalletTx>::const_iterator mit = mapWallet.find(wtxid);
        if (mit != mapWallet.end()) {
            int depth = GetTxDepthInMainChain(mit->second);
            if (depth > 0  || (depth == 0 && !mit->second.isAbandoned()))
                return true; // Spent
        }
    }
    return false;
}

void CWallet::AddToSpends(const COutPoint& outpoint, const uint256& wtxid, WalletBatch* batch)
{
    mapTxSpends.insert(std::make_pair(outpoint, wtxid));

    if (batch) {
        UnlockCoin(outpoint, batch);
    } else {
        WalletBatch temp_batch(GetDatabase());
        UnlockCoin(outpoint, &temp_batch);
    }

    std::pair<TxSpends::iterator, TxSpends::iterator> range;
    range = mapTxSpends.equal_range(outpoint);
    SyncMetaData(range);
}


void CWallet::AddToSpends(const uint256& wtxid, WalletBatch* batch)
{
    auto it = mapWallet.find(wtxid);
    assert(it != mapWallet.end());
    const CWalletTx& thisTx = it->second;
    if (thisTx.IsCoinBase()) // Coinbases don't spend anything!
        return;

    for (const CTxIn& txin : thisTx.tx->vin)
        AddToSpends(txin.prevout, wtxid, batch);
}

void CWallet::UpdateAddressBookUsed(const CWalletTx& wtx)
{
    for (const auto& output : wtx.tx->vout) {
        CTxDestination dest;
        if (!ExtractDestination(output.scriptPubKey, dest)) continue;
        m_address_book[dest].m_used = true;
    }
}

void CWallet::InitialiseAddressBookUsed()
{
    for (const auto& entry : mapWallet) {
        const CWalletTx& wtx = entry.second;
        UpdateAddressBookUsed(wtx);
    }
}

bool CWallet::FindScriptPubKeyUsed(const std::set<CScript>& keys, const std::variant<std::monostate, std::function<void(const CWalletTx&)>, std::function<void(const CWalletTx&, uint32_t)>>& callback) const
{
    bool found_any = false;
    for (const auto& key : keys) {
        CTxDestination dest;
        if (!ExtractDestination(key, dest)) continue;
        const auto& address_book_it = m_address_book.find(dest);
        if (address_book_it == m_address_book.end()) continue;
        if (address_book_it->second.m_used) {
            found_any = true;
            break;
        }
    }
    if (!found_any) return false;
    if (std::holds_alternative<std::monostate>(callback)) return true;

    found_any = false;
    for (const auto& entry : mapWallet) {
        const CWalletTx& wtx = entry.second;
        for (uint32_t i = 0; i < wtx.tx->vout.size(); ++i) {
            const auto& output = wtx.tx->vout[i];
            if (keys.count(output.scriptPubKey)) {
                found_any = true;
                const auto callback_type = callback.index();
                if (callback_type == 1) {
                    std::get<std::function<void(const CWalletTx&)>>(callback)(wtx);
                    break;
                }
                std::get<std::function<void(const CWalletTx&, uint32_t)>>(callback)(wtx, i);
            }
        }
    }

    return found_any;
}

bool CWallet::EncryptWallet(const SecureString& strWalletPassphrase)
{
    if (IsCrypted())
        return false;

    CKeyingMaterial _vMasterKey;

    _vMasterKey.resize(WALLET_CRYPTO_KEY_SIZE);
    GetStrongRandBytes(_vMasterKey.data(), WALLET_CRYPTO_KEY_SIZE);

    CMasterKey kMasterKey;

    kMasterKey.vchSalt.resize(WALLET_CRYPTO_SALT_SIZE);
    GetStrongRandBytes(kMasterKey.vchSalt.data(), WALLET_CRYPTO_SALT_SIZE);

    CCrypter crypter;
    int64_t nStartTime = GetTimeMillis();
    crypter.SetKeyFromPassphrase(strWalletPassphrase, kMasterKey.vchSalt, 25000, kMasterKey.nDerivationMethod);
    kMasterKey.nDeriveIterations = static_cast<unsigned int>(2500000 / ((double)(GetTimeMillis() - nStartTime)));

    nStartTime = GetTimeMillis();
    crypter.SetKeyFromPassphrase(strWalletPassphrase, kMasterKey.vchSalt, kMasterKey.nDeriveIterations, kMasterKey.nDerivationMethod);
    kMasterKey.nDeriveIterations = (kMasterKey.nDeriveIterations + static_cast<unsigned int>(kMasterKey.nDeriveIterations * 100 / ((double)(GetTimeMillis() - nStartTime)))) / 2;

    if (kMasterKey.nDeriveIterations < 25000)
        kMasterKey.nDeriveIterations = 25000;

    WalletLogPrintf("Encrypting Wallet with an nDeriveIterations of %i\n", kMasterKey.nDeriveIterations);

    if (!crypter.SetKeyFromPassphrase(strWalletPassphrase, kMasterKey.vchSalt, kMasterKey.nDeriveIterations, kMasterKey.nDerivationMethod))
        return false;
    if (!crypter.Encrypt(_vMasterKey, kMasterKey.vchCryptedKey))
        return false;

    {
        LOCK(cs_wallet);
        mapMasterKeys[++nMasterKeyMaxID] = kMasterKey;
        WalletBatch* encrypted_batch = new WalletBatch(GetDatabase());
        if (!encrypted_batch->TxnBegin()) {
            delete encrypted_batch;
            encrypted_batch = nullptr;
            return false;
        }
        encrypted_batch->WriteMasterKey(nMasterKeyMaxID, kMasterKey);

        for (const auto& spk_man_pair : m_spk_managers) {
            auto spk_man = spk_man_pair.second.get();
            if (!spk_man->Encrypt(_vMasterKey, encrypted_batch)) {
                encrypted_batch->TxnAbort();
                delete encrypted_batch;
                encrypted_batch = nullptr;
                // We now probably have half of our keys encrypted in memory, and half not...
                // die and let the user reload the unencrypted wallet.
                assert(false);
            }
        }

        // Encryption was introduced in version 0.4.0
        SetMinVersion(FEATURE_WALLETCRYPT, encrypted_batch);

        if (!encrypted_batch->TxnCommit()) {
            delete encrypted_batch;
            encrypted_batch = nullptr;
            // We now have keys encrypted in memory, but not on disk...
            // die to avoid confusion and let the user reload the unencrypted wallet.
            assert(false);
        }

        delete encrypted_batch;
        encrypted_batch = nullptr;

        Lock();
        Unlock(strWalletPassphrase);

        // If we are using descriptors, make new descriptors with a new seed
        if (IsWalletFlagSet(WALLET_FLAG_DESCRIPTORS) && !IsWalletFlagSet(WALLET_FLAG_BLANK_WALLET)) {
            SetupDescriptorScriptPubKeyMans();
        } else if (auto spk_man = GetLegacyScriptPubKeyMan()) {
            // if we are using HD, replace the HD seed with a new one
            if (spk_man->IsHDEnabled()) {
                if (!spk_man->SetupGeneration(true)) {
                    return false;
                }
            }
        }
        Lock();

        // Need to completely rewrite the wallet file; if we don't, bdb might keep
        // bits of the unencrypted private key in slack space in the database file.
        GetDatabase().Rewrite();

        // BDB seems to have a bad habit of writing old data into
        // slack space in .dat files; that is bad if the old data is
        // unencrypted private keys. So:
        GetDatabase().ReloadDbEnv();

    }
    NotifyStatusChanged(this);

    return true;
}

DBErrors CWallet::ReorderTransactions()
{
    LOCK(cs_wallet);
    WalletBatch batch(GetDatabase());

    // Old wallets didn't have any defined order for transactions
    // Probably a bad idea to change the output of this

    // First: get all CWalletTx into a sorted-by-time multimap.
    typedef std::multimap<int64_t, CWalletTx*> TxItems;
    TxItems txByTime;

    for (auto& entry : mapWallet)
    {
        CWalletTx* wtx = &entry.second;
        txByTime.insert(std::make_pair(wtx->nTimeReceived, wtx));
    }

    nOrderPosNext = 0;
    std::vector<int64_t> nOrderPosOffsets;
    for (TxItems::iterator it = txByTime.begin(); it != txByTime.end(); ++it)
    {
        CWalletTx *const pwtx = (*it).second;
        int64_t& nOrderPos = pwtx->nOrderPos;

        if (nOrderPos == -1)
        {
            nOrderPos = nOrderPosNext++;
            nOrderPosOffsets.push_back(nOrderPos);

            if (!batch.WriteTx(*pwtx))
                return DBErrors::LOAD_FAIL;
        }
        else
        {
            int64_t nOrderPosOff = 0;
            for (const int64_t& nOffsetStart : nOrderPosOffsets)
            {
                if (nOrderPos >= nOffsetStart)
                    ++nOrderPosOff;
            }
            nOrderPos += nOrderPosOff;
            nOrderPosNext = std::max(nOrderPosNext, nOrderPos + 1);

            if (!nOrderPosOff)
                continue;

            // Since we're changing the order, write it back
            if (!batch.WriteTx(*pwtx))
                return DBErrors::LOAD_FAIL;
        }
    }
    batch.WriteOrderPosNext(nOrderPosNext);

    return DBErrors::LOAD_OK;
}

int64_t CWallet::IncOrderPosNext(WalletBatch* batch)
{
    AssertLockHeld(cs_wallet);
    int64_t nRet = nOrderPosNext++;
    if (batch) {
        batch->WriteOrderPosNext(nOrderPosNext);
    } else {
        WalletBatch(GetDatabase()).WriteOrderPosNext(nOrderPosNext);
    }
    return nRet;
}

void CWallet::MarkDirty()
{
    {
        LOCK(cs_wallet);
        for (std::pair<const uint256, CWalletTx>& item : mapWallet)
            item.second.MarkDirty();
    }
}

bool CWallet::MarkReplaced(const uint256& originalHash, const uint256& newHash)
{
    LOCK(cs_wallet);

    auto mi = mapWallet.find(originalHash);

    // There is a bug if MarkReplaced is not called on an existing wallet transaction.
    assert(mi != mapWallet.end());

    CWalletTx& wtx = (*mi).second;

    // Ensure for now that we're not overwriting data
    assert(wtx.mapValue.count("replaced_by_txid") == 0);

    wtx.mapValue["replaced_by_txid"] = newHash.ToString();

    // Refresh mempool status without waiting for transactionRemovedFromMempool
    RefreshMempoolStatus(wtx, chain());

    WalletBatch batch(GetDatabase());

    bool success = true;
    if (!batch.WriteTx(wtx)) {
        WalletLogPrintf("%s: Updating batch tx %s failed\n", __func__, wtx.GetHash().ToString());
        success = false;
    }

    NotifyTransactionChanged(originalHash, CT_UPDATED);

    return success;
}

void CWallet::SetSpentKeyState(WalletBatch& batch, const uint256& hash, unsigned int n, bool used, std::set<CTxDestination>& tx_destinations)
{
    AssertLockHeld(cs_wallet);
    const CWalletTx* srctx = GetWalletTx(hash);
    if (!srctx) return;

    CTxDestination dst;
    if (ExtractDestination(srctx->tx->vout[n].scriptPubKey, dst)) {
        if (IsMine(dst)) {
            if (used != IsAddressUsed(dst)) {
                if (used) {
                    tx_destinations.insert(dst);
                }
                SetAddressUsed(batch, dst, used);
            }
        }
    }
}

bool CWallet::IsSpentKey(const uint256& hash, unsigned int n) const
{
    AssertLockHeld(cs_wallet);
    const CWalletTx* srctx = GetWalletTx(hash);
    if (srctx) {
        assert(srctx->tx->vout.size() > n);
        CTxDestination dest;
        if (!ExtractDestination(srctx->tx->vout[n].scriptPubKey, dest)) {
            return false;
        }
        if (IsAddressUsed(dest)) {
            return true;
        }
        if (IsLegacy()) {
            LegacyScriptPubKeyMan* spk_man = GetLegacyScriptPubKeyMan();
            assert(spk_man != nullptr);
            for (const auto& keyid : GetAffectedKeys(srctx->tx->vout[n].scriptPubKey, *spk_man)) {
                WitnessV0KeyHash wpkh_dest(keyid);
                if (IsAddressUsed(wpkh_dest)) {
                    return true;
                }
                ScriptHash sh_wpkh_dest(GetScriptForDestination(wpkh_dest));
                if (IsAddressUsed(sh_wpkh_dest)) {
                    return true;
                }
                PKHash pkh_dest(keyid);
                if (IsAddressUsed(pkh_dest)) {
                    return true;
                }
            }
        }
    }
    return false;
}

CWalletTx* CWallet::AddToWallet(CTransactionRef tx, const TxState& state, const UpdateWalletTxFn& update_wtx, bool fFlushOnClose, bool rescanning_old_block)
{
    LOCK(cs_wallet);

    WalletBatch batch(GetDatabase(), fFlushOnClose);

    uint256 hash = tx->GetHash();

    if (IsWalletFlagSet(WALLET_FLAG_AVOID_REUSE)) {
        // Mark used destinations
        std::set<CTxDestination> tx_destinations;

        for (const CTxIn& txin : tx->vin) {
            const COutPoint& op = txin.prevout;
            SetSpentKeyState(batch, op.hash, op.n, true, tx_destinations);
        }

        MarkDestinationsDirty(tx_destinations);
    }

    // Inserts only if not already there, returns tx inserted or tx found
    auto ret = mapWallet.emplace(std::piecewise_construct, std::forward_as_tuple(hash), std::forward_as_tuple(tx, state));
    CWalletTx& wtx = (*ret.first).second;
    bool fInsertedNew = ret.second;
    bool fUpdated = update_wtx && update_wtx(wtx, fInsertedNew);
    if (fInsertedNew) {
        wtx.nTimeReceived = GetTime();
        wtx.nOrderPos = IncOrderPosNext(&batch);
        wtx.m_it_wtxOrdered = wtxOrdered.insert(std::make_pair(wtx.nOrderPos, &wtx));
        wtx.nTimeSmart = ComputeTimeSmart(wtx, rescanning_old_block);
        AddToSpends(hash, &batch);
        UpdateAddressBookUsed(wtx);
    }

    if (!fInsertedNew)
    {
        if (state.index() != wtx.m_state.index()) {
            wtx.m_state = state;
            fUpdated = true;
        } else {
            assert(TxStateSerializedIndex(wtx.m_state) == TxStateSerializedIndex(state));
            assert(TxStateSerializedBlockHash(wtx.m_state) == TxStateSerializedBlockHash(state));
        }
        // If we have a witness-stripped version of this transaction, and we
        // see a new version with a witness, then we must be upgrading a pre-segwit
        // wallet.  Store the new version of the transaction with the witness,
        // as the stripped-version must be invalid.
        // TODO: Store all versions of the transaction, instead of just one.
        if (tx->HasWitness() && !wtx.tx->HasWitness()) {
            wtx.SetTx(tx);
            fUpdated = true;
        }
    }

    //// debug print
    WalletLogPrintf("AddToWallet %s  %s%s\n", hash.ToString(), (fInsertedNew ? "new" : ""), (fUpdated ? "update" : ""));

    // Write to disk
    if (fInsertedNew || fUpdated)
        if (!batch.WriteTx(wtx))
            return nullptr;

    // Break debit/credit balance caches:
    wtx.MarkDirty();

    // Notify UI of new or updated transaction
    NotifyTransactionChanged(hash, fInsertedNew ? CT_NEW : CT_UPDATED);
<<<<<<< HEAD

#if HAVE_SYSTEM
    // notify an external script when a wallet transaction comes in or is updated
    if (m_args.IsArgSet("-walletnotify")) {
#ifdef WIN32
=======

    // Notify listeners on new wallet transaction
    CWallet::TransactionAddedToWallet(wtx.tx, TxStateSerializedBlockHash(wtx.m_state));

#if HAVE_SYSTEM
    // notify an external script when a wallet transaction comes in or is updated
    std::string strCmd = m_args.GetArg("-walletnotify", "");

    if (!strCmd.empty())
    {
        boost::replace_all(strCmd, "%s", hash.GetHex());
        if (auto* conf = wtx.state<TxStateConfirmed>())
        {
            boost::replace_all(strCmd, "%b", conf->confirmed_block_hash.GetHex());
            boost::replace_all(strCmd, "%h", ToString(conf->confirmed_block_height));
        } else {
            boost::replace_all(strCmd, "%b", "unconfirmed");
            boost::replace_all(strCmd, "%h", "-1");
        }
#ifndef WIN32
>>>>>>> 71689c52
        // Substituting the wallet name isn't currently supported on windows
        // because windows shell escaping has not been implemented yet:
        // https://github.com/bitcoin/bitcoin/pull/13339#issuecomment-537384875
        // A few ways it could be implemented in the future are described in:
        // https://github.com/bitcoin/bitcoin/pull/13339#issuecomment-461288094
        const std::string walletname_escaped = "wallet_name_substitution_is_not_available_on_Windows";
#else
        const std::string walletname_escaped = ShellEscape(GetName());
#endif
        const std::string txid_hex = hash.GetHex();
        std::string blockhash_hex, blockheight_str;
        if (auto* conf = wtx.state<TxStateConfirmed>()) {
            blockhash_hex = conf->confirmed_block_hash.GetHex();
            blockheight_str = ToString(conf->confirmed_block_height);
        } else {
            blockhash_hex = "unconfirmed";
            blockheight_str = "-1";
        }

        for (std::string command : m_args.GetArgs("-walletnotify")) {
            boost::replace_all(command, "%s", txid_hex);
            boost::replace_all(command, "%b", blockhash_hex);
            boost::replace_all(command, "%h", blockheight_str);
            boost::replace_all(command, "%w", walletname_escaped);

            std::thread t(runCommand, command);
            t.detach(); // thread runs free
        }
    }
#endif

    return &wtx;
}

bool CWallet::LoadToWallet(const uint256& hash, const UpdateWalletTxFn& fill_wtx)
{
    const auto& ins = mapWallet.emplace(std::piecewise_construct, std::forward_as_tuple(hash), std::forward_as_tuple(nullptr, TxStateInactive{}));
    CWalletTx& wtx = ins.first->second;
    if (!fill_wtx(wtx, ins.second)) {
        return false;
    }
    // If wallet doesn't have a chain (e.g when using bitcoin-wallet tool),
    // don't bother to update txn.
    if (HaveChain()) {
        bool active;
        auto lookup_block = [&](const uint256& hash, int& height, TxState& state) {
            // If tx block (or conflicting block) was reorged out of chain
            // while the wallet was shutdown, change tx status to UNCONFIRMED
            // and reset block height, hash, and index. ABANDONED tx don't have
            // associated blocks and don't need to be updated. The case where a
            // transaction was reorged out while online and then reconfirmed
            // while offline is covered by the rescan logic.
            if (!chain().findBlock(hash, FoundBlock().inActiveChain(active).height(height)) || !active) {
                state = TxStateInactive{};
            }
        };
        if (auto* conf = wtx.state<TxStateConfirmed>()) {
            lookup_block(conf->confirmed_block_hash, conf->confirmed_block_height, wtx.m_state);
        } else if (auto* conf = wtx.state<TxStateConflicted>()) {
            lookup_block(conf->conflicting_block_hash, conf->conflicting_block_height, wtx.m_state);
        }
    }
    if (/* insertion took place */ ins.second) {
        wtx.m_it_wtxOrdered = wtxOrdered.insert(std::make_pair(wtx.nOrderPos, &wtx));
    }
    AddToSpends(hash);
    for (const CTxIn& txin : wtx.tx->vin) {
        auto it = mapWallet.find(txin.prevout.hash);
        if (it != mapWallet.end()) {
            CWalletTx& prevtx = it->second;
            if (auto* prev = prevtx.state<TxStateConflicted>()) {
                MarkConflicted(prev->conflicting_block_hash, prev->conflicting_block_height, wtx.GetHash());
            }
        }
    }
    return true;
}

bool CWallet::AddToWalletIfInvolvingMe(const CTransactionRef& ptx, const SyncTxState& state, bool fUpdate, bool rescanning_old_block)
{
    const CTransaction& tx = *ptx;
    {
        AssertLockHeld(cs_wallet);

        if (auto* conf = std::get_if<TxStateConfirmed>(&state)) {
            for (const CTxIn& txin : tx.vin) {
                std::pair<TxSpends::const_iterator, TxSpends::const_iterator> range = mapTxSpends.equal_range(txin.prevout);
                while (range.first != range.second) {
                    if (range.first->second != tx.GetHash()) {
                        WalletLogPrintf("Transaction %s (in block %s) conflicts with wallet transaction %s (both spend %s:%i)\n", tx.GetHash().ToString(), conf->confirmed_block_hash.ToString(), range.first->second.ToString(), range.first->first.hash.ToString(), range.first->first.n);
                        MarkConflicted(conf->confirmed_block_hash, conf->confirmed_block_height, range.first->second);
                    }
                    range.first++;
                }
            }
        }

        bool fExisted = mapWallet.count(tx.GetHash()) != 0;
        if (fExisted && !fUpdate) return false;
        if (fExisted || IsMine(tx) || IsFromMe(tx))
        {
            /* Check if any keys in the wallet keypool that were supposed to be unused
             * have appeared in a new transaction. If so, remove those keys from the keypool.
             * This can happen when restoring an old wallet backup that does not contain
             * the mostly recently created transactions from newer versions of the wallet.
             */

            // loop though all outputs
            for (const CTxOut& txout: tx.vout) {
                for (const auto& spk_man : GetScriptPubKeyMans(txout.scriptPubKey)) {
                    for (auto &dest : spk_man->MarkUnusedAddresses(txout.scriptPubKey)) {
                        // If internal flag is not defined try to infer it from the ScriptPubKeyMan
                        if (!dest.internal.has_value()) {
                            dest.internal = IsInternalScriptPubKeyMan(spk_man);
                        }

                        // skip if can't determine whether it's a receiving address or not
                        if (!dest.internal.has_value()) continue;

                        // If this is a receiving address and it's not in the address book yet
                        // (e.g. it wasn't generated on this node or we're restoring from backup)
                        // add it to the address book for proper transaction accounting
                        if (!*dest.internal && !FindAddressBookEntry(dest.dest, /* allow_change= */ false)) {
                            SetAddressBook(dest.dest, "", "receive");
                        }
                    }
                }
            }

            // Block disconnection override an abandoned tx as unconfirmed
            // which means user may have to call abandontransaction again
            TxState tx_state = std::visit([](auto&& s) -> TxState { return s; }, state);
            return AddToWallet(MakeTransactionRef(tx), tx_state, /*update_wtx=*/nullptr, /*fFlushOnClose=*/false, rescanning_old_block);
        }
    }
    return false;
}

bool CWallet::TransactionCanBeAbandoned(const uint256& hashTx) const
{
    LOCK(cs_wallet);
    const CWalletTx* wtx = GetWalletTx(hashTx);
    return wtx && !wtx->isAbandoned() && GetTxDepthInMainChain(*wtx) == 0 && !wtx->InMempool();
}

void CWallet::MarkInputsDirty(const CTransactionRef& tx)
{
    for (const CTxIn& txin : tx->vin) {
        auto it = mapWallet.find(txin.prevout.hash);
        if (it != mapWallet.end()) {
            it->second.MarkDirty();
        }
    }
}

bool CWallet::AbandonTransaction(const uint256& hashTx)
{
    LOCK(cs_wallet);

    WalletBatch batch(GetDatabase());

    std::set<uint256> todo;
    std::set<uint256> done;

    // Can't mark abandoned if confirmed or in mempool
    auto it = mapWallet.find(hashTx);
    assert(it != mapWallet.end());
    const CWalletTx& origtx = it->second;
    if (GetTxDepthInMainChain(origtx) != 0 || origtx.InMempool()) {
        return false;
    }

    todo.insert(hashTx);

    while (!todo.empty()) {
        uint256 now = *todo.begin();
        todo.erase(now);
        done.insert(now);
        auto it = mapWallet.find(now);
        assert(it != mapWallet.end());
        CWalletTx& wtx = it->second;
        int currentconfirm = GetTxDepthInMainChain(wtx);
        // If the orig tx was not in block, none of its spends can be
        assert(currentconfirm <= 0);
        // if (currentconfirm < 0) {Tx and spends are already conflicted, no need to abandon}
        if (currentconfirm == 0 && !wtx.isAbandoned()) {
            // If the orig tx was not in block/mempool, none of its spends can be in mempool
            assert(!wtx.InMempool());
            wtx.m_state = TxStateInactive{/*abandoned=*/true};
            wtx.MarkDirty();
            batch.WriteTx(wtx);
            NotifyTransactionChanged(wtx.GetHash(), CT_UPDATED);
            // Iterate over all its outputs, and mark transactions in the wallet that spend them abandoned too
            TxSpends::const_iterator iter = mapTxSpends.lower_bound(COutPoint(now, 0));
            while (iter != mapTxSpends.end() && iter->first.hash == now) {
                if (!done.count(iter->second)) {
                    todo.insert(iter->second);
                }
                iter++;
            }
            // If a transaction changes 'conflicted' state, that changes the balance
            // available of the outputs it spends. So force those to be recomputed
            MarkInputsDirty(wtx.tx);
        }
    }

    return true;
}

void CWallet::MarkConflicted(const uint256& hashBlock, int conflicting_height, const uint256& hashTx)
{
    LOCK(cs_wallet);

    int conflictconfirms = (m_last_block_processed_height - conflicting_height + 1) * -1;
    // If number of conflict confirms cannot be determined, this means
    // that the block is still unknown or not yet part of the main chain,
    // for example when loading the wallet during a reindex. Do nothing in that
    // case.
    if (conflictconfirms >= 0)
        return;

    // Do not flush the wallet here for performance reasons
    WalletBatch batch(GetDatabase(), false);

    std::set<uint256> todo;
    std::set<uint256> done;

    todo.insert(hashTx);

    while (!todo.empty()) {
        uint256 now = *todo.begin();
        todo.erase(now);
        done.insert(now);
        auto it = mapWallet.find(now);
        assert(it != mapWallet.end());
        CWalletTx& wtx = it->second;
        int currentconfirm = GetTxDepthInMainChain(wtx);
        if (conflictconfirms < currentconfirm) {
            // Block is 'more conflicted' than current confirm; update.
            // Mark transaction as conflicted with this block.
            wtx.m_state = TxStateConflicted{hashBlock, conflicting_height};
            wtx.MarkDirty();
            batch.WriteTx(wtx);
            // Iterate over all its outputs, and mark transactions in the wallet that spend them conflicted too
            TxSpends::const_iterator iter = mapTxSpends.lower_bound(COutPoint(now, 0));
            while (iter != mapTxSpends.end() && iter->first.hash == now) {
                 if (!done.count(iter->second)) {
                     todo.insert(iter->second);
                 }
                 iter++;
            }
            // If a transaction changes 'conflicted' state, that changes the balance
            // available of the outputs it spends. So force those to be recomputed
            MarkInputsDirty(wtx.tx);
        }
    }
}

void CWallet::SyncTransaction(const CTransactionRef& ptx, const SyncTxState& state, bool update_tx, bool rescanning_old_block)
{
    if (!AddToWalletIfInvolvingMe(ptx, state, update_tx, rescanning_old_block))
        return; // Not one of ours

    // If a transaction changes 'conflicted' state, that changes the balance
    // available of the outputs it spends. So force those to be
    // recomputed, also:
    MarkInputsDirty(ptx);
}

void CWallet::transactionAddedToMempool(const CTransactionRef& tx, uint64_t mempool_sequence) {
    LOCK(cs_wallet);
    SyncTransaction(tx, TxStateInMempool{});

    auto it = mapWallet.find(tx->GetHash());
    if (it != mapWallet.end()) {
        RefreshMempoolStatus(it->second, chain());
    }
}

void CWallet::transactionRemovedFromMempool(const CTransactionRef& tx, MemPoolRemovalReason reason, uint64_t mempool_sequence) {
    LOCK(cs_wallet);
    auto it = mapWallet.find(tx->GetHash());
    if (it != mapWallet.end()) {
        RefreshMempoolStatus(it->second, chain());
    }
    // Handle transactions that were removed from the mempool because they
    // conflict with transactions in a newly connected block.
    if (reason == MemPoolRemovalReason::CONFLICT) {
        // Trigger external -walletnotify notifications for these transactions.
        // Set Status::UNCONFIRMED instead of Status::CONFLICTED for a few reasons:
        //
        // 1. The transactionRemovedFromMempool callback does not currently
        //    provide the conflicting block's hash and height, and for backwards
        //    compatibility reasons it may not be not safe to store conflicted
        //    wallet transactions with a null block hash. See
        //    https://github.com/bitcoin/bitcoin/pull/18600#discussion_r420195993.
        // 2. For most of these transactions, the wallet's internal conflict
        //    detection in the blockConnected handler will subsequently call
        //    MarkConflicted and update them with CONFLICTED status anyway. This
        //    applies to any wallet transaction that has inputs spent in the
        //    block, or that has ancestors in the wallet with inputs spent by
        //    the block.
        // 3. Longstanding behavior since the sync implementation in
        //    https://github.com/bitcoin/bitcoin/pull/9371 and the prior sync
        //    implementation before that was to mark these transactions
        //    unconfirmed rather than conflicted.
        //
        // Nothing described above should be seen as an unchangeable requirement
        // when improving this code in the future. The wallet's heuristics for
        // distinguishing between conflicted and unconfirmed transactions are
        // imperfect, and could be improved in general, see
        // https://github.com/bitcoin-core/bitcoin-devwiki/wiki/Wallet-Transaction-Conflict-Tracking
        SyncTransaction(tx, TxStateInactive{});
    }
}

void CWallet::blockConnected(const CBlock& block, int height)
{
    const uint256& block_hash = block.GetHash();
    LOCK(cs_wallet);

    m_last_block_processed_height = height;
    m_last_block_processed = block_hash;
    for (size_t index = 0; index < block.vtx.size(); index++) {
        SyncTransaction(block.vtx[index], TxStateConfirmed{block_hash, height, static_cast<int>(index)});
        transactionRemovedFromMempool(block.vtx[index], MemPoolRemovalReason::BLOCK, 0 /* mempool_sequence */);
    }
}

void CWallet::blockDisconnected(const CBlock& block, int height)
{
    LOCK(cs_wallet);

    // At block disconnection, this will change an abandoned transaction to
    // be unconfirmed, whether or not the transaction is added back to the mempool.
    // User may have to call abandontransaction again. It may be addressed in the
    // future with a stickier abandoned state or even removing abandontransaction call.
    m_last_block_processed_height = height - 1;
    m_last_block_processed = block.hashPrevBlock;
    for (const CTransactionRef& ptx : block.vtx) {
        SyncTransaction(ptx, TxStateInactive{});
    }
}

void CWallet::updatedBlockTip()
{
    m_best_block_time = GetTime();
}

void CWallet::BlockUntilSyncedToCurrentChain() const {
    AssertLockNotHeld(cs_wallet);
    // Skip the queue-draining stuff if we know we're caught up with
    // chain().Tip(), otherwise put a callback in the validation interface queue and wait
    // for the queue to drain enough to execute it (indicating we are caught up
    // at least with the time we entered this function).
    uint256 last_block_hash = WITH_LOCK(cs_wallet, return m_last_block_processed);
    chain().waitForNotificationsIfTipChanged(last_block_hash);
}

// Note that this function doesn't distinguish between a 0-valued input,
// and a not-"is mine" (according to the filter) input.
CAmount CWallet::GetDebit(const CTxIn &txin, const isminefilter& filter) const
{
    {
        LOCK(cs_wallet);
        std::map<uint256, CWalletTx>::const_iterator mi = mapWallet.find(txin.prevout.hash);
        if (mi != mapWallet.end())
        {
            const CWalletTx& prev = (*mi).second;
            if (txin.prevout.n < prev.tx->vout.size())
                if (IsMine(prev.tx->vout[txin.prevout.n]) & filter)
                    return prev.tx->vout[txin.prevout.n].nValue;
        }
    }
    return 0;
}

isminetype CWallet::IsMine(const CTxOut& txout) const
{
    AssertLockHeld(cs_wallet);
    return IsMine(txout.scriptPubKey);
}

isminetype CWallet::IsMine(const CTxDestination& dest) const
{
    AssertLockHeld(cs_wallet);
    return IsMine(GetScriptForDestination(dest));
}

isminetype CWallet::IsMine(const CScript& script) const
{
    AssertLockHeld(cs_wallet);
    isminetype result = ISMINE_NO;
    for (const auto& spk_man_pair : m_spk_managers) {
        result = std::max(result, spk_man_pair.second->IsMine(script));
    }
    return result;
}

bool CWallet::IsMine(const CTransaction& tx) const
{
    AssertLockHeld(cs_wallet);
    for (const CTxOut& txout : tx.vout)
        if (IsMine(txout))
            return true;
    return false;
}

bool CWallet::IsFromMe(const CTransaction& tx) const
{
    return (GetDebit(tx, ISMINE_ALL) > 0);
}

CAmount CWallet::GetDebit(const CTransaction& tx, const isminefilter& filter) const
{
    CAmount nDebit = 0;
    for (const CTxIn& txin : tx.vin)
    {
        nDebit += GetDebit(txin, filter);
        if (!MoneyRange(nDebit))
            throw std::runtime_error(std::string(__func__) + ": value out of range");
    }
    return nDebit;
}

bool CWallet::IsHDEnabled() const
{
    // All Active ScriptPubKeyMans must be HD for this to be true
    bool result = false;
    for (const auto& spk_man : GetActiveScriptPubKeyMans()) {
        if (!spk_man->IsHDEnabled()) return false;
        result = true;
    }
    return result;
}

bool CWallet::CanGetAddresses(bool internal) const
{
    LOCK(cs_wallet);
    if (m_spk_managers.empty()) return false;
    for (OutputType t : OUTPUT_TYPES) {
        auto spk_man = GetScriptPubKeyMan(t, internal);
        if (spk_man && spk_man->CanGetAddresses(internal)) {
            return true;
        }
    }
    return false;
}

void CWallet::SetWalletFlag(uint64_t flags)
{
    LOCK(cs_wallet);
    m_wallet_flags |= flags;
    if (!WalletBatch(GetDatabase()).WriteWalletFlags(m_wallet_flags))
        throw std::runtime_error(std::string(__func__) + ": writing wallet flags failed");
}

void CWallet::UnsetWalletFlag(uint64_t flag)
{
    WalletBatch batch(GetDatabase());
    UnsetWalletFlagWithDB(batch, flag);
}

void CWallet::UnsetWalletFlagWithDB(WalletBatch& batch, uint64_t flag)
{
    LOCK(cs_wallet);
    m_wallet_flags &= ~flag;
    if (!batch.WriteWalletFlags(m_wallet_flags))
        throw std::runtime_error(std::string(__func__) + ": writing wallet flags failed");
}

void CWallet::UnsetBlankWalletFlag(WalletBatch& batch)
{
    UnsetWalletFlagWithDB(batch, WALLET_FLAG_BLANK_WALLET);
}

bool CWallet::IsWalletFlagSet(uint64_t flag) const
{
    return (m_wallet_flags & flag);
}

bool CWallet::LoadWalletFlags(uint64_t flags)
{
    LOCK(cs_wallet);
    if (((flags & KNOWN_WALLET_FLAGS) >> 32) ^ (flags >> 32)) {
        // contains unknown non-tolerable wallet flags
        return false;
    }
    m_wallet_flags = flags;

    return true;
}

bool CWallet::AddWalletFlags(uint64_t flags)
{
    LOCK(cs_wallet);
    // We should never be writing unknown non-tolerable wallet flags
    assert(((flags & KNOWN_WALLET_FLAGS) >> 32) == (flags >> 32));
    if (!WalletBatch(GetDatabase()).WriteWalletFlags(flags)) {
        throw std::runtime_error(std::string(__func__) + ": writing wallet flags failed");
    }

    return LoadWalletFlags(flags);
}

// Helper for producing a max-sized low-S low-R signature (eg 71 bytes)
// or a max-sized low-S signature (e.g. 72 bytes) if use_max_sig is true
bool DummySignInput(const SigningProvider& provider, CTxIn &tx_in, const CTxOut &txout, bool use_max_sig)
{
    // Fill in dummy signatures for fee calculation.
    const CScript& scriptPubKey = txout.scriptPubKey;
    SignatureData sigdata;

    if (!ProduceSignature(provider, use_max_sig ? DUMMY_MAXIMUM_SIGNATURE_CREATOR : DUMMY_SIGNATURE_CREATOR, scriptPubKey, sigdata)) {
        return false;
    }
    UpdateInput(tx_in, sigdata);
    return true;
}

bool FillInputToWeight(CTxIn& txin, int64_t target_weight)
{
    assert(txin.scriptSig.empty());
    assert(txin.scriptWitness.IsNull());
<<<<<<< HEAD

    int64_t txin_weight = GetTransactionInputWeight(txin);

=======

    int64_t txin_weight = GetTransactionInputWeight(txin);

>>>>>>> 71689c52
    // Do nothing if the weight that should be added is less than the weight that already exists
    if (target_weight < txin_weight) {
        return false;
    }
    if (target_weight == txin_weight) {
        return true;
    }

    // Subtract current txin weight, which should include empty witness stack
    int64_t add_weight = target_weight - txin_weight;
    assert(add_weight > 0);

    // We will want to subtract the size of the Compact Size UInt that will also be serialized.
    // However doing so when the size is near a boundary can result in a problem where it is not
    // possible to have a stack element size and combination to exactly equal a target.
    // To avoid this possibility, if the weight to add is less than 10 bytes greater than
    // a boundary, the size will be split so that 2/3rds will be in one stack element, and
    // the remaining 1/3rd in another. Using 3rds allows us to avoid additional boundaries.
    // 10 bytes is used because that accounts for the maximum size. This does not need to be super precise.
    if ((add_weight >= 253 && add_weight < 263)
        || (add_weight > std::numeric_limits<uint16_t>::max() && add_weight <= std::numeric_limits<uint16_t>::max() + 10)
        || (add_weight > std::numeric_limits<uint32_t>::max() && add_weight <= std::numeric_limits<uint32_t>::max() + 10)) {
        int64_t first_weight = add_weight / 3;
        add_weight -= first_weight;

        first_weight -= GetSizeOfCompactSize(first_weight);
        txin.scriptWitness.stack.emplace(txin.scriptWitness.stack.end(), first_weight, 0);
    }

    add_weight -= GetSizeOfCompactSize(add_weight);
    txin.scriptWitness.stack.emplace(txin.scriptWitness.stack.end(), add_weight, 0);
    assert(GetTransactionInputWeight(txin) == target_weight);

    return true;
}

// Helper for producing a bunch of max-sized low-S low-R signatures (eg 71 bytes)
bool CWallet::DummySignTx(CMutableTransaction &txNew, const std::vector<CTxOut> &txouts, const CCoinControl* coin_control) const
{
    // Fill in dummy signatures for fee calculation.
    int nIn = 0;
    for (const auto& txout : txouts)
    {
        CTxIn& txin = txNew.vin[nIn];
        // If weight was provided, fill the input to that weight
        if (coin_control && coin_control->HasInputWeight(txin.prevout)) {
            if (!FillInputToWeight(txin, coin_control->GetInputWeight(txin.prevout))) {
                return false;
            }
            nIn++;
            continue;
        }
        // Use max sig if watch only inputs were used or if this particular input is an external input
        // to ensure a sufficient fee is attained for the requested feerate.
        const bool use_max_sig = coin_control && (coin_control->fAllowWatchOnly || coin_control->IsExternalSelected(txin.prevout));
        const std::unique_ptr<SigningProvider> provider = GetSolvingProvider(txout.scriptPubKey);
        if (!provider || !DummySignInput(*provider, txin, txout, use_max_sig)) {
            if (!coin_control || !DummySignInput(coin_control->m_external_provider, txin, txout, use_max_sig)) {
                return false;
            }
        }

        nIn++;
    }
    return true;
}

bool CWallet::ImportScripts(const std::set<CScript> scripts, int64_t timestamp)
{
    auto spk_man = GetLegacyScriptPubKeyMan();
    if (!spk_man) {
        return false;
    }
    LOCK(spk_man->cs_KeyStore);
    return spk_man->ImportScripts(scripts, timestamp);
}

bool CWallet::ImportPrivKeys(const std::map<CKeyID, CKey>& privkey_map, const int64_t timestamp)
{
    auto spk_man = GetLegacyScriptPubKeyMan();
    if (!spk_man) {
        return false;
    }
    LOCK(spk_man->cs_KeyStore);
    return spk_man->ImportPrivKeys(privkey_map, timestamp);
}

bool CWallet::ImportPubKeys(const std::vector<CKeyID>& ordered_pubkeys, const std::map<CKeyID, CPubKey>& pubkey_map, const std::map<CKeyID, std::pair<CPubKey, KeyOriginInfo>>& key_origins, const bool add_keypool, const bool internal, const int64_t timestamp)
{
    auto spk_man = GetLegacyScriptPubKeyMan();
    if (!spk_man) {
        return false;
    }
    LOCK(spk_man->cs_KeyStore);
    return spk_man->ImportPubKeys(ordered_pubkeys, pubkey_map, key_origins, add_keypool, internal, timestamp);
}

bool CWallet::ImportScriptPubKeys(const std::string& label, const std::set<CScript>& script_pub_keys, const bool have_solving_data, const bool apply_label, const int64_t timestamp)
{
    auto spk_man = GetLegacyScriptPubKeyMan();
    if (!spk_man) {
        return false;
    }
    LOCK(spk_man->cs_KeyStore);
    if (!spk_man->ImportScriptPubKeys(script_pub_keys, have_solving_data, timestamp)) {
        return false;
    }
    if (apply_label) {
        WalletBatch batch(GetDatabase());
        for (const CScript& script : script_pub_keys) {
            CTxDestination dest;
            ExtractDestination(script, dest);
            if (IsValidDestination(dest)) {
                SetAddressBookWithDB(batch, dest, label, "receive");
            }
        }
    }
    return true;
}

/**
 * Scan active chain for relevant transactions after importing keys. This should
 * be called whenever new keys are added to the wallet, with the oldest key
 * creation time.
 *
 * @return Earliest timestamp that could be successfully scanned from. Timestamp
 * returned will be higher than startTime if relevant blocks could not be read.
 */
int64_t CWallet::RescanFromTime(int64_t startTime, const WalletRescanReserver& reserver, bool update)
{
    // Find starting block. May be null if nCreateTime is greater than the
    // highest blockchain timestamp, in which case there is nothing that needs
    // to be scanned.
    int start_height = 0;
    uint256 start_block;
    bool start = chain().findFirstBlockWithTimeAndHeight(startTime - TIMESTAMP_WINDOW, 0, FoundBlock().hash(start_block).height(start_height));
    WalletLogPrintf("%s: Rescanning last %i blocks\n", __func__, start ? WITH_LOCK(cs_wallet, return GetLastBlockHeight()) - start_height + 1 : 0);

    if (start) {
        // TODO: this should take into account failure by ScanResult::USER_ABORT
        ScanResult result = ScanForWalletTransactions(start_block, start_height, {} /* max_height */, reserver, update);
        if (result.status == ScanResult::FAILURE) {
            int64_t time_max;
            CHECK_NONFATAL(chain().findBlock(result.last_failed_block, FoundBlock().maxTime(time_max)));
            return time_max + TIMESTAMP_WINDOW + 1;
        }
    }
    return startTime;
}

/**
 * Scan the block chain (starting in start_block) for transactions
 * from or to us. If fUpdate is true, found transactions that already
 * exist in the wallet will be updated.
 *
 * @param[in] start_block Scan starting block. If block is not on the active
 *                        chain, the scan will return SUCCESS immediately.
 * @param[in] start_height Height of start_block
 * @param[in] max_height  Optional max scanning height. If unset there is
 *                        no maximum and scanning can continue to the tip
 *
 * @return ScanResult returning scan information and indicating success or
 *         failure. Return status will be set to SUCCESS if scan was
 *         successful. FAILURE if a complete rescan was not possible (due to
 *         pruning or corruption). USER_ABORT if the rescan was aborted before
 *         it could complete.
 *
 * @pre Caller needs to make sure start_block (and the optional stop_block) are on
 * the main chain after to the addition of any new keys you want to detect
 * transactions for.
 */
CWallet::ScanResult CWallet::ScanForWalletTransactions(const uint256& start_block, int start_height, std::optional<int> max_height, const WalletRescanReserver& reserver, bool fUpdate)
{
    int64_t nNow = GetTime();
    int64_t start_time = GetTimeMillis();

    assert(reserver.isReserved());

    uint256 block_hash = start_block;
    ScanResult result;

    WalletLogPrintf("Rescan started from block %s...\n", start_block.ToString());

    fAbortRescan = false;
    ShowProgress(strprintf("%s " + _("Rescanning…").translated, GetDisplayName()), 0); // show rescan progress in GUI as dialog or on splashscreen, if rescan required on startup (e.g. due to corruption)
    uint256 tip_hash = WITH_LOCK(cs_wallet, return GetLastBlockHash());
    uint256 end_hash = tip_hash;
    if (max_height) chain().findAncestorByHeight(tip_hash, *max_height, FoundBlock().hash(end_hash));
    double progress_begin = chain().guessVerificationProgress(block_hash);
    double progress_end = chain().guessVerificationProgress(end_hash);
    double progress_current = progress_begin;
    int block_height = start_height;
    while (!fAbortRescan && !chain().shutdownRequested()) {
        if (progress_end - progress_begin > 0.0) {
            m_scanning_progress = (progress_current - progress_begin) / (progress_end - progress_begin);
        } else { // avoid divide-by-zero for single block scan range (i.e. start and stop hashes are equal)
            m_scanning_progress = 0;
        }
        if (block_height % 100 == 0 && progress_end - progress_begin > 0.0) {
            ShowProgress(strprintf("%s " + _("Rescanning…").translated, GetDisplayName()), std::max(1, std::min(99, (int)(m_scanning_progress * 100))));
        }
        if (GetTime() >= nNow + 60) {
            nNow = GetTime();
            WalletLogPrintf("Still rescanning. At block %d. Progress=%f\n", block_height, progress_current);
        }

        // Read block data
        CBlock block;
        chain().findBlock(block_hash, FoundBlock().data(block));

        // Find next block separately from reading data above, because reading
        // is slow and there might be a reorg while it is read.
        bool block_still_active = false;
        bool next_block = false;
        uint256 next_block_hash;
        chain().findBlock(block_hash, FoundBlock().inActiveChain(block_still_active).nextBlock(FoundBlock().inActiveChain(next_block).hash(next_block_hash)));

        if (!block.IsNull()) {
            LOCK(cs_wallet);
            if (!block_still_active) {
                // Abort scan if current block is no longer active, to prevent
                // marking transactions as coming from the wrong block.
                result.last_failed_block = block_hash;
                result.status = ScanResult::FAILURE;
                break;
            }
            for (size_t posInBlock = 0; posInBlock < block.vtx.size(); ++posInBlock) {
                SyncTransaction(block.vtx[posInBlock], TxStateConfirmed{block_hash, block_height, static_cast<int>(posInBlock)}, fUpdate, /*rescanning_old_block=*/true);
            }
            // scan succeeded, record block as most recent successfully scanned
            result.last_scanned_block = block_hash;
            result.last_scanned_height = block_height;
        } else {
            // could not scan block, keep scanning but record this block as the most recent failure
            result.last_failed_block = block_hash;
            result.status = ScanResult::FAILURE;
        }
        if (max_height && block_height >= *max_height) {
            break;
        }
        {
            if (!next_block) {
                // break successfully when rescan has reached the tip, or
                // previous block is no longer on the chain due to a reorg
                break;
            }

            // increment block and verification progress
            block_hash = next_block_hash;
            ++block_height;
            progress_current = chain().guessVerificationProgress(block_hash);

            // handle updated tip hash
            const uint256 prev_tip_hash = tip_hash;
            tip_hash = WITH_LOCK(cs_wallet, return GetLastBlockHash());
            if (!max_height && prev_tip_hash != tip_hash) {
                // in case the tip has changed, update progress max
                progress_end = chain().guessVerificationProgress(tip_hash);
            }
        }
    }
    ShowProgress(strprintf("%s " + _("Rescanning…").translated, GetDisplayName()), 100); // hide progress dialog in GUI
    if (block_height && fAbortRescan) {
        WalletLogPrintf("Rescan aborted at block %d. Progress=%f\n", block_height, progress_current);
        result.status = ScanResult::USER_ABORT;
    } else if (block_height && chain().shutdownRequested()) {
        WalletLogPrintf("Rescan interrupted by shutdown request at block %d. Progress=%f\n", block_height, progress_current);
        result.status = ScanResult::USER_ABORT;
    } else {
        WalletLogPrintf("Rescan completed in %15dms\n", GetTimeMillis() - start_time);
    }
    return result;
}

void CWallet::ReacceptWalletTransactions()
{
    // If transactions aren't being broadcasted, don't let them into local mempool either
    if (!fBroadcastTransactions)
        return;
    std::map<int64_t, CWalletTx*> mapSorted;

    // Sort pending wallet transactions based on their initial wallet insertion order
    for (std::pair<const uint256, CWalletTx>& item : mapWallet) {
        const uint256& wtxid = item.first;
        CWalletTx& wtx = item.second;
        assert(wtx.GetHash() == wtxid);

        int nDepth = GetTxDepthInMainChain(wtx);

        if (!wtx.IsCoinBase() && (nDepth == 0 && !wtx.isAbandoned())) {
            mapSorted.insert(std::make_pair(wtx.nOrderPos, &wtx));
        }
    }

    // Try to add wallet transactions to memory pool
    for (const std::pair<const int64_t, CWalletTx*>& item : mapSorted) {
        CWalletTx& wtx = *(item.second);
        std::string unused_err_string;
        SubmitTxMemoryPoolAndRelay(wtx, unused_err_string, false);
    }
}

bool CWallet::SubmitTxMemoryPoolAndRelay(CWalletTx& wtx, std::string& err_string, bool relay) const
{
    // Can't relay if wallet is not broadcasting
    if (!GetBroadcastTransactions()) return false;
    // Don't relay abandoned transactions
    if (wtx.isAbandoned()) return false;
    // Don't try to submit coinbase transactions. These would fail anyway but would
    // cause log spam.
    if (wtx.IsCoinBase()) return false;
    // Don't try to submit conflicted or confirmed transactions.
    if (GetTxDepthInMainChain(wtx) != 0) return false;

    // Submit transaction to mempool for relay
    WalletLogPrintf("Submitting wtx %s to mempool for relay\n", wtx.GetHash().ToString());
    // We must set TxStateInMempool here. Even though it will also be set later by the
    // entered-mempool callback, if we did not there would be a race where a
    // user could call sendmoney in a loop and hit spurious out of funds errors
    // because we think that this newly generated transaction's change is
    // unavailable as we're not yet aware that it is in the mempool.
    //
    // If broadcast fails for any reason, trying to set wtx.m_state here would be incorrect.
    // If transaction was previously in the mempool, it should be updated when
    // TransactionRemovedFromMempool fires.
    bool ret = chain().broadcastTransaction(wtx.tx, m_default_max_tx_fee, relay, err_string);
    if (ret) wtx.m_state = TxStateInMempool{};
    return ret;
}

std::set<uint256> CWallet::GetTxConflicts(const CWalletTx& wtx) const
{
    std::set<uint256> result;
    {
        uint256 myHash = wtx.GetHash();
        result = GetConflicts(myHash);
        result.erase(myHash);
    }
    return result;
}

// Rebroadcast transactions from the wallet. We do this on a random timer
// to slightly obfuscate which transactions come from our wallet.
//
// Ideally, we'd only resend transactions that we think should have been
// mined in the most recent block. Any transaction that wasn't in the top
// blockweight of transactions in the mempool shouldn't have been mined,
// and so is probably just sitting in the mempool waiting to be confirmed.
// Rebroadcasting does nothing to speed up confirmation and only damages
// privacy.
void CWallet::ResendWalletTransactions()
{
    // During reindex, importing and IBD, old wallet transactions become
    // unconfirmed. Don't resend them as that would spam other nodes.
    if (!chain().isReadyToBroadcast()) return;

    // Do this infrequently and randomly to avoid giving away
    // that these are our transactions.
    if (GetTime() < nNextResend || !fBroadcastTransactions) return;
    bool fFirst = (nNextResend == 0);
    // resend 12-36 hours from now, ~1 day on average.
    nNextResend = GetTime() + (12 * 60 * 60) + GetRand(24 * 60 * 60);
    if (fFirst) return;

    int submitted_tx_count = 0;

    { // cs_wallet scope
        LOCK(cs_wallet);

        // Relay transactions
        for (std::pair<const uint256, CWalletTx>& item : mapWallet) {
            CWalletTx& wtx = item.second;
            // Attempt to rebroadcast all txes more than 5 minutes older than
            // the last block. SubmitTxMemoryPoolAndRelay() will not rebroadcast
            // any confirmed or conflicting txs.
            if (wtx.nTimeReceived > m_best_block_time - 5 * 60) continue;
            std::string unused_err_string;
            if (SubmitTxMemoryPoolAndRelay(wtx, unused_err_string, true)) ++submitted_tx_count;
        }
    } // cs_wallet

    if (submitted_tx_count > 0) {
        WalletLogPrintf("%s: resubmit %u unconfirmed transactions\n", __func__, submitted_tx_count);
    }
}

/** @} */ // end of mapWallet

void MaybeResendWalletTxs(WalletContext& context)
{
    for (const std::shared_ptr<CWallet>& pwallet : GetWallets(context)) {
        pwallet->ResendWalletTransactions();
    }
}


/** @defgroup Actions
 *
 * @{
 */

bool CWallet::SignTransaction(CMutableTransaction& tx) const
{
    AssertLockHeld(cs_wallet);

    // Build coins map
    std::map<COutPoint, Coin> coins;
    for (auto& input : tx.vin) {
        std::map<uint256, CWalletTx>::const_iterator mi = mapWallet.find(input.prevout.hash);
        if(mi == mapWallet.end() || input.prevout.n >= mi->second.tx->vout.size()) {
            return false;
        }
        const CWalletTx& wtx = mi->second;
        int prev_height = wtx.state<TxStateConfirmed>() ? wtx.state<TxStateConfirmed>()->confirmed_block_height : 0;
        coins[input.prevout] = Coin(wtx.tx->vout[input.prevout.n], prev_height, wtx.IsCoinBase());
    }
    std::map<int, bilingual_str> input_errors;
    return SignTransaction(tx, coins, SIGHASH_DEFAULT, input_errors);
}

<<<<<<< HEAD
bool CWallet::SignTransaction(CMutableTransaction& tx, const std::map<COutPoint, Coin>& coins, int sighash, std::map<int, bilingual_str>& input_errors, std::optional<CAmount>* inputs_amount_sum) const
=======
bool CWallet::SignTransaction(CMutableTransaction& tx, const std::map<COutPoint, Coin>& coins, int sighash, std::map<int, bilingual_str>& input_errors) const
>>>>>>> 71689c52
{
    // Try to sign with all ScriptPubKeyMans
    for (ScriptPubKeyMan* spk_man : GetAllScriptPubKeyMans()) {
        // spk_man->SignTransaction will return true if the transaction is complete,
        // so we can exit early and return true if that happens
        if (spk_man->SignTransaction(tx, coins, sighash, input_errors, inputs_amount_sum)) {
            return true;
        }
    }

    // At this point, one input was not fully signed otherwise we would have exited already
    return false;
}

TransactionError CWallet::FillPSBT(PartiallySignedTransaction& psbtx, bool& complete, int sighash_type, bool sign, bool bip32derivs, size_t * n_signed, bool finalize) const
{
    if (n_signed) {
        *n_signed = 0;
    }
    const PrecomputedTransactionData txdata = PrecomputePSBTData(psbtx);
    LOCK(cs_wallet);
    // Get all of the previous transactions
    for (unsigned int i = 0; i < psbtx.tx->vin.size(); ++i) {
        const CTxIn& txin = psbtx.tx->vin[i];
        PSBTInput& input = psbtx.inputs.at(i);

        if (PSBTInputSigned(input)) {
            continue;
        }

        // If we have no utxo, grab it from the wallet.
        if (!input.non_witness_utxo) {
            const uint256& txhash = txin.prevout.hash;
            const auto it = mapWallet.find(txhash);
            if (it != mapWallet.end()) {
                const CWalletTx& wtx = it->second;
                // We only need the non_witness_utxo, which is a superset of the witness_utxo.
                //   The signing code will switch to the smaller witness_utxo if this is ok.
                input.non_witness_utxo = wtx.tx;
            }
        }
    }

    // Fill in information from ScriptPubKeyMans
    for (ScriptPubKeyMan* spk_man : GetAllScriptPubKeyMans()) {
        int n_signed_this_spkm = 0;
        TransactionError res = spk_man->FillPSBT(psbtx, txdata, sighash_type, sign, bip32derivs, &n_signed_this_spkm, finalize);
        if (res != TransactionError::OK) {
            return res;
        }

        if (n_signed) {
            (*n_signed) += n_signed_this_spkm;
        }
    }

    // Complete if every input is now signed
    complete = true;
    for (const auto& input : psbtx.inputs) {
        complete &= PSBTInputSigned(input);
    }

    return TransactionError::OK;
}

SigningResult CWallet::SignMessage(const std::string& message, const PKHash& pkhash, std::string& str_sig) const
{
    SignatureData sigdata;
    CScript script_pub_key = GetScriptForDestination(pkhash);
    for (const auto& spk_man_pair : m_spk_managers) {
        if (spk_man_pair.second->CanProvide(script_pub_key, sigdata)) {
            return spk_man_pair.second->SignMessage(message, pkhash, str_sig);
        }
    }
    return SigningResult::PRIVATE_KEY_NOT_AVAILABLE;
}

OutputType CWallet::TransactionChangeType(const std::optional<OutputType>& change_type, const std::vector<CRecipient>& vecSend) const
{
    // If -changetype is specified, always use that change type.
    if (change_type) {
        return *change_type;
    }

    // if m_default_address_type is legacy, use legacy address as change.
    if (m_default_address_type == OutputType::LEGACY) {
        return OutputType::LEGACY;
    }

    bool any_tr{false};
    bool any_wpkh{false};
    bool any_sh{false};
    bool any_pkh{false};

    for (const auto& recipient : vecSend) {
        std::vector<std::vector<uint8_t>> dummy;
        const TxoutType type{Solver(recipient.scriptPubKey, dummy)};
        if (type == TxoutType::WITNESS_V1_TAPROOT) {
            any_tr = true;
        } else if (type == TxoutType::WITNESS_V0_KEYHASH) {
            any_wpkh = true;
        } else if (type == TxoutType::SCRIPTHASH) {
            any_sh = true;
        } else if (type == TxoutType::PUBKEYHASH) {
            any_pkh = true;
        }
    }

    const bool has_bech32m_spkman(GetScriptPubKeyMan(OutputType::BECH32M, /*internal=*/true));
    if (has_bech32m_spkman && any_tr) {
        // Currently tr is the only type supported by the BECH32M spkman
        return OutputType::BECH32M;
    }
    const bool has_bech32_spkman(GetScriptPubKeyMan(OutputType::BECH32, /*internal=*/true));
    if (has_bech32_spkman && any_wpkh) {
        // Currently wpkh is the only type supported by the BECH32 spkman
        return OutputType::BECH32;
    }
    const bool has_p2sh_segwit_spkman(GetScriptPubKeyMan(OutputType::P2SH_SEGWIT, /*internal=*/true));
    if (has_p2sh_segwit_spkman && any_sh) {
        // Currently sh_wpkh is the only type supported by the P2SH_SEGWIT spkman
        // As of 2021 about 80% of all SH are wrapping WPKH, so use that
        return OutputType::P2SH_SEGWIT;
    }
    const bool has_legacy_spkman(GetScriptPubKeyMan(OutputType::LEGACY, /*internal=*/true));
    if (has_legacy_spkman && any_pkh) {
        // Currently pkh is the only type supported by the LEGACY spkman
        return OutputType::LEGACY;
    }

    if (has_bech32m_spkman) {
        return OutputType::BECH32M;
    }
    if (has_bech32_spkman) {
        return OutputType::BECH32;
    }
    // else use m_default_address_type for change
    return m_default_address_type;
}

void CWallet::CommitTransaction(CTransactionRef tx, mapValue_t mapValue, std::vector<std::pair<std::string, std::string>> orderForm)
{
    LOCK(cs_wallet);
    WalletLogPrintf("CommitTransaction:\n%s", tx->ToString()); /* Continued */

    // Add tx to wallet, because if it has change it's also ours,
    // otherwise just for transaction history.
    AddToWallet(tx, TxStateInactive{}, [&](CWalletTx& wtx, bool new_tx) {
        CHECK_NONFATAL(wtx.mapValue.empty());
        CHECK_NONFATAL(wtx.vOrderForm.empty());
        wtx.mapValue = std::move(mapValue);
        wtx.vOrderForm = std::move(orderForm);
        wtx.fTimeReceivedIsTxTime = true;
        wtx.fFromMe = true;
        return true;
    });

    // Notify that old coins are spent
    for (const CTxIn& txin : tx->vin) {
        CWalletTx &coin = mapWallet.at(txin.prevout.hash);
        coin.MarkDirty();
        NotifyTransactionChanged(coin.GetHash(), CT_UPDATED);
    }

    // Get the inserted-CWalletTx from mapWallet so that the
    // wtx cached mempool state is updated correctly
    CWalletTx& wtx = mapWallet.at(tx->GetHash());

    if (!fBroadcastTransactions) {
        // Don't submit tx to the mempool
        return;
    }

    std::string err_string;
    if (!SubmitTxMemoryPoolAndRelay(wtx, err_string, true)) {
        WalletLogPrintf("CommitTransaction(): Transaction cannot be broadcast immediately, %s\n", err_string);
        // TODO: if we expect the failure to be long term or permanent, instead delete wtx from the wallet and return failure.
    }
}

DBErrors CWallet::LoadWallet(const do_init_used_flag do_init_used_flag_val)
{
    LOCK(cs_wallet);

    DBErrors nLoadWalletRet = WalletBatch(GetDatabase()).LoadWallet(this);
    if (nLoadWalletRet == DBErrors::NEED_REWRITE)
    {
        if (GetDatabase().Rewrite("\x04pool"))
        {
            for (const auto& spk_man_pair : m_spk_managers) {
                spk_man_pair.second->RewriteDB();
            }
        }
    }

    if (m_spk_managers.empty()) {
        assert(m_external_spk_managers.empty());
        assert(m_internal_spk_managers.empty());
    }

    if (nLoadWalletRet != DBErrors::LOAD_OK)
        return nLoadWalletRet;

    if (do_init_used_flag_val == do_init_used_flag::Init) InitialiseAddressBookUsed();

    return DBErrors::LOAD_OK;
}

DBErrors CWallet::ZapSelectTx(std::vector<uint256>& vHashIn, std::vector<uint256>& vHashOut)
{
    AssertLockHeld(cs_wallet);
    DBErrors nZapSelectTxRet = WalletBatch(GetDatabase()).ZapSelectTx(vHashIn, vHashOut);
    for (const uint256& hash : vHashOut) {
        const auto& it = mapWallet.find(hash);
        wtxOrdered.erase(it->second.m_it_wtxOrdered);
        for (const auto& txin : it->second.tx->vin)
            mapTxSpends.erase(txin.prevout);
        mapWallet.erase(it);
        NotifyTransactionChanged(hash, CT_DELETED);
    }

    if (nZapSelectTxRet == DBErrors::NEED_REWRITE)
    {
        if (GetDatabase().Rewrite("\x04pool"))
        {
            for (const auto& spk_man_pair : m_spk_managers) {
                spk_man_pair.second->RewriteDB();
            }
        }
    }

    if (nZapSelectTxRet != DBErrors::LOAD_OK)
        return nZapSelectTxRet;

    MarkDirty();

    return DBErrors::LOAD_OK;
}

bool CWallet::SetAddressBookWithDB(WalletBatch& batch, const CTxDestination& address, const std::string& strName, const std::string& strPurpose)
{
    bool fUpdated = false;
    bool is_mine;
    {
        LOCK(cs_wallet);
        std::map<CTxDestination, CAddressBookData>::iterator mi = m_address_book.find(address);
        fUpdated = (mi != m_address_book.end() && !mi->second.IsChange());
        m_address_book[address].SetLabel(strName);
        if (!strPurpose.empty()) /* update purpose only if requested */
            m_address_book[address].purpose = strPurpose;
        is_mine = IsMine(address) != ISMINE_NO;
    }
    NotifyAddressBookChanged(address, strName, is_mine,
                             strPurpose, (fUpdated ? CT_UPDATED : CT_NEW));
    if (!strPurpose.empty() && !batch.WritePurpose(EncodeDestination(address), strPurpose))
        return false;
    return batch.WriteName(EncodeDestination(address), strName);
}

bool CWallet::SetAddressBook(const CTxDestination& address, const std::string& strName, const std::string& strPurpose)
{
    WalletBatch batch(GetDatabase());
    return SetAddressBookWithDB(batch, address, strName, strPurpose);
}

bool CWallet::DelAddressBook(const CTxDestination& address)
{
    bool is_mine;
    WalletBatch batch(GetDatabase());
    {
        LOCK(cs_wallet);
        // If we want to delete receiving addresses, we need to take care that DestData "used" (and possibly newer DestData) gets preserved (and the "deleted" address transformed into a change entry instead of actually being deleted)
        // NOTE: This isn't a problem for sending addresses because they never have any DestData yet!
        // When adding new DestData, it should be considered here whether to retain or delete it (or move it?).
        if (IsMine(address)) {
            WalletLogPrintf("%s called with IsMine address, NOT SUPPORTED. Please report this bug! %s\n", __func__, PACKAGE_BUGREPORT);
            return false;
        }
        // Delete destdata tuples associated with address
        std::string strAddress = EncodeDestination(address);
        for (const std::pair<const std::string, std::string> &item : m_address_book[address].destdata)
        {
            batch.EraseDestData(strAddress, item.first);
        }
        m_address_book.erase(address);
        is_mine = IsMine(address) != ISMINE_NO;
    }

    NotifyAddressBookChanged(address, "", is_mine, "", CT_DELETED);

    batch.ErasePurpose(EncodeDestination(address));
    return batch.EraseName(EncodeDestination(address));
}

size_t CWallet::KeypoolCountExternalKeys() const
{
    AssertLockHeld(cs_wallet);

    auto legacy_spk_man = GetLegacyScriptPubKeyMan();
    if (legacy_spk_man) {
        return legacy_spk_man->KeypoolCountExternalKeys();
    }

    unsigned int count = 0;
    for (auto spk_man : m_external_spk_managers) {
        count += spk_man.second->GetKeyPoolSize();
    }

    return count;
}

unsigned int CWallet::GetKeyPoolSize() const
{
    AssertLockHeld(cs_wallet);

    unsigned int count = 0;
    for (auto spk_man : GetActiveScriptPubKeyMans()) {
        count += spk_man->GetKeyPoolSize();
    }
    return count;
}

bool CWallet::TopUpKeyPool(unsigned int kpSize)
{
    LOCK(cs_wallet);
    bool res = true;
    for (auto spk_man : GetActiveScriptPubKeyMans()) {
        res &= spk_man->TopUp(kpSize);
    }
    return res;
}

bool CWallet::GetNewDestination(const OutputType type, const std::string label, CTxDestination& dest, bilingual_str& error)
{
    LOCK(cs_wallet);
    error.clear();
    bool result = false;
    auto spk_man = GetScriptPubKeyMan(type, false /* internal */);
    if (spk_man) {
        spk_man->TopUp();
        result = spk_man->GetNewDestination(type, dest, error);
    } else {
        error = strprintf(_("Error: No %s addresses available."), FormatOutputType(type));
    }
    if (result) {
        SetAddressBook(dest, label, "receive");
    }

    return result;
}

bool CWallet::GetNewChangeDestination(const OutputType type, CTxDestination& dest, bilingual_str& error)
{
    LOCK(cs_wallet);
    error.clear();

    ReserveDestination reservedest(this, type);
    if (!reservedest.GetReservedDestination(dest, true, error)) {
        return false;
    }

    reservedest.KeepDestination();
    return true;
}

std::optional<int64_t> CWallet::GetOldestKeyPoolTime() const
{
    LOCK(cs_wallet);
    if (m_spk_managers.empty()) {
        return std::nullopt;
    }

    std::optional<int64_t> oldest_key{std::numeric_limits<int64_t>::max()};
    for (const auto& spk_man_pair : m_spk_managers) {
        oldest_key = std::min(oldest_key, spk_man_pair.second->GetOldestKeyPoolTime());
    }
    return oldest_key;
}

void CWallet::MarkDestinationsDirty(const std::set<CTxDestination>& destinations) {
    for (auto& entry : mapWallet) {
        CWalletTx& wtx = entry.second;
        if (wtx.m_is_cache_empty) continue;
        for (unsigned int i = 0; i < wtx.tx->vout.size(); i++) {
            CTxDestination dst;
            if (ExtractDestination(wtx.tx->vout[i].scriptPubKey, dst) && destinations.count(dst)) {
                wtx.MarkDirty();
                break;
            }
        }
    }
}

std::set<CTxDestination> CWallet::GetLabelAddresses(const std::string& label) const
{
    AssertLockHeld(cs_wallet);
    std::set<CTxDestination> result;
    for (const std::pair<const CTxDestination, CAddressBookData>& item : m_address_book)
    {
        if (item.second.IsChange()) continue;
        const CTxDestination& address = item.first;
        const std::string& strName = item.second.GetLabel();
        if (strName == label)
            result.insert(address);
    }
    return result;
}

bool ReserveDestination::GetReservedDestination(CTxDestination& dest, bool internal, bilingual_str& error)
{
    m_spk_man = pwallet->GetScriptPubKeyMan(type, internal);
    if (!m_spk_man) {
        error = strprintf(_("Error: No %s addresses available."), FormatOutputType(type));
        return false;
    }


    if (nIndex == -1)
    {
        m_spk_man->TopUp();

        CKeyPool keypool;
        if (!m_spk_man->GetReservedDestination(type, internal, address, nIndex, keypool, error)) {
            return false;
        }
        fInternal = keypool.fInternal;
    }
    dest = address;
    return true;
}

void ReserveDestination::KeepDestination()
{
    if (nIndex != -1) {
        m_spk_man->KeepDestination(nIndex, type);
    }
    nIndex = -1;
    address = CNoDestination();
}

void ReserveDestination::ReturnDestination()
{
    if (nIndex != -1) {
        m_spk_man->ReturnDestination(nIndex, fInternal, address);
    }
    nIndex = -1;
    address = CNoDestination();
}

bool CWallet::DisplayAddress(const CTxDestination& dest)
{
    CScript scriptPubKey = GetScriptForDestination(dest);
    for (const auto& spk_man : GetScriptPubKeyMans(scriptPubKey)) {
        auto signer_spk_man = dynamic_cast<ExternalSignerScriptPubKeyMan *>(spk_man);
        if (signer_spk_man == nullptr) {
            continue;
        }
        ExternalSigner signer = ExternalSignerScriptPubKeyMan::GetExternalSigner();
        return signer_spk_man->DisplayAddress(scriptPubKey, signer);
    }
    return false;
}

bool CWallet::LockCoin(const COutPoint& output, WalletBatch* batch)
{
    AssertLockHeld(cs_wallet);
    setLockedCoins.insert(output);
    if (batch) {
        return batch->WriteLockedUTXO(output);
    }
    return true;
}

bool CWallet::UnlockCoin(const COutPoint& output, WalletBatch* batch)
{
    AssertLockHeld(cs_wallet);
    bool was_locked = setLockedCoins.erase(output);
    if (batch && was_locked) {
        return batch->EraseLockedUTXO(output);
    }
    return true;
}

bool CWallet::UnlockAllCoins()
{
    AssertLockHeld(cs_wallet);
    bool success = true;
    WalletBatch batch(GetDatabase());
    for (auto it = setLockedCoins.begin(); it != setLockedCoins.end(); ++it) {
        success &= batch.EraseLockedUTXO(*it);
    }
    setLockedCoins.clear();
    return success;
}

bool CWallet::IsLockedCoin(uint256 hash, unsigned int n) const
{
    AssertLockHeld(cs_wallet);
    COutPoint outpt(hash, n);

    return (setLockedCoins.count(outpt) > 0);
}

void CWallet::ListLockedCoins(std::vector<COutPoint>& vOutpts) const
{
    AssertLockHeld(cs_wallet);
    for (std::set<COutPoint>::iterator it = setLockedCoins.begin();
         it != setLockedCoins.end(); it++) {
        COutPoint outpt = (*it);
        vOutpts.push_back(outpt);
    }
}

/** @} */ // end of Actions

void CWallet::GetKeyBirthTimes(std::map<CKeyID, int64_t>& mapKeyBirth) const {
    AssertLockHeld(cs_wallet);
    mapKeyBirth.clear();

    // map in which we'll infer heights of other keys
    std::map<CKeyID, const TxStateConfirmed*> mapKeyFirstBlock;
    TxStateConfirmed max_confirm{uint256{}, /*height=*/-1, /*index=*/-1};
    max_confirm.confirmed_block_height = GetLastBlockHeight() > 144 ? GetLastBlockHeight() - 144 : 0; // the tip can be reorganized; use a 144-block safety margin
    CHECK_NONFATAL(chain().findAncestorByHeight(GetLastBlockHash(), max_confirm.confirmed_block_height, FoundBlock().hash(max_confirm.confirmed_block_hash)));

    {
        LegacyScriptPubKeyMan* spk_man = GetLegacyScriptPubKeyMan();
        assert(spk_man != nullptr);
        LOCK(spk_man->cs_KeyStore);

        // get birth times for keys with metadata
        for (const auto& entry : spk_man->mapKeyMetadata) {
            if (entry.second.nCreateTime) {
                mapKeyBirth[entry.first] = entry.second.nCreateTime;
            }
        }

        // Prepare to infer birth heights for keys without metadata
        for (const CKeyID &keyid : spk_man->GetKeys()) {
            if (mapKeyBirth.count(keyid) == 0)
                mapKeyFirstBlock[keyid] = &max_confirm;
        }

        // if there are no such keys, we're done
        if (mapKeyFirstBlock.empty())
            return;

        // find first block that affects those keys, if there are any left
        for (const auto& entry : mapWallet) {
            // iterate over all wallet transactions...
            const CWalletTx &wtx = entry.second;
            if (auto* conf = wtx.state<TxStateConfirmed>()) {
                // ... which are already in a block
                for (const CTxOut &txout : wtx.tx->vout) {
                    // iterate over all their outputs
                    for (const auto &keyid : GetAffectedKeys(txout.scriptPubKey, *spk_man)) {
                        // ... and all their affected keys
                        auto rit = mapKeyFirstBlock.find(keyid);
                        if (rit != mapKeyFirstBlock.end() && conf->confirmed_block_height < rit->second->confirmed_block_height) {
                            rit->second = conf;
                        }
                    }
                }
            }
        }
    }

    // Extract block timestamps for those keys
    for (const auto& entry : mapKeyFirstBlock) {
        int64_t block_time;
        CHECK_NONFATAL(chain().findBlock(entry.second->confirmed_block_hash, FoundBlock().time(block_time)));
        mapKeyBirth[entry.first] = block_time - TIMESTAMP_WINDOW; // block times can be 2h off
    }
}

/**
 * Compute smart timestamp for a transaction being added to the wallet.
 *
 * Logic:
 * - If sending a transaction, assign its timestamp to the current time.
 * - If receiving a transaction outside a block, assign its timestamp to the
 *   current time.
 * - If receiving a transaction during a rescanning process, assign all its
 *   (not already known) transactions' timestamps to the block time.
 * - If receiving a block with a future timestamp, assign all its (not already
 *   known) transactions' timestamps to the current time.
 * - If receiving a block with a past timestamp, before the most recent known
 *   transaction (that we care about), assign all its (not already known)
 *   transactions' timestamps to the same timestamp as that most-recent-known
 *   transaction.
 * - If receiving a block with a past timestamp, but after the most recent known
 *   transaction, assign all its (not already known) transactions' timestamps to
 *   the block time.
 *
 * For more information see CWalletTx::nTimeSmart,
 * https://bitcointalk.org/?topic=54527, or
 * https://github.com/bitcoin/bitcoin/pull/1393.
 */
unsigned int CWallet::ComputeTimeSmart(const CWalletTx& wtx, bool rescanning_old_block) const
{
    std::optional<uint256> block_hash;
    if (auto* conf = wtx.state<TxStateConfirmed>()) {
        block_hash = conf->confirmed_block_hash;
    } else if (auto* conf = wtx.state<TxStateConflicted>()) {
        block_hash = conf->conflicting_block_hash;
    }

    unsigned int nTimeSmart = wtx.nTimeReceived;
    if (block_hash) {
        int64_t blocktime;
        int64_t block_max_time;
        if (chain().findBlock(*block_hash, FoundBlock().time(blocktime).maxTime(block_max_time))) {
            if (rescanning_old_block) {
                nTimeSmart = block_max_time;
            } else {
                int64_t latestNow = wtx.nTimeReceived;
                int64_t latestEntry = 0;

                // Tolerate times up to the last timestamp in the wallet not more than 5 minutes into the future
                int64_t latestTolerated = latestNow + 300;
                const TxItems& txOrdered = wtxOrdered;
                for (auto it = txOrdered.rbegin(); it != txOrdered.rend(); ++it) {
                    CWalletTx* const pwtx = it->second;
                    if (pwtx == &wtx) {
                        continue;
                    }
                    int64_t nSmartTime;
                    nSmartTime = pwtx->nTimeSmart;
                    if (!nSmartTime) {
                        nSmartTime = pwtx->nTimeReceived;
                    }
                    if (nSmartTime <= latestTolerated) {
                        latestEntry = nSmartTime;
                        if (nSmartTime > latestNow) {
                            latestNow = nSmartTime;
                        }
                        break;
                    }
                }

                nTimeSmart = std::max(latestEntry, std::min(blocktime, latestNow));
            }
        } else {
            WalletLogPrintf("%s: found %s in block %s not in index\n", __func__, wtx.GetHash().ToString(), block_hash->ToString());
        }
    }
    return nTimeSmart;
}

bool CWallet::SetAddressUsed(WalletBatch& batch, const CTxDestination& dest, bool used)
{
    const std::string key{"used"};
    if (std::get_if<CNoDestination>(&dest))
        return false;

    if (!used) {
        if (auto* data = util::FindKey(m_address_book, dest)) data->destdata.erase(key);
        return batch.EraseDestData(EncodeDestination(dest), key);
    }

    const std::string value{"1"};
    m_address_book[dest].destdata.insert(std::make_pair(key, value));
    return batch.WriteDestData(EncodeDestination(dest), key, value);
}

void CWallet::LoadDestData(const CTxDestination &dest, const std::string &key, const std::string &value)
{
    m_address_book[dest].destdata.insert(std::make_pair(key, value));
}

bool CWallet::IsAddressUsed(const CTxDestination& dest) const
{
    const std::string key{"used"};
    std::map<CTxDestination, CAddressBookData>::const_iterator i = m_address_book.find(dest);
    if(i != m_address_book.end())
    {
        CAddressBookData::StringMap::const_iterator j = i->second.destdata.find(key);
        if(j != i->second.destdata.end())
        {
            return true;
        }
    }
    return false;
}

std::vector<std::string> CWallet::GetAddressReceiveRequests() const
{
    const std::string prefix{"rr"};
    std::vector<std::string> values;
    for (const auto& address : m_address_book) {
        for (const auto& data : address.second.destdata) {
            if (!data.first.compare(0, prefix.size(), prefix)) {
                values.emplace_back(data.second);
            }
        }
    }
    return values;
}

bool CWallet::SetAddressReceiveRequest(WalletBatch& batch, const CTxDestination& dest, const std::string& id, const std::string& value)
{
    const std::string key{"rr" + id}; // "rr" prefix = "receive request" in destdata
    CAddressBookData& data = m_address_book.at(dest);
    if (value.empty()) {
        if (!batch.EraseDestData(EncodeDestination(dest), key)) return false;
        data.destdata.erase(key);
    } else {
        if (!batch.WriteDestData(EncodeDestination(dest), key, value)) return false;
        data.destdata[key] = value;
    }
    return true;
}

std::unique_ptr<WalletDatabase> MakeWalletDatabase(const std::string& name, const DatabaseOptions& options, DatabaseStatus& status, bilingual_str& error_string)
{
    // Do some checking on wallet path. It should be either a:
    //
    // 1. Path where a directory can be created.
    // 2. Path to an existing directory.
    // 3. Path to a symlink to a directory.
    // 4. For backwards compatibility, the name of a data file in -walletdir.
    const fs::path wallet_path = fsbridge::AbsPathJoin(GetWalletDir(), fs::PathFromString(name));
    fs::file_type path_type = fs::symlink_status(wallet_path).type();
    if (!(path_type == fs::file_type::not_found || path_type == fs::file_type::directory ||
          (path_type == fs::file_type::symlink && fs::is_directory(wallet_path)) ||
          (path_type == fs::file_type::regular && fs::PathFromString(name).filename() == fs::PathFromString(name)))) {
        error_string = Untranslated(strprintf(
              "Invalid -wallet path '%s'. -wallet path should point to a directory where wallet.dat and "
              "database/log.?????????? files can be stored, a location where such a directory could be created, "
              "or (for backwards compatibility) the name of an existing data file in -walletdir (%s)",
              name, fs::quoted(fs::PathToString(GetWalletDir()))));
        status = DatabaseStatus::FAILED_BAD_PATH;
        return nullptr;
    }
    return MakeDatabase(wallet_path, options, status, error_string);
}

std::shared_ptr<CWallet> CWallet::Create(WalletContext& context, const std::string& name, std::unique_ptr<WalletDatabase> database, uint64_t wallet_creation_flags, bilingual_str& error, std::vector<bilingual_str>& warnings)
{
    interfaces::Chain* chain = context.chain;
    ArgsManager& args = *Assert(context.args);
    const std::string& walletFile = database->Filename();

    int64_t nStart = GetTimeMillis();
    // TODO: Can't use std::make_shared because we need a custom deleter but
    // should be possible to use std::allocate_shared.
    const std::shared_ptr<CWallet> walletInstance(new CWallet(chain, name, args, std::move(database)), ReleaseWallet);
    bool rescan_required = false;
    DBErrors nLoadWalletRet = walletInstance->LoadWallet();
    if (nLoadWalletRet != DBErrors::LOAD_OK) {
        if (nLoadWalletRet == DBErrors::CORRUPT) {
            error = strprintf(_("Error loading %s: Wallet corrupted"), walletFile);
            return nullptr;
        }
        else if (nLoadWalletRet == DBErrors::NONCRITICAL_ERROR)
        {
            warnings.push_back(strprintf(_("Error reading %s! All keys read correctly, but transaction data"
                                           " or address book entries might be missing or incorrect."),
                walletFile));
        }
        else if (nLoadWalletRet == DBErrors::TOO_NEW) {
            error = strprintf(_("Error loading %s: Wallet requires newer version of %s"), walletFile, PACKAGE_NAME);
            return nullptr;
        }
        else if (nLoadWalletRet == DBErrors::EXTERNAL_SIGNER_SUPPORT_REQUIRED) {
            error = strprintf(_("Error loading %s: External signer wallet being loaded without external signer support compiled"), walletFile);
            return nullptr;
        }
        else if (nLoadWalletRet == DBErrors::NEED_REWRITE)
        {
            error = strprintf(_("Wallet needed to be rewritten: restart %s to complete"), PACKAGE_NAME);
            return nullptr;
        } else if (nLoadWalletRet == DBErrors::NEED_RESCAN) {
            warnings.push_back(strprintf(_("Error reading %s! Transaction data may be missing or incorrect."
                                           " Rescanning wallet."), walletFile));
            rescan_required = true;
        }
        else {
            error = strprintf(_("Error loading %s"), walletFile);
            return nullptr;
        }
    }

    // This wallet is in its first run if there are no ScriptPubKeyMans and it isn't blank or no privkeys
    const bool fFirstRun = walletInstance->m_spk_managers.empty() &&
                     !walletInstance->IsWalletFlagSet(WALLET_FLAG_DISABLE_PRIVATE_KEYS) &&
                     !walletInstance->IsWalletFlagSet(WALLET_FLAG_BLANK_WALLET);
    if (fFirstRun)
    {
        // ensure this wallet.dat can only be opened by clients supporting HD with chain split and expects no default key
        walletInstance->SetMinVersion(FEATURE_LATEST);

        walletInstance->AddWalletFlags(wallet_creation_flags);

        // Only create LegacyScriptPubKeyMan when not descriptor wallet
        if (!walletInstance->IsWalletFlagSet(WALLET_FLAG_DESCRIPTORS)) {
            walletInstance->SetupLegacyScriptPubKeyMan();
        }

        if ((wallet_creation_flags & WALLET_FLAG_EXTERNAL_SIGNER) || !(wallet_creation_flags & (WALLET_FLAG_DISABLE_PRIVATE_KEYS | WALLET_FLAG_BLANK_WALLET))) {
            LOCK(walletInstance->cs_wallet);
            if (walletInstance->IsWalletFlagSet(WALLET_FLAG_DESCRIPTORS)) {
                walletInstance->SetupDescriptorScriptPubKeyMans();
                // SetupDescriptorScriptPubKeyMans already calls SetupGeneration for us so we don't need to call SetupGeneration separately
            } else {
                // Legacy wallets need SetupGeneration here.
                for (auto spk_man : walletInstance->GetActiveScriptPubKeyMans()) {
                    if (!spk_man->SetupGeneration()) {
                        error = _("Unable to generate initial keys");
                        return nullptr;
                    }
                }
            }
        }

        if (chain) {
            walletInstance->chainStateFlushed(chain->getTipLocator());
        }
    } else if (wallet_creation_flags & WALLET_FLAG_DISABLE_PRIVATE_KEYS) {
        // Make it impossible to disable private keys after creation
        error = strprintf(_("Error loading %s: Private keys can only be disabled during creation"), walletFile);
        return NULL;
    } else if (walletInstance->IsWalletFlagSet(WALLET_FLAG_DISABLE_PRIVATE_KEYS)) {
        for (auto spk_man : walletInstance->GetActiveScriptPubKeyMans()) {
            if (spk_man->HavePrivateKeys()) {
                warnings.push_back(strprintf(_("Warning: Private keys detected in wallet {%s} with disabled private keys"), walletFile));
                break;
            }
        }
    }

    if (!args.GetArg("-addresstype", "").empty()) {
        std::optional<OutputType> parsed = ParseOutputType(args.GetArg("-addresstype", ""));
        if (!parsed) {
            error = strprintf(_("Unknown address type '%s'"), args.GetArg("-addresstype", ""));
            return nullptr;
        }
        walletInstance->m_default_address_type = parsed.value();
    }

    if (!args.GetArg("-changetype", "").empty()) {
        std::optional<OutputType> parsed = ParseOutputType(args.GetArg("-changetype", ""));
        if (!parsed) {
            error = strprintf(_("Unknown change type '%s'"), args.GetArg("-changetype", ""));
            return nullptr;
        }
        walletInstance->m_default_change_type = parsed.value();
    }

    if (args.IsArgSet("-mintxfee")) {
        std::optional<CAmount> min_tx_fee = ParseMoney(args.GetArg("-mintxfee", ""));
        if (!min_tx_fee || min_tx_fee.value() == 0) {
            error = AmountErrMsg("mintxfee", args.GetArg("-mintxfee", ""));
            return nullptr;
        } else if (min_tx_fee.value() > HIGH_TX_FEE_PER_KB) {
            warnings.push_back(AmountHighWarn("-mintxfee") + Untranslated(" ") +
                               _("This is the minimum transaction fee you pay on every transaction."));
        }

        walletInstance->m_min_fee = CFeeRate{min_tx_fee.value()};
    }

    if (args.IsArgSet("-maxapsfee")) {
        const std::string max_aps_fee{args.GetArg("-maxapsfee", "")};
        if (max_aps_fee == "-1") {
            walletInstance->m_max_aps_fee = -1;
        } else if (std::optional<CAmount> max_fee = ParseMoney(max_aps_fee)) {
            if (max_fee.value() > HIGH_APS_FEE) {
                warnings.push_back(AmountHighWarn("-maxapsfee") + Untranslated(" ") +
                                  _("This is the maximum transaction fee you pay (in addition to the normal fee) to prioritize partial spend avoidance over regular coin selection."));
            }
            walletInstance->m_max_aps_fee = max_fee.value();
        } else {
            error = AmountErrMsg("maxapsfee", max_aps_fee);
            return nullptr;
        }
    }

    if (args.IsArgSet("-fallbackfee")) {
        std::optional<CAmount> fallback_fee = ParseMoney(args.GetArg("-fallbackfee", ""));
        if (!fallback_fee) {
            error = strprintf(_("Invalid amount for -fallbackfee=<amount>: '%s'"), args.GetArg("-fallbackfee", ""));
            return nullptr;
        } else if (fallback_fee.value() > HIGH_TX_FEE_PER_KB) {
            warnings.push_back(AmountHighWarn("-fallbackfee") + Untranslated(" ") +
                               _("This is the transaction fee you may pay when fee estimates are not available."));
        }
        walletInstance->m_fallback_fee = CFeeRate{fallback_fee.value()};
    }

    // Disable fallback fee in case value was set to 0, enable if non-null value
    walletInstance->m_allow_fallback_fee = walletInstance->m_fallback_fee.GetFeePerK() != 0;

    if (args.IsArgSet("-discardfee")) {
        std::optional<CAmount> discard_fee = ParseMoney(args.GetArg("-discardfee", ""));
        if (!discard_fee) {
            error = strprintf(_("Invalid amount for -discardfee=<amount>: '%s'"), args.GetArg("-discardfee", ""));
            return nullptr;
        } else if (discard_fee.value() > HIGH_TX_FEE_PER_KB) {
            warnings.push_back(AmountHighWarn("-discardfee") + Untranslated(" ") +
                               _("This is the transaction fee you may discard if change is smaller than dust at this level"));
        }
        walletInstance->m_discard_rate = CFeeRate{discard_fee.value()};
    }

    if (args.IsArgSet("-paytxfee")) {
        std::optional<CAmount> pay_tx_fee = ParseMoney(args.GetArg("-paytxfee", ""));
        if (!pay_tx_fee) {
            error = AmountErrMsg("paytxfee", args.GetArg("-paytxfee", ""));
            return nullptr;
        } else if (pay_tx_fee.value() > HIGH_TX_FEE_PER_KB) {
            warnings.push_back(AmountHighWarn("-paytxfee") + Untranslated(" ") +
                               _("This is the transaction fee you will pay if you send a transaction."));
        }

        walletInstance->m_pay_tx_fee = CFeeRate{pay_tx_fee.value(), 1000};

        if (chain && walletInstance->m_pay_tx_fee < chain->relayMinFee()) {
            error = strprintf(_("Invalid amount for -paytxfee=<amount>: '%s' (must be at least %s)"),
                args.GetArg("-paytxfee", ""), chain->relayMinFee().ToString());
            return nullptr;
        }
    }

    if (args.IsArgSet("-maxtxfee")) {
        std::optional<CAmount> max_fee = ParseMoney(args.GetArg("-maxtxfee", ""));
        if (!max_fee) {
            error = AmountErrMsg("maxtxfee", args.GetArg("-maxtxfee", ""));
            return nullptr;
        } else if (max_fee.value() > HIGH_MAX_TX_FEE) {
            warnings.push_back(_("-maxtxfee is set very high! Fees this large could be paid on a single transaction."));
        }

        if (chain && CFeeRate{max_fee.value(), 1000} < chain->relayMinFee()) {
            error = strprintf(_("Invalid amount for -maxtxfee=<amount>: '%s' (must be at least the minrelay fee of %s to prevent stuck transactions)"),
                args.GetArg("-maxtxfee", ""), chain->relayMinFee().ToString());
            return nullptr;
        }

        walletInstance->m_default_max_tx_fee = max_fee.value();
    }

    if (args.IsArgSet("-consolidatefeerate")) {
        if (std::optional<CAmount> consolidate_feerate = ParseMoney(args.GetArg("-consolidatefeerate", ""))) {
            walletInstance->m_consolidate_feerate = CFeeRate(*consolidate_feerate);
        } else {
            error = AmountErrMsg("consolidatefeerate", args.GetArg("-consolidatefeerate", ""));
            return nullptr;
        }
    }

    if (chain && chain->relayMinFee().GetFeePerK() > HIGH_TX_FEE_PER_KB) {
        warnings.push_back(AmountHighWarn("-minrelaytxfee") + Untranslated(" ") +
                           _("The wallet will avoid paying less than the minimum relay fee."));
    }

    walletInstance->m_confirm_target = args.GetIntArg("-txconfirmtarget", DEFAULT_TX_CONFIRM_TARGET);
    walletInstance->m_spend_zero_conf_change = args.GetBoolArg("-spendzeroconfchange", DEFAULT_SPEND_ZEROCONF_CHANGE);
    walletInstance->m_signal_rbf = args.GetBoolArg("-walletrbf", DEFAULT_WALLET_RBF);

    walletInstance->WalletLogPrintf("Wallet completed loading in %15dms\n", GetTimeMillis() - nStart);

    // Try to top up keypool. No-op if the wallet is locked.
    walletInstance->TopUpKeyPool();

    if (chain && !AttachChain(walletInstance, *chain, rescan_required, error, warnings)) {
        return nullptr;
    }

    {
        LOCK(walletInstance->cs_wallet);
        walletInstance->SetBroadcastTransactions(args.GetBoolArg("-walletbroadcast", DEFAULT_WALLETBROADCAST));
        walletInstance->WalletLogPrintf("setKeyPool.size() = %u\n",      walletInstance->GetKeyPoolSize());
        walletInstance->WalletLogPrintf("mapWallet.size() = %u\n",       walletInstance->mapWallet.size());
        walletInstance->WalletLogPrintf("m_address_book.size() = %u\n",  walletInstance->m_address_book.size());
    }

    return walletInstance;
}

bool CWallet::AttachChain(const std::shared_ptr<CWallet>& walletInstance, interfaces::Chain& chain, const bool rescan_required, bilingual_str& error, std::vector<bilingual_str>& warnings)
{
    LOCK(walletInstance->cs_wallet);
    // allow setting the chain if it hasn't been set already but prevent changing it
    assert(!walletInstance->m_chain || walletInstance->m_chain == &chain);
    walletInstance->m_chain = &chain;

    // Register wallet with validationinterface. It's done before rescan to avoid
    // missing block connections between end of rescan and validation subscribing.
    // Because of wallet lock being hold, block connection notifications are going to
    // be pending on the validation-side until lock release. It's likely to have
    // block processing duplicata (if rescan block range overlaps with notification one)
    // but we guarantee at least than wallet state is correct after notifications delivery.
    // However, chainStateFlushed notifications are ignored until the rescan is finished
    // so that in case of a shutdown event, the rescan will be repeated at the next start.
    // This is temporary until rescan and notifications delivery are unified under same
    // interface.
    walletInstance->m_attaching_chain = true; //ignores chainStateFlushed notifications
    walletInstance->m_chain_notifications_handler = walletInstance->chain().handleNotifications(walletInstance);

    // If rescan_required = true, rescan_height remains equal to 0
    int rescan_height = 0;
    if (!rescan_required)
    {
        WalletBatch batch(walletInstance->GetDatabase());
        CBlockLocator locator;
        if (batch.ReadBestBlock(locator)) {
            if (const std::optional<int> fork_height = chain.findLocatorFork(locator)) {
                rescan_height = *fork_height;
            }
        }
    }

    const std::optional<int> tip_height = chain.getHeight();
    if (tip_height) {
        walletInstance->m_last_block_processed = chain.getBlockHash(*tip_height);
        walletInstance->m_last_block_processed_height = *tip_height;
    } else {
        walletInstance->m_last_block_processed.SetNull();
        walletInstance->m_last_block_processed_height = -1;
    }

    if (tip_height && *tip_height != rescan_height)
    {
        if (chain.havePruned()) {
            int block_height = *tip_height;
            while (block_height > 0 && chain.haveBlockOnDisk(block_height - 1) && rescan_height != block_height) {
                --block_height;
            }

            if (rescan_height != block_height) {
                // We can't rescan beyond non-pruned blocks, stop and throw an error.
                // This might happen if a user uses an old wallet within a pruned node
                // or if they ran -disablewallet for a longer time, then decided to re-enable
                // Exit early and print an error.
                // If a block is pruned after this check, we will load the wallet,
                // but fail the rescan with a generic error.
                error = _("Prune: last wallet synchronisation goes beyond pruned data. You need to -reindex (download the whole blockchain again in case of pruned node)");
                return false;
            }
        }

        chain.initMessage(_("Rescanning…").translated);
        walletInstance->WalletLogPrintf("Rescanning last %i blocks (from block %i)...\n", *tip_height - rescan_height, rescan_height);

        // No need to read and scan block if block was created before
        // our wallet birthday (as adjusted for block time variability)
        std::optional<int64_t> time_first_key;
        for (auto spk_man : walletInstance->GetAllScriptPubKeyMans()) {
            int64_t time = spk_man->GetTimeFirstKey();
            if (!time_first_key || time < *time_first_key) time_first_key = time;
        }
        if (time_first_key) {
            chain.findFirstBlockWithTimeAndHeight(*time_first_key - TIMESTAMP_WINDOW, rescan_height, FoundBlock().height(rescan_height));
        }

        {
            WalletRescanReserver reserver(*walletInstance);
            if (!reserver.reserve() || (ScanResult::SUCCESS != walletInstance->ScanForWalletTransactions(chain.getBlockHash(rescan_height), rescan_height, {} /* max height */, reserver, true /* update */).status)) {
                error = _("Failed to rescan the wallet during initialization");
                return false;
            }
        }
        walletInstance->m_attaching_chain = false;
        walletInstance->chainStateFlushed(chain.getTipLocator());
        walletInstance->GetDatabase().IncrementUpdateCounter();
    }
    walletInstance->m_attaching_chain = false;

    return true;
}

const CAddressBookData* CWallet::FindAddressBookEntry(const CTxDestination& dest, bool allow_change) const
{
    const auto& address_book_it = m_address_book.find(dest);
    if (address_book_it == m_address_book.end()) return nullptr;
    if ((!allow_change) && address_book_it->second.IsChange()) {
        return nullptr;
    }
    return &address_book_it->second;
}

bool CWallet::UpgradeWallet(int version, bilingual_str& error)
{
    int prev_version = GetVersion();
    if (version == 0) {
        WalletLogPrintf("Performing wallet upgrade to %i\n", FEATURE_LATEST);
        version = FEATURE_LATEST;
    } else {
        WalletLogPrintf("Allowing wallet upgrade up to %i\n", version);
    }
    if (version < prev_version) {
        error = strprintf(_("Cannot downgrade wallet from version %i to version %i. Wallet version unchanged."), prev_version, version);
        return false;
    }

    LOCK(cs_wallet);

    // Do not upgrade versions to any version between HD_SPLIT and FEATURE_PRE_SPLIT_KEYPOOL unless already supporting HD_SPLIT
    if (!CanSupportFeature(FEATURE_HD_SPLIT) && version >= FEATURE_HD_SPLIT && version < FEATURE_PRE_SPLIT_KEYPOOL) {
        error = strprintf(_("Cannot upgrade a non HD split wallet from version %i to version %i without upgrading to support pre-split keypool. Please use version %i or no version specified."), prev_version, version, FEATURE_PRE_SPLIT_KEYPOOL);
        return false;
    }

    // Permanently upgrade to the version
    SetMinVersion(GetClosestWalletFeature(version));

    for (auto spk_man : GetActiveScriptPubKeyMans()) {
        if (!spk_man->Upgrade(prev_version, version, error)) {
            return false;
        }
    }
    return true;
}

void CWallet::postInitProcess()
{
    LOCK(cs_wallet);

    // Add wallet transactions that aren't already in a block to mempool
    // Do this here as mempool requires genesis block to be loaded
    ReacceptWalletTransactions();

    // Update wallet transactions with current mempool transactions.
    chain().requestMempoolTransactions(*this);
}

bool CWallet::BackupWallet(const std::string& strDest) const
{
    return GetDatabase().Backup(strDest);
}

CKeyPool::CKeyPool()
{
    nTime = GetTime();
    fInternal = false;
    m_pre_split = false;
}

CKeyPool::CKeyPool(const CPubKey& vchPubKeyIn, bool internalIn)
{
    nTime = GetTime();
    vchPubKey = vchPubKeyIn;
    fInternal = internalIn;
    m_pre_split = false;
}

int CWallet::GetTxDepthInMainChain(const CWalletTx& wtx) const
{
    AssertLockHeld(cs_wallet);
    if (auto* conf = wtx.state<TxStateConfirmed>()) {
        return GetLastBlockHeight() - conf->confirmed_block_height + 1;
    } else if (auto* conf = wtx.state<TxStateConflicted>()) {
        return -1 * (GetLastBlockHeight() - conf->conflicting_block_height + 1);
    } else {
        return 0;
    }
}

int CWallet::GetTxBlocksToMaturity(const CWalletTx& wtx) const
{
    if (!wtx.IsCoinBase())
        return 0;
    int chain_depth = GetTxDepthInMainChain(wtx);
    assert(chain_depth >= 0); // coinbase tx should not be conflicted
    return std::max(0, (COINBASE_MATURITY+1) - chain_depth);
}

bool CWallet::IsTxImmatureCoinBase(const CWalletTx& wtx) const
{
    // note GetBlocksToMaturity is 0 for non-coinbase tx
    return GetTxBlocksToMaturity(wtx) > 0;
}

bool CWallet::IsCrypted() const
{
    return HasEncryptionKeys();
}

bool CWallet::IsLocked() const
{
    if (!IsCrypted()) {
        return false;
    }
    LOCK(cs_wallet);
    return vMasterKey.empty();
}

bool CWallet::Lock()
{
    if (!IsCrypted())
        return false;

    {
        LOCK(cs_wallet);
        vMasterKey.clear();
    }

    NotifyStatusChanged(this);
    return true;
}

bool CWallet::Unlock(const CKeyingMaterial& vMasterKeyIn, bool accept_no_keys)
{
    {
        LOCK(cs_wallet);
        for (const auto& spk_man_pair : m_spk_managers) {
            if (!spk_man_pair.second->CheckDecryptionKey(vMasterKeyIn, accept_no_keys)) {
                return false;
            }
        }
        vMasterKey = vMasterKeyIn;
    }
    NotifyStatusChanged(this);
    return true;
}

std::set<ScriptPubKeyMan*> CWallet::GetActiveScriptPubKeyMans() const
{
    std::set<ScriptPubKeyMan*> spk_mans;
    for (bool internal : {false, true}) {
        for (OutputType t : OUTPUT_TYPES) {
            auto spk_man = GetScriptPubKeyMan(t, internal);
            if (spk_man) {
                spk_mans.insert(spk_man);
            }
        }
    }
    return spk_mans;
}

std::set<ScriptPubKeyMan*> CWallet::GetAllScriptPubKeyMans() const
{
    std::set<ScriptPubKeyMan*> spk_mans;
    for (const auto& spk_man_pair : m_spk_managers) {
        spk_mans.insert(spk_man_pair.second.get());
    }
    return spk_mans;
}

ScriptPubKeyMan* CWallet::GetScriptPubKeyMan(const OutputType& type, bool internal) const
{
    const std::map<OutputType, ScriptPubKeyMan*>& spk_managers = internal ? m_internal_spk_managers : m_external_spk_managers;
    std::map<OutputType, ScriptPubKeyMan*>::const_iterator it = spk_managers.find(type);
    if (it == spk_managers.end()) {
        return nullptr;
    }
    return it->second;
}

std::set<ScriptPubKeyMan*> CWallet::GetScriptPubKeyMans(const CScript& script) const
{
    std::set<ScriptPubKeyMan*> spk_mans;
    SignatureData sigdata;
    for (const auto& spk_man_pair : m_spk_managers) {
        if (spk_man_pair.second->CanProvide(script, sigdata)) {
            spk_mans.insert(spk_man_pair.second.get());
        }
    }
    return spk_mans;
}

ScriptPubKeyMan* CWallet::GetScriptPubKeyMan(const uint256& id) const
{
    if (m_spk_managers.count(id) > 0) {
        return m_spk_managers.at(id).get();
    }
    return nullptr;
}

std::unique_ptr<SigningProvider> CWallet::GetSolvingProvider(const CScript& script) const
{
    SignatureData sigdata;
    return GetSolvingProvider(script, sigdata);
}

std::unique_ptr<SigningProvider> CWallet::GetSolvingProvider(const CScript& script, SignatureData& sigdata) const
{
    for (const auto& spk_man_pair : m_spk_managers) {
        if (spk_man_pair.second->CanProvide(script, sigdata)) {
            return spk_man_pair.second->GetSolvingProvider(script);
        }
    }
    return nullptr;
}

LegacyScriptPubKeyMan* CWallet::GetLegacyScriptPubKeyMan() const
{
    if (IsWalletFlagSet(WALLET_FLAG_DESCRIPTORS)) {
        return nullptr;
    }
    // Legacy wallets only have one ScriptPubKeyMan which is a LegacyScriptPubKeyMan.
    // Everything in m_internal_spk_managers and m_external_spk_managers point to the same legacyScriptPubKeyMan.
    auto it = m_internal_spk_managers.find(OutputType::LEGACY);
    if (it == m_internal_spk_managers.end()) return nullptr;
    return dynamic_cast<LegacyScriptPubKeyMan*>(it->second);
}

LegacyScriptPubKeyMan* CWallet::GetOrCreateLegacyScriptPubKeyMan()
{
    SetupLegacyScriptPubKeyMan();
    return GetLegacyScriptPubKeyMan();
}

void CWallet::SetupLegacyScriptPubKeyMan()
{
    if (!m_internal_spk_managers.empty() || !m_external_spk_managers.empty() || !m_spk_managers.empty() || IsWalletFlagSet(WALLET_FLAG_DESCRIPTORS)) {
        return;
    }

    auto spk_manager = std::unique_ptr<ScriptPubKeyMan>(new LegacyScriptPubKeyMan(*this));
    for (const auto& type : LEGACY_OUTPUT_TYPES) {
        m_internal_spk_managers[type] = spk_manager.get();
        m_external_spk_managers[type] = spk_manager.get();
    }
    m_spk_managers[spk_manager->GetID()] = std::move(spk_manager);
}

const CKeyingMaterial& CWallet::GetEncryptionKey() const
{
    return vMasterKey;
}

bool CWallet::HasEncryptionKeys() const
{
    return !mapMasterKeys.empty();
}

void CWallet::ConnectScriptPubKeyManNotifiers()
{
    for (const auto& spk_man : GetActiveScriptPubKeyMans()) {
        spk_man->NotifyWatchonlyChanged.connect(NotifyWatchonlyChanged);
        spk_man->NotifyCanGetAddressesChanged.connect(NotifyCanGetAddressesChanged);
    }
}

void CWallet::LoadDescriptorScriptPubKeyMan(uint256 id, WalletDescriptor& desc)
{
    if (IsWalletFlagSet(WALLET_FLAG_EXTERNAL_SIGNER)) {
        auto spk_manager = std::unique_ptr<ScriptPubKeyMan>(new ExternalSignerScriptPubKeyMan(*this, desc));
        m_spk_managers[id] = std::move(spk_manager);
    } else {
        auto spk_manager = std::unique_ptr<ScriptPubKeyMan>(new DescriptorScriptPubKeyMan(*this, desc));
        m_spk_managers[id] = std::move(spk_manager);
    }
}

void CWallet::SetupDescriptorScriptPubKeyMans()
{
    AssertLockHeld(cs_wallet);

    if (!IsWalletFlagSet(WALLET_FLAG_EXTERNAL_SIGNER)) {
        // Make a seed
        CKey seed_key;
        seed_key.MakeNewKey(true);
        CPubKey seed = seed_key.GetPubKey();
        assert(seed_key.VerifyPubKey(seed));

        // Get the extended key
        CExtKey master_key;
        master_key.SetSeed(seed_key);

        for (bool internal : {false, true}) {
            for (OutputType t : OUTPUT_TYPES) {
                auto spk_manager = std::unique_ptr<DescriptorScriptPubKeyMan>(new DescriptorScriptPubKeyMan(*this));
                if (IsCrypted()) {
                    if (IsLocked()) {
                        throw std::runtime_error(std::string(__func__) + ": Wallet is locked, cannot setup new descriptors");
                    }
                    if (!spk_manager->CheckDecryptionKey(vMasterKey) && !spk_manager->Encrypt(vMasterKey, nullptr)) {
                        throw std::runtime_error(std::string(__func__) + ": Could not encrypt new descriptors");
                    }
                }
                spk_manager->SetupDescriptorGeneration(master_key, t, internal);
                uint256 id = spk_manager->GetID();
                m_spk_managers[id] = std::move(spk_manager);
                AddActiveScriptPubKeyMan(id, t, internal);
            }
        }
    } else {
        ExternalSigner signer = ExternalSignerScriptPubKeyMan::GetExternalSigner();

        // TODO: add account parameter
        int account = 0;
        UniValue signer_res = signer.GetDescriptors(account);

        if (!signer_res.isObject()) throw std::runtime_error(std::string(__func__) + ": Unexpected result");
        for (bool internal : {false, true}) {
            const UniValue& descriptor_vals = find_value(signer_res, internal ? "internal" : "receive");
            if (!descriptor_vals.isArray()) throw std::runtime_error(std::string(__func__) + ": Unexpected result");
            for (const UniValue& desc_val : descriptor_vals.get_array().getValues()) {
                std::string desc_str = desc_val.getValStr();
                FlatSigningProvider keys;
                std::string desc_error;
                std::unique_ptr<Descriptor> desc = Parse(desc_str, keys, desc_error, false);
                if (desc == nullptr) {
                    throw std::runtime_error(std::string(__func__) + ": Invalid descriptor \"" + desc_str + "\" (" + desc_error + ")");
                }
                if (!desc->GetOutputType()) {
                    continue;
                }
                OutputType t =  *desc->GetOutputType();
                auto spk_manager = std::unique_ptr<ExternalSignerScriptPubKeyMan>(new ExternalSignerScriptPubKeyMan(*this));
                spk_manager->SetupDescriptor(std::move(desc));
                uint256 id = spk_manager->GetID();
                m_spk_managers[id] = std::move(spk_manager);
                AddActiveScriptPubKeyMan(id, t, internal);
            }
        }
    }
}

void CWallet::AddActiveScriptPubKeyMan(uint256 id, OutputType type, bool internal)
{
    WalletBatch batch(GetDatabase());
    if (!batch.WriteActiveScriptPubKeyMan(static_cast<uint8_t>(type), id, internal)) {
        throw std::runtime_error(std::string(__func__) + ": writing active ScriptPubKeyMan id failed");
    }
    LoadActiveScriptPubKeyMan(id, type, internal);
}

void CWallet::LoadActiveScriptPubKeyMan(uint256 id, OutputType type, bool internal)
{
    // Activating ScriptPubKeyManager for a given output and change type is incompatible with legacy wallets.
    // Legacy wallets have only one ScriptPubKeyManager and it's active for all output and change types.
    Assert(IsWalletFlagSet(WALLET_FLAG_DESCRIPTORS));

    WalletLogPrintf("Setting spkMan to active: id = %s, type = %d, internal = %d\n", id.ToString(), static_cast<int>(type), static_cast<int>(internal));
    auto& spk_mans = internal ? m_internal_spk_managers : m_external_spk_managers;
    auto& spk_mans_other = internal ? m_external_spk_managers : m_internal_spk_managers;
    auto spk_man = m_spk_managers.at(id).get();
    spk_mans[type] = spk_man;

    const auto it = spk_mans_other.find(type);
    if (it != spk_mans_other.end() && it->second == spk_man) {
        spk_mans_other.erase(type);
    }

    NotifyCanGetAddressesChanged();
}

void CWallet::DeactivateScriptPubKeyMan(uint256 id, OutputType type, bool internal)
{
    auto spk_man = GetScriptPubKeyMan(type, internal);
    if (spk_man != nullptr && spk_man->GetID() == id) {
        WalletLogPrintf("Deactivate spkMan: id = %s, type = %d, internal = %d\n", id.ToString(), static_cast<int>(type), static_cast<int>(internal));
        WalletBatch batch(GetDatabase());
        if (!batch.EraseActiveScriptPubKeyMan(static_cast<uint8_t>(type), internal)) {
            throw std::runtime_error(std::string(__func__) + ": erasing active ScriptPubKeyMan id failed");
        }

        auto& spk_mans = internal ? m_internal_spk_managers : m_external_spk_managers;
        spk_mans.erase(type);
    }

    NotifyCanGetAddressesChanged();
}

bool CWallet::IsLegacy() const
{
    if (m_internal_spk_managers.count(OutputType::LEGACY) == 0) {
        return false;
    }
    auto spk_man = dynamic_cast<LegacyScriptPubKeyMan*>(m_internal_spk_managers.at(OutputType::LEGACY));
    return spk_man != nullptr;
}

DescriptorScriptPubKeyMan* CWallet::GetDescriptorScriptPubKeyMan(const WalletDescriptor& desc) const
{
    for (auto& spk_man_pair : m_spk_managers) {
        // Try to downcast to DescriptorScriptPubKeyMan then check if the descriptors match
        DescriptorScriptPubKeyMan* spk_manager = dynamic_cast<DescriptorScriptPubKeyMan*>(spk_man_pair.second.get());
        if (spk_manager != nullptr && spk_manager->HasWalletDescriptor(desc)) {
            return spk_manager;
        }
    }

    return nullptr;
}

std::optional<bool> CWallet::IsInternalScriptPubKeyMan(ScriptPubKeyMan* spk_man) const
{
    // Legacy script pubkey man can't be either external or internal
    if (IsLegacy()) {
        return std::nullopt;
    }

    // only active ScriptPubKeyMan can be internal
    if (!GetActiveScriptPubKeyMans().count(spk_man)) {
        return std::nullopt;
    }

    const auto desc_spk_man = dynamic_cast<DescriptorScriptPubKeyMan*>(spk_man);
    if (!desc_spk_man) {
        throw std::runtime_error(std::string(__func__) + ": unexpected ScriptPubKeyMan type.");
    }

    LOCK(desc_spk_man->cs_desc_man);
    const auto& type = desc_spk_man->GetWalletDescriptor().descriptor->GetOutputType();
    assert(type.has_value());

    return GetScriptPubKeyMan(*type, /* internal= */ true) == desc_spk_man;
}

ScriptPubKeyMan* CWallet::AddWalletDescriptor(WalletDescriptor& desc, const FlatSigningProvider& signing_provider, const std::string& label, bool internal)
{
    AssertLockHeld(cs_wallet);

    if (!IsWalletFlagSet(WALLET_FLAG_DESCRIPTORS)) {
        WalletLogPrintf("Cannot add WalletDescriptor to a non-descriptor wallet\n");
        return nullptr;
    }

    auto spk_man = GetDescriptorScriptPubKeyMan(desc);
    if (spk_man) {
        WalletLogPrintf("Update existing descriptor: %s\n", desc.descriptor->ToString());
        spk_man->UpdateWalletDescriptor(desc);
    } else {
        auto new_spk_man = std::unique_ptr<DescriptorScriptPubKeyMan>(new DescriptorScriptPubKeyMan(*this, desc));
        spk_man = new_spk_man.get();

        // Save the descriptor to memory
        m_spk_managers[new_spk_man->GetID()] = std::move(new_spk_man);
    }

    // Add the private keys to the descriptor
    for (const auto& entry : signing_provider.keys) {
        const CKey& key = entry.second;
        spk_man->AddDescriptorKey(key, key.GetPubKey());
    }

    // Top up key pool, the manager will generate new scriptPubKeys internally
    if (!spk_man->TopUp()) {
        WalletLogPrintf("Could not top up scriptPubKeys\n");
        return nullptr;
    }

    // Apply the label if necessary
    // Note: we disable labels for ranged descriptors
    if (!desc.descriptor->IsRange()) {
        auto script_pub_keys = spk_man->GetScriptPubKeys();
        if (script_pub_keys.empty()) {
            WalletLogPrintf("Could not generate scriptPubKeys (cache is empty)\n");
            return nullptr;
        }

        CTxDestination dest;
        if (!internal && ExtractDestination(script_pub_keys.at(0), dest)) {
            SetAddressBook(dest, label, "receive");
        }
    }

    // Save the descriptor to DB
    spk_man->WriteDescriptor();

    return spk_man;
}
} // namespace wallet<|MERGE_RESOLUTION|>--- conflicted
+++ resolved
@@ -50,15 +50,12 @@
 using interfaces::FoundBlock;
 
 namespace wallet {
-<<<<<<< HEAD
-=======
 
 /*
  * Signal when transactions are added to wallet
  */
 boost::signals2::signal<void (const CTransactionRef &ptxn, const uint256 &blockHash)> CWallet::TransactionAddedToWallet;
 
->>>>>>> 71689c52
 const std::map<uint64_t,std::string> WALLET_FLAG_CAVEATS{
     {WALLET_FLAG_AVOID_REUSE,
         "You need to rescan the blockchain in order to correctly mark used "
@@ -309,17 +306,6 @@
     if ((wallet_creation_flags & WALLET_FLAG_EXTERNAL_SIGNER) && !(wallet_creation_flags & WALLET_FLAG_DESCRIPTORS)) {
         error = Untranslated("Descriptor support must be enabled when using an external signer");
         status = DatabaseStatus::FAILED_CREATE;
-<<<<<<< HEAD
-=======
-        return nullptr;
-    }
-
-    // Wallet::Verify will check if we're trying to create a wallet with a duplicate name.
-    std::unique_ptr<WalletDatabase> database = MakeWalletDatabase(name, options, status, error);
-    if (!database) {
-        error = Untranslated("Wallet file verification failed.") + Untranslated(" ") + error;
-        status = DatabaseStatus::FAILED_VERIFY;
->>>>>>> 71689c52
         return nullptr;
     }
 
@@ -541,14 +527,11 @@
 
 void CWallet::chainStateFlushed(const CBlockLocator& loc)
 {
-<<<<<<< HEAD
     // Don't update the best block until the chain is attached so that in case of a shutdown,
     // the rescan will be restarted at next startup.
     if (m_attaching_chain) {
         return;
     }
-=======
->>>>>>> 71689c52
     WalletBatch batch(GetDatabase());
     batch.WriteBestBlock(loc);
 }
@@ -1086,34 +1069,14 @@
 
     // Notify UI of new or updated transaction
     NotifyTransactionChanged(hash, fInsertedNew ? CT_NEW : CT_UPDATED);
-<<<<<<< HEAD
+
+    // Notify listeners on new wallet transaction
+    CWallet::TransactionAddedToWallet(wtx.tx, TxStateSerializedBlockHash(wtx.m_state));
 
 #if HAVE_SYSTEM
     // notify an external script when a wallet transaction comes in or is updated
     if (m_args.IsArgSet("-walletnotify")) {
 #ifdef WIN32
-=======
-
-    // Notify listeners on new wallet transaction
-    CWallet::TransactionAddedToWallet(wtx.tx, TxStateSerializedBlockHash(wtx.m_state));
-
-#if HAVE_SYSTEM
-    // notify an external script when a wallet transaction comes in or is updated
-    std::string strCmd = m_args.GetArg("-walletnotify", "");
-
-    if (!strCmd.empty())
-    {
-        boost::replace_all(strCmd, "%s", hash.GetHex());
-        if (auto* conf = wtx.state<TxStateConfirmed>())
-        {
-            boost::replace_all(strCmd, "%b", conf->confirmed_block_hash.GetHex());
-            boost::replace_all(strCmd, "%h", ToString(conf->confirmed_block_height));
-        } else {
-            boost::replace_all(strCmd, "%b", "unconfirmed");
-            boost::replace_all(strCmd, "%h", "-1");
-        }
-#ifndef WIN32
->>>>>>> 71689c52
         // Substituting the wallet name isn't currently supported on windows
         // because windows shell escaping has not been implemented yet:
         // https://github.com/bitcoin/bitcoin/pull/13339#issuecomment-537384875
@@ -1638,15 +1601,9 @@
 {
     assert(txin.scriptSig.empty());
     assert(txin.scriptWitness.IsNull());
-<<<<<<< HEAD
 
     int64_t txin_weight = GetTransactionInputWeight(txin);
 
-=======
-
-    int64_t txin_weight = GetTransactionInputWeight(txin);
-
->>>>>>> 71689c52
     // Do nothing if the weight that should be added is less than the weight that already exists
     if (target_weight < txin_weight) {
         return false;
@@ -2067,11 +2024,7 @@
     return SignTransaction(tx, coins, SIGHASH_DEFAULT, input_errors);
 }
 
-<<<<<<< HEAD
 bool CWallet::SignTransaction(CMutableTransaction& tx, const std::map<COutPoint, Coin>& coins, int sighash, std::map<int, bilingual_str>& input_errors, std::optional<CAmount>* inputs_amount_sum) const
-=======
-bool CWallet::SignTransaction(CMutableTransaction& tx, const std::map<COutPoint, Coin>& coins, int sighash, std::map<int, bilingual_str>& input_errors) const
->>>>>>> 71689c52
 {
     // Try to sign with all ScriptPubKeyMans
     for (ScriptPubKeyMan* spk_man : GetAllScriptPubKeyMans()) {
