--- conflicted
+++ resolved
@@ -3824,26 +3824,12 @@
         return true;
     }
 
-<<<<<<< HEAD
-    std::string walletFile = GetArg("-wallet", DEFAULT_WALLET_DAT);
-
-    if (walletFile.find_first_of("/\\") != std::string::npos) {
-        return InitError(_("-wallet parameter must only specify a filename (not a path)"));
-    } else if (SanitizeString(walletFile, SAFE_CHARS_FILENAME) != walletFile) {
-        return InitError(_("Invalid characters in -wallet filename"));
-    }
-
-    CWallet * const pwallet = CreateWalletFromFile(walletFile);
-    if (!pwallet) {
-        return false;
-=======
     for (const std::string& walletFile : mapMultiArgs.at("-wallet")) {
         CWallet * const pwallet = CreateWalletFromFile(walletFile);
         if (!pwallet) {
             return false;
         }
         vpwallets.push_back(pwallet);
->>>>>>> c296fb4c
     }
 
     return true;
