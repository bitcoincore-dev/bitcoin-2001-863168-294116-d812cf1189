--- conflicted
+++ resolved
@@ -4250,14 +4250,10 @@
     };
 
     // Before anything else, check if there is something to migrate.
-<<<<<<< HEAD
     if (local_wallet->IsWalletFlagSet(WALLET_FLAG_DESCRIPTORS)) {
-=======
-    if (!local_wallet->GetLegacyScriptPubKeyMan()) {
         if (was_loaded) {
             reload_wallet(local_wallet);
         }
->>>>>>> 0f12bff4
         return util::Error{_("Error: This wallet is already a descriptor wallet")};
     }
 
