--- conflicted
+++ resolved
@@ -4022,7 +4022,6 @@
         LOCK(data.watchonly_wallet->cs_wallet);
         data.watchonly_wallet->nOrderPosNext = nOrderPosNext;
         watchonly_batch->WriteOrderPosNext(data.watchonly_wallet->nOrderPosNext);
-<<<<<<< HEAD
         // Write the best block locator to avoid rescanning on reload
         if (!watchonly_batch->WriteBestBlock(best_block_locator)) {
             error = _("Error: Unable to write watchonly wallet best block locator record");
@@ -4059,32 +4058,6 @@
                 // Mark as to remove from the migrated wallet only if it does not also belong to it
                 if (!is_mine) {
                     txids_to_delete.push_back(hash);
-=======
-    }
-    for (const auto& [_pos, wtx] : wtxOrdered) {
-        if (!IsMine(*wtx->tx) && !IsFromMe(*wtx->tx)) {
-            // Check it is the watchonly wallet's
-            // solvable_wallet doesn't need to be checked because transactions for those scripts weren't being watched for
-            if (data.watchonly_wallet) {
-                LOCK(data.watchonly_wallet->cs_wallet);
-                if (data.watchonly_wallet->IsMine(*wtx->tx) || data.watchonly_wallet->IsFromMe(*wtx->tx)) {
-                    // Add to watchonly wallet
-                    const uint256& hash = wtx->GetHash();
-                    const CWalletTx& to_copy_wtx = *wtx;
-                    if (!data.watchonly_wallet->LoadToWallet(hash, [&](CWalletTx& ins_wtx, bool new_tx) EXCLUSIVE_LOCKS_REQUIRED(data.watchonly_wallet->cs_wallet) {
-                        if (!new_tx) return false;
-                        ins_wtx.SetTx(to_copy_wtx.tx);
-                        ins_wtx.CopyFrom(to_copy_wtx);
-                        return true;
-                    })) {
-                        error = strprintf(_("Error: Could not add watchonly tx %s to watchonly wallet"), wtx->GetHash().GetHex());
-                        return false;
-                    }
-                    watchonly_batch->WriteTx(data.watchonly_wallet->mapWallet.at(hash));
-                    // Mark as to remove from this wallet
-                    txids_to_delete.push_back(hash);
-                    continue;
->>>>>>> 0768a0bd
                 }
                 continue;
             }
@@ -4153,7 +4126,6 @@
             // Labels for everything else ("send") should be cloned to all
             if (data.watchonly_wallet) {
                 LOCK(data.watchonly_wallet->cs_wallet);
-<<<<<<< HEAD
                 // Add to the watchonly. Copy the entire address book entry
                 data.watchonly_wallet->m_address_book[addr_pair.first] = addr_pair.second;
             }
@@ -4161,23 +4133,6 @@
                 LOCK(data.solvable_wallet->cs_wallet);
                 // Add to the solvable. Copy the entire address book entry
                 data.solvable_wallet->m_address_book[addr_pair.first] = addr_pair.second;
-=======
-                // Add to the watchonly. Preserve the labels, purpose, and change-ness
-                std::string label = addr_pair.second.GetLabel();
-                data.watchonly_wallet->m_address_book[addr_pair.first].purpose = addr_pair.second.purpose;
-                if (!addr_pair.second.IsChange()) {
-                    data.watchonly_wallet->m_address_book[addr_pair.first].SetLabel(label);
-                }
-            }
-            if (data.solvable_wallet) {
-                LOCK(data.solvable_wallet->cs_wallet);
-                // Add to the solvable. Preserve the labels, purpose, and change-ness
-                std::string label = addr_pair.second.GetLabel();
-                data.solvable_wallet->m_address_book[addr_pair.first].purpose = addr_pair.second.purpose;
-                if (!addr_pair.second.IsChange()) {
-                    data.solvable_wallet->m_address_book[addr_pair.first].SetLabel(label);
-                }
->>>>>>> 0768a0bd
             }
         }
     }
@@ -4188,19 +4143,12 @@
         WalletBatch batch{wallet.GetDatabase()};
         for (const auto& [destination, addr_book_data] : wallet.m_address_book) {
             auto address{EncodeDestination(destination)};
-<<<<<<< HEAD
             if (addr_book_data.purpose) batch.WritePurpose(address, PurposeToString(*addr_book_data.purpose));
             if (addr_book_data.label) batch.WriteName(address, *addr_book_data.label);
             for (const auto& [id, request] : addr_book_data.receive_requests) {
                 batch.WriteAddressReceiveRequest(destination, id, request);
             }
             if (addr_book_data.previously_spent) batch.WriteAddressPreviouslySpent(destination, true);
-=======
-            std::optional<std::string> label = addr_book_data.IsChange() ? std::nullopt : std::make_optional(addr_book_data.GetLabel());
-            // don't bother writing default values (unknown purpose)
-            if (addr_book_data.purpose) batch.WritePurpose(address, PurposeToString(*addr_book_data.purpose));
-            if (label) batch.WriteName(address, *label);
->>>>>>> 0768a0bd
         }
     };
     if (data.watchonly_wallet) persist_address_book(*data.watchonly_wallet);
@@ -4442,37 +4390,19 @@
     std::set<fs::path> wallet_dirs;
     if (success) {
         // Migration successful, unload all wallets locally, then reload them.
-<<<<<<< HEAD
         // Reload the main wallet
         wallet_dirs.insert(fs::PathFromString(local_wallet->GetDatabase().Filename()).parent_path());
-=======
-        const auto& reload_wallet = [&](std::shared_ptr<CWallet>& to_reload) {
-            assert(to_reload.use_count() == 1);
-            std::string name = to_reload->GetName();
-            wallet_dirs.insert(fs::PathFromString(to_reload->GetDatabase().Filename()).parent_path());
-            to_reload.reset();
-            to_reload = LoadWallet(context, name, /*load_on_start=*/std::nullopt, options, status, error, warnings);
-            return to_reload != nullptr;
-        };
-        // Reload the main wallet
->>>>>>> 0768a0bd
         success = reload_wallet(local_wallet);
         res.wallet = local_wallet;
         res.wallet_name = wallet_name;
         if (success && res.watchonly_wallet) {
             // Reload watchonly
-<<<<<<< HEAD
             wallet_dirs.insert(fs::PathFromString(res.watchonly_wallet->GetDatabase().Filename()).parent_path());
-=======
->>>>>>> 0768a0bd
             success = reload_wallet(res.watchonly_wallet);
         }
         if (success && res.solvables_wallet) {
             // Reload solvables
-<<<<<<< HEAD
             wallet_dirs.insert(fs::PathFromString(res.solvables_wallet->GetDatabase().Filename()).parent_path());
-=======
->>>>>>> 0768a0bd
             success = reload_wallet(res.solvables_wallet);
         }
     }
