--- conflicted
+++ resolved
@@ -4351,8 +4351,7 @@
 
 bool CMerkleTx::AcceptToMemoryPool(const CAmount& nAbsurdFee, CValidationState& state, const ignore_rejects_type& ignore_rejects)
 {
-<<<<<<< HEAD
-    return ::AcceptToMemoryPool(mempool, state, tx, true, nullptr, nullptr, false, nAbsurdFee);
+    return ::AcceptToMemoryPool(mempool, state, tx, nullptr, nullptr, nAbsurdFee, ignore_rejects);
 }
 
 bool GetWitnessKeyID(const CKeyStore* const store, const CScriptID &scriptID, CKeyID &keyID)
@@ -4371,7 +4370,4 @@
     }
     keyID = CKeyID(uint160(witnessProgram));
     return true;
-=======
-    return ::AcceptToMemoryPool(mempool, state, tx, nullptr, nullptr, nAbsurdFee, ignore_rejects);
->>>>>>> 2bda36ee
 }