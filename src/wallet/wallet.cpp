// Copyright (c) 2009-2010 Satoshi Nakamoto
// Copyright (c) 2009-2020 The Bitcoin Core developers
// Distributed under the MIT software license, see the accompanying
// file COPYING or http://www.opensource.org/licenses/mit-license.php.

#include <wallet/wallet.h>

#include <chain.h>
#include <consensus/consensus.h>
#include <consensus/validation.h>
#include <fs.h>
#include <interfaces/chain.h>
#include <interfaces/wallet.h>
#include <key.h>
#include <key_io.h>
#include <optional.h>
#include <policy/fees.h>
#include <policy/policy.h>
#include <primitives/block.h>
#include <primitives/transaction.h>
#include <script/descriptor.h>
#include <script/script.h>
#include <script/signingprovider.h>
#include <txmempool.h>
#include <util/bip32.h>
#include <util/check.h>
#include <util/error.h>
#include <util/fees.h>
#include <util/moneystr.h>
#include <util/rbf.h>
#include <util/string.h>
#include <util/translation.h>
#include <wallet/coincontrol.h>
#include <wallet/fees.h>

#include <univalue.h>

#include <algorithm>
#include <assert.h>

#include <boost/algorithm/string/replace.hpp>

using interfaces::FoundBlock;

const std::map<uint64_t,std::string> WALLET_FLAG_CAVEATS{
    {WALLET_FLAG_AVOID_REUSE,
        "You need to rescan the blockchain in order to correctly mark used "
        "destinations in the past. Until this is done, some destinations may "
        "be considered unused, even if the opposite is the case."
    },
};

static const size_t OUTPUT_GROUP_MAX_ENTRIES = 10;

static RecursiveMutex cs_wallets;
static std::vector<std::shared_ptr<CWallet>> vpwallets GUARDED_BY(cs_wallets);
static std::list<LoadWalletFn> g_load_wallet_fns GUARDED_BY(cs_wallets);

bool AddWalletSetting(interfaces::Chain& chain, const std::string& wallet_name)
{
    util::SettingsValue setting_value = chain.getRwSetting("wallet");
    if (!setting_value.isArray()) setting_value.setArray();
    for (const util::SettingsValue& value : setting_value.getValues()) {
        if (value.isStr() && value.get_str() == wallet_name) return true;
    }
    setting_value.push_back(wallet_name);
    return chain.updateRwSetting("wallet", setting_value);
}

bool RemoveWalletSetting(interfaces::Chain& chain, const std::string& wallet_name)
{
    util::SettingsValue setting_value = chain.getRwSetting("wallet");
    if (!setting_value.isArray()) return true;
    util::SettingsValue new_value(util::SettingsValue::VARR);
    for (const util::SettingsValue& value : setting_value.getValues()) {
        if (!value.isStr() || value.get_str() != wallet_name) new_value.push_back(value);
    }
    if (new_value.size() == setting_value.size()) return true;
    return chain.updateRwSetting("wallet", new_value);
}

static void UpdateWalletSetting(interfaces::Chain& chain,
                                const std::string& wallet_name,
                                Optional<bool> load_on_startup,
                                std::vector<bilingual_str>& warnings)
{
    if (load_on_startup == nullopt) return;
    if (load_on_startup.get() && !AddWalletSetting(chain, wallet_name)) {
        warnings.emplace_back(Untranslated("Wallet load on startup setting could not be updated, so wallet may not be loaded next node startup."));
    } else if (!load_on_startup.get() && !RemoveWalletSetting(chain, wallet_name)) {
        warnings.emplace_back(Untranslated("Wallet load on startup setting could not be updated, so wallet may still be loaded next node startup."));
    }
}

bool AddWallet(const std::shared_ptr<CWallet>& wallet)
{
    LOCK(cs_wallets);
    assert(wallet);
    std::vector<std::shared_ptr<CWallet>>::const_iterator i = std::find(vpwallets.begin(), vpwallets.end(), wallet);
    if (i != vpwallets.end()) return false;
    vpwallets.push_back(wallet);
    wallet->ConnectScriptPubKeyManNotifiers();
    wallet->NotifyCanGetAddressesChanged();
    return true;
}

bool RemoveWallet(const std::shared_ptr<CWallet>& wallet, Optional<bool> load_on_start, std::vector<bilingual_str>& warnings)
{
    assert(wallet);

    interfaces::Chain& chain = wallet->chain();
    std::string name = wallet->GetName();

    // Unregister with the validation interface which also drops shared ponters.
    wallet->m_chain_notifications_handler.reset();
    LOCK(cs_wallets);
    std::vector<std::shared_ptr<CWallet>>::iterator i = std::find(vpwallets.begin(), vpwallets.end(), wallet);
    if (i == vpwallets.end()) return false;
    vpwallets.erase(i);

    // Write the wallet setting
    UpdateWalletSetting(chain, name, load_on_start, warnings);

    return true;
}

bool RemoveWallet(const std::shared_ptr<CWallet>& wallet, Optional<bool> load_on_start)
{
    std::vector<bilingual_str> warnings;
    return RemoveWallet(wallet, load_on_start, warnings);
}

std::vector<std::shared_ptr<CWallet>> GetWallets()
{
    LOCK(cs_wallets);
    return vpwallets;
}

std::shared_ptr<CWallet> GetWallet(const std::string& name)
{
    LOCK(cs_wallets);
    for (const std::shared_ptr<CWallet>& wallet : vpwallets) {
        if (wallet->GetName() == name) return wallet;
    }
    return nullptr;
}

std::unique_ptr<interfaces::Handler> HandleLoadWallet(LoadWalletFn load_wallet)
{
    LOCK(cs_wallets);
    auto it = g_load_wallet_fns.emplace(g_load_wallet_fns.end(), std::move(load_wallet));
    return interfaces::MakeHandler([it] { LOCK(cs_wallets); g_load_wallet_fns.erase(it); });
}

static Mutex g_loading_wallet_mutex;
static Mutex g_wallet_release_mutex;
static std::condition_variable g_wallet_release_cv;
static std::set<std::string> g_loading_wallet_set GUARDED_BY(g_loading_wallet_mutex);
static std::set<std::string> g_unloading_wallet_set GUARDED_BY(g_wallet_release_mutex);

// Custom deleter for shared_ptr<CWallet>.
static void ReleaseWallet(CWallet* wallet)
{
    const std::string name = wallet->GetName();
    wallet->WalletLogPrintf("Releasing wallet\n");
    wallet->Flush();
    delete wallet;
    // Wallet is now released, notify UnloadWallet, if any.
    {
        LOCK(g_wallet_release_mutex);
        if (g_unloading_wallet_set.erase(name) == 0) {
            // UnloadWallet was not called for this wallet, all done.
            return;
        }
    }
    g_wallet_release_cv.notify_all();
}

void UnloadWallet(std::shared_ptr<CWallet>&& wallet)
{
    // Mark wallet for unloading.
    const std::string name = wallet->GetName();
    {
        LOCK(g_wallet_release_mutex);
        auto it = g_unloading_wallet_set.insert(name);
        assert(it.second);
    }
    // The wallet can be in use so it's not possible to explicitly unload here.
    // Notify the unload intent so that all remaining shared pointers are
    // released.
    wallet->NotifyUnload();

    // Time to ditch our shared_ptr and wait for ReleaseWallet call.
    wallet.reset();
    {
        WAIT_LOCK(g_wallet_release_mutex, lock);
        while (g_unloading_wallet_set.count(name) == 1) {
            g_wallet_release_cv.wait(lock);
        }
    }
}

namespace {
std::shared_ptr<CWallet> LoadWalletInternal(interfaces::Chain& chain, const std::string& name, Optional<bool> load_on_start, const DatabaseOptions& options, DatabaseStatus& status, bilingual_str& error, std::vector<bilingual_str>& warnings)
{
    try {
        std::unique_ptr<WalletDatabase> database = MakeWalletDatabase(name, options, status, error);
        if (!database) {
            error = Untranslated("Wallet file verification failed.") + Untranslated(" ") + error;
            return nullptr;
        }

        std::shared_ptr<CWallet> wallet = CWallet::Create(chain, name, std::move(database), options.create_flags, error, warnings);
        if (!wallet) {
            error = Untranslated("Wallet loading failed.") + Untranslated(" ") + error;
            status = DatabaseStatus::FAILED_LOAD;
            return nullptr;
        }
        AddWallet(wallet);
        wallet->postInitProcess();

        // Write the wallet setting
        UpdateWalletSetting(chain, name, load_on_start, warnings);

        return wallet;
    } catch (const std::runtime_error& e) {
        error = Untranslated(e.what());
        status = DatabaseStatus::FAILED_LOAD;
        return nullptr;
    }
}
} // namespace

std::shared_ptr<CWallet> LoadWallet(interfaces::Chain& chain, const std::string& name, Optional<bool> load_on_start, const DatabaseOptions& options, DatabaseStatus& status, bilingual_str& error, std::vector<bilingual_str>& warnings)
{
    auto result = WITH_LOCK(g_loading_wallet_mutex, return g_loading_wallet_set.insert(name));
    if (!result.second) {
        error = Untranslated("Wallet already being loading.");
        status = DatabaseStatus::FAILED_LOAD;
        return nullptr;
    }
    auto wallet = LoadWalletInternal(chain, name, load_on_start, options, status, error, warnings);
    WITH_LOCK(g_loading_wallet_mutex, g_loading_wallet_set.erase(result.first));
    return wallet;
}

std::shared_ptr<CWallet> CreateWallet(interfaces::Chain& chain, const std::string& name, Optional<bool> load_on_start, DatabaseOptions& options, DatabaseStatus& status, bilingual_str& error, std::vector<bilingual_str>& warnings)
{
    uint64_t wallet_creation_flags = options.create_flags;
    const SecureString& passphrase = options.create_passphrase;

    if (wallet_creation_flags & WALLET_FLAG_DESCRIPTORS) options.require_format = DatabaseFormat::SQLITE;

    // Indicate that the wallet is actually supposed to be blank and not just blank to make it encrypted
    bool create_blank = (wallet_creation_flags & WALLET_FLAG_BLANK_WALLET);

    // Born encrypted wallets need to be created blank first.
    if (!passphrase.empty()) {
        wallet_creation_flags |= WALLET_FLAG_BLANK_WALLET;
    }

    // Wallet::Verify will check if we're trying to create a wallet with a duplicate name.
    std::unique_ptr<WalletDatabase> database = MakeWalletDatabase(name, options, status, error);
    if (!database) {
        error = Untranslated("Wallet file verification failed.") + Untranslated(" ") + error;
        status = DatabaseStatus::FAILED_VERIFY;
        return nullptr;
    }

    // Do not allow a passphrase when private keys are disabled
    if (!passphrase.empty() && (wallet_creation_flags & WALLET_FLAG_DISABLE_PRIVATE_KEYS)) {
        error = Untranslated("Passphrase provided but private keys are disabled. A passphrase is only used to encrypt private keys, so cannot be used for wallets with private keys disabled.");
        status = DatabaseStatus::FAILED_CREATE;
        return nullptr;
    }

    // Make the wallet
    std::shared_ptr<CWallet> wallet = CWallet::Create(chain, name, std::move(database), wallet_creation_flags, error, warnings);
    if (!wallet) {
        error = Untranslated("Wallet creation failed.") + Untranslated(" ") + error;
        status = DatabaseStatus::FAILED_CREATE;
        return nullptr;
    }

    // Encrypt the wallet
    if (!passphrase.empty() && !(wallet_creation_flags & WALLET_FLAG_DISABLE_PRIVATE_KEYS)) {
        if (!wallet->EncryptWallet(passphrase)) {
            error = Untranslated("Error: Wallet created but failed to encrypt.");
            status = DatabaseStatus::FAILED_ENCRYPT;
            return nullptr;
        }
        if (!create_blank) {
            // Unlock the wallet
            if (!wallet->Unlock(passphrase)) {
                error = Untranslated("Error: Wallet was encrypted but could not be unlocked");
                status = DatabaseStatus::FAILED_ENCRYPT;
                return nullptr;
            }

            // Set a seed for the wallet
            {
                LOCK(wallet->cs_wallet);
                if (wallet->IsWalletFlagSet(WALLET_FLAG_DESCRIPTORS)) {
                    wallet->SetupDescriptorScriptPubKeyMans();
                } else {
                    for (auto spk_man : wallet->GetActiveScriptPubKeyMans()) {
                        if (!spk_man->SetupGeneration()) {
                            error = Untranslated("Unable to generate initial keys");
                            status = DatabaseStatus::FAILED_CREATE;
                            return nullptr;
                        }
                    }
                }
            }

            // Relock the wallet
            wallet->Lock();
        }
    }
    AddWallet(wallet);
    wallet->postInitProcess();

    // Write the wallet settings
    UpdateWalletSetting(chain, name, load_on_start, warnings);

    status = DatabaseStatus::SUCCESS;
    return wallet;
}

/** @defgroup mapWallet
 *
 * @{
 */

std::string COutput::ToString() const
{
    return strprintf("COutput(%s, %d, %d) [%s]", tx->GetHash().ToString(), i, nDepth, FormatMoney(tx->tx->vout[i].nValue));
}

const CWalletTx* CWallet::GetWalletTx(const uint256& hash) const
{
    AssertLockHeld(cs_wallet);
    std::map<uint256, CWalletTx>::const_iterator it = mapWallet.find(hash);
    if (it == mapWallet.end())
        return nullptr;
    return &(it->second);
}

void CWallet::UpgradeKeyMetadata()
{
    if (IsLocked() || IsWalletFlagSet(WALLET_FLAG_KEY_ORIGIN_METADATA)) {
        return;
    }

    auto spk_man = GetLegacyScriptPubKeyMan();
    if (!spk_man) {
        return;
    }

    spk_man->UpgradeKeyMetadata();
    SetWalletFlag(WALLET_FLAG_KEY_ORIGIN_METADATA);
}

bool CWallet::Unlock(const SecureString& strWalletPassphrase, bool accept_no_keys)
{
    CCrypter crypter;
    CKeyingMaterial _vMasterKey;

    {
        LOCK(cs_wallet);
        for (const MasterKeyMap::value_type& pMasterKey : mapMasterKeys)
        {
            if(!crypter.SetKeyFromPassphrase(strWalletPassphrase, pMasterKey.second.vchSalt, pMasterKey.second.nDeriveIterations, pMasterKey.second.nDerivationMethod))
                return false;
            if (!crypter.Decrypt(pMasterKey.second.vchCryptedKey, _vMasterKey))
                continue; // try another master key
            if (Unlock(_vMasterKey, accept_no_keys)) {
                // Now that we've unlocked, upgrade the key metadata
                UpgradeKeyMetadata();
                return true;
            }
        }
    }
    return false;
}

bool CWallet::ChangeWalletPassphrase(const SecureString& strOldWalletPassphrase, const SecureString& strNewWalletPassphrase)
{
    bool fWasLocked = IsLocked();

    {
        LOCK(cs_wallet);
        Lock();

        CCrypter crypter;
        CKeyingMaterial _vMasterKey;
        for (MasterKeyMap::value_type& pMasterKey : mapMasterKeys)
        {
            if(!crypter.SetKeyFromPassphrase(strOldWalletPassphrase, pMasterKey.second.vchSalt, pMasterKey.second.nDeriveIterations, pMasterKey.second.nDerivationMethod))
                return false;
            if (!crypter.Decrypt(pMasterKey.second.vchCryptedKey, _vMasterKey))
                return false;
            if (Unlock(_vMasterKey))
            {
                int64_t nStartTime = GetTimeMillis();
                crypter.SetKeyFromPassphrase(strNewWalletPassphrase, pMasterKey.second.vchSalt, pMasterKey.second.nDeriveIterations, pMasterKey.second.nDerivationMethod);
                pMasterKey.second.nDeriveIterations = static_cast<unsigned int>(pMasterKey.second.nDeriveIterations * (100 / ((double)(GetTimeMillis() - nStartTime))));

                nStartTime = GetTimeMillis();
                crypter.SetKeyFromPassphrase(strNewWalletPassphrase, pMasterKey.second.vchSalt, pMasterKey.second.nDeriveIterations, pMasterKey.second.nDerivationMethod);
                pMasterKey.second.nDeriveIterations = (pMasterKey.second.nDeriveIterations + static_cast<unsigned int>(pMasterKey.second.nDeriveIterations * 100 / ((double)(GetTimeMillis() - nStartTime)))) / 2;

                if (pMasterKey.second.nDeriveIterations < 25000)
                    pMasterKey.second.nDeriveIterations = 25000;

                WalletLogPrintf("Wallet passphrase changed to an nDeriveIterations of %i\n", pMasterKey.second.nDeriveIterations);

                if (!crypter.SetKeyFromPassphrase(strNewWalletPassphrase, pMasterKey.second.vchSalt, pMasterKey.second.nDeriveIterations, pMasterKey.second.nDerivationMethod))
                    return false;
                if (!crypter.Encrypt(_vMasterKey, pMasterKey.second.vchCryptedKey))
                    return false;
                WalletBatch(*database).WriteMasterKey(pMasterKey.first, pMasterKey.second);
                if (fWasLocked)
                    Lock();
                return true;
            }
        }
    }

    return false;
}

void CWallet::chainStateFlushed(const CBlockLocator& loc)
{
    WalletBatch batch(*database);
    batch.WriteBestBlock(loc);
}

void CWallet::SetMinVersion(enum WalletFeature nVersion, WalletBatch* batch_in)
{
    LOCK(cs_wallet);
    if (nWalletVersion >= nVersion)
        return;
    nWalletVersion = nVersion;

    {
        WalletBatch* batch = batch_in ? batch_in : new WalletBatch(*database);
        if (nWalletVersion > 40000)
            batch->WriteMinVersion(nWalletVersion);
        if (!batch_in)
            delete batch;
    }
}

std::set<uint256> CWallet::GetConflicts(const uint256& txid) const
{
    std::set<uint256> result;
    AssertLockHeld(cs_wallet);

    std::map<uint256, CWalletTx>::const_iterator it = mapWallet.find(txid);
    if (it == mapWallet.end())
        return result;
    const CWalletTx& wtx = it->second;

    std::pair<TxSpends::const_iterator, TxSpends::const_iterator> range;

    for (const CTxIn& txin : wtx.tx->vin)
    {
        if (mapTxSpends.count(txin.prevout) <= 1)
            continue;  // No conflict if zero or one spends
        range = mapTxSpends.equal_range(txin.prevout);
        for (TxSpends::const_iterator _it = range.first; _it != range.second; ++_it)
            result.insert(_it->second);
    }
    return result;
}

bool CWallet::HasWalletSpend(const uint256& txid) const
{
    AssertLockHeld(cs_wallet);
    auto iter = mapTxSpends.lower_bound(COutPoint(txid, 0));
    return (iter != mapTxSpends.end() && iter->first.hash == txid);
}

void CWallet::Flush()
{
    database->Flush();
}

void CWallet::Close()
{
    database->Close();
}

void CWallet::SyncMetaData(std::pair<TxSpends::iterator, TxSpends::iterator> range)
{
    // We want all the wallet transactions in range to have the same metadata as
    // the oldest (smallest nOrderPos).
    // So: find smallest nOrderPos:

    int nMinOrderPos = std::numeric_limits<int>::max();
    const CWalletTx* copyFrom = nullptr;
    for (TxSpends::iterator it = range.first; it != range.second; ++it) {
        const CWalletTx* wtx = &mapWallet.at(it->second);
        if (wtx->nOrderPos < nMinOrderPos) {
            nMinOrderPos = wtx->nOrderPos;
            copyFrom = wtx;
        }
    }

    if (!copyFrom) {
        return;
    }

    // Now copy data from copyFrom to rest:
    for (TxSpends::iterator it = range.first; it != range.second; ++it)
    {
        const uint256& hash = it->second;
        CWalletTx* copyTo = &mapWallet.at(hash);
        if (copyFrom == copyTo) continue;
        assert(copyFrom && "Oldest wallet transaction in range assumed to have been found.");
        if (!copyFrom->IsEquivalentTo(*copyTo)) continue;
        copyTo->mapValue = copyFrom->mapValue;
        copyTo->vOrderForm = copyFrom->vOrderForm;
        // fTimeReceivedIsTxTime not copied on purpose
        // nTimeReceived not copied on purpose
        copyTo->nTimeSmart = copyFrom->nTimeSmart;
        copyTo->fFromMe = copyFrom->fFromMe;
        // nOrderPos not copied on purpose
        // cached members not copied on purpose
    }
}

/**
 * Outpoint is spent if any non-conflicted transaction
 * spends it:
 */
bool CWallet::IsSpent(const uint256& hash, unsigned int n) const
{
    const COutPoint outpoint(hash, n);
    std::pair<TxSpends::const_iterator, TxSpends::const_iterator> range;
    range = mapTxSpends.equal_range(outpoint);

    for (TxSpends::const_iterator it = range.first; it != range.second; ++it)
    {
        const uint256& wtxid = it->second;
        std::map<uint256, CWalletTx>::const_iterator mit = mapWallet.find(wtxid);
        if (mit != mapWallet.end()) {
            int depth = mit->second.GetDepthInMainChain();
            if (depth > 0  || (depth == 0 && !mit->second.isAbandoned()))
                return true; // Spent
        }
    }
    return false;
}

void CWallet::AddToSpends(const COutPoint& outpoint, const uint256& wtxid)
{
    mapTxSpends.insert(std::make_pair(outpoint, wtxid));

    setLockedCoins.erase(outpoint);

    std::pair<TxSpends::iterator, TxSpends::iterator> range;
    range = mapTxSpends.equal_range(outpoint);
    SyncMetaData(range);
}


void CWallet::AddToSpends(const uint256& wtxid)
{
    auto it = mapWallet.find(wtxid);
    assert(it != mapWallet.end());
    CWalletTx& thisTx = it->second;
    if (thisTx.IsCoinBase()) // Coinbases don't spend anything!
        return;

    for (const CTxIn& txin : thisTx.tx->vin)
        AddToSpends(txin.prevout, wtxid);
}

bool CWallet::EncryptWallet(const SecureString& strWalletPassphrase)
{
    if (IsCrypted())
        return false;

    CKeyingMaterial _vMasterKey;

    _vMasterKey.resize(WALLET_CRYPTO_KEY_SIZE);
    GetStrongRandBytes(&_vMasterKey[0], WALLET_CRYPTO_KEY_SIZE);

    CMasterKey kMasterKey;

    kMasterKey.vchSalt.resize(WALLET_CRYPTO_SALT_SIZE);
    GetStrongRandBytes(&kMasterKey.vchSalt[0], WALLET_CRYPTO_SALT_SIZE);

    CCrypter crypter;
    int64_t nStartTime = GetTimeMillis();
    crypter.SetKeyFromPassphrase(strWalletPassphrase, kMasterKey.vchSalt, 25000, kMasterKey.nDerivationMethod);
    kMasterKey.nDeriveIterations = static_cast<unsigned int>(2500000 / ((double)(GetTimeMillis() - nStartTime)));

    nStartTime = GetTimeMillis();
    crypter.SetKeyFromPassphrase(strWalletPassphrase, kMasterKey.vchSalt, kMasterKey.nDeriveIterations, kMasterKey.nDerivationMethod);
    kMasterKey.nDeriveIterations = (kMasterKey.nDeriveIterations + static_cast<unsigned int>(kMasterKey.nDeriveIterations * 100 / ((double)(GetTimeMillis() - nStartTime)))) / 2;

    if (kMasterKey.nDeriveIterations < 25000)
        kMasterKey.nDeriveIterations = 25000;

    WalletLogPrintf("Encrypting Wallet with an nDeriveIterations of %i\n", kMasterKey.nDeriveIterations);

    if (!crypter.SetKeyFromPassphrase(strWalletPassphrase, kMasterKey.vchSalt, kMasterKey.nDeriveIterations, kMasterKey.nDerivationMethod))
        return false;
    if (!crypter.Encrypt(_vMasterKey, kMasterKey.vchCryptedKey))
        return false;

    {
        LOCK(cs_wallet);
        mapMasterKeys[++nMasterKeyMaxID] = kMasterKey;
        WalletBatch* encrypted_batch = new WalletBatch(*database);
        if (!encrypted_batch->TxnBegin()) {
            delete encrypted_batch;
            encrypted_batch = nullptr;
            return false;
        }
        encrypted_batch->WriteMasterKey(nMasterKeyMaxID, kMasterKey);

        for (const auto& spk_man_pair : m_spk_managers) {
            auto spk_man = spk_man_pair.second.get();
            if (!spk_man->Encrypt(_vMasterKey, encrypted_batch)) {
                encrypted_batch->TxnAbort();
                delete encrypted_batch;
                encrypted_batch = nullptr;
                // We now probably have half of our keys encrypted in memory, and half not...
                // die and let the user reload the unencrypted wallet.
                assert(false);
            }
        }

        // Encryption was introduced in version 0.4.0
        SetMinVersion(FEATURE_WALLETCRYPT, encrypted_batch);

        if (!encrypted_batch->TxnCommit()) {
            delete encrypted_batch;
            encrypted_batch = nullptr;
            // We now have keys encrypted in memory, but not on disk...
            // die to avoid confusion and let the user reload the unencrypted wallet.
            assert(false);
        }

        delete encrypted_batch;
        encrypted_batch = nullptr;

        Lock();
        Unlock(strWalletPassphrase);

        // If we are using descriptors, make new descriptors with a new seed
        if (IsWalletFlagSet(WALLET_FLAG_DESCRIPTORS) && !IsWalletFlagSet(WALLET_FLAG_BLANK_WALLET)) {
            SetupDescriptorScriptPubKeyMans();
        } else if (auto spk_man = GetLegacyScriptPubKeyMan()) {
            // if we are using HD, replace the HD seed with a new one
            if (spk_man->IsHDEnabled()) {
                if (!spk_man->SetupGeneration(true)) {
                    return false;
                }
            }
        }
        Lock();

        // Need to completely rewrite the wallet file; if we don't, bdb might keep
        // bits of the unencrypted private key in slack space in the database file.
        database->Rewrite();

        // BDB seems to have a bad habit of writing old data into
        // slack space in .dat files; that is bad if the old data is
        // unencrypted private keys. So:
        database->ReloadDbEnv();

    }
    NotifyStatusChanged(this);

    return true;
}

DBErrors CWallet::ReorderTransactions()
{
    LOCK(cs_wallet);
    WalletBatch batch(*database);

    // Old wallets didn't have any defined order for transactions
    // Probably a bad idea to change the output of this

    // First: get all CWalletTx into a sorted-by-time multimap.
    typedef std::multimap<int64_t, CWalletTx*> TxItems;
    TxItems txByTime;

    for (auto& entry : mapWallet)
    {
        CWalletTx* wtx = &entry.second;
        txByTime.insert(std::make_pair(wtx->nTimeReceived, wtx));
    }

    nOrderPosNext = 0;
    std::vector<int64_t> nOrderPosOffsets;
    for (TxItems::iterator it = txByTime.begin(); it != txByTime.end(); ++it)
    {
        CWalletTx *const pwtx = (*it).second;
        int64_t& nOrderPos = pwtx->nOrderPos;

        if (nOrderPos == -1)
        {
            nOrderPos = nOrderPosNext++;
            nOrderPosOffsets.push_back(nOrderPos);

            if (!batch.WriteTx(*pwtx))
                return DBErrors::LOAD_FAIL;
        }
        else
        {
            int64_t nOrderPosOff = 0;
            for (const int64_t& nOffsetStart : nOrderPosOffsets)
            {
                if (nOrderPos >= nOffsetStart)
                    ++nOrderPosOff;
            }
            nOrderPos += nOrderPosOff;
            nOrderPosNext = std::max(nOrderPosNext, nOrderPos + 1);

            if (!nOrderPosOff)
                continue;

            // Since we're changing the order, write it back
            if (!batch.WriteTx(*pwtx))
                return DBErrors::LOAD_FAIL;
        }
    }
    batch.WriteOrderPosNext(nOrderPosNext);

    return DBErrors::LOAD_OK;
}

int64_t CWallet::IncOrderPosNext(WalletBatch* batch)
{
    AssertLockHeld(cs_wallet);
    int64_t nRet = nOrderPosNext++;
    if (batch) {
        batch->WriteOrderPosNext(nOrderPosNext);
    } else {
        WalletBatch(*database).WriteOrderPosNext(nOrderPosNext);
    }
    return nRet;
}

void CWallet::MarkDirty()
{
    {
        LOCK(cs_wallet);
        for (std::pair<const uint256, CWalletTx>& item : mapWallet)
            item.second.MarkDirty();
    }
}

bool CWallet::MarkReplaced(const uint256& originalHash, const uint256& newHash)
{
    LOCK(cs_wallet);

    auto mi = mapWallet.find(originalHash);

    // There is a bug if MarkReplaced is not called on an existing wallet transaction.
    assert(mi != mapWallet.end());

    CWalletTx& wtx = (*mi).second;

    // Ensure for now that we're not overwriting data
    assert(wtx.mapValue.count("replaced_by_txid") == 0);

    wtx.mapValue["replaced_by_txid"] = newHash.ToString();

    WalletBatch batch(*database);

    bool success = true;
    if (!batch.WriteTx(wtx)) {
        WalletLogPrintf("%s: Updating batch tx %s failed\n", __func__, wtx.GetHash().ToString());
        success = false;
    }

    NotifyTransactionChanged(this, originalHash, CT_UPDATED);

    return success;
}

void CWallet::SetSpentKeyState(WalletBatch& batch, const uint256& hash, unsigned int n, bool used, std::set<CTxDestination>& tx_destinations)
{
    AssertLockHeld(cs_wallet);
    const CWalletTx* srctx = GetWalletTx(hash);
    if (!srctx) return;

    CTxDestination dst;
    if (ExtractDestination(srctx->tx->vout[n].scriptPubKey, dst)) {
        if (IsMine(dst)) {
            if (used && !GetDestData(dst, "used", nullptr)) {
                if (AddDestData(batch, dst, "used", "p")) { // p for "present", opposite of absent (null)
                    tx_destinations.insert(dst);
                }
            } else if (!used && GetDestData(dst, "used", nullptr)) {
                EraseDestData(batch, dst, "used");
            }
        }
    }
}

bool CWallet::IsSpentKey(const uint256& hash, unsigned int n) const
{
    AssertLockHeld(cs_wallet);
    const CWalletTx* srctx = GetWalletTx(hash);
    if (srctx) {
        assert(srctx->tx->vout.size() > n);
        CTxDestination dest;
        if (!ExtractDestination(srctx->tx->vout[n].scriptPubKey, dest)) {
            return false;
        }
        if (GetDestData(dest, "used", nullptr)) {
            return true;
        }
        if (IsLegacy()) {
            LegacyScriptPubKeyMan* spk_man = GetLegacyScriptPubKeyMan();
            assert(spk_man != nullptr);
            for (const auto& keyid : GetAffectedKeys(srctx->tx->vout[n].scriptPubKey, *spk_man)) {
                WitnessV0KeyHash wpkh_dest(keyid);
                if (GetDestData(wpkh_dest, "used", nullptr)) {
                    return true;
                }
                ScriptHash sh_wpkh_dest(GetScriptForDestination(wpkh_dest));
                if (GetDestData(sh_wpkh_dest, "used", nullptr)) {
                    return true;
                }
                PKHash pkh_dest(keyid);
                if (GetDestData(pkh_dest, "used", nullptr)) {
                    return true;
                }
            }
        }
    }
    return false;
}

CWalletTx* CWallet::AddToWallet(CTransactionRef tx, const CWalletTx::Confirmation& confirm, const UpdateWalletTxFn& update_wtx, bool fFlushOnClose)
{
    LOCK(cs_wallet);

    WalletBatch batch(*database, fFlushOnClose);

    uint256 hash = tx->GetHash();

    if (IsWalletFlagSet(WALLET_FLAG_AVOID_REUSE)) {
        // Mark used destinations
        std::set<CTxDestination> tx_destinations;

        for (const CTxIn& txin : tx->vin) {
            const COutPoint& op = txin.prevout;
            SetSpentKeyState(batch, op.hash, op.n, true, tx_destinations);
        }

        MarkDestinationsDirty(tx_destinations);
    }

    // Inserts only if not already there, returns tx inserted or tx found
    auto ret = mapWallet.emplace(std::piecewise_construct, std::forward_as_tuple(hash), std::forward_as_tuple(this, tx));
    CWalletTx& wtx = (*ret.first).second;
    bool fInsertedNew = ret.second;
    bool fUpdated = update_wtx && update_wtx(wtx, fInsertedNew);
    if (fInsertedNew) {
        wtx.m_confirm = confirm;
        wtx.nTimeReceived = chain().getAdjustedTime();
        wtx.nOrderPos = IncOrderPosNext(&batch);
        wtx.m_it_wtxOrdered = wtxOrdered.insert(std::make_pair(wtx.nOrderPos, &wtx));
        wtx.nTimeSmart = ComputeTimeSmart(wtx);
        AddToSpends(hash);
    }

    if (!fInsertedNew)
    {
        if (confirm.status != wtx.m_confirm.status) {
            wtx.m_confirm.status = confirm.status;
            wtx.m_confirm.nIndex = confirm.nIndex;
            wtx.m_confirm.hashBlock = confirm.hashBlock;
            wtx.m_confirm.block_height = confirm.block_height;
            fUpdated = true;
        } else {
            assert(wtx.m_confirm.nIndex == confirm.nIndex);
            assert(wtx.m_confirm.hashBlock == confirm.hashBlock);
            assert(wtx.m_confirm.block_height == confirm.block_height);
        }
        // If we have a witness-stripped version of this transaction, and we
        // see a new version with a witness, then we must be upgrading a pre-segwit
        // wallet.  Store the new version of the transaction with the witness,
        // as the stripped-version must be invalid.
        // TODO: Store all versions of the transaction, instead of just one.
        if (tx->HasWitness() && !wtx.tx->HasWitness()) {
            wtx.SetTx(tx);
            fUpdated = true;
        }
    }

    //// debug print
    WalletLogPrintf("AddToWallet %s  %s%s\n", hash.ToString(), (fInsertedNew ? "new" : ""), (fUpdated ? "update" : ""));

    // Write to disk
    if (fInsertedNew || fUpdated)
        if (!batch.WriteTx(wtx))
            return nullptr;

    // Break debit/credit balance caches:
    wtx.MarkDirty();

    // Notify UI of new or updated transaction
    NotifyTransactionChanged(this, hash, fInsertedNew ? CT_NEW : CT_UPDATED);

#if HAVE_SYSTEM
    // notify an external script when a wallet transaction comes in or is updated
<<<<<<< HEAD
    std::string strCmd = gArgs.GetArg("-walletnotify", "");

    if (!strCmd.empty())
    {
        boost::replace_all(strCmd, "%s", hash.GetHex());
        if (confirm.status == CWalletTx::Status::CONFIRMED)
        {
            boost::replace_all(strCmd, "%b", confirm.hashBlock.GetHex());
            boost::replace_all(strCmd, "%h", ToString(confirm.block_height));
        } else {
            boost::replace_all(strCmd, "%b", "unconfirmed");
            boost::replace_all(strCmd, "%h", "-1");
        }
        boost::replace_all(strCmd, "%w", ShellEscape(GetName()));
        std::thread t(runCommand, strCmd);
        t.detach(); // thread runs free
=======
    if (gArgs.IsArgSet("-walletnotify")) {
#ifdef WIN32
        const std::string walletname_escaped = "wallet_name_substitution_is_not_available_on_Windows";
#else
        const std::string walletname_escaped = ShellEscape(GetName());
#endif
        const std::string txid_hex = hash.GetHex();
        std::string blockhash_hex, blockheight_str;
        if (confirm.status == CWalletTx::Status::CONFIRMED) {
            blockhash_hex = confirm.hashBlock.GetHex();
            blockheight_str = ToString(confirm.block_height);
        } else {
            blockhash_hex = "unconfirmed";
            blockheight_str = "-1";
        }

        for (std::string command : gArgs.GetArgs("-walletnotify")) {
            boost::replace_all(command, "%s", txid_hex);
            boost::replace_all(command, "%b", blockhash_hex);
            boost::replace_all(command, "%h", blockheight_str);
            boost::replace_all(command, "%w", walletname_escaped);

            std::thread t(runCommand, command);
            t.detach(); // thread runs free
        }
>>>>>>> 6c7304ff
    }
#endif

    return &wtx;
}

bool CWallet::LoadToWallet(const uint256& hash, const UpdateWalletTxFn& fill_wtx)
{
    const auto& ins = mapWallet.emplace(std::piecewise_construct, std::forward_as_tuple(hash), std::forward_as_tuple(this, nullptr));
    CWalletTx& wtx = ins.first->second;
    if (!fill_wtx(wtx, ins.second)) {
        return false;
    }
    // If wallet doesn't have a chain (e.g wallet-tool), don't bother to update txn.
    if (HaveChain()) {
        Optional<int> block_height = chain().getBlockHeight(wtx.m_confirm.hashBlock);
        if (block_height) {
            // Update cached block height variable since it not stored in the
            // serialized transaction.
            wtx.m_confirm.block_height = *block_height;
        } else if (wtx.isConflicted() || wtx.isConfirmed()) {
            // If tx block (or conflicting block) was reorged out of chain
            // while the wallet was shutdown, change tx status to UNCONFIRMED
            // and reset block height, hash, and index. ABANDONED tx don't have
            // associated blocks and don't need to be updated. The case where a
            // transaction was reorged out while online and then reconfirmed
            // while offline is covered by the rescan logic.
            wtx.setUnconfirmed();
            wtx.m_confirm.hashBlock = uint256();
            wtx.m_confirm.block_height = 0;
            wtx.m_confirm.nIndex = 0;
        }
    }
    if (/* insertion took place */ ins.second) {
        wtx.m_it_wtxOrdered = wtxOrdered.insert(std::make_pair(wtx.nOrderPos, &wtx));
    }
    AddToSpends(hash);
    for (const CTxIn& txin : wtx.tx->vin) {
        auto it = mapWallet.find(txin.prevout.hash);
        if (it != mapWallet.end()) {
            CWalletTx& prevtx = it->second;
            if (prevtx.isConflicted()) {
                MarkConflicted(prevtx.m_confirm.hashBlock, prevtx.m_confirm.block_height, wtx.GetHash());
            }
        }
    }
    return true;
}

bool CWallet::AddToWalletIfInvolvingMe(const CTransactionRef& ptx, CWalletTx::Confirmation confirm, bool fUpdate)
{
    const CTransaction& tx = *ptx;
    {
        AssertLockHeld(cs_wallet);

        if (!confirm.hashBlock.IsNull()) {
            for (const CTxIn& txin : tx.vin) {
                std::pair<TxSpends::const_iterator, TxSpends::const_iterator> range = mapTxSpends.equal_range(txin.prevout);
                while (range.first != range.second) {
                    if (range.first->second != tx.GetHash()) {
                        WalletLogPrintf("Transaction %s (in block %s) conflicts with wallet transaction %s (both spend %s:%i)\n", tx.GetHash().ToString(), confirm.hashBlock.ToString(), range.first->second.ToString(), range.first->first.hash.ToString(), range.first->first.n);
                        MarkConflicted(confirm.hashBlock, confirm.block_height, range.first->second);
                    }
                    range.first++;
                }
            }
        }

        bool fExisted = mapWallet.count(tx.GetHash()) != 0;
        if (fExisted && !fUpdate) return false;
        if (fExisted || IsMine(tx) || IsFromMe(tx))
        {
            /* Check if any keys in the wallet keypool that were supposed to be unused
             * have appeared in a new transaction. If so, remove those keys from the keypool.
             * This can happen when restoring an old wallet backup that does not contain
             * the mostly recently created transactions from newer versions of the wallet.
             */

            // loop though all outputs
            for (const CTxOut& txout: tx.vout) {
                for (const auto& spk_man_pair : m_spk_managers) {
                    spk_man_pair.second->MarkUnusedAddresses(txout.scriptPubKey);
                }
            }

            // Block disconnection override an abandoned tx as unconfirmed
            // which means user may have to call abandontransaction again
            return AddToWallet(MakeTransactionRef(tx), confirm, /* update_wtx= */ nullptr, /* fFlushOnClose= */ false);
        }
    }
    return false;
}

bool CWallet::TransactionCanBeAbandoned(const uint256& hashTx) const
{
    LOCK(cs_wallet);
    const CWalletTx* wtx = GetWalletTx(hashTx);
    return wtx && !wtx->isAbandoned() && wtx->GetDepthInMainChain() == 0 && !wtx->InMempool();
}

void CWallet::MarkInputsDirty(const CTransactionRef& tx)
{
    for (const CTxIn& txin : tx->vin) {
        auto it = mapWallet.find(txin.prevout.hash);
        if (it != mapWallet.end()) {
            it->second.MarkDirty();
        }
    }
}

bool CWallet::AbandonTransaction(const uint256& hashTx)
{
    LOCK(cs_wallet);

    WalletBatch batch(*database);

    std::set<uint256> todo;
    std::set<uint256> done;

    // Can't mark abandoned if confirmed or in mempool
    auto it = mapWallet.find(hashTx);
    assert(it != mapWallet.end());
    CWalletTx& origtx = it->second;
    if (origtx.GetDepthInMainChain() != 0 || origtx.InMempool()) {
        return false;
    }

    todo.insert(hashTx);

    while (!todo.empty()) {
        uint256 now = *todo.begin();
        todo.erase(now);
        done.insert(now);
        auto it = mapWallet.find(now);
        assert(it != mapWallet.end());
        CWalletTx& wtx = it->second;
        int currentconfirm = wtx.GetDepthInMainChain();
        // If the orig tx was not in block, none of its spends can be
        assert(currentconfirm <= 0);
        // if (currentconfirm < 0) {Tx and spends are already conflicted, no need to abandon}
        if (currentconfirm == 0 && !wtx.isAbandoned()) {
            // If the orig tx was not in block/mempool, none of its spends can be in mempool
            assert(!wtx.InMempool());
            wtx.setAbandoned();
            wtx.MarkDirty();
            batch.WriteTx(wtx);
            NotifyTransactionChanged(this, wtx.GetHash(), CT_UPDATED);
            // Iterate over all its outputs, and mark transactions in the wallet that spend them abandoned too
            TxSpends::const_iterator iter = mapTxSpends.lower_bound(COutPoint(now, 0));
            while (iter != mapTxSpends.end() && iter->first.hash == now) {
                if (!done.count(iter->second)) {
                    todo.insert(iter->second);
                }
                iter++;
            }
            // If a transaction changes 'conflicted' state, that changes the balance
            // available of the outputs it spends. So force those to be recomputed
            MarkInputsDirty(wtx.tx);
        }
    }

    return true;
}

void CWallet::MarkConflicted(const uint256& hashBlock, int conflicting_height, const uint256& hashTx)
{
    LOCK(cs_wallet);

    int conflictconfirms = (m_last_block_processed_height - conflicting_height + 1) * -1;
    // If number of conflict confirms cannot be determined, this means
    // that the block is still unknown or not yet part of the main chain,
    // for example when loading the wallet during a reindex. Do nothing in that
    // case.
    if (conflictconfirms >= 0)
        return;

    // Do not flush the wallet here for performance reasons
    WalletBatch batch(*database, false);

    std::set<uint256> todo;
    std::set<uint256> done;

    todo.insert(hashTx);

    while (!todo.empty()) {
        uint256 now = *todo.begin();
        todo.erase(now);
        done.insert(now);
        auto it = mapWallet.find(now);
        assert(it != mapWallet.end());
        CWalletTx& wtx = it->second;
        int currentconfirm = wtx.GetDepthInMainChain();
        if (conflictconfirms < currentconfirm) {
            // Block is 'more conflicted' than current confirm; update.
            // Mark transaction as conflicted with this block.
            wtx.m_confirm.nIndex = 0;
            wtx.m_confirm.hashBlock = hashBlock;
            wtx.m_confirm.block_height = conflicting_height;
            wtx.setConflicted();
            wtx.MarkDirty();
            batch.WriteTx(wtx);
            // Iterate over all its outputs, and mark transactions in the wallet that spend them conflicted too
            TxSpends::const_iterator iter = mapTxSpends.lower_bound(COutPoint(now, 0));
            while (iter != mapTxSpends.end() && iter->first.hash == now) {
                 if (!done.count(iter->second)) {
                     todo.insert(iter->second);
                 }
                 iter++;
            }
            // If a transaction changes 'conflicted' state, that changes the balance
            // available of the outputs it spends. So force those to be recomputed
            MarkInputsDirty(wtx.tx);
        }
    }
}

void CWallet::SyncTransaction(const CTransactionRef& ptx, CWalletTx::Confirmation confirm, bool update_tx)
{
    if (!AddToWalletIfInvolvingMe(ptx, confirm, update_tx))
        return; // Not one of ours

    // If a transaction changes 'conflicted' state, that changes the balance
    // available of the outputs it spends. So force those to be
    // recomputed, also:
    MarkInputsDirty(ptx);
}

void CWallet::transactionAddedToMempool(const CTransactionRef& tx, uint64_t mempool_sequence) {
    LOCK(cs_wallet);
    SyncTransaction(tx, {CWalletTx::Status::UNCONFIRMED, /* block height */ 0, /* block hash */ {}, /* index */ 0});

    auto it = mapWallet.find(tx->GetHash());
    if (it != mapWallet.end()) {
        it->second.fInMempool = true;
    }
}

void CWallet::transactionRemovedFromMempool(const CTransactionRef& tx, MemPoolRemovalReason reason, uint64_t mempool_sequence) {
    LOCK(cs_wallet);
    auto it = mapWallet.find(tx->GetHash());
    if (it != mapWallet.end()) {
        it->second.fInMempool = false;
    }
    // Handle transactions that were removed from the mempool because they
    // conflict with transactions in a newly connected block.
    if (reason == MemPoolRemovalReason::CONFLICT) {
        // Call SyncNotifications, so external -walletnotify notifications will
        // be triggered for these transactions. Set Status::UNCONFIRMED instead
        // of Status::CONFLICTED for a few reasons:
        //
        // 1. The transactionRemovedFromMempool callback does not currently
        //    provide the conflicting block's hash and height, and for backwards
        //    compatibility reasons it may not be not safe to store conflicted
        //    wallet transactions with a null block hash. See
        //    https://github.com/bitcoin/bitcoin/pull/18600#discussion_r420195993.
        // 2. For most of these transactions, the wallet's internal conflict
        //    detection in the blockConnected handler will subsequently call
        //    MarkConflicted and update them with CONFLICTED status anyway. This
        //    applies to any wallet transaction that has inputs spent in the
        //    block, or that has ancestors in the wallet with inputs spent by
        //    the block.
        // 3. Longstanding behavior since the sync implementation in
        //    https://github.com/bitcoin/bitcoin/pull/9371 and the prior sync
        //    implementation before that was to mark these transactions
        //    unconfirmed rather than conflicted.
        //
        // Nothing described above should be seen as an unchangeable requirement
        // when improving this code in the future. The wallet's heuristics for
        // distinguishing between conflicted and unconfirmed transactions are
        // imperfect, and could be improved in general, see
        // https://github.com/bitcoin-core/bitcoin-devwiki/wiki/Wallet-Transaction-Conflict-Tracking
        SyncTransaction(tx, {CWalletTx::Status::UNCONFIRMED, /* block height */ 0, /* block hash */ {}, /* index */ 0});
    }
}

void CWallet::blockConnected(const CBlock& block, int height)
{
    const uint256& block_hash = block.GetHash();
    LOCK(cs_wallet);

    m_last_block_processed_height = height;
    m_last_block_processed = block_hash;
    for (size_t index = 0; index < block.vtx.size(); index++) {
        SyncTransaction(block.vtx[index], {CWalletTx::Status::CONFIRMED, height, block_hash, (int)index});
        transactionRemovedFromMempool(block.vtx[index], MemPoolRemovalReason::BLOCK, 0 /* mempool_sequence */);
    }
}

void CWallet::blockDisconnected(const CBlock& block, int height)
{
    LOCK(cs_wallet);

    // At block disconnection, this will change an abandoned transaction to
    // be unconfirmed, whether or not the transaction is added back to the mempool.
    // User may have to call abandontransaction again. It may be addressed in the
    // future with a stickier abandoned state or even removing abandontransaction call.
    m_last_block_processed_height = height - 1;
    m_last_block_processed = block.hashPrevBlock;
    for (const CTransactionRef& ptx : block.vtx) {
        SyncTransaction(ptx, {CWalletTx::Status::UNCONFIRMED, /* block height */ 0, /* block hash */ {}, /* index */ 0});
    }
}

void CWallet::updatedBlockTip()
{
    m_best_block_time = GetTime();
}


void CWallet::BlockUntilSyncedToCurrentChain() const {
    AssertLockNotHeld(cs_wallet);
    // Skip the queue-draining stuff if we know we're caught up with
    // ::ChainActive().Tip(), otherwise put a callback in the validation interface queue and wait
    // for the queue to drain enough to execute it (indicating we are caught up
    // at least with the time we entered this function).
    uint256 last_block_hash = WITH_LOCK(cs_wallet, return m_last_block_processed);
    chain().waitForNotificationsIfTipChanged(last_block_hash);
}


isminetype CWallet::IsMine(const CTxIn &txin) const
{
    AssertLockHeld(cs_wallet);
    std::map<uint256, CWalletTx>::const_iterator mi = mapWallet.find(txin.prevout.hash);
    if (mi != mapWallet.end())
    {
        const CWalletTx& prev = (*mi).second;
        if (txin.prevout.n < prev.tx->vout.size())
            return IsMine(prev.tx->vout[txin.prevout.n]);
    }
    return ISMINE_NO;
}

// Note that this function doesn't distinguish between a 0-valued input,
// and a not-"is mine" (according to the filter) input.
CAmount CWallet::GetDebit(const CTxIn &txin, const isminefilter& filter) const
{
    {
        LOCK(cs_wallet);
        std::map<uint256, CWalletTx>::const_iterator mi = mapWallet.find(txin.prevout.hash);
        if (mi != mapWallet.end())
        {
            const CWalletTx& prev = (*mi).second;
            if (txin.prevout.n < prev.tx->vout.size())
                if (IsMine(prev.tx->vout[txin.prevout.n]) & filter)
                    return prev.tx->vout[txin.prevout.n].nValue;
        }
    }
    return 0;
}

isminetype CWallet::IsMine(const CTxOut& txout) const
{
    AssertLockHeld(cs_wallet);
    return IsMine(txout.scriptPubKey);
}

isminetype CWallet::IsMine(const CTxDestination& dest) const
{
    AssertLockHeld(cs_wallet);
    return IsMine(GetScriptForDestination(dest));
}

isminetype CWallet::IsMine(const CScript& script) const
{
    AssertLockHeld(cs_wallet);
    isminetype result = ISMINE_NO;
    for (const auto& spk_man_pair : m_spk_managers) {
        result = std::max(result, spk_man_pair.second->IsMine(script));
    }
    return result;
}

CAmount CWallet::GetCredit(const CTxOut& txout, const isminefilter& filter) const
{
    if (!MoneyRange(txout.nValue))
        throw std::runtime_error(std::string(__func__) + ": value out of range");
    LOCK(cs_wallet);
    return ((IsMine(txout) & filter) ? txout.nValue : 0);
}

bool CWallet::IsChange(const CTxOut& txout) const
{
    return IsChange(txout.scriptPubKey);
}

bool CWallet::IsChange(const CScript& script) const
{
    // TODO: fix handling of 'change' outputs. The assumption is that any
    // payment to a script that is ours, but is not in the address book
    // is change. That assumption is likely to break when we implement multisignature
    // wallets that return change back into a multi-signature-protected address;
    // a better way of identifying which outputs are 'the send' and which are
    // 'the change' will need to be implemented (maybe extend CWalletTx to remember
    // which output, if any, was change).
    AssertLockHeld(cs_wallet);
    if (IsMine(script))
    {
        CTxDestination address;
        if (!ExtractDestination(script, address))
            return true;
        if (!FindAddressBookEntry(address)) {
            return true;
        }
    }
    return false;
}

CAmount CWallet::GetChange(const CTxOut& txout) const
{
    AssertLockHeld(cs_wallet);
    if (!MoneyRange(txout.nValue))
        throw std::runtime_error(std::string(__func__) + ": value out of range");
    return (IsChange(txout) ? txout.nValue : 0);
}

bool CWallet::IsMine(const CTransaction& tx) const
{
    AssertLockHeld(cs_wallet);
    for (const CTxOut& txout : tx.vout)
        if (IsMine(txout))
            return true;
    return false;
}

bool CWallet::IsFromMe(const CTransaction& tx) const
{
    return (GetDebit(tx, ISMINE_ALL) > 0);
}

CAmount CWallet::GetDebit(const CTransaction& tx, const isminefilter& filter) const
{
    CAmount nDebit = 0;
    for (const CTxIn& txin : tx.vin)
    {
        nDebit += GetDebit(txin, filter);
        if (!MoneyRange(nDebit))
            throw std::runtime_error(std::string(__func__) + ": value out of range");
    }
    return nDebit;
}

bool CWallet::IsAllFromMe(const CTransaction& tx, const isminefilter& filter) const
{
    LOCK(cs_wallet);

    for (const CTxIn& txin : tx.vin)
    {
        auto mi = mapWallet.find(txin.prevout.hash);
        if (mi == mapWallet.end())
            return false; // any unknown inputs can't be from us

        const CWalletTx& prev = (*mi).second;

        if (txin.prevout.n >= prev.tx->vout.size())
            return false; // invalid input!

        if (!(IsMine(prev.tx->vout[txin.prevout.n]) & filter))
            return false;
    }
    return true;
}

CAmount CWallet::GetCredit(const CTransaction& tx, const isminefilter& filter) const
{
    CAmount nCredit = 0;
    for (const CTxOut& txout : tx.vout)
    {
        nCredit += GetCredit(txout, filter);
        if (!MoneyRange(nCredit))
            throw std::runtime_error(std::string(__func__) + ": value out of range");
    }
    return nCredit;
}

CAmount CWallet::GetChange(const CTransaction& tx) const
{
    LOCK(cs_wallet);
    CAmount nChange = 0;
    for (const CTxOut& txout : tx.vout)
    {
        nChange += GetChange(txout);
        if (!MoneyRange(nChange))
            throw std::runtime_error(std::string(__func__) + ": value out of range");
    }
    return nChange;
}

bool CWallet::IsHDEnabled() const
{
    // All Active ScriptPubKeyMans must be HD for this to be true
    bool result = true;
    for (const auto& spk_man : GetActiveScriptPubKeyMans()) {
        result &= spk_man->IsHDEnabled();
    }
    return result;
}

bool CWallet::CanGetAddresses(bool internal) const
{
    LOCK(cs_wallet);
    if (m_spk_managers.empty()) return false;
    for (OutputType t : OUTPUT_TYPES) {
        auto spk_man = GetScriptPubKeyMan(t, internal);
        if (spk_man && spk_man->CanGetAddresses(internal)) {
            return true;
        }
    }
    return false;
}

void CWallet::SetWalletFlag(uint64_t flags)
{
    LOCK(cs_wallet);
    m_wallet_flags |= flags;
    if (!WalletBatch(*database).WriteWalletFlags(m_wallet_flags))
        throw std::runtime_error(std::string(__func__) + ": writing wallet flags failed");
}

void CWallet::UnsetWalletFlag(uint64_t flag)
{
    WalletBatch batch(*database);
    UnsetWalletFlagWithDB(batch, flag);
}

void CWallet::UnsetWalletFlagWithDB(WalletBatch& batch, uint64_t flag)
{
    LOCK(cs_wallet);
    m_wallet_flags &= ~flag;
    if (!batch.WriteWalletFlags(m_wallet_flags))
        throw std::runtime_error(std::string(__func__) + ": writing wallet flags failed");
}

void CWallet::UnsetBlankWalletFlag(WalletBatch& batch)
{
    UnsetWalletFlagWithDB(batch, WALLET_FLAG_BLANK_WALLET);
}

bool CWallet::IsWalletFlagSet(uint64_t flag) const
{
    return (m_wallet_flags & flag);
}

bool CWallet::LoadWalletFlags(uint64_t flags)
{
    LOCK(cs_wallet);
    if (((flags & KNOWN_WALLET_FLAGS) >> 32) ^ (flags >> 32)) {
        // contains unknown non-tolerable wallet flags
        return false;
    }
    m_wallet_flags = flags;

    return true;
}

bool CWallet::AddWalletFlags(uint64_t flags)
{
    LOCK(cs_wallet);
    // We should never be writing unknown non-tolerable wallet flags
    assert(((flags & KNOWN_WALLET_FLAGS) >> 32) == (flags >> 32));
    if (!WalletBatch(*database).WriteWalletFlags(flags)) {
        throw std::runtime_error(std::string(__func__) + ": writing wallet flags failed");
    }

    return LoadWalletFlags(flags);
}

int64_t CWalletTx::GetTxTime() const
{
    int64_t n = nTimeSmart;
    return n ? n : nTimeReceived;
}

// Helper for producing a max-sized low-S low-R signature (eg 71 bytes)
// or a max-sized low-S signature (e.g. 72 bytes) if use_max_sig is true
bool CWallet::DummySignInput(CTxIn &tx_in, const CTxOut &txout, bool use_max_sig) const
{
    // Fill in dummy signatures for fee calculation.
    const CScript& scriptPubKey = txout.scriptPubKey;
    SignatureData sigdata;

    std::unique_ptr<SigningProvider> provider = GetSolvingProvider(scriptPubKey);
    if (!provider) {
        // We don't know about this scriptpbuKey;
        return false;
    }

    if (!ProduceSignature(*provider, use_max_sig ? DUMMY_MAXIMUM_SIGNATURE_CREATOR : DUMMY_SIGNATURE_CREATOR, scriptPubKey, sigdata)) {
        return false;
    }
    UpdateInput(tx_in, sigdata);
    return true;
}

// Helper for producing a bunch of max-sized low-S low-R signatures (eg 71 bytes)
bool CWallet::DummySignTx(CMutableTransaction &txNew, const std::vector<CTxOut> &txouts, bool use_max_sig) const
{
    // Fill in dummy signatures for fee calculation.
    int nIn = 0;
    for (const auto& txout : txouts)
    {
        if (!DummySignInput(txNew.vin[nIn], txout, use_max_sig)) {
            return false;
        }

        nIn++;
    }
    return true;
}

bool CWallet::ImportScripts(const std::set<CScript> scripts, int64_t timestamp)
{
    auto spk_man = GetLegacyScriptPubKeyMan();
    if (!spk_man) {
        return false;
    }
    LOCK(spk_man->cs_KeyStore);
    return spk_man->ImportScripts(scripts, timestamp);
}

bool CWallet::ImportPrivKeys(const std::map<CKeyID, CKey>& privkey_map, const int64_t timestamp)
{
    auto spk_man = GetLegacyScriptPubKeyMan();
    if (!spk_man) {
        return false;
    }
    LOCK(spk_man->cs_KeyStore);
    return spk_man->ImportPrivKeys(privkey_map, timestamp);
}

bool CWallet::ImportPubKeys(const std::vector<CKeyID>& ordered_pubkeys, const std::map<CKeyID, CPubKey>& pubkey_map, const std::map<CKeyID, std::pair<CPubKey, KeyOriginInfo>>& key_origins, const bool add_keypool, const bool internal, const int64_t timestamp)
{
    auto spk_man = GetLegacyScriptPubKeyMan();
    if (!spk_man) {
        return false;
    }
    LOCK(spk_man->cs_KeyStore);
    return spk_man->ImportPubKeys(ordered_pubkeys, pubkey_map, key_origins, add_keypool, internal, timestamp);
}

bool CWallet::ImportScriptPubKeys(const std::string& label, const std::set<CScript>& script_pub_keys, const bool have_solving_data, const bool apply_label, const int64_t timestamp)
{
    auto spk_man = GetLegacyScriptPubKeyMan();
    if (!spk_man) {
        return false;
    }
    LOCK(spk_man->cs_KeyStore);
    if (!spk_man->ImportScriptPubKeys(script_pub_keys, have_solving_data, timestamp)) {
        return false;
    }
    if (apply_label) {
        WalletBatch batch(*database);
        for (const CScript& script : script_pub_keys) {
            CTxDestination dest;
            ExtractDestination(script, dest);
            if (IsValidDestination(dest)) {
                SetAddressBookWithDB(batch, dest, label, "receive");
            }
        }
    }
    return true;
}

int64_t CalculateMaximumSignedTxSize(const CTransaction &tx, const CWallet *wallet, bool use_max_sig)
{
    std::vector<CTxOut> txouts;
    for (const CTxIn& input : tx.vin) {
        const auto mi = wallet->mapWallet.find(input.prevout.hash);
        // Can not estimate size without knowing the input details
        if (mi == wallet->mapWallet.end()) {
            return -1;
        }
        assert(input.prevout.n < mi->second.tx->vout.size());
        txouts.emplace_back(mi->second.tx->vout[input.prevout.n]);
    }
    return CalculateMaximumSignedTxSize(tx, wallet, txouts, use_max_sig);
}

// txouts needs to be in the order of tx.vin
int64_t CalculateMaximumSignedTxSize(const CTransaction &tx, const CWallet *wallet, const std::vector<CTxOut>& txouts, bool use_max_sig)
{
    CMutableTransaction txNew(tx);
    if (!wallet->DummySignTx(txNew, txouts, use_max_sig)) {
        return -1;
    }
    return GetVirtualTransactionSize(CTransaction(txNew));
}

int CalculateMaximumSignedInputSize(const CTxOut& txout, const CWallet* wallet, bool use_max_sig)
{
    CMutableTransaction txn;
    txn.vin.push_back(CTxIn(COutPoint()));
    if (!wallet->DummySignInput(txn.vin[0], txout, use_max_sig)) {
        return -1;
    }
    return GetVirtualTransactionInputSize(txn.vin[0]);
}

void CWalletTx::GetAmounts(std::list<COutputEntry>& listReceived,
                           std::list<COutputEntry>& listSent, CAmount& nFee, const isminefilter& filter) const
{
    nFee = 0;
    listReceived.clear();
    listSent.clear();

    // Compute fee:
    CAmount nDebit = GetDebit(filter);
    if (nDebit > 0) // debit>0 means we signed/sent this transaction
    {
        CAmount nValueOut = tx->GetValueOut();
        nFee = nDebit - nValueOut;
    }

    LOCK(pwallet->cs_wallet);
    // Sent/received.
    for (unsigned int i = 0; i < tx->vout.size(); ++i)
    {
        const CTxOut& txout = tx->vout[i];
        isminetype fIsMine = pwallet->IsMine(txout);
        // Only need to handle txouts if AT LEAST one of these is true:
        //   1) they debit from us (sent)
        //   2) the output is to us (received)
        if (nDebit > 0)
        {
            // Don't report 'change' txouts
            if (pwallet->IsChange(txout))
                continue;
        }
        else if (!(fIsMine & filter))
            continue;

        // In either case, we need to get the destination address
        CTxDestination address;

        if (!ExtractDestination(txout.scriptPubKey, address) && !txout.scriptPubKey.IsUnspendable())
        {
            pwallet->WalletLogPrintf("CWalletTx::GetAmounts: Unknown transaction type found, txid %s\n",
                                    this->GetHash().ToString());
            address = CNoDestination();
        }

        COutputEntry output = {address, txout.nValue, (int)i};

        // If we are debited by the transaction, add the output as a "sent" entry
        if (nDebit > 0)
            listSent.push_back(output);

        // If we are receiving the output, add it as a "received" entry
        if (fIsMine & filter)
            listReceived.push_back(output);
    }

}

/**
 * Scan active chain for relevant transactions after importing keys. This should
 * be called whenever new keys are added to the wallet, with the oldest key
 * creation time.
 *
 * @return Earliest timestamp that could be successfully scanned from. Timestamp
 * returned will be higher than startTime if relevant blocks could not be read.
 */
int64_t CWallet::RescanFromTime(int64_t startTime, const WalletRescanReserver& reserver, bool update)
{
    // Find starting block. May be null if nCreateTime is greater than the
    // highest blockchain timestamp, in which case there is nothing that needs
    // to be scanned.
    int start_height = 0;
    uint256 start_block;
    bool start = chain().findFirstBlockWithTimeAndHeight(startTime - TIMESTAMP_WINDOW, 0, FoundBlock().hash(start_block).height(start_height));
    WalletLogPrintf("%s: Rescanning last %i blocks\n", __func__, start ? WITH_LOCK(cs_wallet, return GetLastBlockHeight()) - start_height + 1 : 0);

    if (start) {
        // TODO: this should take into account failure by ScanResult::USER_ABORT
        ScanResult result = ScanForWalletTransactions(start_block, start_height, {} /* max_height */, reserver, update);
        if (result.status == ScanResult::FAILURE) {
            int64_t time_max;
            CHECK_NONFATAL(chain().findBlock(result.last_failed_block, FoundBlock().maxTime(time_max)));
            return time_max + TIMESTAMP_WINDOW + 1;
        }
    }
    return startTime;
}

/**
 * Scan the block chain (starting in start_block) for transactions
 * from or to us. If fUpdate is true, found transactions that already
 * exist in the wallet will be updated.
 *
 * @param[in] start_block Scan starting block. If block is not on the active
 *                        chain, the scan will return SUCCESS immediately.
 * @param[in] start_height Height of start_block
 * @param[in] max_height  Optional max scanning height. If unset there is
 *                        no maximum and scanning can continue to the tip
 *
 * @return ScanResult returning scan information and indicating success or
 *         failure. Return status will be set to SUCCESS if scan was
 *         successful. FAILURE if a complete rescan was not possible (due to
 *         pruning or corruption). USER_ABORT if the rescan was aborted before
 *         it could complete.
 *
 * @pre Caller needs to make sure start_block (and the optional stop_block) are on
 * the main chain after to the addition of any new keys you want to detect
 * transactions for.
 */
CWallet::ScanResult CWallet::ScanForWalletTransactions(const uint256& start_block, int start_height, Optional<int> max_height, const WalletRescanReserver& reserver, bool fUpdate)
{
    int64_t nNow = GetTime();
    int64_t start_time = GetTimeMillis();

    assert(reserver.isReserved());

    uint256 block_hash = start_block;
    ScanResult result;

    WalletLogPrintf("Rescan started from block %s...\n", start_block.ToString());

    fAbortRescan = false;
    ShowProgress(strprintf("%s " + _("Rescanning...").translated, GetDisplayName()), 0); // show rescan progress in GUI as dialog or on splashscreen, if -rescan on startup
    uint256 tip_hash = WITH_LOCK(cs_wallet, return GetLastBlockHash());
    uint256 end_hash = tip_hash;
    if (max_height) chain().findAncestorByHeight(tip_hash, *max_height, FoundBlock().hash(end_hash));
    double progress_begin = chain().guessVerificationProgress(block_hash);
    double progress_end = chain().guessVerificationProgress(end_hash);
    double progress_current = progress_begin;
    int block_height = start_height;
    while (!fAbortRescan && !chain().shutdownRequested()) {
        if (progress_end - progress_begin > 0.0) {
            m_scanning_progress = (progress_current - progress_begin) / (progress_end - progress_begin);
        } else { // avoid divide-by-zero for single block scan range (i.e. start and stop hashes are equal)
            m_scanning_progress = 0;
        }
        if (block_height % 100 == 0 && progress_end - progress_begin > 0.0) {
            ShowProgress(strprintf("%s " + _("Rescanning...").translated, GetDisplayName()), std::max(1, std::min(99, (int)(m_scanning_progress * 100))));
        }
        if (GetTime() >= nNow + 60) {
            nNow = GetTime();
            WalletLogPrintf("Still rescanning. At block %d. Progress=%f\n", block_height, progress_current);
        }

        CBlock block;
        bool next_block;
        uint256 next_block_hash;
        bool reorg = false;
        if (chain().findBlock(block_hash, FoundBlock().data(block)) && !block.IsNull()) {
            LOCK(cs_wallet);
            next_block = chain().findNextBlock(block_hash, block_height, FoundBlock().hash(next_block_hash), &reorg);
            if (reorg) {
                // Abort scan if current block is no longer active, to prevent
                // marking transactions as coming from the wrong block.
                // TODO: This should return success instead of failure, see
                // https://github.com/bitcoin/bitcoin/pull/14711#issuecomment-458342518
                result.last_failed_block = block_hash;
                result.status = ScanResult::FAILURE;
                break;
            }
            for (size_t posInBlock = 0; posInBlock < block.vtx.size(); ++posInBlock) {
                SyncTransaction(block.vtx[posInBlock], {CWalletTx::Status::CONFIRMED, block_height, block_hash, (int)posInBlock}, fUpdate);
            }
            // scan succeeded, record block as most recent successfully scanned
            result.last_scanned_block = block_hash;
            result.last_scanned_height = block_height;
        } else {
            // could not scan block, keep scanning but record this block as the most recent failure
            result.last_failed_block = block_hash;
            result.status = ScanResult::FAILURE;
            next_block = chain().findNextBlock(block_hash, block_height, FoundBlock().hash(next_block_hash), &reorg);
        }
        if (max_height && block_height >= *max_height) {
            break;
        }
        {
            if (!next_block || reorg) {
                // break successfully when rescan has reached the tip, or
                // previous block is no longer on the chain due to a reorg
                break;
            }

            // increment block and verification progress
            block_hash = next_block_hash;
            ++block_height;
            progress_current = chain().guessVerificationProgress(block_hash);

            // handle updated tip hash
            const uint256 prev_tip_hash = tip_hash;
            tip_hash = WITH_LOCK(cs_wallet, return GetLastBlockHash());
            if (!max_height && prev_tip_hash != tip_hash) {
                // in case the tip has changed, update progress max
                progress_end = chain().guessVerificationProgress(tip_hash);
            }
        }
    }
    ShowProgress(strprintf("%s " + _("Rescanning...").translated, GetDisplayName()), 100); // hide progress dialog in GUI
    if (block_height && fAbortRescan) {
        WalletLogPrintf("Rescan aborted at block %d. Progress=%f\n", block_height, progress_current);
        result.status = ScanResult::USER_ABORT;
    } else if (block_height && chain().shutdownRequested()) {
        WalletLogPrintf("Rescan interrupted by shutdown request at block %d. Progress=%f\n", block_height, progress_current);
        result.status = ScanResult::USER_ABORT;
    } else {
        WalletLogPrintf("Rescan completed in %15dms\n", GetTimeMillis() - start_time);
    }
    return result;
}

void CWallet::ReacceptWalletTransactions()
{
    // If transactions aren't being broadcasted, don't let them into local mempool either
    if (!fBroadcastTransactions)
        return;
    std::map<int64_t, CWalletTx*> mapSorted;

    // Sort pending wallet transactions based on their initial wallet insertion order
    for (std::pair<const uint256, CWalletTx>& item : mapWallet) {
        const uint256& wtxid = item.first;
        CWalletTx& wtx = item.second;
        assert(wtx.GetHash() == wtxid);

        int nDepth = wtx.GetDepthInMainChain();

        if (!wtx.IsCoinBase() && (nDepth == 0 && !wtx.isAbandoned())) {
            mapSorted.insert(std::make_pair(wtx.nOrderPos, &wtx));
        }
    }

    // Try to add wallet transactions to memory pool
    for (const std::pair<const int64_t, CWalletTx*>& item : mapSorted) {
        CWalletTx& wtx = *(item.second);
        std::string unused_err_string;
        wtx.SubmitMemoryPoolAndRelay(unused_err_string, false);
    }
}

bool CWalletTx::SubmitMemoryPoolAndRelay(std::string& err_string, bool relay)
{
    // Can't relay if wallet is not broadcasting
    if (!pwallet->GetBroadcastTransactions()) return false;
    // Don't relay abandoned transactions
    if (isAbandoned()) return false;
    // Don't try to submit coinbase transactions. These would fail anyway but would
    // cause log spam.
    if (IsCoinBase()) return false;
    // Don't try to submit conflicted or confirmed transactions.
    if (GetDepthInMainChain() != 0) return false;

    // Submit transaction to mempool for relay
    pwallet->WalletLogPrintf("Submitting wtx %s to mempool for relay\n", GetHash().ToString());
    // We must set fInMempool here - while it will be re-set to true by the
    // entered-mempool callback, if we did not there would be a race where a
    // user could call sendmoney in a loop and hit spurious out of funds errors
    // because we think that this newly generated transaction's change is
    // unavailable as we're not yet aware that it is in the mempool.
    //
    // Irrespective of the failure reason, un-marking fInMempool
    // out-of-order is incorrect - it should be unmarked when
    // TransactionRemovedFromMempool fires.
    bool ret = pwallet->chain().broadcastTransaction(tx, pwallet->m_default_max_tx_fee, relay, err_string);
    fInMempool |= ret;
    return ret;
}

std::set<uint256> CWalletTx::GetConflicts() const
{
    std::set<uint256> result;
    if (pwallet != nullptr)
    {
        uint256 myHash = GetHash();
        result = pwallet->GetConflicts(myHash);
        result.erase(myHash);
    }
    return result;
}

CAmount CWalletTx::GetCachableAmount(AmountType type, const isminefilter& filter, bool recalculate) const
{
    auto& amount = m_amounts[type];
    if (recalculate || !amount.m_cached[filter]) {
        amount.Set(filter, type == DEBIT ? pwallet->GetDebit(*tx, filter) : pwallet->GetCredit(*tx, filter));
        m_is_cache_empty = false;
    }
    return amount.m_value[filter];
}

CAmount CWalletTx::GetDebit(const isminefilter& filter) const
{
    if (tx->vin.empty())
        return 0;

    CAmount debit = 0;
    if (filter & ISMINE_SPENDABLE) {
        debit += GetCachableAmount(DEBIT, ISMINE_SPENDABLE);
    }
    if (filter & ISMINE_WATCH_ONLY) {
        debit += GetCachableAmount(DEBIT, ISMINE_WATCH_ONLY);
    }
    return debit;
}

CAmount CWalletTx::GetCredit(const isminefilter& filter) const
{
    // Must wait until coinbase is safely deep enough in the chain before valuing it
    if (IsImmatureCoinBase())
        return 0;

    CAmount credit = 0;
    if (filter & ISMINE_SPENDABLE) {
        // GetBalance can assume transactions in mapWallet won't change
        credit += GetCachableAmount(CREDIT, ISMINE_SPENDABLE);
    }
    if (filter & ISMINE_WATCH_ONLY) {
        credit += GetCachableAmount(CREDIT, ISMINE_WATCH_ONLY);
    }
    return credit;
}

CAmount CWalletTx::GetImmatureCredit(bool fUseCache) const
{
    if (IsImmatureCoinBase() && IsInMainChain()) {
        return GetCachableAmount(IMMATURE_CREDIT, ISMINE_SPENDABLE, !fUseCache);
    }

    return 0;
}

CAmount CWalletTx::GetAvailableCredit(bool fUseCache, const isminefilter& filter) const
{
    if (pwallet == nullptr)
        return 0;

    // Avoid caching ismine for NO or ALL cases (could remove this check and simplify in the future).
    bool allow_cache = (filter & ISMINE_ALL) && (filter & ISMINE_ALL) != ISMINE_ALL;

    // Must wait until coinbase is safely deep enough in the chain before valuing it
    if (IsImmatureCoinBase())
        return 0;

    if (fUseCache && allow_cache && m_amounts[AVAILABLE_CREDIT].m_cached[filter]) {
        return m_amounts[AVAILABLE_CREDIT].m_value[filter];
    }

    bool allow_used_addresses = (filter & ISMINE_USED) || !pwallet->IsWalletFlagSet(WALLET_FLAG_AVOID_REUSE);
    CAmount nCredit = 0;
    uint256 hashTx = GetHash();
    for (unsigned int i = 0; i < tx->vout.size(); i++)
    {
        if (!pwallet->IsSpent(hashTx, i) && (allow_used_addresses || !pwallet->IsSpentKey(hashTx, i))) {
            const CTxOut &txout = tx->vout[i];
            nCredit += pwallet->GetCredit(txout, filter);
            if (!MoneyRange(nCredit))
                throw std::runtime_error(std::string(__func__) + " : value out of range");
        }
    }

    if (allow_cache) {
        m_amounts[AVAILABLE_CREDIT].Set(filter, nCredit);
        m_is_cache_empty = false;
    }

    return nCredit;
}

CAmount CWalletTx::GetImmatureWatchOnlyCredit(const bool fUseCache) const
{
    if (IsImmatureCoinBase() && IsInMainChain()) {
        return GetCachableAmount(IMMATURE_CREDIT, ISMINE_WATCH_ONLY, !fUseCache);
    }

    return 0;
}

CAmount CWalletTx::GetChange() const
{
    if (fChangeCached)
        return nChangeCached;
    nChangeCached = pwallet->GetChange(*tx);
    fChangeCached = true;
    return nChangeCached;
}

bool CWalletTx::InMempool() const
{
    return fInMempool;
}

bool CWalletTx::IsTrusted() const
{
    std::set<uint256> trusted_parents;
    LOCK(pwallet->cs_wallet);
    return pwallet->IsTrusted(*this, trusted_parents);
}

bool CWallet::IsTrusted(const CWalletTx& wtx, std::set<uint256>& trusted_parents) const
{
    AssertLockHeld(cs_wallet);
    // Quick answer in most cases
    if (!chain().checkFinalTx(*wtx.tx)) return false;
    int nDepth = wtx.GetDepthInMainChain();
    if (nDepth >= 1) return true;
    if (nDepth < 0) return false;
    // using wtx's cached debit
    if (!m_spend_zero_conf_change || !wtx.IsFromMe(ISMINE_ALL)) return false;

    // Don't trust unconfirmed transactions from us unless they are in the mempool.
    if (!wtx.InMempool()) return false;

    // Trusted if all inputs are from us and are in the mempool:
    for (const CTxIn& txin : wtx.tx->vin)
    {
        // Transactions not sent by us: not trusted
        const CWalletTx* parent = GetWalletTx(txin.prevout.hash);
        if (parent == nullptr) return false;
        const CTxOut& parentOut = parent->tx->vout[txin.prevout.n];
        // Check that this specific input being spent is trusted
        if (IsMine(parentOut) != ISMINE_SPENDABLE) return false;
        // If we've already trusted this parent, continue
        if (trusted_parents.count(parent->GetHash())) continue;
        // Recurse to check that the parent is also trusted
        if (!IsTrusted(*parent, trusted_parents)) return false;
        trusted_parents.insert(parent->GetHash());
    }
    return true;
}

bool CWalletTx::IsEquivalentTo(const CWalletTx& _tx) const
{
        CMutableTransaction tx1 {*this->tx};
        CMutableTransaction tx2 {*_tx.tx};
        for (auto& txin : tx1.vin) txin.scriptSig = CScript();
        for (auto& txin : tx2.vin) txin.scriptSig = CScript();
        return CTransaction(tx1) == CTransaction(tx2);
}

// Rebroadcast transactions from the wallet. We do this on a random timer
// to slightly obfuscate which transactions come from our wallet.
//
// Ideally, we'd only resend transactions that we think should have been
// mined in the most recent block. Any transaction that wasn't in the top
// blockweight of transactions in the mempool shouldn't have been mined,
// and so is probably just sitting in the mempool waiting to be confirmed.
// Rebroadcasting does nothing to speed up confirmation and only damages
// privacy.
void CWallet::ResendWalletTransactions()
{
    // During reindex, importing and IBD, old wallet transactions become
    // unconfirmed. Don't resend them as that would spam other nodes.
    if (!chain().isReadyToBroadcast()) return;

    // Do this infrequently and randomly to avoid giving away
    // that these are our transactions.
    if (GetTime() < nNextResend || !fBroadcastTransactions) return;
    bool fFirst = (nNextResend == 0);
    // resend 12-36 hours from now, ~1 day on average.
    nNextResend = GetTime() + (12 * 60 * 60) + GetRand(24 * 60 * 60);
    if (fFirst) return;

    int submitted_tx_count = 0;

    { // cs_wallet scope
        LOCK(cs_wallet);

        // Relay transactions
        for (std::pair<const uint256, CWalletTx>& item : mapWallet) {
            CWalletTx& wtx = item.second;
            // Attempt to rebroadcast all txes more than 5 minutes older than
            // the last block. SubmitMemoryPoolAndRelay() will not rebroadcast
            // any confirmed or conflicting txs.
            if (wtx.nTimeReceived > m_best_block_time - 5 * 60) continue;
            std::string unused_err_string;
            if (wtx.SubmitMemoryPoolAndRelay(unused_err_string, true)) ++submitted_tx_count;
        }
    } // cs_wallet

    if (submitted_tx_count > 0) {
        WalletLogPrintf("%s: resubmit %u unconfirmed transactions\n", __func__, submitted_tx_count);
    }
}

/** @} */ // end of mapWallet

void MaybeResendWalletTxs()
{
    for (const std::shared_ptr<CWallet>& pwallet : GetWallets()) {
        pwallet->ResendWalletTransactions();
    }
}


/** @defgroup Actions
 *
 * @{
 */


CWallet::Balance CWallet::GetBalance(const int min_depth, bool avoid_reuse) const
{
    Balance ret;
    isminefilter reuse_filter = avoid_reuse ? ISMINE_NO : ISMINE_USED;
    {
        LOCK(cs_wallet);
        std::set<uint256> trusted_parents;
        for (const auto& entry : mapWallet)
        {
            const CWalletTx& wtx = entry.second;
            const bool is_trusted{IsTrusted(wtx, trusted_parents)};
            const int tx_depth{wtx.GetDepthInMainChain()};
            const CAmount tx_credit_mine{wtx.GetAvailableCredit(/* fUseCache */ true, ISMINE_SPENDABLE | reuse_filter)};
            const CAmount tx_credit_watchonly{wtx.GetAvailableCredit(/* fUseCache */ true, ISMINE_WATCH_ONLY | reuse_filter)};
            if (is_trusted && tx_depth >= min_depth) {
                ret.m_mine_trusted += tx_credit_mine;
                ret.m_watchonly_trusted += tx_credit_watchonly;
            }
            if (!is_trusted && tx_depth == 0 && wtx.InMempool()) {
                ret.m_mine_untrusted_pending += tx_credit_mine;
                ret.m_watchonly_untrusted_pending += tx_credit_watchonly;
            }
            ret.m_mine_immature += wtx.GetImmatureCredit();
            ret.m_watchonly_immature += wtx.GetImmatureWatchOnlyCredit();
        }
    }
    return ret;
}

CAmount CWallet::GetAvailableBalance(const CCoinControl* coinControl) const
{
    LOCK(cs_wallet);

    CAmount balance = 0;
    std::vector<COutput> vCoins;
    AvailableCoins(vCoins, true, coinControl);
    for (const COutput& out : vCoins) {
        if (out.fSpendable) {
            balance += out.tx->tx->vout[out.i].nValue;
        }
    }
    return balance;
}

void CWallet::AvailableCoins(std::vector<COutput>& vCoins, bool fOnlySafe, const CCoinControl* coinControl, const CAmount& nMinimumAmount, const CAmount& nMaximumAmount, const CAmount& nMinimumSumAmount, const uint64_t nMaximumCount) const
{
    AssertLockHeld(cs_wallet);

    vCoins.clear();
    CAmount nTotal = 0;
    // Either the WALLET_FLAG_AVOID_REUSE flag is not set (in which case we always allow), or we default to avoiding, and only in the case where
    // a coin control object is provided, and has the avoid address reuse flag set to false, do we allow already used addresses
    bool allow_used_addresses = !IsWalletFlagSet(WALLET_FLAG_AVOID_REUSE) || (coinControl && !coinControl->m_avoid_address_reuse);
    const int min_depth = {coinControl ? coinControl->m_min_depth : DEFAULT_MIN_DEPTH};
    const int max_depth = {coinControl ? coinControl->m_max_depth : DEFAULT_MAX_DEPTH};

    std::set<uint256> trusted_parents;
    for (const auto& entry : mapWallet)
    {
        const uint256& wtxid = entry.first;
        const CWalletTx& wtx = entry.second;

        if (!chain().checkFinalTx(*wtx.tx)) {
            continue;
        }

        if (wtx.IsImmatureCoinBase())
            continue;

        int nDepth = wtx.GetDepthInMainChain();
        if (nDepth < 0)
            continue;

        // We should not consider coins which aren't at least in our mempool
        // It's possible for these to be conflicted via ancestors which we may never be able to detect
        if (nDepth == 0 && !wtx.InMempool())
            continue;

        bool safeTx = IsTrusted(wtx, trusted_parents);

        // We should not consider coins from transactions that are replacing
        // other transactions.
        //
        // Example: There is a transaction A which is replaced by bumpfee
        // transaction B. In this case, we want to prevent creation of
        // a transaction B' which spends an output of B.
        //
        // Reason: If transaction A were initially confirmed, transactions B
        // and B' would no longer be valid, so the user would have to create
        // a new transaction C to replace B'. However, in the case of a
        // one-block reorg, transactions B' and C might BOTH be accepted,
        // when the user only wanted one of them. Specifically, there could
        // be a 1-block reorg away from the chain where transactions A and C
        // were accepted to another chain where B, B', and C were all
        // accepted.
        if (nDepth == 0 && wtx.mapValue.count("replaces_txid")) {
            safeTx = false;
        }

        // Similarly, we should not consider coins from transactions that
        // have been replaced. In the example above, we would want to prevent
        // creation of a transaction A' spending an output of A, because if
        // transaction B were initially confirmed, conflicting with A and
        // A', we wouldn't want to the user to create a transaction D
        // intending to replace A', but potentially resulting in a scenario
        // where A, A', and D could all be accepted (instead of just B and
        // D, or just A and A' like the user would want).
        if (nDepth == 0 && wtx.mapValue.count("replaced_by_txid")) {
            safeTx = false;
        }

        if (fOnlySafe && !safeTx) {
            continue;
        }

        if (nDepth < min_depth || nDepth > max_depth) {
            continue;
        }

        for (unsigned int i = 0; i < wtx.tx->vout.size(); i++) {
            // Only consider selected coins if add_inputs is false
            if (coinControl && !coinControl->m_add_inputs && !coinControl->IsSelected(COutPoint(entry.first, i))) {
                continue;
            }

            if (wtx.tx->vout[i].nValue < nMinimumAmount || wtx.tx->vout[i].nValue > nMaximumAmount)
                continue;

            if (coinControl && coinControl->HasSelected() && !coinControl->fAllowOtherInputs && !coinControl->IsSelected(COutPoint(entry.first, i)))
                continue;

            if (IsLockedCoin(entry.first, i))
                continue;

            if (IsSpent(wtxid, i))
                continue;

            isminetype mine = IsMine(wtx.tx->vout[i]);

            if (mine == ISMINE_NO) {
                continue;
            }

            if (!allow_used_addresses && IsSpentKey(wtxid, i)) {
                continue;
            }

            std::unique_ptr<SigningProvider> provider = GetSolvingProvider(wtx.tx->vout[i].scriptPubKey);

            bool solvable = provider ? IsSolvable(*provider, wtx.tx->vout[i].scriptPubKey) : false;
            bool spendable = ((mine & ISMINE_SPENDABLE) != ISMINE_NO) || (((mine & ISMINE_WATCH_ONLY) != ISMINE_NO) && (coinControl && coinControl->fAllowWatchOnly && solvable));

            vCoins.push_back(COutput(&wtx, i, nDepth, spendable, solvable, safeTx, (coinControl && coinControl->fAllowWatchOnly)));

            // Checks the sum amount of all UTXO's.
            if (nMinimumSumAmount != MAX_MONEY) {
                nTotal += wtx.tx->vout[i].nValue;

                if (nTotal >= nMinimumSumAmount) {
                    return;
                }
            }

            // Checks the maximum number of UTXO's.
            if (nMaximumCount > 0 && vCoins.size() >= nMaximumCount) {
                return;
            }
        }
    }
}

std::map<CTxDestination, std::vector<COutput>> CWallet::ListCoins() const
{
    AssertLockHeld(cs_wallet);

    std::map<CTxDestination, std::vector<COutput>> result;
    std::vector<COutput> availableCoins;

    AvailableCoins(availableCoins);

    for (const COutput& coin : availableCoins) {
        CTxDestination address;
        if ((coin.fSpendable || (IsWalletFlagSet(WALLET_FLAG_DISABLE_PRIVATE_KEYS) && coin.fSolvable)) &&
            ExtractDestination(FindNonChangeParentOutput(*coin.tx->tx, coin.i).scriptPubKey, address)) {
            result[address].emplace_back(std::move(coin));
        }
    }

    std::vector<COutPoint> lockedCoins;
    ListLockedCoins(lockedCoins);
    // Include watch-only for LegacyScriptPubKeyMan wallets without private keys
    const bool include_watch_only = GetLegacyScriptPubKeyMan() && IsWalletFlagSet(WALLET_FLAG_DISABLE_PRIVATE_KEYS);
    const isminetype is_mine_filter = include_watch_only ? ISMINE_WATCH_ONLY : ISMINE_SPENDABLE;
    for (const COutPoint& output : lockedCoins) {
        auto it = mapWallet.find(output.hash);
        if (it != mapWallet.end()) {
            int depth = it->second.GetDepthInMainChain();
            if (depth >= 0 && output.n < it->second.tx->vout.size() &&
                IsMine(it->second.tx->vout[output.n]) == is_mine_filter
            ) {
                CTxDestination address;
                if (ExtractDestination(FindNonChangeParentOutput(*it->second.tx, output.n).scriptPubKey, address)) {
                    result[address].emplace_back(
                        &it->second, output.n, depth, true /* spendable */, true /* solvable */, false /* safe */);
                }
            }
        }
    }

    return result;
}

const CTxOut& CWallet::FindNonChangeParentOutput(const CTransaction& tx, int output) const
{
    AssertLockHeld(cs_wallet);
    const CTransaction* ptx = &tx;
    int n = output;
    while (IsChange(ptx->vout[n]) && ptx->vin.size() > 0) {
        const COutPoint& prevout = ptx->vin[0].prevout;
        auto it = mapWallet.find(prevout.hash);
        if (it == mapWallet.end() || it->second.tx->vout.size() <= prevout.n ||
            !IsMine(it->second.tx->vout[prevout.n])) {
            break;
        }
        ptx = it->second.tx.get();
        n = prevout.n;
    }
    return ptx->vout[n];
}

bool CWallet::SelectCoinsMinConf(const CAmount& nTargetValue, const CoinEligibilityFilter& eligibility_filter, std::vector<OutputGroup> groups,
                                 std::set<CInputCoin>& setCoinsRet, CAmount& nValueRet, const CoinSelectionParams& coin_selection_params, bool& bnb_used) const
{
    setCoinsRet.clear();
    nValueRet = 0;

    std::vector<OutputGroup> utxo_pool;
    if (coin_selection_params.use_bnb) {
        // Get long term estimate
        FeeCalculation feeCalc;
        CCoinControl temp;
        temp.m_confirm_target = 1008;
        CFeeRate long_term_feerate = GetMinimumFeeRate(*this, temp, &feeCalc);

        // Calculate cost of change
        CAmount cost_of_change = GetDiscardRate(*this).GetFee(coin_selection_params.change_spend_size) + coin_selection_params.effective_fee.GetFee(coin_selection_params.change_output_size);

        // Filter by the min conf specs and add to utxo_pool and calculate effective value
        for (OutputGroup& group : groups) {
            if (!group.EligibleForSpending(eligibility_filter)) continue;

            if (coin_selection_params.m_subtract_fee_outputs) {
                // Set the effective feerate to 0 as we don't want to use the effective value since the fees will be deducted from the output
                group.SetFees(CFeeRate(0) /* effective_feerate */, long_term_feerate);
            } else {
                group.SetFees(coin_selection_params.effective_fee, long_term_feerate);
            }

            OutputGroup pos_group = group.GetPositiveOnlyGroup();
            if (pos_group.effective_value > 0) utxo_pool.push_back(pos_group);
        }
        // Calculate the fees for things that aren't inputs
        CAmount not_input_fees = coin_selection_params.effective_fee.GetFee(coin_selection_params.tx_noinputs_size);
        bnb_used = true;
        return SelectCoinsBnB(utxo_pool, nTargetValue, cost_of_change, setCoinsRet, nValueRet, not_input_fees);
    } else {
        // Filter by the min conf specs and add to utxo_pool
        for (const OutputGroup& group : groups) {
            if (!group.EligibleForSpending(eligibility_filter)) continue;
            utxo_pool.push_back(group);
        }
        bnb_used = false;
        return KnapsackSolver(nTargetValue, utxo_pool, setCoinsRet, nValueRet);
    }
}

bool CWallet::SelectCoins(const std::vector<COutput>& vAvailableCoins, const CAmount& nTargetValue, std::set<CInputCoin>& setCoinsRet, CAmount& nValueRet, const CCoinControl& coin_control, CoinSelectionParams& coin_selection_params, bool& bnb_used) const
{
    std::vector<COutput> vCoins(vAvailableCoins);
    CAmount value_to_select = nTargetValue;

    // Default to bnb was not used. If we use it, we set it later
    bnb_used = false;

    // coin control -> return all selected outputs (we want all selected to go into the transaction for sure)
    if (coin_control.HasSelected() && !coin_control.fAllowOtherInputs)
    {
        for (const COutput& out : vCoins)
        {
            if (!out.fSpendable)
                 continue;
            nValueRet += out.tx->tx->vout[out.i].nValue;
            setCoinsRet.insert(out.GetInputCoin());
        }
        return (nValueRet >= nTargetValue);
    }

    // calculate value from preset inputs and store them
    std::set<CInputCoin> setPresetCoins;
    CAmount nValueFromPresetInputs = 0;

    std::vector<COutPoint> vPresetInputs;
    coin_control.ListSelected(vPresetInputs);
    for (const COutPoint& outpoint : vPresetInputs)
    {
        std::map<uint256, CWalletTx>::const_iterator it = mapWallet.find(outpoint.hash);
        if (it != mapWallet.end())
        {
            const CWalletTx& wtx = it->second;
            // Clearly invalid input, fail
            if (wtx.tx->vout.size() <= outpoint.n) {
                return false;
            }
            // Just to calculate the marginal byte size
            CInputCoin coin(wtx.tx, outpoint.n, wtx.GetSpendSize(outpoint.n, false));
            nValueFromPresetInputs += coin.txout.nValue;
            if (coin.m_input_bytes <= 0) {
                return false; // Not solvable, can't estimate size for fee
            }
            coin.effective_value = coin.txout.nValue - coin_selection_params.effective_fee.GetFee(coin.m_input_bytes);
            if (coin_selection_params.use_bnb) {
                value_to_select -= coin.effective_value;
            } else {
                value_to_select -= coin.txout.nValue;
            }
            setPresetCoins.insert(coin);
        } else {
            return false; // TODO: Allow non-wallet inputs
        }
    }

    // remove preset inputs from vCoins
    for (std::vector<COutput>::iterator it = vCoins.begin(); it != vCoins.end() && coin_control.HasSelected();)
    {
        if (setPresetCoins.count(it->GetInputCoin()))
            it = vCoins.erase(it);
        else
            ++it;
    }

    unsigned int limit_ancestor_count = 0;
    unsigned int limit_descendant_count = 0;
    chain().getPackageLimits(limit_ancestor_count, limit_descendant_count);
    size_t max_ancestors = (size_t)std::max<int64_t>(1, limit_ancestor_count);
    size_t max_descendants = (size_t)std::max<int64_t>(1, limit_descendant_count);
    bool fRejectLongChains = gArgs.GetBoolArg("-walletrejectlongchains", DEFAULT_WALLET_REJECT_LONG_CHAINS);

    // form groups from remaining coins; note that preset coins will not
    // automatically have their associated (same address) coins included
    if (coin_control.m_avoid_partial_spends && vCoins.size() > OUTPUT_GROUP_MAX_ENTRIES) {
        // Cases where we have 11+ outputs all pointing to the same destination may result in
        // privacy leaks as they will potentially be deterministically sorted. We solve that by
        // explicitly shuffling the outputs before processing
        Shuffle(vCoins.begin(), vCoins.end(), FastRandomContext());
    }
    std::vector<OutputGroup> groups = GroupOutputs(vCoins, !coin_control.m_avoid_partial_spends, max_ancestors);

    bool res = value_to_select <= 0 ||
        SelectCoinsMinConf(value_to_select, CoinEligibilityFilter(1, 6, 0), groups, setCoinsRet, nValueRet, coin_selection_params, bnb_used) ||
        SelectCoinsMinConf(value_to_select, CoinEligibilityFilter(1, 1, 0), groups, setCoinsRet, nValueRet, coin_selection_params, bnb_used) ||
        (m_spend_zero_conf_change && SelectCoinsMinConf(value_to_select, CoinEligibilityFilter(0, 1, 2), groups, setCoinsRet, nValueRet, coin_selection_params, bnb_used)) ||
        (m_spend_zero_conf_change && SelectCoinsMinConf(value_to_select, CoinEligibilityFilter(0, 1, std::min((size_t)4, max_ancestors/3), std::min((size_t)4, max_descendants/3)), groups, setCoinsRet, nValueRet, coin_selection_params, bnb_used)) ||
        (m_spend_zero_conf_change && SelectCoinsMinConf(value_to_select, CoinEligibilityFilter(0, 1, max_ancestors/2, max_descendants/2), groups, setCoinsRet, nValueRet, coin_selection_params, bnb_used)) ||
        (m_spend_zero_conf_change && SelectCoinsMinConf(value_to_select, CoinEligibilityFilter(0, 1, max_ancestors-1, max_descendants-1), groups, setCoinsRet, nValueRet, coin_selection_params, bnb_used)) ||
        (m_spend_zero_conf_change && !fRejectLongChains && SelectCoinsMinConf(value_to_select, CoinEligibilityFilter(0, 1, std::numeric_limits<uint64_t>::max()), groups, setCoinsRet, nValueRet, coin_selection_params, bnb_used));

    // because SelectCoinsMinConf clears the setCoinsRet, we now add the possible inputs to the coinset
    util::insert(setCoinsRet, setPresetCoins);

    // add preset inputs to the total value selected
    nValueRet += nValueFromPresetInputs;

    return res;
}

bool CWallet::SignTransaction(CMutableTransaction& tx) const
{
    AssertLockHeld(cs_wallet);

    // Build coins map
    std::map<COutPoint, Coin> coins;
    for (auto& input : tx.vin) {
        std::map<uint256, CWalletTx>::const_iterator mi = mapWallet.find(input.prevout.hash);
        if(mi == mapWallet.end() || input.prevout.n >= mi->second.tx->vout.size()) {
            return false;
        }
        const CWalletTx& wtx = mi->second;
        coins[input.prevout] = Coin(wtx.tx->vout[input.prevout.n], wtx.m_confirm.block_height, wtx.IsCoinBase());
    }
    std::map<int, std::string> input_errors;
    return SignTransaction(tx, coins, SIGHASH_ALL, input_errors);
}

bool CWallet::SignTransaction(CMutableTransaction& tx, const std::map<COutPoint, Coin>& coins, int sighash, std::map<int, std::string>& input_errors) const
{
    // Try to sign with all ScriptPubKeyMans
    for (ScriptPubKeyMan* spk_man : GetAllScriptPubKeyMans()) {
        // spk_man->SignTransaction will return true if the transaction is complete,
        // so we can exit early and return true if that happens
        if (spk_man->SignTransaction(tx, coins, sighash, input_errors)) {
            return true;
        }
    }

    // At this point, one input was not fully signed otherwise we would have exited already
    return false;
}

TransactionError CWallet::FillPSBT(PartiallySignedTransaction& psbtx, bool& complete, int sighash_type, bool sign, bool bip32derivs, size_t * n_signed) const
{
    if (n_signed) {
        *n_signed = 0;
    }
    LOCK(cs_wallet);
    // Get all of the previous transactions
    for (unsigned int i = 0; i < psbtx.tx->vin.size(); ++i) {
        const CTxIn& txin = psbtx.tx->vin[i];
        PSBTInput& input = psbtx.inputs.at(i);

        if (PSBTInputSigned(input)) {
            continue;
        }

        // If we have no utxo, grab it from the wallet.
        if (!input.non_witness_utxo) {
            const uint256& txhash = txin.prevout.hash;
            const auto it = mapWallet.find(txhash);
            if (it != mapWallet.end()) {
                const CWalletTx& wtx = it->second;
                // We only need the non_witness_utxo, which is a superset of the witness_utxo.
                //   The signing code will switch to the smaller witness_utxo if this is ok.
                input.non_witness_utxo = wtx.tx;
            }
        }
    }

    // Fill in information from ScriptPubKeyMans
    for (ScriptPubKeyMan* spk_man : GetAllScriptPubKeyMans()) {
        int n_signed_this_spkm = 0;
        TransactionError res = spk_man->FillPSBT(psbtx, sighash_type, sign, bip32derivs, &n_signed_this_spkm);
        if (res != TransactionError::OK) {
            return res;
        }

        if (n_signed) {
            (*n_signed) += n_signed_this_spkm;
        }
    }

    // Complete if every input is now signed
    complete = true;
    for (const auto& input : psbtx.inputs) {
        complete &= PSBTInputSigned(input);
    }

    return TransactionError::OK;
}

SigningResult CWallet::SignMessage(const std::string& message, const PKHash& pkhash, std::string& str_sig) const
{
    SignatureData sigdata;
    CScript script_pub_key = GetScriptForDestination(pkhash);
    for (const auto& spk_man_pair : m_spk_managers) {
        if (spk_man_pair.second->CanProvide(script_pub_key, sigdata)) {
            return spk_man_pair.second->SignMessage(message, pkhash, str_sig);
        }
    }
    return SigningResult::PRIVATE_KEY_NOT_AVAILABLE;
}

bool CWallet::FundTransaction(CMutableTransaction& tx, CAmount& nFeeRet, int& nChangePosInOut, bilingual_str& error, bool lockUnspents, const std::set<int>& setSubtractFeeFromOutputs, CCoinControl coinControl)
{
    std::vector<CRecipient> vecSend;

    // Turn the txout set into a CRecipient vector.
    for (size_t idx = 0; idx < tx.vout.size(); idx++) {
        const CTxOut& txOut = tx.vout[idx];
        CRecipient recipient = {txOut.scriptPubKey, txOut.nValue, setSubtractFeeFromOutputs.count(idx) == 1};
        vecSend.push_back(recipient);
    }

    coinControl.fAllowOtherInputs = true;

    for (const CTxIn& txin : tx.vin) {
        coinControl.Select(txin.prevout);
    }

    // Acquire the locks to prevent races to the new locked unspents between the
    // CreateTransaction call and LockCoin calls (when lockUnspents is true).
    LOCK(cs_wallet);

    CTransactionRef tx_new;
    FeeCalculation fee_calc_out;
    if (!CreateTransaction(vecSend, tx_new, nFeeRet, nChangePosInOut, error, coinControl, fee_calc_out, false)) {
        return false;
    }

    if (nChangePosInOut != -1) {
        tx.vout.insert(tx.vout.begin() + nChangePosInOut, tx_new->vout[nChangePosInOut]);
    }

    // Copy output sizes from new transaction; they may have had the fee
    // subtracted from them.
    for (unsigned int idx = 0; idx < tx.vout.size(); idx++) {
        tx.vout[idx].nValue = tx_new->vout[idx].nValue;
    }

    // Add new txins while keeping original txin scriptSig/order.
    for (const CTxIn& txin : tx_new->vin) {
        if (!coinControl.IsSelected(txin.prevout)) {
            tx.vin.push_back(txin);

        }
        if (lockUnspents) {
            LockCoin(txin.prevout);
        }

    }

    return true;
}

static bool IsCurrentForAntiFeeSniping(interfaces::Chain& chain, const uint256& block_hash)
{
    if (chain.isInitialBlockDownload()) {
        return false;
    }
    constexpr int64_t MAX_ANTI_FEE_SNIPING_TIP_AGE = 8 * 60 * 60; // in seconds
    int64_t block_time;
    CHECK_NONFATAL(chain.findBlock(block_hash, FoundBlock().time(block_time)));
    if (block_time < (GetTime() - MAX_ANTI_FEE_SNIPING_TIP_AGE)) {
        return false;
    }
    return true;
}

/**
 * Return a height-based locktime for new transactions (uses the height of the
 * current chain tip unless we are not synced with the current chain
 */
static uint32_t GetLocktimeForNewTransaction(interfaces::Chain& chain, const uint256& block_hash, int block_height)
{
    uint32_t locktime;
    // Discourage fee sniping.
    //
    // For a large miner the value of the transactions in the best block and
    // the mempool can exceed the cost of deliberately attempting to mine two
    // blocks to orphan the current best block. By setting nLockTime such that
    // only the next block can include the transaction, we discourage this
    // practice as the height restricted and limited blocksize gives miners
    // considering fee sniping fewer options for pulling off this attack.
    //
    // A simple way to think about this is from the wallet's point of view we
    // always want the blockchain to move forward. By setting nLockTime this
    // way we're basically making the statement that we only want this
    // transaction to appear in the next block; we don't want to potentially
    // encourage reorgs by allowing transactions to appear at lower heights
    // than the next block in forks of the best chain.
    //
    // Of course, the subsidy is high enough, and transaction volume low
    // enough, that fee sniping isn't a problem yet, but by implementing a fix
    // now we ensure code won't be written that makes assumptions about
    // nLockTime that preclude a fix later.
    if (IsCurrentForAntiFeeSniping(chain, block_hash)) {
        locktime = block_height;

        // Secondly occasionally randomly pick a nLockTime even further back, so
        // that transactions that are delayed after signing for whatever reason,
        // e.g. high-latency mix networks and some CoinJoin implementations, have
        // better privacy.
        if (GetRandInt(10) == 0)
            locktime = std::max(0, (int)locktime - GetRandInt(100));
    } else {
        // If our chain is lagging behind, we can't discourage fee sniping nor help
        // the privacy of high-latency transactions. To avoid leaking a potentially
        // unique "nLockTime fingerprint", set nLockTime to a constant.
        locktime = 0;
    }
    assert(locktime < LOCKTIME_THRESHOLD);
    return locktime;
}

OutputType CWallet::TransactionChangeType(const Optional<OutputType>& change_type, const std::vector<CRecipient>& vecSend)
{
    // If -changetype is specified, always use that change type.
    if (change_type) {
        return *change_type;
    }

    // if m_default_address_type is legacy, use legacy address as change (even
    // if some of the outputs are P2WPKH or P2WSH).
    if (m_default_address_type == OutputType::LEGACY) {
        return OutputType::LEGACY;
    }

    // if any destination is P2WPKH or P2WSH, use P2WPKH for the change
    // output.
    for (const auto& recipient : vecSend) {
        // Check if any destination contains a witness program:
        int witnessversion = 0;
        std::vector<unsigned char> witnessprogram;
        if (recipient.scriptPubKey.IsWitnessProgram(witnessversion, witnessprogram)) {
            return OutputType::BECH32;
        }
    }

    // else use m_default_address_type for change
    return m_default_address_type;
}

bool CWallet::CreateTransactionInternal(
        const std::vector<CRecipient>& vecSend,
        CTransactionRef& tx,
        CAmount& nFeeRet,
        int& nChangePosInOut,
        bilingual_str& error,
        const CCoinControl& coin_control,
        FeeCalculation& fee_calc_out,
        bool sign)
{
    CAmount nValue = 0;
    const OutputType change_type = TransactionChangeType(coin_control.m_change_type ? *coin_control.m_change_type : m_default_change_type, vecSend);
    ReserveDestination reservedest(this, change_type);
    int nChangePosRequest = nChangePosInOut;
    unsigned int nSubtractFeeFromAmount = 0;
    for (const auto& recipient : vecSend)
    {
        if (nValue < 0 || recipient.nAmount < 0)
        {
            error = _("Transaction amounts must not be negative");
            return false;
        }
        nValue += recipient.nAmount;

        if (recipient.fSubtractFeeFromAmount)
            nSubtractFeeFromAmount++;
    }
    if (vecSend.empty())
    {
        error = _("Transaction must have at least one recipient");
        return false;
    }

    CMutableTransaction txNew;
    FeeCalculation feeCalc;
    CAmount nFeeNeeded;
    int nBytes;
    {
        std::set<CInputCoin> setCoins;
        LOCK(cs_wallet);
        txNew.nLockTime = GetLocktimeForNewTransaction(chain(), GetLastBlockHash(), GetLastBlockHeight());
        {
            std::vector<COutput> vAvailableCoins;
            AvailableCoins(vAvailableCoins, true, &coin_control, 1, MAX_MONEY, MAX_MONEY, 0);
            CoinSelectionParams coin_selection_params; // Parameters for coin selection, init with dummy

            // Create change script that will be used if we need change
            // TODO: pass in scriptChange instead of reservedest so
            // change transaction isn't always pay-to-bitcoin-address
            CScript scriptChange;

            // coin control: send change to custom address
            if (!boost::get<CNoDestination>(&coin_control.destChange)) {
                scriptChange = GetScriptForDestination(coin_control.destChange);
            } else { // no coin control: send change to newly generated address
                // Note: We use a new key here to keep it from being obvious which side is the change.
                //  The drawback is that by not reusing a previous key, the change may be lost if a
                //  backup is restored, if the backup doesn't have the new private key for the change.
                //  If we reused the old key, it would be possible to add code to look for and
                //  rediscover unknown transactions that were written with keys of ours to recover
                //  post-backup change.

                // Reserve a new key pair from key pool. If it fails, provide a dummy
                // destination in case we don't need change.
                CTxDestination dest;
                if (!reservedest.GetReservedDestination(dest, true)) {
                    error = _("Transaction needs a change address, but we can't generate it. Please call keypoolrefill first.");
                }
                scriptChange = GetScriptForDestination(dest);
                // A valid destination implies a change script (and
                // vice-versa). An empty change script will abort later, if the
                // change keypool ran out, but change is required.
                CHECK_NONFATAL(IsValidDestination(dest) != scriptChange.empty());
            }
            CTxOut change_prototype_txout(0, scriptChange);
            coin_selection_params.change_output_size = GetSerializeSize(change_prototype_txout);

            CFeeRate discard_rate = GetDiscardRate(*this);

            // Get the fee rate to use effective values in coin selection
            CFeeRate nFeeRateNeeded = GetMinimumFeeRate(*this, coin_control, &feeCalc);
            // Do not, ever, assume that it's fine to change the fee rate if the user has explicitly
            // provided one
            if (coin_control.m_feerate && nFeeRateNeeded > *coin_control.m_feerate) {
                error = strprintf(_("Fee rate (%s) is lower than the minimum fee rate setting (%s)"), coin_control.m_feerate->ToString(FeeEstimateMode::SAT_VB), nFeeRateNeeded.ToString(FeeEstimateMode::SAT_VB));
                return false;
            }

            nFeeRet = 0;
            bool pick_new_inputs = true;
            CAmount nValueIn = 0;

            // BnB selector is the only selector used when this is true.
            // That should only happen on the first pass through the loop.
            coin_selection_params.use_bnb = true;
            coin_selection_params.m_subtract_fee_outputs = nSubtractFeeFromAmount != 0; // If we are doing subtract fee from recipient, don't use effective values
            // Start with no fee and loop until there is enough fee
            while (true)
            {
                nChangePosInOut = nChangePosRequest;
                txNew.vin.clear();
                txNew.vout.clear();
                bool fFirst = true;

                CAmount nValueToSelect = nValue;
                if (nSubtractFeeFromAmount == 0)
                    nValueToSelect += nFeeRet;

                // vouts to the payees
                if (!coin_selection_params.m_subtract_fee_outputs) {
                    coin_selection_params.tx_noinputs_size = 11; // Static vsize overhead + outputs vsize. 4 nVersion, 4 nLocktime, 1 input count, 1 output count, 1 witness overhead (dummy, flag, stack size)
                }
                for (const auto& recipient : vecSend)
                {
                    CTxOut txout(recipient.nAmount, recipient.scriptPubKey);

                    if (recipient.fSubtractFeeFromAmount)
                    {
                        assert(nSubtractFeeFromAmount != 0);
                        txout.nValue -= nFeeRet / nSubtractFeeFromAmount; // Subtract fee equally from each selected recipient

                        if (fFirst) // first receiver pays the remainder not divisible by output count
                        {
                            fFirst = false;
                            txout.nValue -= nFeeRet % nSubtractFeeFromAmount;
                        }
                    }
                    // Include the fee cost for outputs. Note this is only used for BnB right now
                    if (!coin_selection_params.m_subtract_fee_outputs) {
                        coin_selection_params.tx_noinputs_size += ::GetSerializeSize(txout, PROTOCOL_VERSION);
                    }

                    if (IsDust(txout, chain().relayDustFee()))
                    {
                        if (recipient.fSubtractFeeFromAmount && nFeeRet > 0)
                        {
                            if (txout.nValue < 0)
                                error = _("The transaction amount is too small to pay the fee");
                            else
                                error = _("The transaction amount is too small to send after the fee has been deducted");
                        }
                        else
                            error = _("Transaction amount too small");
                        return false;
                    }
                    txNew.vout.push_back(txout);
                }

                // Choose coins to use
                bool bnb_used = false;
                if (pick_new_inputs) {
                    nValueIn = 0;
                    setCoins.clear();
                    int change_spend_size = CalculateMaximumSignedInputSize(change_prototype_txout, this);
                    // If the wallet doesn't know how to sign change output, assume p2sh-p2wpkh
                    // as lower-bound to allow BnB to do it's thing
                    if (change_spend_size == -1) {
                        coin_selection_params.change_spend_size = DUMMY_NESTED_P2WPKH_INPUT_SIZE;
                    } else {
                        coin_selection_params.change_spend_size = (size_t)change_spend_size;
                    }
                    coin_selection_params.effective_fee = nFeeRateNeeded;
                    if (!SelectCoins(vAvailableCoins, nValueToSelect, setCoins, nValueIn, coin_control, coin_selection_params, bnb_used))
                    {
                        // If BnB was used, it was the first pass. No longer the first pass and continue loop with knapsack.
                        if (bnb_used) {
                            coin_selection_params.use_bnb = false;
                            continue;
                        }
                        else {
                            error = _("Insufficient funds");
                            return false;
                        }
                    }
                } else {
                    bnb_used = false;
                }

                const CAmount nChange = nValueIn - nValueToSelect;
                if (nChange > 0)
                {
                    // Fill a vout to ourself
                    CTxOut newTxOut(nChange, scriptChange);

                    // Never create dust outputs; if we would, just
                    // add the dust to the fee.
                    // The nChange when BnB is used is always going to go to fees.
                    if (IsDust(newTxOut, discard_rate) || bnb_used)
                    {
                        nChangePosInOut = -1;
                        nFeeRet += nChange;
                    }
                    else
                    {
                        if (nChangePosInOut == -1)
                        {
                            // Insert change txn at random position:
                            nChangePosInOut = GetRandInt(txNew.vout.size()+1);
                        }
                        else if ((unsigned int)nChangePosInOut > txNew.vout.size())
                        {
                            error = _("Change index out of range");
                            return false;
                        }

                        std::vector<CTxOut>::iterator position = txNew.vout.begin()+nChangePosInOut;
                        txNew.vout.insert(position, newTxOut);
                    }
                } else {
                    nChangePosInOut = -1;
                }

                // Dummy fill vin for maximum size estimation
                //
                for (const auto& coin : setCoins) {
                    txNew.vin.push_back(CTxIn(coin.outpoint,CScript()));
                }

                nBytes = CalculateMaximumSignedTxSize(CTransaction(txNew), this, coin_control.fAllowWatchOnly);
                if (nBytes < 0) {
                    error = _("Signing transaction failed");
                    return false;
                }

                nFeeNeeded = GetMinimumFee(*this, nBytes, coin_control, &feeCalc);
                if (feeCalc.reason == FeeReason::FALLBACK && !m_allow_fallback_fee) {
                    // eventually allow a fallback fee
                    error = _("Fee estimation failed. Fallbackfee is disabled. Wait a few blocks or enable -fallbackfee.");
                    return false;
                }

                if (nFeeRet >= nFeeNeeded) {
                    // Reduce fee to only the needed amount if possible. This
                    // prevents potential overpayment in fees if the coins
                    // selected to meet nFeeNeeded result in a transaction that
                    // requires less fee than the prior iteration.

                    // If we have no change and a big enough excess fee, then
                    // try to construct transaction again only without picking
                    // new inputs. We now know we only need the smaller fee
                    // (because of reduced tx size) and so we should add a
                    // change output. Only try this once.
                    if (nChangePosInOut == -1 && nSubtractFeeFromAmount == 0 && pick_new_inputs) {
                        unsigned int tx_size_with_change = nBytes + coin_selection_params.change_output_size + 2; // Add 2 as a buffer in case increasing # of outputs changes compact size
                        CAmount fee_needed_with_change = GetMinimumFee(*this, tx_size_with_change, coin_control, nullptr);
                        CAmount minimum_value_for_change = GetDustThreshold(change_prototype_txout, discard_rate);
                        if (nFeeRet >= fee_needed_with_change + minimum_value_for_change) {
                            pick_new_inputs = false;
                            nFeeRet = fee_needed_with_change;
                            continue;
                        }
                    }

                    // If we have change output already, just increase it
                    if (nFeeRet > nFeeNeeded && nChangePosInOut != -1 && nSubtractFeeFromAmount == 0) {
                        CAmount extraFeePaid = nFeeRet - nFeeNeeded;
                        std::vector<CTxOut>::iterator change_position = txNew.vout.begin()+nChangePosInOut;
                        change_position->nValue += extraFeePaid;
                        nFeeRet -= extraFeePaid;
                    }
                    break; // Done, enough fee included.
                }
                else if (!pick_new_inputs) {
                    // This shouldn't happen, we should have had enough excess
                    // fee to pay for the new output and still meet nFeeNeeded
                    // Or we should have just subtracted fee from recipients and
                    // nFeeNeeded should not have changed
                    error = _("Transaction fee and change calculation failed");
                    return false;
                }

                // Try to reduce change to include necessary fee
                if (nChangePosInOut != -1 && nSubtractFeeFromAmount == 0) {
                    CAmount additionalFeeNeeded = nFeeNeeded - nFeeRet;
                    std::vector<CTxOut>::iterator change_position = txNew.vout.begin()+nChangePosInOut;
                    // Only reduce change if remaining amount is still a large enough output.
                    if (change_position->nValue >= MIN_FINAL_CHANGE + additionalFeeNeeded) {
                        change_position->nValue -= additionalFeeNeeded;
                        nFeeRet += additionalFeeNeeded;
                        break; // Done, able to increase fee from change
                    }
                }

                // If subtracting fee from recipients, we now know what fee we
                // need to subtract, we have no reason to reselect inputs
                if (nSubtractFeeFromAmount > 0) {
                    pick_new_inputs = false;
                }

                // Include more fee and try again.
                nFeeRet = nFeeNeeded;
                coin_selection_params.use_bnb = false;
                continue;
            }

            // Give up if change keypool ran out and change is required
            if (scriptChange.empty() && nChangePosInOut != -1) {
                return false;
            }
        }

        // Shuffle selected coins and fill in final vin
        txNew.vin.clear();
        std::vector<CInputCoin> selected_coins(setCoins.begin(), setCoins.end());
        Shuffle(selected_coins.begin(), selected_coins.end(), FastRandomContext());

        // Note how the sequence number is set to non-maxint so that
        // the nLockTime set above actually works.
        //
        // BIP125 defines opt-in RBF as any nSequence < maxint-1, so
        // we use the highest possible value in that range (maxint-2)
        // to avoid conflicting with other possible uses of nSequence,
        // and in the spirit of "smallest possible change from prior
        // behavior."
        const uint32_t nSequence = coin_control.m_signal_bip125_rbf.get_value_or(m_signal_rbf) ? MAX_BIP125_RBF_SEQUENCE : (CTxIn::SEQUENCE_FINAL - 1);
        for (const auto& coin : selected_coins) {
            txNew.vin.push_back(CTxIn(coin.outpoint, CScript(), nSequence));
        }

        if (sign && !SignTransaction(txNew)) {
            error = _("Signing transaction failed");
            return false;
        }

        // Return the constructed transaction data.
        tx = MakeTransactionRef(std::move(txNew));

        // Limit size
        if (GetTransactionWeight(*tx) > MAX_STANDARD_TX_WEIGHT)
        {
            error = _("Transaction too large");
            return false;
        }
    }

    if (nFeeRet > m_default_max_tx_fee) {
        error = TransactionErrorString(TransactionError::MAX_FEE_EXCEEDED);
        return false;
    }

    if (gArgs.GetBoolArg("-walletrejectlongchains", DEFAULT_WALLET_REJECT_LONG_CHAINS)) {
        // Lastly, ensure this tx will pass the mempool's chain limits
        if (!chain().checkChainLimits(tx)) {
            error = _("Transaction has too long of a mempool chain");
            return false;
        }
    }

    // Before we return success, we assume any change key will be used to prevent
    // accidental re-use.
    reservedest.KeepDestination();
    fee_calc_out = feeCalc;

    WalletLogPrintf("Fee Calculation: Fee:%d Bytes:%u Needed:%d Tgt:%d (requested %d) Reason:\"%s\" Decay %.5f: Estimation: (%g - %g) %.2f%% %.1f/(%.1f %d mem %.1f out) Fail: (%g - %g) %.2f%% %.1f/(%.1f %d mem %.1f out)\n",
              nFeeRet, nBytes, nFeeNeeded, feeCalc.returnedTarget, feeCalc.desiredTarget, StringForFeeReason(feeCalc.reason), feeCalc.est.decay,
              feeCalc.est.pass.start, feeCalc.est.pass.end,
              (feeCalc.est.pass.totalConfirmed + feeCalc.est.pass.inMempool + feeCalc.est.pass.leftMempool) > 0.0 ? 100 * feeCalc.est.pass.withinTarget / (feeCalc.est.pass.totalConfirmed + feeCalc.est.pass.inMempool + feeCalc.est.pass.leftMempool) : 0.0,
              feeCalc.est.pass.withinTarget, feeCalc.est.pass.totalConfirmed, feeCalc.est.pass.inMempool, feeCalc.est.pass.leftMempool,
              feeCalc.est.fail.start, feeCalc.est.fail.end,
              (feeCalc.est.fail.totalConfirmed + feeCalc.est.fail.inMempool + feeCalc.est.fail.leftMempool) > 0.0 ? 100 * feeCalc.est.fail.withinTarget / (feeCalc.est.fail.totalConfirmed + feeCalc.est.fail.inMempool + feeCalc.est.fail.leftMempool) : 0.0,
              feeCalc.est.fail.withinTarget, feeCalc.est.fail.totalConfirmed, feeCalc.est.fail.inMempool, feeCalc.est.fail.leftMempool);
    return true;
}

bool CWallet::CreateTransaction(
        const std::vector<CRecipient>& vecSend,
        CTransactionRef& tx,
        CAmount& nFeeRet,
        int& nChangePosInOut,
        bilingual_str& error,
        const CCoinControl& coin_control,
        FeeCalculation& fee_calc_out,
        bool sign)
{
    int nChangePosIn = nChangePosInOut;
    CTransactionRef tx2 = tx;
    bool res = CreateTransactionInternal(vecSend, tx, nFeeRet, nChangePosInOut, error, coin_control, fee_calc_out, sign);
    // try with avoidpartialspends unless it's enabled already
    if (res && nFeeRet > 0 /* 0 means non-functional fee rate estimation */ && m_max_aps_fee > -1 && !coin_control.m_avoid_partial_spends) {
        CCoinControl tmp_cc = coin_control;
        tmp_cc.m_avoid_partial_spends = true;
        CAmount nFeeRet2;
        int nChangePosInOut2 = nChangePosIn;
        bilingual_str error2; // fired and forgotten; if an error occurs, we discard the results
        if (CreateTransactionInternal(vecSend, tx2, nFeeRet2, nChangePosInOut2, error2, tmp_cc, fee_calc_out, sign)) {
            // if fee of this alternative one is within the range of the max fee, we use this one
            const bool use_aps = nFeeRet2 <= nFeeRet + m_max_aps_fee;
            WalletLogPrintf("Fee non-grouped = %lld, grouped = %lld, using %s\n", nFeeRet, nFeeRet2, use_aps ? "grouped" : "non-grouped");
            if (use_aps) {
                tx = tx2;
                nFeeRet = nFeeRet2;
                nChangePosInOut = nChangePosInOut2;
            }
        }
    }
    return res;
}

void CWallet::CommitTransaction(CTransactionRef tx, mapValue_t mapValue, std::vector<std::pair<std::string, std::string>> orderForm)
{
    LOCK(cs_wallet);
    WalletLogPrintf("CommitTransaction:\n%s", tx->ToString()); /* Continued */

    // Add tx to wallet, because if it has change it's also ours,
    // otherwise just for transaction history.
    AddToWallet(tx, {}, [&](CWalletTx& wtx, bool new_tx) {
        CHECK_NONFATAL(wtx.mapValue.empty());
        CHECK_NONFATAL(wtx.vOrderForm.empty());
        wtx.mapValue = std::move(mapValue);
        wtx.vOrderForm = std::move(orderForm);
        wtx.fTimeReceivedIsTxTime = true;
        wtx.fFromMe = true;
        return true;
    });

    // Notify that old coins are spent
    for (const CTxIn& txin : tx->vin) {
        CWalletTx &coin = mapWallet.at(txin.prevout.hash);
        coin.MarkDirty();
        NotifyTransactionChanged(this, coin.GetHash(), CT_UPDATED);
    }

    // Get the inserted-CWalletTx from mapWallet so that the
    // fInMempool flag is cached properly
    CWalletTx& wtx = mapWallet.at(tx->GetHash());

    if (!fBroadcastTransactions) {
        // Don't submit tx to the mempool
        return;
    }

    std::string err_string;
    if (!wtx.SubmitMemoryPoolAndRelay(err_string, true)) {
        WalletLogPrintf("CommitTransaction(): Transaction cannot be broadcast immediately, %s\n", err_string);
        // TODO: if we expect the failure to be long term or permanent, instead delete wtx from the wallet and return failure.
    }
}

DBErrors CWallet::LoadWallet(bool& fFirstRunRet)
{
    LOCK(cs_wallet);

    fFirstRunRet = false;
    DBErrors nLoadWalletRet = WalletBatch(*database).LoadWallet(this);
    if (nLoadWalletRet == DBErrors::NEED_REWRITE)
    {
        if (database->Rewrite("\x04pool"))
        {
            for (const auto& spk_man_pair : m_spk_managers) {
                spk_man_pair.second->RewriteDB();
            }
        }
    }

    // This wallet is in its first run if there are no ScriptPubKeyMans and it isn't blank or no privkeys
    fFirstRunRet = m_spk_managers.empty() && !IsWalletFlagSet(WALLET_FLAG_DISABLE_PRIVATE_KEYS) && !IsWalletFlagSet(WALLET_FLAG_BLANK_WALLET);
    if (fFirstRunRet) {
        assert(m_external_spk_managers.empty());
        assert(m_internal_spk_managers.empty());
    }

    if (nLoadWalletRet != DBErrors::LOAD_OK)
        return nLoadWalletRet;

    return DBErrors::LOAD_OK;
}

DBErrors CWallet::ZapSelectTx(std::vector<uint256>& vHashIn, std::vector<uint256>& vHashOut)
{
    AssertLockHeld(cs_wallet);
    DBErrors nZapSelectTxRet = WalletBatch(*database).ZapSelectTx(vHashIn, vHashOut);
    for (const uint256& hash : vHashOut) {
        const auto& it = mapWallet.find(hash);
        wtxOrdered.erase(it->second.m_it_wtxOrdered);
        for (const auto& txin : it->second.tx->vin)
            mapTxSpends.erase(txin.prevout);
        mapWallet.erase(it);
        NotifyTransactionChanged(this, hash, CT_DELETED);
    }

    if (nZapSelectTxRet == DBErrors::NEED_REWRITE)
    {
        if (database->Rewrite("\x04pool"))
        {
            for (const auto& spk_man_pair : m_spk_managers) {
                spk_man_pair.second->RewriteDB();
            }
        }
    }

    if (nZapSelectTxRet != DBErrors::LOAD_OK)
        return nZapSelectTxRet;

    MarkDirty();

    return DBErrors::LOAD_OK;
}

bool CWallet::SetAddressBookWithDB(WalletBatch& batch, const CTxDestination& address, const std::string& strName, const std::string& strPurpose)
{
    bool fUpdated = false;
    bool is_mine;
    {
        LOCK(cs_wallet);
        std::map<CTxDestination, CAddressBookData>::iterator mi = m_address_book.find(address);
        fUpdated = (mi != m_address_book.end() && !mi->second.IsChange());
        m_address_book[address].SetLabel(strName);
        if (!strPurpose.empty()) /* update purpose only if requested */
            m_address_book[address].purpose = strPurpose;
        is_mine = IsMine(address) != ISMINE_NO;
    }
    NotifyAddressBookChanged(this, address, strName, is_mine,
                             strPurpose, (fUpdated ? CT_UPDATED : CT_NEW) );
    if (!strPurpose.empty() && !batch.WritePurpose(EncodeDestination(address), strPurpose))
        return false;
    return batch.WriteName(EncodeDestination(address), strName);
}

bool CWallet::SetAddressBook(const CTxDestination& address, const std::string& strName, const std::string& strPurpose)
{
    WalletBatch batch(*database);
    return SetAddressBookWithDB(batch, address, strName, strPurpose);
}

bool CWallet::DelAddressBook(const CTxDestination& address)
{
    bool is_mine;
    WalletBatch batch(*database);
    {
        LOCK(cs_wallet);
        // If we want to delete receiving addresses, we need to take care that DestData "used" (and possibly newer DestData) gets preserved (and the "deleted" address transformed into a change entry instead of actually being deleted)
        // NOTE: This isn't a problem for sending addresses because they never have any DestData yet!
        // When adding new DestData, it should be considered here whether to retain or delete it (or move it?).
        if (IsMine(address)) {
            WalletLogPrintf("%s called with IsMine address, NOT SUPPORTED. Please report this bug! %s\n", __func__, PACKAGE_BUGREPORT);
            return false;
        }
        // Delete destdata tuples associated with address
        std::string strAddress = EncodeDestination(address);
        for (const std::pair<const std::string, std::string> &item : m_address_book[address].destdata)
        {
            batch.EraseDestData(strAddress, item.first);
        }
        m_address_book.erase(address);
        is_mine = IsMine(address) != ISMINE_NO;
    }

    NotifyAddressBookChanged(this, address, "", is_mine, "", CT_DELETED);

    batch.ErasePurpose(EncodeDestination(address));
    return batch.EraseName(EncodeDestination(address));
}

size_t CWallet::KeypoolCountExternalKeys() const
{
    AssertLockHeld(cs_wallet);

    unsigned int count = 0;
    for (auto spk_man : GetActiveScriptPubKeyMans()) {
        count += spk_man->KeypoolCountExternalKeys();
    }

    return count;
}

unsigned int CWallet::GetKeyPoolSize() const
{
    AssertLockHeld(cs_wallet);

    unsigned int count = 0;
    for (auto spk_man : GetActiveScriptPubKeyMans()) {
        count += spk_man->GetKeyPoolSize();
    }
    return count;
}

bool CWallet::TopUpKeyPool(unsigned int kpSize)
{
    LOCK(cs_wallet);
    bool res = true;
    for (auto spk_man : GetActiveScriptPubKeyMans()) {
        res &= spk_man->TopUp(kpSize);
    }
    return res;
}

bool CWallet::GetNewDestination(const OutputType type, const std::string label, CTxDestination& dest, std::string& error)
{
    LOCK(cs_wallet);
    error.clear();
    bool result = false;
    auto spk_man = GetScriptPubKeyMan(type, false /* internal */);
    if (spk_man) {
        spk_man->TopUp();
        result = spk_man->GetNewDestination(type, dest, error);
    } else {
        error = strprintf("Error: No %s addresses available.", FormatOutputType(type));
    }
    if (result) {
        SetAddressBook(dest, label, "receive");
    }

    return result;
}

bool CWallet::GetNewChangeDestination(const OutputType type, CTxDestination& dest, std::string& error)
{
    LOCK(cs_wallet);
    error.clear();

    ReserveDestination reservedest(this, type);
    if (!reservedest.GetReservedDestination(dest, true)) {
        error = _("Error: Keypool ran out, please call keypoolrefill first").translated;
        return false;
    }

    reservedest.KeepDestination();
    return true;
}

int64_t CWallet::GetOldestKeyPoolTime() const
{
    LOCK(cs_wallet);
    int64_t oldestKey = std::numeric_limits<int64_t>::max();
    for (const auto& spk_man_pair : m_spk_managers) {
        oldestKey = std::min(oldestKey, spk_man_pair.second->GetOldestKeyPoolTime());
    }
    return oldestKey;
}

void CWallet::MarkDestinationsDirty(const std::set<CTxDestination>& destinations) {
    for (auto& entry : mapWallet) {
        CWalletTx& wtx = entry.second;
        if (wtx.m_is_cache_empty) continue;
        for (unsigned int i = 0; i < wtx.tx->vout.size(); i++) {
            CTxDestination dst;
            if (ExtractDestination(wtx.tx->vout[i].scriptPubKey, dst) && destinations.count(dst)) {
                wtx.MarkDirty();
                break;
            }
        }
    }
}

std::map<CTxDestination, CAmount> CWallet::GetAddressBalances() const
{
    std::map<CTxDestination, CAmount> balances;

    {
        LOCK(cs_wallet);
        std::set<uint256> trusted_parents;
        for (const auto& walletEntry : mapWallet)
        {
            const CWalletTx& wtx = walletEntry.second;

            if (!IsTrusted(wtx, trusted_parents))
                continue;

            if (wtx.IsImmatureCoinBase())
                continue;

            int nDepth = wtx.GetDepthInMainChain();
            if (nDepth < (wtx.IsFromMe(ISMINE_ALL) ? 0 : 1))
                continue;

            for (unsigned int i = 0; i < wtx.tx->vout.size(); i++)
            {
                CTxDestination addr;
                if (!IsMine(wtx.tx->vout[i]))
                    continue;
                if(!ExtractDestination(wtx.tx->vout[i].scriptPubKey, addr))
                    continue;

                CAmount n = IsSpent(walletEntry.first, i) ? 0 : wtx.tx->vout[i].nValue;
                balances[addr] += n;
            }
        }
    }

    return balances;
}

std::set< std::set<CTxDestination> > CWallet::GetAddressGroupings() const
{
    AssertLockHeld(cs_wallet);
    std::set< std::set<CTxDestination> > groupings;
    std::set<CTxDestination> grouping;

    for (const auto& walletEntry : mapWallet)
    {
        const CWalletTx& wtx = walletEntry.second;

        if (wtx.tx->vin.size() > 0)
        {
            bool any_mine = false;
            // group all input addresses with each other
            for (const CTxIn& txin : wtx.tx->vin)
            {
                CTxDestination address;
                if(!IsMine(txin)) /* If this input isn't mine, ignore it */
                    continue;
                if(!ExtractDestination(mapWallet.at(txin.prevout.hash).tx->vout[txin.prevout.n].scriptPubKey, address))
                    continue;
                grouping.insert(address);
                any_mine = true;
            }

            // group change with input addresses
            if (any_mine)
            {
               for (const CTxOut& txout : wtx.tx->vout)
                   if (IsChange(txout))
                   {
                       CTxDestination txoutAddr;
                       if(!ExtractDestination(txout.scriptPubKey, txoutAddr))
                           continue;
                       grouping.insert(txoutAddr);
                   }
            }
            if (grouping.size() > 0)
            {
                groupings.insert(grouping);
                grouping.clear();
            }
        }

        // group lone addrs by themselves
        for (const auto& txout : wtx.tx->vout)
            if (IsMine(txout))
            {
                CTxDestination address;
                if(!ExtractDestination(txout.scriptPubKey, address))
                    continue;
                grouping.insert(address);
                groupings.insert(grouping);
                grouping.clear();
            }
    }

    std::set< std::set<CTxDestination>* > uniqueGroupings; // a set of pointers to groups of addresses
    std::map< CTxDestination, std::set<CTxDestination>* > setmap;  // map addresses to the unique group containing it
    for (std::set<CTxDestination> _grouping : groupings)
    {
        // make a set of all the groups hit by this new group
        std::set< std::set<CTxDestination>* > hits;
        std::map< CTxDestination, std::set<CTxDestination>* >::iterator it;
        for (const CTxDestination& address : _grouping)
            if ((it = setmap.find(address)) != setmap.end())
                hits.insert((*it).second);

        // merge all hit groups into a new single group and delete old groups
        std::set<CTxDestination>* merged = new std::set<CTxDestination>(_grouping);
        for (std::set<CTxDestination>* hit : hits)
        {
            merged->insert(hit->begin(), hit->end());
            uniqueGroupings.erase(hit);
            delete hit;
        }
        uniqueGroupings.insert(merged);

        // update setmap
        for (const CTxDestination& element : *merged)
            setmap[element] = merged;
    }

    std::set< std::set<CTxDestination> > ret;
    for (const std::set<CTxDestination>* uniqueGrouping : uniqueGroupings)
    {
        ret.insert(*uniqueGrouping);
        delete uniqueGrouping;
    }

    return ret;
}

std::set<CTxDestination> CWallet::GetLabelAddresses(const std::string& label) const
{
    LOCK(cs_wallet);
    std::set<CTxDestination> result;
    for (const std::pair<const CTxDestination, CAddressBookData>& item : m_address_book)
    {
        if (item.second.IsChange()) continue;
        const CTxDestination& address = item.first;
        const std::string& strName = item.second.GetLabel();
        if (strName == label)
            result.insert(address);
    }
    return result;
}

bool ReserveDestination::GetReservedDestination(CTxDestination& dest, bool internal)
{
    m_spk_man = pwallet->GetScriptPubKeyMan(type, internal);
    if (!m_spk_man) {
        return false;
    }


    if (nIndex == -1)
    {
        m_spk_man->TopUp();

        CKeyPool keypool;
        if (!m_spk_man->GetReservedDestination(type, internal, address, nIndex, keypool)) {
            return false;
        }
        fInternal = keypool.fInternal;
    }
    dest = address;
    return true;
}

void ReserveDestination::KeepDestination()
{
    if (nIndex != -1) {
        m_spk_man->KeepDestination(nIndex, type);
    }
    nIndex = -1;
    address = CNoDestination();
}

void ReserveDestination::ReturnDestination()
{
    if (nIndex != -1) {
        m_spk_man->ReturnDestination(nIndex, fInternal, address);
    }
    nIndex = -1;
    address = CNoDestination();
}

void CWallet::LockCoin(const COutPoint& output)
{
    AssertLockHeld(cs_wallet);
    setLockedCoins.insert(output);
}

void CWallet::UnlockCoin(const COutPoint& output)
{
    AssertLockHeld(cs_wallet);
    setLockedCoins.erase(output);
}

void CWallet::UnlockAllCoins()
{
    AssertLockHeld(cs_wallet);
    setLockedCoins.clear();
}

bool CWallet::IsLockedCoin(uint256 hash, unsigned int n) const
{
    AssertLockHeld(cs_wallet);
    COutPoint outpt(hash, n);

    return (setLockedCoins.count(outpt) > 0);
}

void CWallet::ListLockedCoins(std::vector<COutPoint>& vOutpts) const
{
    AssertLockHeld(cs_wallet);
    for (std::set<COutPoint>::iterator it = setLockedCoins.begin();
         it != setLockedCoins.end(); it++) {
        COutPoint outpt = (*it);
        vOutpts.push_back(outpt);
    }
}

/** @} */ // end of Actions

void CWallet::GetKeyBirthTimes(std::map<CKeyID, int64_t>& mapKeyBirth) const {
    AssertLockHeld(cs_wallet);
    mapKeyBirth.clear();

    LegacyScriptPubKeyMan* spk_man = GetLegacyScriptPubKeyMan();
    assert(spk_man != nullptr);
    LOCK(spk_man->cs_KeyStore);

    // get birth times for keys with metadata
    for (const auto& entry : spk_man->mapKeyMetadata) {
        if (entry.second.nCreateTime) {
            mapKeyBirth[entry.first] = entry.second.nCreateTime;
        }
    }

    // map in which we'll infer heights of other keys
    std::map<CKeyID, const CWalletTx::Confirmation*> mapKeyFirstBlock;
    CWalletTx::Confirmation max_confirm;
    max_confirm.block_height = GetLastBlockHeight() > 144 ? GetLastBlockHeight() - 144 : 0; // the tip can be reorganized; use a 144-block safety margin
    CHECK_NONFATAL(chain().findAncestorByHeight(GetLastBlockHash(), max_confirm.block_height, FoundBlock().hash(max_confirm.hashBlock)));
    for (const CKeyID &keyid : spk_man->GetKeys()) {
        if (mapKeyBirth.count(keyid) == 0)
            mapKeyFirstBlock[keyid] = &max_confirm;
    }

    // if there are no such keys, we're done
    if (mapKeyFirstBlock.empty())
        return;

    // find first block that affects those keys, if there are any left
    for (const auto& entry : mapWallet) {
        // iterate over all wallet transactions...
        const CWalletTx &wtx = entry.second;
        if (wtx.m_confirm.status == CWalletTx::CONFIRMED) {
            // ... which are already in a block
            for (const CTxOut &txout : wtx.tx->vout) {
                // iterate over all their outputs
                for (const auto &keyid : GetAffectedKeys(txout.scriptPubKey, *spk_man)) {
                    // ... and all their affected keys
                    auto rit = mapKeyFirstBlock.find(keyid);
                    if (rit != mapKeyFirstBlock.end() && wtx.m_confirm.block_height < rit->second->block_height) {
                        rit->second = &wtx.m_confirm;
                    }
                }
            }
        }
    }

    // Extract block timestamps for those keys
    for (const auto& entry : mapKeyFirstBlock) {
        int64_t block_time;
        CHECK_NONFATAL(chain().findBlock(entry.second->hashBlock, FoundBlock().time(block_time)));
        mapKeyBirth[entry.first] = block_time - TIMESTAMP_WINDOW; // block times can be 2h off
    }
}

/**
 * Compute smart timestamp for a transaction being added to the wallet.
 *
 * Logic:
 * - If sending a transaction, assign its timestamp to the current time.
 * - If receiving a transaction outside a block, assign its timestamp to the
 *   current time.
 * - If receiving a block with a future timestamp, assign all its (not already
 *   known) transactions' timestamps to the current time.
 * - If receiving a block with a past timestamp, before the most recent known
 *   transaction (that we care about), assign all its (not already known)
 *   transactions' timestamps to the same timestamp as that most-recent-known
 *   transaction.
 * - If receiving a block with a past timestamp, but after the most recent known
 *   transaction, assign all its (not already known) transactions' timestamps to
 *   the block time.
 *
 * For more information see CWalletTx::nTimeSmart,
 * https://bitcointalk.org/?topic=54527, or
 * https://github.com/bitcoin/bitcoin/pull/1393.
 */
unsigned int CWallet::ComputeTimeSmart(const CWalletTx& wtx) const
{
    unsigned int nTimeSmart = wtx.nTimeReceived;
    if (!wtx.isUnconfirmed() && !wtx.isAbandoned()) {
        int64_t blocktime;
        if (chain().findBlock(wtx.m_confirm.hashBlock, FoundBlock().time(blocktime))) {
            int64_t latestNow = wtx.nTimeReceived;
            int64_t latestEntry = 0;

            // Tolerate times up to the last timestamp in the wallet not more than 5 minutes into the future
            int64_t latestTolerated = latestNow + 300;
            const TxItems& txOrdered = wtxOrdered;
            for (auto it = txOrdered.rbegin(); it != txOrdered.rend(); ++it) {
                CWalletTx* const pwtx = it->second;
                if (pwtx == &wtx) {
                    continue;
                }
                int64_t nSmartTime;
                nSmartTime = pwtx->nTimeSmart;
                if (!nSmartTime) {
                    nSmartTime = pwtx->nTimeReceived;
                }
                if (nSmartTime <= latestTolerated) {
                    latestEntry = nSmartTime;
                    if (nSmartTime > latestNow) {
                        latestNow = nSmartTime;
                    }
                    break;
                }
            }

            nTimeSmart = std::max(latestEntry, std::min(blocktime, latestNow));
        } else {
            WalletLogPrintf("%s: found %s in block %s not in index\n", __func__, wtx.GetHash().ToString(), wtx.m_confirm.hashBlock.ToString());
        }
    }
    return nTimeSmart;
}

bool CWallet::AddDestData(WalletBatch& batch, const CTxDestination &dest, const std::string &key, const std::string &value)
{
    if (boost::get<CNoDestination>(&dest))
        return false;

    m_address_book[dest].destdata.insert(std::make_pair(key, value));
    return batch.WriteDestData(EncodeDestination(dest), key, value);
}

bool CWallet::EraseDestData(WalletBatch& batch, const CTxDestination &dest, const std::string &key)
{
    if (!m_address_book[dest].destdata.erase(key))
        return false;
    return batch.EraseDestData(EncodeDestination(dest), key);
}

void CWallet::LoadDestData(const CTxDestination &dest, const std::string &key, const std::string &value)
{
    m_address_book[dest].destdata.insert(std::make_pair(key, value));
}

bool CWallet::GetDestData(const CTxDestination &dest, const std::string &key, std::string *value) const
{
    std::map<CTxDestination, CAddressBookData>::const_iterator i = m_address_book.find(dest);
    if(i != m_address_book.end())
    {
        CAddressBookData::StringMap::const_iterator j = i->second.destdata.find(key);
        if(j != i->second.destdata.end())
        {
            if(value)
                *value = j->second;
            return true;
        }
    }
    return false;
}

std::vector<std::string> CWallet::GetDestValues(const std::string& prefix) const
{
    std::vector<std::string> values;
    for (const auto& address : m_address_book) {
        for (const auto& data : address.second.destdata) {
            if (!data.first.compare(0, prefix.size(), prefix)) {
                values.emplace_back(data.second);
            }
        }
    }
    return values;
}

std::unique_ptr<WalletDatabase> MakeWalletDatabase(const std::string& name, const DatabaseOptions& options, DatabaseStatus& status, bilingual_str& error_string)
{
    // Do some checking on wallet path. It should be either a:
    //
    // 1. Path where a directory can be created.
    // 2. Path to an existing directory.
    // 3. Path to a symlink to a directory.
    // 4. For backwards compatibility, the name of a data file in -walletdir.
    const fs::path& wallet_path = fs::absolute(name, GetWalletDir());
    fs::file_type path_type = fs::symlink_status(wallet_path).type();
    if (!(path_type == fs::file_not_found || path_type == fs::directory_file ||
          (path_type == fs::symlink_file && fs::is_directory(wallet_path)) ||
          (path_type == fs::regular_file && fs::path(name).filename() == name))) {
        error_string = Untranslated(strprintf(
              "Invalid -wallet path '%s'. -wallet path should point to a directory where wallet.dat and "
              "database/log.?????????? files can be stored, a location where such a directory could be created, "
              "or (for backwards compatibility) the name of an existing data file in -walletdir (%s)",
              name, GetWalletDir()));
        status = DatabaseStatus::FAILED_BAD_PATH;
        return nullptr;
    }
    return MakeDatabase(wallet_path, options, status, error_string);
}

std::shared_ptr<CWallet> CWallet::Create(interfaces::Chain& chain, const std::string& name, std::unique_ptr<WalletDatabase> database, uint64_t wallet_creation_flags, bilingual_str& error, std::vector<bilingual_str>& warnings)
{
    const std::string& walletFile = database->Filename();

    chain.initMessage(_("Loading wallet...").translated);

    int64_t nStart = GetTimeMillis();
    bool fFirstRun = true;
    // TODO: Can't use std::make_shared because we need a custom deleter but
    // should be possible to use std::allocate_shared.
    std::shared_ptr<CWallet> walletInstance(new CWallet(&chain, name, std::move(database)), ReleaseWallet);
    DBErrors nLoadWalletRet = walletInstance->LoadWallet(fFirstRun);
    if (nLoadWalletRet != DBErrors::LOAD_OK) {
        if (nLoadWalletRet == DBErrors::CORRUPT) {
            error = strprintf(_("Error loading %s: Wallet corrupted"), walletFile);
            return nullptr;
        }
        else if (nLoadWalletRet == DBErrors::NONCRITICAL_ERROR)
        {
            warnings.push_back(strprintf(_("Error reading %s! All keys read correctly, but transaction data"
                                           " or address book entries might be missing or incorrect."),
                walletFile));
        }
        else if (nLoadWalletRet == DBErrors::TOO_NEW) {
            error = strprintf(_("Error loading %s: Wallet requires newer version of %s"), walletFile, PACKAGE_NAME);
            return nullptr;
        }
        else if (nLoadWalletRet == DBErrors::NEED_REWRITE)
        {
            error = strprintf(_("Wallet needed to be rewritten: restart %s to complete"), PACKAGE_NAME);
            return nullptr;
        }
        else {
            error = strprintf(_("Error loading %s"), walletFile);
            return nullptr;
        }
    }

    if (fFirstRun)
    {
        // ensure this wallet.dat can only be opened by clients supporting HD with chain split and expects no default key
        walletInstance->SetMinVersion(FEATURE_LATEST);

        walletInstance->AddWalletFlags(wallet_creation_flags);

        // Only create LegacyScriptPubKeyMan when not descriptor wallet
        if (!walletInstance->IsWalletFlagSet(WALLET_FLAG_DESCRIPTORS)) {
            walletInstance->SetupLegacyScriptPubKeyMan();
        }

        if (!(wallet_creation_flags & (WALLET_FLAG_DISABLE_PRIVATE_KEYS | WALLET_FLAG_BLANK_WALLET))) {
            LOCK(walletInstance->cs_wallet);
            if (walletInstance->IsWalletFlagSet(WALLET_FLAG_DESCRIPTORS)) {
                walletInstance->SetupDescriptorScriptPubKeyMans();
                // SetupDescriptorScriptPubKeyMans already calls SetupGeneration for us so we don't need to call SetupGeneration separately
            } else {
                // Legacy wallets need SetupGeneration here.
                for (auto spk_man : walletInstance->GetActiveScriptPubKeyMans()) {
                    if (!spk_man->SetupGeneration()) {
                        error = _("Unable to generate initial keys");
                        return nullptr;
                    }
                }
            }
        }

        walletInstance->chainStateFlushed(chain.getTipLocator());
    } else if (wallet_creation_flags & WALLET_FLAG_DISABLE_PRIVATE_KEYS) {
        // Make it impossible to disable private keys after creation
        error = strprintf(_("Error loading %s: Private keys can only be disabled during creation"), walletFile);
        return NULL;
    } else if (walletInstance->IsWalletFlagSet(WALLET_FLAG_DISABLE_PRIVATE_KEYS)) {
        for (auto spk_man : walletInstance->GetActiveScriptPubKeyMans()) {
            if (spk_man->HavePrivateKeys()) {
                warnings.push_back(strprintf(_("Warning: Private keys detected in wallet {%s} with disabled private keys"), walletFile));
                break;
            }
        }
    }

    if (!gArgs.GetArg("-addresstype", "").empty()) {
        if (!ParseOutputType(gArgs.GetArg("-addresstype", ""), walletInstance->m_default_address_type)) {
            error = strprintf(_("Unknown address type '%s'"), gArgs.GetArg("-addresstype", ""));
            return nullptr;
        }
    }

    if (!gArgs.GetArg("-changetype", "").empty()) {
        OutputType out_type;
        if (!ParseOutputType(gArgs.GetArg("-changetype", ""), out_type)) {
            error = strprintf(_("Unknown change type '%s'"), gArgs.GetArg("-changetype", ""));
            return nullptr;
        }
        walletInstance->m_default_change_type = out_type;
    }

    if (gArgs.IsArgSet("-mintxfee")) {
        CAmount n = 0;
        if (!ParseMoney(gArgs.GetArg("-mintxfee", ""), n) || 0 == n) {
            error = AmountErrMsg("mintxfee", gArgs.GetArg("-mintxfee", ""));
            return nullptr;
        }
        if (n > HIGH_TX_FEE_PER_KB) {
            warnings.push_back(AmountHighWarn("-mintxfee") + Untranslated(" ") +
                               _("This is the minimum transaction fee you pay on every transaction."));
        }
        walletInstance->m_min_fee = CFeeRate(n);
    }

    if (gArgs.IsArgSet("-maxapsfee")) {
        const std::string max_aps_fee{gArgs.GetArg("-maxapsfee", "")};
        CAmount n = 0;
        if (max_aps_fee == "-1") {
            n = -1;
        } else if (!ParseMoney(max_aps_fee, n)) {
            error = AmountErrMsg("maxapsfee", max_aps_fee);
            return nullptr;
        }
        if (n > HIGH_APS_FEE) {
            warnings.push_back(AmountHighWarn("-maxapsfee") + Untranslated(" ") +
                              _("This is the maximum transaction fee you pay (in addition to the normal fee) to prioritize partial spend avoidance over regular coin selection."));
        }
        walletInstance->m_max_aps_fee = n;
    }

    if (gArgs.IsArgSet("-fallbackfee")) {
        CAmount nFeePerK = 0;
        if (!ParseMoney(gArgs.GetArg("-fallbackfee", ""), nFeePerK)) {
            error = strprintf(_("Invalid amount for -fallbackfee=<amount>: '%s'"), gArgs.GetArg("-fallbackfee", ""));
            return nullptr;
        }
        if (nFeePerK > HIGH_TX_FEE_PER_KB) {
            warnings.push_back(AmountHighWarn("-fallbackfee") + Untranslated(" ") +
                               _("This is the transaction fee you may pay when fee estimates are not available."));
        }
        walletInstance->m_fallback_fee = CFeeRate(nFeePerK);
    }
    // Disable fallback fee in case value was set to 0, enable if non-null value
    walletInstance->m_allow_fallback_fee = walletInstance->m_fallback_fee.GetFeePerK() != 0;

    if (gArgs.IsArgSet("-discardfee")) {
        CAmount nFeePerK = 0;
        if (!ParseMoney(gArgs.GetArg("-discardfee", ""), nFeePerK)) {
            error = strprintf(_("Invalid amount for -discardfee=<amount>: '%s'"), gArgs.GetArg("-discardfee", ""));
            return nullptr;
        }
        if (nFeePerK > HIGH_TX_FEE_PER_KB) {
            warnings.push_back(AmountHighWarn("-discardfee") + Untranslated(" ") +
                               _("This is the transaction fee you may discard if change is smaller than dust at this level"));
        }
        walletInstance->m_discard_rate = CFeeRate(nFeePerK);
    }
    if (gArgs.IsArgSet("-paytxfee")) {
        CAmount nFeePerK = 0;
        if (!ParseMoney(gArgs.GetArg("-paytxfee", ""), nFeePerK)) {
            error = AmountErrMsg("paytxfee", gArgs.GetArg("-paytxfee", ""));
            return nullptr;
        }
        if (nFeePerK > HIGH_TX_FEE_PER_KB) {
            warnings.push_back(AmountHighWarn("-paytxfee") + Untranslated(" ") +
                               _("This is the transaction fee you will pay if you send a transaction."));
        }
        walletInstance->m_pay_tx_fee = CFeeRate(nFeePerK, 1000);
        if (walletInstance->m_pay_tx_fee < chain.relayMinFee()) {
            error = strprintf(_("Invalid amount for -paytxfee=<amount>: '%s' (must be at least %s)"),
                gArgs.GetArg("-paytxfee", ""), chain.relayMinFee().ToString());
            return nullptr;
        }
    }

    if (gArgs.IsArgSet("-maxtxfee")) {
        CAmount nMaxFee = 0;
        if (!ParseMoney(gArgs.GetArg("-maxtxfee", ""), nMaxFee)) {
            error = AmountErrMsg("maxtxfee", gArgs.GetArg("-maxtxfee", ""));
            return nullptr;
        }
        if (nMaxFee > HIGH_MAX_TX_FEE) {
            warnings.push_back(_("-maxtxfee is set very high! Fees this large could be paid on a single transaction."));
        }
        if (CFeeRate(nMaxFee, 1000) < chain.relayMinFee()) {
            error = strprintf(_("Invalid amount for -maxtxfee=<amount>: '%s' (must be at least the minrelay fee of %s to prevent stuck transactions)"),
                gArgs.GetArg("-maxtxfee", ""), chain.relayMinFee().ToString());
            return nullptr;
        }
        walletInstance->m_default_max_tx_fee = nMaxFee;
    }

    if (chain.relayMinFee().GetFeePerK() > HIGH_TX_FEE_PER_KB) {
        warnings.push_back(AmountHighWarn("-minrelaytxfee") + Untranslated(" ") +
                           _("The wallet will avoid paying less than the minimum relay fee."));
    }

    walletInstance->m_confirm_target = gArgs.GetArg("-txconfirmtarget", DEFAULT_TX_CONFIRM_TARGET);
    walletInstance->m_spend_zero_conf_change = gArgs.GetBoolArg("-spendzeroconfchange", DEFAULT_SPEND_ZEROCONF_CHANGE);
    walletInstance->m_signal_rbf = gArgs.GetBoolArg("-walletrbf", DEFAULT_WALLET_RBF);

    walletInstance->WalletLogPrintf("Wallet completed loading in %15dms\n", GetTimeMillis() - nStart);

    // Try to top up keypool. No-op if the wallet is locked.
    walletInstance->TopUpKeyPool();

    LOCK(walletInstance->cs_wallet);

    // Register wallet with validationinterface. It's done before rescan to avoid
    // missing block connections between end of rescan and validation subscribing.
    // Because of wallet lock being hold, block connection notifications are going to
    // be pending on the validation-side until lock release. It's likely to have
    // block processing duplicata (if rescan block range overlaps with notification one)
    // but we guarantee at least than wallet state is correct after notifications delivery.
    // This is temporary until rescan and notifications delivery are unified under same
    // interface.
    walletInstance->m_chain_notifications_handler = walletInstance->chain().handleNotifications(walletInstance);

    int rescan_height = 0;
    if (!gArgs.GetBoolArg("-rescan", false))
    {
        WalletBatch batch(*walletInstance->database);
        CBlockLocator locator;
        if (batch.ReadBestBlock(locator)) {
            if (const Optional<int> fork_height = chain.findLocatorFork(locator)) {
                rescan_height = *fork_height;
            }
        }
    }

    const Optional<int> tip_height = chain.getHeight();
    if (tip_height) {
        walletInstance->m_last_block_processed = chain.getBlockHash(*tip_height);
        walletInstance->m_last_block_processed_height = *tip_height;
    } else {
        walletInstance->m_last_block_processed.SetNull();
        walletInstance->m_last_block_processed_height = -1;
    }

    if (tip_height && *tip_height != rescan_height)
    {
        // We can't rescan beyond non-pruned blocks, stop and throw an error.
        // This might happen if a user uses an old wallet within a pruned node
        // or if they ran -disablewallet for a longer time, then decided to re-enable
        if (chain.havePruned()) {
            // Exit early and print an error.
            // If a block is pruned after this check, we will load the wallet,
            // but fail the rescan with a generic error.
            int block_height = *tip_height;
            while (block_height > 0 && chain.haveBlockOnDisk(block_height - 1) && rescan_height != block_height) {
                --block_height;
            }

            if (rescan_height != block_height) {
                error = _("Prune: last wallet synchronisation goes beyond pruned data. You need to -reindex (download the whole blockchain again in case of pruned node)");
                return nullptr;
            }
        }

        chain.initMessage(_("Rescanning...").translated);
        walletInstance->WalletLogPrintf("Rescanning last %i blocks (from block %i)...\n", *tip_height - rescan_height, rescan_height);

        // No need to read and scan block if block was created before
        // our wallet birthday (as adjusted for block time variability)
        // The way the 'time_first_key' is initialized is just a workaround for the gcc bug #47679 since version 4.6.0.
        Optional<int64_t> time_first_key = MakeOptional(false, int64_t());;
        for (auto spk_man : walletInstance->GetAllScriptPubKeyMans()) {
            int64_t time = spk_man->GetTimeFirstKey();
            if (!time_first_key || time < *time_first_key) time_first_key = time;
        }
        if (time_first_key) {
            if (Optional<int> first_block = chain.findFirstBlockWithTimeAndHeight(*time_first_key - TIMESTAMP_WINDOW, rescan_height, nullptr)) {
                rescan_height = *first_block;
            }
        }

        {
            WalletRescanReserver reserver(*walletInstance);
            if (!reserver.reserve() || (ScanResult::SUCCESS != walletInstance->ScanForWalletTransactions(chain.getBlockHash(rescan_height), rescan_height, {} /* max height */, reserver, true /* update */).status)) {
                error = _("Failed to rescan the wallet during initialization");
                return nullptr;
            }
        }
        walletInstance->chainStateFlushed(chain.getTipLocator());
        walletInstance->database->IncrementUpdateCounter();
    }

    {
        LOCK(cs_wallets);
        for (auto& load_wallet : g_load_wallet_fns) {
            load_wallet(interfaces::MakeWallet(walletInstance));
        }
    }

    walletInstance->SetBroadcastTransactions(gArgs.GetBoolArg("-walletbroadcast", DEFAULT_WALLETBROADCAST));

    {
        walletInstance->WalletLogPrintf("setKeyPool.size() = %u\n",      walletInstance->GetKeyPoolSize());
        walletInstance->WalletLogPrintf("mapWallet.size() = %u\n",       walletInstance->mapWallet.size());
        walletInstance->WalletLogPrintf("m_address_book.size() = %u\n",  walletInstance->m_address_book.size());
    }

    return walletInstance;
}

const CAddressBookData* CWallet::FindAddressBookEntry(const CTxDestination& dest, bool allow_change) const
{
    const auto& address_book_it = m_address_book.find(dest);
    if (address_book_it == m_address_book.end()) return nullptr;
    if ((!allow_change) && address_book_it->second.IsChange()) {
        return nullptr;
    }
    return &address_book_it->second;
}

bool CWallet::UpgradeWallet(int version, bilingual_str& error)
{
    int prev_version = GetVersion();
    if (version == 0) {
        WalletLogPrintf("Performing wallet upgrade to %i\n", FEATURE_LATEST);
        version = FEATURE_LATEST;
    } else {
        WalletLogPrintf("Allowing wallet upgrade up to %i\n", version);
    }
    if (version < prev_version)
    {
        error = _("Cannot downgrade wallet");
        return false;
    }

    LOCK(cs_wallet);

    // Do not upgrade versions to any version between HD_SPLIT and FEATURE_PRE_SPLIT_KEYPOOL unless already supporting HD_SPLIT
    if (!CanSupportFeature(FEATURE_HD_SPLIT) && version >= FEATURE_HD_SPLIT && version < FEATURE_PRE_SPLIT_KEYPOOL) {
        error = _("Cannot upgrade a non HD split wallet without upgrading to support pre split keypool. Please use version 169900 or no version specified.");
        return false;
    }

    // Permanently upgrade to the version
    SetMinVersion(GetClosestWalletFeature(version));

    for (auto spk_man : GetActiveScriptPubKeyMans()) {
        if (!spk_man->Upgrade(prev_version, version, error)) {
            return false;
        }
    }
    return true;
}

void CWallet::postInitProcess()
{
    LOCK(cs_wallet);

    // Add wallet transactions that aren't already in a block to mempool
    // Do this here as mempool requires genesis block to be loaded
    ReacceptWalletTransactions();

    // Update wallet transactions with current mempool transactions.
    chain().requestMempoolTransactions(*this);
}

bool CWallet::BackupWallet(const std::string& strDest) const
{
    return database->Backup(strDest);
}

CKeyPool::CKeyPool()
{
    nTime = GetTime();
    fInternal = false;
    m_pre_split = false;
}

CKeyPool::CKeyPool(const CPubKey& vchPubKeyIn, bool internalIn)
{
    nTime = GetTime();
    vchPubKey = vchPubKeyIn;
    fInternal = internalIn;
    m_pre_split = false;
}

int CWalletTx::GetDepthInMainChain() const
{
    assert(pwallet != nullptr);
    AssertLockHeld(pwallet->cs_wallet);
    if (isUnconfirmed() || isAbandoned()) return 0;

    return (pwallet->GetLastBlockHeight() - m_confirm.block_height + 1) * (isConflicted() ? -1 : 1);
}

int CWalletTx::GetBlocksToMaturity() const
{
    if (!IsCoinBase())
        return 0;
    int chain_depth = GetDepthInMainChain();
    assert(chain_depth >= 0); // coinbase tx should not be conflicted
    return std::max(0, (COINBASE_MATURITY+1) - chain_depth);
}

bool CWalletTx::IsImmatureCoinBase() const
{
    // note GetBlocksToMaturity is 0 for non-coinbase tx
    return GetBlocksToMaturity() > 0;
}

std::vector<OutputGroup> CWallet::GroupOutputs(const std::vector<COutput>& outputs, bool single_coin, const size_t max_ancestors) const {
    std::vector<OutputGroup> groups;
    std::map<CTxDestination, OutputGroup> gmap;
    std::set<CTxDestination> full_groups;

    for (const auto& output : outputs) {
        if (output.fSpendable) {
            CTxDestination dst;
            CInputCoin input_coin = output.GetInputCoin();

            size_t ancestors, descendants;
            chain().getTransactionAncestry(output.tx->GetHash(), ancestors, descendants);
            if (!single_coin && ExtractDestination(output.tx->tx->vout[output.i].scriptPubKey, dst)) {
                auto it = gmap.find(dst);
                if (it != gmap.end()) {
                    // Limit output groups to no more than OUTPUT_GROUP_MAX_ENTRIES
                    // number of entries, to protect against inadvertently creating
                    // a too-large transaction when using -avoidpartialspends to
                    // prevent breaking consensus or surprising users with a very
                    // high amount of fees.
                    if (it->second.m_outputs.size() >= OUTPUT_GROUP_MAX_ENTRIES) {
                        groups.push_back(it->second);
                        it->second = OutputGroup{};
                        full_groups.insert(dst);
                    }
                    it->second.Insert(input_coin, output.nDepth, output.tx->IsFromMe(ISMINE_ALL), ancestors, descendants);
                } else {
                    gmap[dst].Insert(input_coin, output.nDepth, output.tx->IsFromMe(ISMINE_ALL), ancestors, descendants);
                }
            } else {
                groups.emplace_back(input_coin, output.nDepth, output.tx->IsFromMe(ISMINE_ALL), ancestors, descendants);
            }
        }
    }
    if (!single_coin) {
        for (auto& it : gmap) {
            auto& group = it.second;
            if (full_groups.count(it.first) > 0) {
                // Make this unattractive as we want coin selection to avoid it if possible
                group.m_ancestors = max_ancestors - 1;
            }
            groups.push_back(group);
        }
    }
    return groups;
}

bool CWallet::IsCrypted() const
{
    return HasEncryptionKeys();
}

bool CWallet::IsLocked() const
{
    if (!IsCrypted()) {
        return false;
    }
    LOCK(cs_wallet);
    return vMasterKey.empty();
}

bool CWallet::Lock()
{
    if (!IsCrypted())
        return false;

    {
        LOCK(cs_wallet);
        vMasterKey.clear();
    }

    NotifyStatusChanged(this);
    return true;
}

bool CWallet::Unlock(const CKeyingMaterial& vMasterKeyIn, bool accept_no_keys)
{
    {
        LOCK(cs_wallet);
        for (const auto& spk_man_pair : m_spk_managers) {
            if (!spk_man_pair.second->CheckDecryptionKey(vMasterKeyIn, accept_no_keys)) {
                return false;
            }
        }
        vMasterKey = vMasterKeyIn;
    }
    NotifyStatusChanged(this);
    return true;
}

std::set<ScriptPubKeyMan*> CWallet::GetActiveScriptPubKeyMans() const
{
    std::set<ScriptPubKeyMan*> spk_mans;
    for (bool internal : {false, true}) {
        for (OutputType t : OUTPUT_TYPES) {
            auto spk_man = GetScriptPubKeyMan(t, internal);
            if (spk_man) {
                spk_mans.insert(spk_man);
            }
        }
    }
    return spk_mans;
}

std::set<ScriptPubKeyMan*> CWallet::GetAllScriptPubKeyMans() const
{
    std::set<ScriptPubKeyMan*> spk_mans;
    for (const auto& spk_man_pair : m_spk_managers) {
        spk_mans.insert(spk_man_pair.second.get());
    }
    return spk_mans;
}

ScriptPubKeyMan* CWallet::GetScriptPubKeyMan(const OutputType& type, bool internal) const
{
    const std::map<OutputType, ScriptPubKeyMan*>& spk_managers = internal ? m_internal_spk_managers : m_external_spk_managers;
    std::map<OutputType, ScriptPubKeyMan*>::const_iterator it = spk_managers.find(type);
    if (it == spk_managers.end()) {
        WalletLogPrintf("%s scriptPubKey Manager for output type %d does not exist\n", internal ? "Internal" : "External", static_cast<int>(type));
        return nullptr;
    }
    return it->second;
}

std::set<ScriptPubKeyMan*> CWallet::GetScriptPubKeyMans(const CScript& script, SignatureData& sigdata) const
{
    std::set<ScriptPubKeyMan*> spk_mans;
    for (const auto& spk_man_pair : m_spk_managers) {
        if (spk_man_pair.second->CanProvide(script, sigdata)) {
            spk_mans.insert(spk_man_pair.second.get());
        }
    }
    return spk_mans;
}

ScriptPubKeyMan* CWallet::GetScriptPubKeyMan(const CScript& script) const
{
    SignatureData sigdata;
    for (const auto& spk_man_pair : m_spk_managers) {
        if (spk_man_pair.second->CanProvide(script, sigdata)) {
            return spk_man_pair.second.get();
        }
    }
    return nullptr;
}

ScriptPubKeyMan* CWallet::GetScriptPubKeyMan(const uint256& id) const
{
    if (m_spk_managers.count(id) > 0) {
        return m_spk_managers.at(id).get();
    }
    return nullptr;
}

std::unique_ptr<SigningProvider> CWallet::GetSolvingProvider(const CScript& script) const
{
    SignatureData sigdata;
    return GetSolvingProvider(script, sigdata);
}

std::unique_ptr<SigningProvider> CWallet::GetSolvingProvider(const CScript& script, SignatureData& sigdata) const
{
    for (const auto& spk_man_pair : m_spk_managers) {
        if (spk_man_pair.second->CanProvide(script, sigdata)) {
            return spk_man_pair.second->GetSolvingProvider(script);
        }
    }
    return nullptr;
}

LegacyScriptPubKeyMan* CWallet::GetLegacyScriptPubKeyMan() const
{
    if (IsWalletFlagSet(WALLET_FLAG_DESCRIPTORS)) {
        return nullptr;
    }
    // Legacy wallets only have one ScriptPubKeyMan which is a LegacyScriptPubKeyMan.
    // Everything in m_internal_spk_managers and m_external_spk_managers point to the same legacyScriptPubKeyMan.
    auto it = m_internal_spk_managers.find(OutputType::LEGACY);
    if (it == m_internal_spk_managers.end()) return nullptr;
    return dynamic_cast<LegacyScriptPubKeyMan*>(it->second);
}

LegacyScriptPubKeyMan* CWallet::GetOrCreateLegacyScriptPubKeyMan()
{
    SetupLegacyScriptPubKeyMan();
    return GetLegacyScriptPubKeyMan();
}

void CWallet::SetupLegacyScriptPubKeyMan()
{
    if (!m_internal_spk_managers.empty() || !m_external_spk_managers.empty() || !m_spk_managers.empty() || IsWalletFlagSet(WALLET_FLAG_DESCRIPTORS)) {
        return;
    }

    auto spk_manager = std::unique_ptr<ScriptPubKeyMan>(new LegacyScriptPubKeyMan(*this));
    for (const auto& type : OUTPUT_TYPES) {
        m_internal_spk_managers[type] = spk_manager.get();
        m_external_spk_managers[type] = spk_manager.get();
    }
    m_spk_managers[spk_manager->GetID()] = std::move(spk_manager);
}

const CKeyingMaterial& CWallet::GetEncryptionKey() const
{
    return vMasterKey;
}

bool CWallet::HasEncryptionKeys() const
{
    return !mapMasterKeys.empty();
}

void CWallet::ConnectScriptPubKeyManNotifiers()
{
    for (const auto& spk_man : GetActiveScriptPubKeyMans()) {
        spk_man->NotifyWatchonlyChanged.connect(NotifyWatchonlyChanged);
        spk_man->NotifyCanGetAddressesChanged.connect(NotifyCanGetAddressesChanged);
    }
}

void CWallet::LoadDescriptorScriptPubKeyMan(uint256 id, WalletDescriptor& desc)
{
    auto spk_manager = std::unique_ptr<ScriptPubKeyMan>(new DescriptorScriptPubKeyMan(*this, desc));
    m_spk_managers[id] = std::move(spk_manager);
}

void CWallet::SetupDescriptorScriptPubKeyMans()
{
    AssertLockHeld(cs_wallet);

    // Make a seed
    CKey seed_key;
    seed_key.MakeNewKey(true);
    CPubKey seed = seed_key.GetPubKey();
    assert(seed_key.VerifyPubKey(seed));

    // Get the extended key
    CExtKey master_key;
    master_key.SetSeed(seed_key.begin(), seed_key.size());

    for (bool internal : {false, true}) {
        for (OutputType t : OUTPUT_TYPES) {
            auto spk_manager = std::unique_ptr<DescriptorScriptPubKeyMan>(new DescriptorScriptPubKeyMan(*this, internal));
            if (IsCrypted()) {
                if (IsLocked()) {
                    throw std::runtime_error(std::string(__func__) + ": Wallet is locked, cannot setup new descriptors");
                }
                if (!spk_manager->CheckDecryptionKey(vMasterKey) && !spk_manager->Encrypt(vMasterKey, nullptr)) {
                    throw std::runtime_error(std::string(__func__) + ": Could not encrypt new descriptors");
                }
            }
            spk_manager->SetupDescriptorGeneration(master_key, t);
            uint256 id = spk_manager->GetID();
            m_spk_managers[id] = std::move(spk_manager);
            AddActiveScriptPubKeyMan(id, t, internal);
        }
    }
}

void CWallet::AddActiveScriptPubKeyMan(uint256 id, OutputType type, bool internal)
{
    WalletBatch batch(*database);
    if (!batch.WriteActiveScriptPubKeyMan(static_cast<uint8_t>(type), id, internal)) {
        throw std::runtime_error(std::string(__func__) + ": writing active ScriptPubKeyMan id failed");
    }
    LoadActiveScriptPubKeyMan(id, type, internal);
}

void CWallet::LoadActiveScriptPubKeyMan(uint256 id, OutputType type, bool internal)
{
    WalletLogPrintf("Setting spkMan to active: id = %s, type = %d, internal = %d\n", id.ToString(), static_cast<int>(type), static_cast<int>(internal));
    auto& spk_mans = internal ? m_internal_spk_managers : m_external_spk_managers;
    auto spk_man = m_spk_managers.at(id).get();
    spk_man->SetInternal(internal);
    spk_mans[type] = spk_man;

    NotifyCanGetAddressesChanged();
}

bool CWallet::IsLegacy() const
{
    if (m_internal_spk_managers.count(OutputType::LEGACY) == 0) {
        return false;
    }
    auto spk_man = dynamic_cast<LegacyScriptPubKeyMan*>(m_internal_spk_managers.at(OutputType::LEGACY));
    return spk_man != nullptr;
}

DescriptorScriptPubKeyMan* CWallet::GetDescriptorScriptPubKeyMan(const WalletDescriptor& desc) const
{
    for (auto& spk_man_pair : m_spk_managers) {
        // Try to downcast to DescriptorScriptPubKeyMan then check if the descriptors match
        DescriptorScriptPubKeyMan* spk_manager = dynamic_cast<DescriptorScriptPubKeyMan*>(spk_man_pair.second.get());
        if (spk_manager != nullptr && spk_manager->HasWalletDescriptor(desc)) {
            return spk_manager;
        }
    }

    return nullptr;
}

ScriptPubKeyMan* CWallet::AddWalletDescriptor(WalletDescriptor& desc, const FlatSigningProvider& signing_provider, const std::string& label, bool internal)
{
    if (!IsWalletFlagSet(WALLET_FLAG_DESCRIPTORS)) {
        WalletLogPrintf("Cannot add WalletDescriptor to a non-descriptor wallet\n");
        return nullptr;
    }

    LOCK(cs_wallet);
    auto new_spk_man = std::unique_ptr<DescriptorScriptPubKeyMan>(new DescriptorScriptPubKeyMan(*this, desc));

    // If we already have this descriptor, remove it from the maps but add the existing cache to desc
    auto old_spk_man = GetDescriptorScriptPubKeyMan(desc);
    if (old_spk_man) {
        WalletLogPrintf("Update existing descriptor: %s\n", desc.descriptor->ToString());

        {
            LOCK(old_spk_man->cs_desc_man);
            new_spk_man->SetCache(old_spk_man->GetWalletDescriptor().cache);
        }

        // Remove from maps of active spkMans
        auto old_spk_man_id = old_spk_man->GetID();
        for (bool internal : {false, true}) {
            for (OutputType t : OUTPUT_TYPES) {
                auto active_spk_man = GetScriptPubKeyMan(t, internal);
                if (active_spk_man && active_spk_man->GetID() == old_spk_man_id) {
                    if (internal) {
                        m_internal_spk_managers.erase(t);
                    } else {
                        m_external_spk_managers.erase(t);
                    }
                    break;
                }
            }
        }
        m_spk_managers.erase(old_spk_man_id);
    }

    // Add the private keys to the descriptor
    for (const auto& entry : signing_provider.keys) {
        const CKey& key = entry.second;
        new_spk_man->AddDescriptorKey(key, key.GetPubKey());
    }

    // Top up key pool, the manager will generate new scriptPubKeys internally
    if (!new_spk_man->TopUp()) {
        WalletLogPrintf("Could not top up scriptPubKeys\n");
        return nullptr;
    }

    // Apply the label if necessary
    // Note: we disable labels for ranged descriptors
    if (!desc.descriptor->IsRange()) {
        auto script_pub_keys = new_spk_man->GetScriptPubKeys();
        if (script_pub_keys.empty()) {
            WalletLogPrintf("Could not generate scriptPubKeys (cache is empty)\n");
            return nullptr;
        }

        CTxDestination dest;
        if (!internal && ExtractDestination(script_pub_keys.at(0), dest)) {
            SetAddressBook(dest, label, "receive");
        }
    }

    // Save the descriptor to memory
    auto ret = new_spk_man.get();
    m_spk_managers[new_spk_man->GetID()] = std::move(new_spk_man);

    // Save the descriptor to DB
    ret->WriteDescriptor();

    return ret;
}<|MERGE_RESOLUTION|>--- conflicted
+++ resolved
@@ -916,30 +916,8 @@
 
 #if HAVE_SYSTEM
     // notify an external script when a wallet transaction comes in or is updated
-<<<<<<< HEAD
-    std::string strCmd = gArgs.GetArg("-walletnotify", "");
-
-    if (!strCmd.empty())
-    {
-        boost::replace_all(strCmd, "%s", hash.GetHex());
-        if (confirm.status == CWalletTx::Status::CONFIRMED)
-        {
-            boost::replace_all(strCmd, "%b", confirm.hashBlock.GetHex());
-            boost::replace_all(strCmd, "%h", ToString(confirm.block_height));
-        } else {
-            boost::replace_all(strCmd, "%b", "unconfirmed");
-            boost::replace_all(strCmd, "%h", "-1");
-        }
-        boost::replace_all(strCmd, "%w", ShellEscape(GetName()));
-        std::thread t(runCommand, strCmd);
-        t.detach(); // thread runs free
-=======
     if (gArgs.IsArgSet("-walletnotify")) {
-#ifdef WIN32
-        const std::string walletname_escaped = "wallet_name_substitution_is_not_available_on_Windows";
-#else
         const std::string walletname_escaped = ShellEscape(GetName());
-#endif
         const std::string txid_hex = hash.GetHex();
         std::string blockhash_hex, blockheight_str;
         if (confirm.status == CWalletTx::Status::CONFIRMED) {
@@ -959,7 +937,6 @@
             std::thread t(runCommand, command);
             t.detach(); // thread runs free
         }
->>>>>>> 6c7304ff
     }
 #endif
 
