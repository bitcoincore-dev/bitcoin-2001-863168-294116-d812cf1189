// Copyright (c) 2009-2010 Satoshi Nakamoto
// Copyright (c) 2009-2016 The Bitcoin Core developers
// Distributed under the MIT software license, see the accompanying
// file COPYING or http://www.opensource.org/licenses/mit-license.php.

#include "wallet/wallet.h"

#include "base58.h"
#include "checkpoints.h"
#include "chain.h"
#include "wallet/coincontrol.h"
#include "consensus/consensus.h"
#include "consensus/validation.h"
#include "key.h"
#include "keystore.h"
#include "validation.h"
#include "net.h"
#include "policy/policy.h"
#include "policy/rbf.h"
#include "primitives/block.h"
#include "primitives/transaction.h"
#include "script/script.h"
#include "script/sign.h"
#include "timedata.h"
#include "txmempool.h"
#include "util.h"
#include "ui_interface.h"
#include "utilmoneystr.h"

#include <assert.h>

#include <boost/algorithm/string/replace.hpp>
#include <boost/filesystem.hpp>
#include <boost/thread.hpp>

using namespace std;

CWallet* pwalletMain = NULL;
/** Transaction fee set by the user */
CFeeRate payTxFee(DEFAULT_TRANSACTION_FEE);
unsigned int nTxConfirmTarget = DEFAULT_TX_CONFIRM_TARGET;
bool bSpendZeroConfChange = DEFAULT_SPEND_ZEROCONF_CHANGE;
bool fSendFreeTransactions = DEFAULT_SEND_FREE_TRANSACTIONS;
bool fWalletRbf = DEFAULT_WALLET_RBF;

const char * DEFAULT_WALLET_DAT = "wallet.dat";
const uint32_t BIP32_HARDENED_KEY_LIMIT = 0x80000000;

/**
 * Fees smaller than this (in satoshi) are considered zero fee (for transaction creation)
 * Override with -mintxfee
 */
CFeeRate CWallet::minTxFee = CFeeRate(DEFAULT_TRANSACTION_MINFEE);
/**
 * If fee estimation does not have enough data to provide estimates, use this fee instead.
 * Has no effect if not using fee estimation
 * Override with -fallbackfee
 */
CFeeRate CWallet::fallbackFee = CFeeRate(DEFAULT_FALLBACK_FEE);

const uint256 CMerkleTx::ABANDON_HASH(uint256S("0000000000000000000000000000000000000000000000000000000000000001"));

/** @defgroup mapWallet
 *
 * @{
 */

struct CompareValueOnly
{
    bool operator()(const pair<CAmount, pair<const CWalletTx*, unsigned int> >& t1,
                    const pair<CAmount, pair<const CWalletTx*, unsigned int> >& t2) const
    {
        return t1.first < t2.first;
    }
};

std::string COutput::ToString() const
{
    return strprintf("COutput(%s, %d, %d) [%s]", tx->GetHash().ToString(), i, nDepth, FormatMoney(tx->tx->vout[i].nValue));
}

const CWalletTx* CWallet::GetWalletTx(const uint256& hash) const
{
    LOCK(cs_wallet);
    std::map<uint256, CWalletTx>::const_iterator it = mapWallet.find(hash);
    if (it == mapWallet.end())
        return NULL;
    return &(it->second);
}

CPubKey CWallet::GenerateNewKey()
{
    AssertLockHeld(cs_wallet); // mapKeyMetadata
    bool fCompressed = CanSupportFeature(FEATURE_COMPRPUBKEY); // default to compressed public keys if we want 0.6.0 wallets

    CKey secret;

    // Create new metadata
    int64_t nCreationTime = GetTime();
    CKeyMetadata metadata(nCreationTime);

    //check if the wallet supports keyflags
    if (CanSupportFeature(FEATURE_KEYFLAGS))
    {
        metadata.nVersion = CKeyMetadata::VERSION_SUPPORT_FLAGS;
        metadata.keyFlags |= IsCrypted() ? CKeyMetadata::KEY_ORIGIN_ENC_WALLET : CKeyMetadata::KEY_ORIGIN_UNENC_WALLET;
    }

    // use HD key derivation if HD was enabled during wallet creation
    if (IsHDEnabled()) {
        DeriveNewChildKey(metadata, secret);
    } else {
        secret.MakeNewKey(fCompressed);
    }

    // Compressed public keys were introduced in version 0.6.0
    if (fCompressed)
        SetMinVersion(FEATURE_COMPRPUBKEY);

    CPubKey pubkey = secret.GetPubKey();
    assert(secret.VerifyPubKey(pubkey));

    mapKeyMetadata[pubkey.GetID()] = metadata;
    UpdateTimeFirstKey(nCreationTime);

    if (!AddKeyPubKey(secret, pubkey))
        throw std::runtime_error(std::string(__func__) + ": AddKey failed");
    return pubkey;
}

void CWallet::DeriveNewChildKey(CKeyMetadata& metadata, CKey& secret)
{
    // for now we use a fixed keypath scheme of m/0'/0'/k
    CKey key;                      //master key seed (256bit)
    CExtKey masterKey;             //hd master key
    CExtKey accountKey;            //key at m/0'
    CExtKey externalChainChildKey; //key at m/0'/0'
    CExtKey childKey;              //key at m/0'/0'/<n>'

    // try to get the master key
    if (!GetKey(hdChain.masterKeyID, key))
        throw std::runtime_error(std::string(__func__) + ": Master key not found");

    masterKey.SetMaster(key.begin(), key.size());

    // derive m/0'
    // use hardened derivation (child keys >= 0x80000000 are hardened after bip32)
    masterKey.Derive(accountKey, BIP32_HARDENED_KEY_LIMIT);

    // derive m/0'/0'
    accountKey.Derive(externalChainChildKey, BIP32_HARDENED_KEY_LIMIT);

    // derive child key at next index, skip keys already known to the wallet
    do {
        // always derive hardened keys
        // childIndex | BIP32_HARDENED_KEY_LIMIT = derive childIndex in hardened child-index-range
        // example: 1 | BIP32_HARDENED_KEY_LIMIT == 0x80000001 == 2147483649
        externalChainChildKey.Derive(childKey, hdChain.nExternalChainCounter | BIP32_HARDENED_KEY_LIMIT);
        metadata.hdKeypath = "m/0'/0'/" + std::to_string(hdChain.nExternalChainCounter) + "'";
        metadata.hdMasterKeyID = hdChain.masterKeyID;
        // increment childkey index
        hdChain.nExternalChainCounter++;
    } while (HaveKey(childKey.key.GetPubKey().GetID()));
    secret = childKey.key;

    // update the chain model in the database
    if (!CWalletDB(strWalletFile).WriteHDChain(hdChain))
        throw std::runtime_error(std::string(__func__) + ": Writing HD chain model failed");
}

bool CWallet::AddKeyPubKey(const CKey& secret, const CPubKey &pubkey)
{
    AssertLockHeld(cs_wallet); // mapKeyMetadata
    if (!CCryptoKeyStore::AddKeyPubKey(secret, pubkey))
        return false;

    // check if we need to remove from watch-only
    CScript script;
    script = GetScriptForDestination(pubkey.GetID());
    if (HaveWatchOnly(script))
        RemoveWatchOnly(script);
    script = GetScriptForRawPubKey(pubkey);
    if (HaveWatchOnly(script))
        RemoveWatchOnly(script);

    if (!fFileBacked)
        return true;
    if (!IsCrypted()) {
        return CWalletDB(strWalletFile).WriteKey(pubkey,
                                                 secret.GetPrivKey(),
                                                 mapKeyMetadata[pubkey.GetID()]);
    }
    return true;
}

bool CWallet::AddCryptedKey(const CPubKey &vchPubKey,
                            const vector<unsigned char> &vchCryptedSecret)
{
    if (!CCryptoKeyStore::AddCryptedKey(vchPubKey, vchCryptedSecret))
        return false;
    if (!fFileBacked)
        return true;
    {
        LOCK(cs_wallet);
        if (pwalletdbEncryption)
            return pwalletdbEncryption->WriteCryptedKey(vchPubKey,
                                                        vchCryptedSecret,
                                                        mapKeyMetadata[vchPubKey.GetID()]);
        else
            return CWalletDB(strWalletFile).WriteCryptedKey(vchPubKey,
                                                            vchCryptedSecret,
                                                            mapKeyMetadata[vchPubKey.GetID()]);
    }
    return false;
}

bool CWallet::LoadKeyMetadata(const CTxDestination& keyID, const CKeyMetadata &meta)
{
    AssertLockHeld(cs_wallet); // mapKeyMetadata
    UpdateTimeFirstKey(meta.nCreateTime);
    mapKeyMetadata[keyID] = meta;
    return true;
}

bool CWallet::LoadCryptedKey(const CPubKey &vchPubKey, const std::vector<unsigned char> &vchCryptedSecret)
{
    return CCryptoKeyStore::AddCryptedKey(vchPubKey, vchCryptedSecret);
}

void CWallet::UpdateTimeFirstKey(int64_t nCreateTime)
{
    AssertLockHeld(cs_wallet);
    if (nCreateTime <= 1) {
        // Cannot determine birthday information, so set the wallet birthday to
        // the beginning of time.
        nTimeFirstKey = 1;
    } else if (!nTimeFirstKey || nCreateTime < nTimeFirstKey) {
        nTimeFirstKey = nCreateTime;
    }
}

bool CWallet::AddCScript(const CScript& redeemScript)
{
    if (!CCryptoKeyStore::AddCScript(redeemScript))
        return false;
    if (!fFileBacked)
        return true;
    return CWalletDB(strWalletFile).WriteCScript(Hash160(redeemScript), redeemScript);
}

bool CWallet::LoadCScript(const CScript& redeemScript)
{
    /* A sanity check was added in pull #3843 to avoid adding redeemScripts
     * that never can be redeemed. However, old wallets may still contain
     * these. Do not add them to the wallet and warn. */
    if (redeemScript.size() > MAX_SCRIPT_ELEMENT_SIZE)
    {
        std::string strAddr = CBitcoinAddress(CScriptID(redeemScript)).ToString();
        LogPrintf("%s: Warning: This wallet contains a redeemScript of size %i which exceeds maximum size %i thus can never be redeemed. Do not use address %s.\n",
            __func__, redeemScript.size(), MAX_SCRIPT_ELEMENT_SIZE, strAddr);
        return true;
    }

    return CCryptoKeyStore::AddCScript(redeemScript);
}

bool CWallet::AddWatchOnly(const CScript& dest)
{
    if (!CCryptoKeyStore::AddWatchOnly(dest))
        return false;
    const CKeyMetadata& meta = mapKeyMetadata[CScriptID(dest)];
    UpdateTimeFirstKey(meta.nCreateTime);
    NotifyWatchonlyChanged(true);
    if (!fFileBacked)
        return true;
    return CWalletDB(strWalletFile).WriteWatchOnly(dest, meta);
}

bool CWallet::AddWatchOnly(const CScript& dest, int64_t nCreateTime)
{
    mapKeyMetadata[CScriptID(dest)].nCreateTime = nCreateTime;
    return AddWatchOnly(dest);
}

bool CWallet::RemoveWatchOnly(const CScript &dest)
{
    AssertLockHeld(cs_wallet);
    if (!CCryptoKeyStore::RemoveWatchOnly(dest))
        return false;
    if (!HaveWatchOnly())
        NotifyWatchonlyChanged(false);
    if (fFileBacked)
        if (!CWalletDB(strWalletFile).EraseWatchOnly(dest))
            return false;

    return true;
}

bool CWallet::LoadWatchOnly(const CScript &dest)
{
    return CCryptoKeyStore::AddWatchOnly(dest);
}

bool CWallet::Unlock(const SecureString& strWalletPassphrase)
{
    CCrypter crypter;
    CKeyingMaterial vMasterKey;

    {
        LOCK(cs_wallet);
        BOOST_FOREACH(const MasterKeyMap::value_type& pMasterKey, mapMasterKeys)
        {
            if(!crypter.SetKeyFromPassphrase(strWalletPassphrase, pMasterKey.second.vchSalt, pMasterKey.second.nDeriveIterations, pMasterKey.second.nDerivationMethod))
                return false;
            if (!crypter.Decrypt(pMasterKey.second.vchCryptedKey, vMasterKey))
                continue; // try another master key
            if (CCryptoKeyStore::Unlock(vMasterKey))
                return true;
        }
    }
    return false;
}

bool CWallet::ChangeWalletPassphrase(const SecureString& strOldWalletPassphrase, const SecureString& strNewWalletPassphrase)
{
    bool fWasLocked = IsLocked();

    {
        LOCK(cs_wallet);
        Lock();

        CCrypter crypter;
        CKeyingMaterial vMasterKey;
        BOOST_FOREACH(MasterKeyMap::value_type& pMasterKey, mapMasterKeys)
        {
            if(!crypter.SetKeyFromPassphrase(strOldWalletPassphrase, pMasterKey.second.vchSalt, pMasterKey.second.nDeriveIterations, pMasterKey.second.nDerivationMethod))
                return false;
            if (!crypter.Decrypt(pMasterKey.second.vchCryptedKey, vMasterKey))
                return false;
            if (CCryptoKeyStore::Unlock(vMasterKey))
            {
                int64_t nStartTime = GetTimeMillis();
                crypter.SetKeyFromPassphrase(strNewWalletPassphrase, pMasterKey.second.vchSalt, pMasterKey.second.nDeriveIterations, pMasterKey.second.nDerivationMethod);
                pMasterKey.second.nDeriveIterations = pMasterKey.second.nDeriveIterations * (100 / ((double)(GetTimeMillis() - nStartTime)));

                nStartTime = GetTimeMillis();
                crypter.SetKeyFromPassphrase(strNewWalletPassphrase, pMasterKey.second.vchSalt, pMasterKey.second.nDeriveIterations, pMasterKey.second.nDerivationMethod);
                pMasterKey.second.nDeriveIterations = (pMasterKey.second.nDeriveIterations + pMasterKey.second.nDeriveIterations * 100 / ((double)(GetTimeMillis() - nStartTime))) / 2;

                if (pMasterKey.second.nDeriveIterations < 25000)
                    pMasterKey.second.nDeriveIterations = 25000;

                LogPrintf("Wallet passphrase changed to an nDeriveIterations of %i\n", pMasterKey.second.nDeriveIterations);

                if (!crypter.SetKeyFromPassphrase(strNewWalletPassphrase, pMasterKey.second.vchSalt, pMasterKey.second.nDeriveIterations, pMasterKey.second.nDerivationMethod))
                    return false;
                if (!crypter.Encrypt(vMasterKey, pMasterKey.second.vchCryptedKey))
                    return false;
                CWalletDB(strWalletFile).WriteMasterKey(pMasterKey.first, pMasterKey.second);
                if (fWasLocked)
                    Lock();
                return true;
            }
        }
    }

    return false;
}

void CWallet::SetBestChain(const CBlockLocator& loc)
{
    CWalletDB walletdb(strWalletFile);
    walletdb.WriteBestBlock(loc);
}

bool CWallet::SetMinVersion(enum WalletFeature nVersion, CWalletDB* pwalletdbIn, bool fExplicit)
{
    LOCK(cs_wallet); // nWalletVersion
    if (nWalletVersion >= nVersion)
        return true;

    // when doing an explicit upgrade, if we pass the max version permitted, upgrade all the way
    if (fExplicit && nVersion > nWalletMaxVersion)
            nVersion = FEATURE_LATEST;

    nWalletVersion = nVersion;

    if (nVersion > nWalletMaxVersion)
        nWalletMaxVersion = nVersion;

    if (fFileBacked)
    {
        CWalletDB* pwalletdb = pwalletdbIn ? pwalletdbIn : new CWalletDB(strWalletFile);
        if (nWalletVersion > 40000)
            pwalletdb->WriteMinVersion(nWalletVersion);
        if (!pwalletdbIn)
            delete pwalletdb;
    }

    return true;
}

bool CWallet::SetMaxVersion(int nVersion)
{
    LOCK(cs_wallet); // nWalletVersion, nWalletMaxVersion
    // cannot downgrade below current version
    if (nWalletVersion > nVersion)
        return false;

    nWalletMaxVersion = nVersion;

    return true;
}

set<uint256> CWallet::GetConflicts(const uint256& txid) const
{
    set<uint256> result;
    AssertLockHeld(cs_wallet);

    std::map<uint256, CWalletTx>::const_iterator it = mapWallet.find(txid);
    if (it == mapWallet.end())
        return result;
    const CWalletTx& wtx = it->second;

    std::pair<TxSpends::const_iterator, TxSpends::const_iterator> range;

    BOOST_FOREACH(const CTxIn& txin, wtx.tx->vin)
    {
        if (mapTxSpends.count(txin.prevout) <= 1)
            continue;  // No conflict if zero or one spends
        range = mapTxSpends.equal_range(txin.prevout);
        for (TxSpends::const_iterator _it = range.first; _it != range.second; ++_it)
            result.insert(_it->second);
    }
    return result;
}

bool CWallet::HasWalletSpend(const uint256& txid) const
{
    AssertLockHeld(cs_wallet);
    auto iter = mapTxSpends.lower_bound(COutPoint(txid, 0));
    return (iter != mapTxSpends.end() && iter->first.hash == txid);
}

void CWallet::Flush(bool shutdown)
{
    bitdb.Flush(shutdown);
}

bool CWallet::Verify()
{
    if (GetBoolArg("-disablewallet", DEFAULT_DISABLE_WALLET))
        return true;

    LogPrintf("Using BerkeleyDB version %s\n", DbEnv::version(0, 0, 0));
    std::string walletFile = GetArg("-wallet", DEFAULT_WALLET_DAT);

    LogPrintf("Using wallet %s\n", walletFile);
    uiInterface.InitMessage(_("Verifying wallet..."));

    // Wallet file must be a plain filename without a directory
    if (walletFile != boost::filesystem::basename(walletFile) + boost::filesystem::extension(walletFile))
        return InitError(strprintf(_("Wallet %s resides outside data directory %s"), walletFile, GetDataDir().string()));

    if (!bitdb.Open(GetDataDir()))
    {
        // try moving the database env out of the way
        boost::filesystem::path pathDatabase = GetDataDir() / "database";
        boost::filesystem::path pathDatabaseBak = GetDataDir() / strprintf("database.%d.bak", GetTime());
        try {
            boost::filesystem::rename(pathDatabase, pathDatabaseBak);
            LogPrintf("Moved old %s to %s. Retrying.\n", pathDatabase.string(), pathDatabaseBak.string());
        } catch (const boost::filesystem::filesystem_error&) {
            // failure is ok (well, not really, but it's not worse than what we started with)
        }
        
        // try again
        if (!bitdb.Open(GetDataDir())) {
            // if it still fails, it probably means we can't even create the database env
            return InitError(strprintf(_("Error initializing wallet database environment %s!"), GetDataDir()));
        }
    }
    
    if (GetBoolArg("-salvagewallet", false))
    {
        // Recover readable keypairs:
        if (!CWalletDB::Recover(bitdb, walletFile, true))
            return false;
    }
    
    if (boost::filesystem::exists(GetDataDir() / walletFile))
    {
        CDBEnv::VerifyResult r = bitdb.Verify(walletFile, CWalletDB::Recover);
        if (r == CDBEnv::RECOVER_OK)
        {
            InitWarning(strprintf(_("Warning: Wallet file corrupt, data salvaged!"
                                         " Original %s saved as %s in %s; if"
                                         " your balance or transactions are incorrect you should"
                                         " restore from a backup."),
                walletFile, "wallet.{timestamp}.bak", GetDataDir()));
        }
        if (r == CDBEnv::RECOVER_FAIL)
            return InitError(strprintf(_("%s corrupt, salvage failed"), walletFile));
    }
    
    return true;
}

void CWallet::SyncMetaData(pair<TxSpends::iterator, TxSpends::iterator> range)
{
    // We want all the wallet transactions in range to have the same metadata as
    // the oldest (smallest nOrderPos).
    // So: find smallest nOrderPos:

    int nMinOrderPos = std::numeric_limits<int>::max();
    const CWalletTx* copyFrom = NULL;
    for (TxSpends::iterator it = range.first; it != range.second; ++it)
    {
        const uint256& hash = it->second;
        int n = mapWallet[hash].nOrderPos;
        if (n < nMinOrderPos)
        {
            nMinOrderPos = n;
            copyFrom = &mapWallet[hash];
        }
    }
    // Now copy data from copyFrom to rest:
    for (TxSpends::iterator it = range.first; it != range.second; ++it)
    {
        const uint256& hash = it->second;
        CWalletTx* copyTo = &mapWallet[hash];
        if (copyFrom == copyTo) continue;
        if (!copyFrom->IsEquivalentTo(*copyTo)) continue;
        copyTo->mapValue = copyFrom->mapValue;
        copyTo->vOrderForm = copyFrom->vOrderForm;
        // fTimeReceivedIsTxTime not copied on purpose
        // nTimeReceived not copied on purpose
        copyTo->nTimeSmart = copyFrom->nTimeSmart;
        copyTo->fFromMe = copyFrom->fFromMe;
        copyTo->strFromAccount = copyFrom->strFromAccount;
        // nOrderPos not copied on purpose
        // cached members not copied on purpose
    }
}

/**
 * Outpoint is spent if any non-conflicted transaction
 * spends it:
 */
bool CWallet::IsSpent(const uint256& hash, unsigned int n) const
{
    const COutPoint outpoint(hash, n);
    pair<TxSpends::const_iterator, TxSpends::const_iterator> range;
    range = mapTxSpends.equal_range(outpoint);

    for (TxSpends::const_iterator it = range.first; it != range.second; ++it)
    {
        const uint256& wtxid = it->second;
        std::map<uint256, CWalletTx>::const_iterator mit = mapWallet.find(wtxid);
        if (mit != mapWallet.end()) {
            int depth = mit->second.GetDepthInMainChain();
            if (depth > 0  || (depth == 0 && !mit->second.isAbandoned()))
                return true; // Spent
        }
    }
    return false;
}

void CWallet::AddToSpends(const COutPoint& outpoint, const uint256& wtxid)
{
    mapTxSpends.insert(make_pair(outpoint, wtxid));

    pair<TxSpends::iterator, TxSpends::iterator> range;
    range = mapTxSpends.equal_range(outpoint);
    SyncMetaData(range);
}


void CWallet::AddToSpends(const uint256& wtxid)
{
    assert(mapWallet.count(wtxid));
    CWalletTx& thisTx = mapWallet[wtxid];
    if (thisTx.IsCoinBase()) // Coinbases don't spend anything!
        return;

    BOOST_FOREACH(const CTxIn& txin, thisTx.tx->vin)
        AddToSpends(txin.prevout, wtxid);
}

bool CWallet::EncryptWallet(const SecureString& strWalletPassphrase)
{
    if (IsCrypted())
        return false;

    CKeyingMaterial vMasterKey;

    vMasterKey.resize(WALLET_CRYPTO_KEY_SIZE);
    GetStrongRandBytes(&vMasterKey[0], WALLET_CRYPTO_KEY_SIZE);

    CMasterKey kMasterKey;

    kMasterKey.vchSalt.resize(WALLET_CRYPTO_SALT_SIZE);
    GetStrongRandBytes(&kMasterKey.vchSalt[0], WALLET_CRYPTO_SALT_SIZE);

    CCrypter crypter;
    int64_t nStartTime = GetTimeMillis();
    crypter.SetKeyFromPassphrase(strWalletPassphrase, kMasterKey.vchSalt, 25000, kMasterKey.nDerivationMethod);
    kMasterKey.nDeriveIterations = 2500000 / ((double)(GetTimeMillis() - nStartTime));

    nStartTime = GetTimeMillis();
    crypter.SetKeyFromPassphrase(strWalletPassphrase, kMasterKey.vchSalt, kMasterKey.nDeriveIterations, kMasterKey.nDerivationMethod);
    kMasterKey.nDeriveIterations = (kMasterKey.nDeriveIterations + kMasterKey.nDeriveIterations * 100 / ((double)(GetTimeMillis() - nStartTime))) / 2;

    if (kMasterKey.nDeriveIterations < 25000)
        kMasterKey.nDeriveIterations = 25000;

    LogPrintf("Encrypting Wallet with an nDeriveIterations of %i\n", kMasterKey.nDeriveIterations);

    if (!crypter.SetKeyFromPassphrase(strWalletPassphrase, kMasterKey.vchSalt, kMasterKey.nDeriveIterations, kMasterKey.nDerivationMethod))
        return false;
    if (!crypter.Encrypt(vMasterKey, kMasterKey.vchCryptedKey))
        return false;

    {
        LOCK(cs_wallet);
        mapMasterKeys[++nMasterKeyMaxID] = kMasterKey;
        if (fFileBacked)
        {
            assert(!pwalletdbEncryption);
            pwalletdbEncryption = new CWalletDB(strWalletFile);
            if (!pwalletdbEncryption->TxnBegin()) {
                delete pwalletdbEncryption;
                pwalletdbEncryption = NULL;
                return false;
            }
            pwalletdbEncryption->WriteMasterKey(nMasterKeyMaxID, kMasterKey);
        }

        if (!EncryptKeys(vMasterKey))
        {
            if (fFileBacked) {
                pwalletdbEncryption->TxnAbort();
                delete pwalletdbEncryption;
            }
            // We now probably have half of our keys encrypted in memory, and half not...
            // die and let the user reload the unencrypted wallet.
            assert(false);
        }

        // Encryption was introduced in version 0.4.0
        SetMinVersion(FEATURE_WALLETCRYPT, pwalletdbEncryption, true);

        if (fFileBacked)
        {
            if (!pwalletdbEncryption->TxnCommit()) {
                delete pwalletdbEncryption;
                // We now have keys encrypted in memory, but not on disk...
                // die to avoid confusion and let the user reload the unencrypted wallet.
                assert(false);
            }

            delete pwalletdbEncryption;
            pwalletdbEncryption = NULL;
        }

        Lock();
        Unlock(strWalletPassphrase);

        // if we are using HD, replace the HD master key (seed) with a new one
        if (IsHDEnabled()) {
            CKey key;
            CPubKey masterPubKey = GenerateNewHDMasterKey();
            if (!SetHDMasterKey(masterPubKey))
                return false;
        }

        NewKeyPool();
        Lock();

        // Need to completely rewrite the wallet file; if we don't, bdb might keep
        // bits of the unencrypted private key in slack space in the database file.
        CDB::Rewrite(strWalletFile);

    }
    NotifyStatusChanged(this);

    return true;
}

DBErrors CWallet::ReorderTransactions()
{
    LOCK(cs_wallet);
    CWalletDB walletdb(strWalletFile);

    // Old wallets didn't have any defined order for transactions
    // Probably a bad idea to change the output of this

    // First: get all CWalletTx and CAccountingEntry into a sorted-by-time multimap.
    typedef pair<CWalletTx*, CAccountingEntry*> TxPair;
    typedef multimap<int64_t, TxPair > TxItems;
    TxItems txByTime;

    for (map<uint256, CWalletTx>::iterator it = mapWallet.begin(); it != mapWallet.end(); ++it)
    {
        CWalletTx* wtx = &((*it).second);
        txByTime.insert(make_pair(wtx->nTimeReceived, TxPair(wtx, (CAccountingEntry*)0)));
    }
    list<CAccountingEntry> acentries;
    walletdb.ListAccountCreditDebit("", acentries);
    BOOST_FOREACH(CAccountingEntry& entry, acentries)
    {
        txByTime.insert(make_pair(entry.nTime, TxPair((CWalletTx*)0, &entry)));
    }

    nOrderPosNext = 0;
    std::vector<int64_t> nOrderPosOffsets;
    for (TxItems::iterator it = txByTime.begin(); it != txByTime.end(); ++it)
    {
        CWalletTx *const pwtx = (*it).second.first;
        CAccountingEntry *const pacentry = (*it).second.second;
        int64_t& nOrderPos = (pwtx != 0) ? pwtx->nOrderPos : pacentry->nOrderPos;

        if (nOrderPos == -1)
        {
            nOrderPos = nOrderPosNext++;
            nOrderPosOffsets.push_back(nOrderPos);

            if (pwtx)
            {
                if (!walletdb.WriteTx(*pwtx))
                    return DB_LOAD_FAIL;
            }
            else
                if (!walletdb.WriteAccountingEntry(pacentry->nEntryNo, *pacentry))
                    return DB_LOAD_FAIL;
        }
        else
        {
            int64_t nOrderPosOff = 0;
            BOOST_FOREACH(const int64_t& nOffsetStart, nOrderPosOffsets)
            {
                if (nOrderPos >= nOffsetStart)
                    ++nOrderPosOff;
            }
            nOrderPos += nOrderPosOff;
            nOrderPosNext = std::max(nOrderPosNext, nOrderPos + 1);

            if (!nOrderPosOff)
                continue;

            // Since we're changing the order, write it back
            if (pwtx)
            {
                if (!walletdb.WriteTx(*pwtx))
                    return DB_LOAD_FAIL;
            }
            else
                if (!walletdb.WriteAccountingEntry(pacentry->nEntryNo, *pacentry))
                    return DB_LOAD_FAIL;
        }
    }
    walletdb.WriteOrderPosNext(nOrderPosNext);

    return DB_LOAD_OK;
}

int64_t CWallet::IncOrderPosNext(CWalletDB *pwalletdb)
{
    AssertLockHeld(cs_wallet); // nOrderPosNext
    int64_t nRet = nOrderPosNext++;
    if (pwalletdb) {
        pwalletdb->WriteOrderPosNext(nOrderPosNext);
    } else {
        CWalletDB(strWalletFile).WriteOrderPosNext(nOrderPosNext);
    }
    return nRet;
}

bool CWallet::AccountMove(std::string strFrom, std::string strTo, CAmount nAmount, std::string strComment)
{
    CWalletDB walletdb(strWalletFile);
    if (!walletdb.TxnBegin())
        return false;

    int64_t nNow = GetAdjustedTime();

    // Debit
    CAccountingEntry debit;
    debit.nOrderPos = IncOrderPosNext(&walletdb);
    debit.strAccount = strFrom;
    debit.nCreditDebit = -nAmount;
    debit.nTime = nNow;
    debit.strOtherAccount = strTo;
    debit.strComment = strComment;
    AddAccountingEntry(debit, &walletdb);

    // Credit
    CAccountingEntry credit;
    credit.nOrderPos = IncOrderPosNext(&walletdb);
    credit.strAccount = strTo;
    credit.nCreditDebit = nAmount;
    credit.nTime = nNow;
    credit.strOtherAccount = strFrom;
    credit.strComment = strComment;
    AddAccountingEntry(credit, &walletdb);

    if (!walletdb.TxnCommit())
        return false;

    return true;
}

bool CWallet::GetAccountPubkey(CPubKey &pubKey, std::string strAccount, bool bForceNew)
{
    CWalletDB walletdb(strWalletFile);

    CAccount account;
    walletdb.ReadAccount(strAccount, account);

    if (!bForceNew) {
        if (!account.vchPubKey.IsValid())
            bForceNew = true;
        else {
            // Check if the current key has been used
            CScript scriptPubKey = GetScriptForDestination(account.vchPubKey.GetID());
            for (map<uint256, CWalletTx>::iterator it = mapWallet.begin();
                 it != mapWallet.end() && account.vchPubKey.IsValid();
                 ++it)
                BOOST_FOREACH(const CTxOut& txout, (*it).second.tx->vout)
                    if (txout.scriptPubKey == scriptPubKey) {
                        bForceNew = true;
                        break;
                    }
        }
    }

    // Generate a new key
    if (bForceNew) {
        if (!GetKeyFromPool(account.vchPubKey))
            return false;

        SetAddressBook(account.vchPubKey.GetID(), strAccount, "receive");
        walletdb.WriteAccount(strAccount, account);
    }

    pubKey = account.vchPubKey;

    return true;
}

void CWallet::MarkDirty()
{
    {
        LOCK(cs_wallet);
        BOOST_FOREACH(PAIRTYPE(const uint256, CWalletTx)& item, mapWallet)
            item.second.MarkDirty();
    }
}

bool CWallet::MarkReplaced(const uint256& originalHash, const uint256& newHash)
{
    LOCK(cs_wallet);

    auto mi = mapWallet.find(originalHash);

    // There is a bug if MarkReplaced is not called on an existing wallet transaction.
    assert(mi != mapWallet.end());

    CWalletTx& wtx = (*mi).second;

    // Ensure for now that we're not overwriting data
    assert(wtx.mapValue.count("replaced_by_txid") == 0);

    wtx.mapValue["replaced_by_txid"] = newHash.ToString();

    CWalletDB walletdb(strWalletFile, "r+");

    bool success = true;
    if (!walletdb.WriteTx(wtx)) {
        LogPrintf("%s: Updating walletdb tx %s failed", __func__, wtx.GetHash().ToString());
        success = false;
    }

    NotifyTransactionChanged(this, originalHash, CT_UPDATED);

    return success;
}

bool CWallet::AddToWallet(const CWalletTx& wtxIn, bool fFlushOnClose)
{
    LOCK(cs_wallet);

    CWalletDB walletdb(strWalletFile, "r+", fFlushOnClose);

    uint256 hash = wtxIn.GetHash();

    // Inserts only if not already there, returns tx inserted or tx found
    pair<map<uint256, CWalletTx>::iterator, bool> ret = mapWallet.insert(make_pair(hash, wtxIn));
    CWalletTx& wtx = (*ret.first).second;
    wtx.BindWallet(this);
    bool fInsertedNew = ret.second;
    if (fInsertedNew)
    {
        wtx.nTimeReceived = GetAdjustedTime();
        wtx.nOrderPos = IncOrderPosNext(&walletdb);
        wtxOrdered.insert(make_pair(wtx.nOrderPos, TxPair(&wtx, (CAccountingEntry*)0)));

        wtx.nTimeSmart = wtx.nTimeReceived;
        if (!wtxIn.hashUnset())
        {
            if (mapBlockIndex.count(wtxIn.hashBlock))
            {
                int64_t latestNow = wtx.nTimeReceived;
                int64_t latestEntry = 0;
                {
                    // Tolerate times up to the last timestamp in the wallet not more than 5 minutes into the future
                    int64_t latestTolerated = latestNow + 300;
                    const TxItems & txOrdered = wtxOrdered;
                    for (TxItems::const_reverse_iterator it = txOrdered.rbegin(); it != txOrdered.rend(); ++it)
                    {
                        CWalletTx *const pwtx = (*it).second.first;
                        if (pwtx == &wtx)
                            continue;
                        CAccountingEntry *const pacentry = (*it).second.second;
                        int64_t nSmartTime;
                        if (pwtx)
                        {
                            nSmartTime = pwtx->nTimeSmart;
                            if (!nSmartTime)
                                nSmartTime = pwtx->nTimeReceived;
                        }
                        else
                            nSmartTime = pacentry->nTime;
                        if (nSmartTime <= latestTolerated)
                        {
                            latestEntry = nSmartTime;
                            if (nSmartTime > latestNow)
                                latestNow = nSmartTime;
                            break;
                        }
                    }
                }

                int64_t blocktime = mapBlockIndex[wtxIn.hashBlock]->GetBlockTime();
                wtx.nTimeSmart = std::max(latestEntry, std::min(blocktime, latestNow));
            }
            else
                LogPrintf("AddToWallet(): found %s in block %s not in index\n",
                         wtxIn.GetHash().ToString(),
                         wtxIn.hashBlock.ToString());
        }
        AddToSpends(hash);
    }

    bool fUpdated = false;
    if (!fInsertedNew)
    {
        // Merge
        if (!wtxIn.hashUnset() && wtxIn.hashBlock != wtx.hashBlock)
        {
            wtx.hashBlock = wtxIn.hashBlock;
            fUpdated = true;
        }
        // If no longer abandoned, update
        if (wtxIn.hashBlock.IsNull() && wtx.isAbandoned())
        {
            wtx.hashBlock = wtxIn.hashBlock;
            fUpdated = true;
        }
        if (wtxIn.nIndex != -1 && (wtxIn.nIndex != wtx.nIndex))
        {
            wtx.nIndex = wtxIn.nIndex;
            fUpdated = true;
        }
        if (wtxIn.fFromMe && wtxIn.fFromMe != wtx.fFromMe)
        {
            wtx.fFromMe = wtxIn.fFromMe;
            fUpdated = true;
        }
    }

    //// debug print
    LogPrintf("AddToWallet %s  %s%s\n", wtxIn.GetHash().ToString(), (fInsertedNew ? "new" : ""), (fUpdated ? "update" : ""));

    // Write to disk
    if (fInsertedNew || fUpdated)
        if (!walletdb.WriteTx(wtx))
            return false;

    // Break debit/credit balance caches:
    wtx.MarkDirty();

    // Notify UI of new or updated transaction
    NotifyTransactionChanged(this, hash, fInsertedNew ? CT_NEW : CT_UPDATED);

    // notify an external script when a wallet transaction comes in or is updated
    std::string strCmd = GetArg("-walletnotify", "");

    if ( !strCmd.empty())
    {
        boost::replace_all(strCmd, "%s", wtxIn.GetHash().GetHex());
        boost::thread t(runCommand, strCmd); // thread runs free
    }

    return true;
}

bool CWallet::LoadToWallet(const CWalletTx& wtxIn)
{
    uint256 hash = wtxIn.GetHash();

    mapWallet[hash] = wtxIn;
    CWalletTx& wtx = mapWallet[hash];
    wtx.BindWallet(this);
    wtxOrdered.insert(make_pair(wtx.nOrderPos, TxPair(&wtx, (CAccountingEntry*)0)));
    AddToSpends(hash);
    BOOST_FOREACH(const CTxIn& txin, wtx.tx->vin) {
        if (mapWallet.count(txin.prevout.hash)) {
            CWalletTx& prevtx = mapWallet[txin.prevout.hash];
            if (prevtx.nIndex == -1 && !prevtx.hashUnset()) {
                MarkConflicted(prevtx.hashBlock, wtx.GetHash());
            }
        }
    }

    return true;
}

/**
 * Add a transaction to the wallet, or update it.  pIndex and posInBlock should
 * be set when the transaction was known to be included in a block.  When
 * posInBlock = SYNC_TRANSACTION_NOT_IN_BLOCK (-1) , then wallet state is not
 * updated in AddToWallet, but notifications happen and cached balances are
 * marked dirty.
 * If fUpdate is true, existing transactions will be updated.
 * TODO: One exception to this is that the abandoned state is cleared under the
 * assumption that any further notification of a transaction that was considered
 * abandoned is an indication that it is not safe to be considered abandoned.
 * Abandoned state should probably be more carefuly tracked via different
 * posInBlock signals or by checking mempool presence when necessary.
 */
bool CWallet::AddToWalletIfInvolvingMe(const CTransaction& tx, const CBlockIndex* pIndex, int posInBlock, bool fUpdate)
{
    {
        AssertLockHeld(cs_wallet);

        if (posInBlock != -1) {
            BOOST_FOREACH(const CTxIn& txin, tx.vin) {
                std::pair<TxSpends::const_iterator, TxSpends::const_iterator> range = mapTxSpends.equal_range(txin.prevout);
                while (range.first != range.second) {
                    if (range.first->second != tx.GetHash()) {
                        LogPrintf("Transaction %s (in block %s) conflicts with wallet transaction %s (both spend %s:%i)\n", tx.GetHash().ToString(), pIndex->GetBlockHash().ToString(), range.first->second.ToString(), range.first->first.hash.ToString(), range.first->first.n);
                        MarkConflicted(pIndex->GetBlockHash(), range.first->second);
                    }
                    range.first++;
                }
            }
        }

        bool fExisted = mapWallet.count(tx.GetHash()) != 0;
        if (fExisted && !fUpdate) return false;
        if (fExisted || IsMine(tx) || IsFromMe(tx))
        {
            CWalletTx wtx(this, MakeTransactionRef(tx));

            // Get merkle branch if transaction was found in a block
            if (posInBlock != -1)
                wtx.SetMerkleBranch(pIndex, posInBlock);

            return AddToWallet(wtx, false);
        }
    }
    return false;
}

bool CWallet::AbandonTransaction(const uint256& hashTx)
{
    LOCK2(cs_main, cs_wallet);

    CWalletDB walletdb(strWalletFile, "r+");

    std::set<uint256> todo;
    std::set<uint256> done;

    // Can't mark abandoned if confirmed or in mempool
    assert(mapWallet.count(hashTx));
    CWalletTx& origtx = mapWallet[hashTx];
    if (origtx.GetDepthInMainChain() > 0 || origtx.InMempool()) {
        return false;
    }

    todo.insert(hashTx);

    while (!todo.empty()) {
        uint256 now = *todo.begin();
        todo.erase(now);
        done.insert(now);
        assert(mapWallet.count(now));
        CWalletTx& wtx = mapWallet[now];
        int currentconfirm = wtx.GetDepthInMainChain();
        // If the orig tx was not in block, none of its spends can be
        assert(currentconfirm <= 0);
        // if (currentconfirm < 0) {Tx and spends are already conflicted, no need to abandon}
        if (currentconfirm == 0 && !wtx.isAbandoned()) {
            // If the orig tx was not in block/mempool, none of its spends can be in mempool
            assert(!wtx.InMempool());
            wtx.nIndex = -1;
            wtx.setAbandoned();
            wtx.MarkDirty();
            walletdb.WriteTx(wtx);
            NotifyTransactionChanged(this, wtx.GetHash(), CT_UPDATED);
            // Iterate over all its outputs, and mark transactions in the wallet that spend them abandoned too
            TxSpends::const_iterator iter = mapTxSpends.lower_bound(COutPoint(hashTx, 0));
            while (iter != mapTxSpends.end() && iter->first.hash == now) {
                if (!done.count(iter->second)) {
                    todo.insert(iter->second);
                }
                iter++;
            }
            // If a transaction changes 'conflicted' state, that changes the balance
            // available of the outputs it spends. So force those to be recomputed
            BOOST_FOREACH(const CTxIn& txin, wtx.tx->vin)
            {
                if (mapWallet.count(txin.prevout.hash))
                    mapWallet[txin.prevout.hash].MarkDirty();
            }
        }
    }

    return true;
}

void CWallet::MarkConflicted(const uint256& hashBlock, const uint256& hashTx)
{
    LOCK2(cs_main, cs_wallet);

    int conflictconfirms = 0;
    if (mapBlockIndex.count(hashBlock)) {
        CBlockIndex* pindex = mapBlockIndex[hashBlock];
        if (chainActive.Contains(pindex)) {
            conflictconfirms = -(chainActive.Height() - pindex->nHeight + 1);
        }
    }
    // If number of conflict confirms cannot be determined, this means
    // that the block is still unknown or not yet part of the main chain,
    // for example when loading the wallet during a reindex. Do nothing in that
    // case.
    if (conflictconfirms >= 0)
        return;

    // Do not flush the wallet here for performance reasons
    CWalletDB walletdb(strWalletFile, "r+", false);

    std::set<uint256> todo;
    std::set<uint256> done;

    todo.insert(hashTx);

    while (!todo.empty()) {
        uint256 now = *todo.begin();
        todo.erase(now);
        done.insert(now);
        assert(mapWallet.count(now));
        CWalletTx& wtx = mapWallet[now];
        int currentconfirm = wtx.GetDepthInMainChain();
        if (conflictconfirms < currentconfirm) {
            // Block is 'more conflicted' than current confirm; update.
            // Mark transaction as conflicted with this block.
            wtx.nIndex = -1;
            wtx.hashBlock = hashBlock;
            wtx.MarkDirty();
            walletdb.WriteTx(wtx);
            // Iterate over all its outputs, and mark transactions in the wallet that spend them conflicted too
            TxSpends::const_iterator iter = mapTxSpends.lower_bound(COutPoint(now, 0));
            while (iter != mapTxSpends.end() && iter->first.hash == now) {
                 if (!done.count(iter->second)) {
                     todo.insert(iter->second);
                 }
                 iter++;
            }
            // If a transaction changes 'conflicted' state, that changes the balance
            // available of the outputs it spends. So force those to be recomputed
            BOOST_FOREACH(const CTxIn& txin, wtx.tx->vin)
            {
                if (mapWallet.count(txin.prevout.hash))
                    mapWallet[txin.prevout.hash].MarkDirty();
            }
        }
    }
}

void CWallet::SyncTransaction(const CTransaction& tx, const CBlockIndex *pindex, int posInBlock)
{
    LOCK2(cs_main, cs_wallet);

    if (!AddToWalletIfInvolvingMe(tx, pindex, posInBlock, true))
        return; // Not one of ours

    // If a transaction changes 'conflicted' state, that changes the balance
    // available of the outputs it spends. So force those to be
    // recomputed, also:
    BOOST_FOREACH(const CTxIn& txin, tx.vin)
    {
        if (mapWallet.count(txin.prevout.hash))
            mapWallet[txin.prevout.hash].MarkDirty();
    }
}


isminetype CWallet::IsMine(const CTxIn &txin) const
{
    {
        LOCK(cs_wallet);
        map<uint256, CWalletTx>::const_iterator mi = mapWallet.find(txin.prevout.hash);
        if (mi != mapWallet.end())
        {
            const CWalletTx& prev = (*mi).second;
            if (txin.prevout.n < prev.tx->vout.size())
                return IsMine(prev.tx->vout[txin.prevout.n]);
        }
    }
    return ISMINE_NO;
}

// Note that this function doesn't distinguish between a 0-valued input,
// and a not-"is mine" (according to the filter) input.
CAmount CWallet::GetDebit(const CTxIn &txin, const isminefilter& filter) const
{
    {
        LOCK(cs_wallet);
        map<uint256, CWalletTx>::const_iterator mi = mapWallet.find(txin.prevout.hash);
        if (mi != mapWallet.end())
        {
            const CWalletTx& prev = (*mi).second;
            if (txin.prevout.n < prev.tx->vout.size())
                if (IsMine(prev.tx->vout[txin.prevout.n]) & filter)
                    return prev.tx->vout[txin.prevout.n].nValue;
        }
    }
    return 0;
}

isminetype CWallet::IsMine(const CTxOut& txout) const
{
    return ::IsMine(*this, txout.scriptPubKey);
}

CAmount CWallet::GetCredit(const CTxOut& txout, const isminefilter& filter) const
{
    if (!MoneyRange(txout.nValue))
        throw std::runtime_error(std::string(__func__) + ": value out of range");
    return ((IsMine(txout) & filter) ? txout.nValue : 0);
}

bool CWallet::IsChange(const CTxOut& txout) const
{
    // TODO: fix handling of 'change' outputs. The assumption is that any
    // payment to a script that is ours, but is not in the address book
    // is change. That assumption is likely to break when we implement multisignature
    // wallets that return change back into a multi-signature-protected address;
    // a better way of identifying which outputs are 'the send' and which are
    // 'the change' will need to be implemented (maybe extend CWalletTx to remember
    // which output, if any, was change).
    if (::IsMine(*this, txout.scriptPubKey))
    {
        CTxDestination address;
        if (!ExtractDestination(txout.scriptPubKey, address))
            return true;

        LOCK(cs_wallet);
        if (!mapAddressBook.count(address))
            return true;
    }
    return false;
}

CAmount CWallet::GetChange(const CTxOut& txout) const
{
    if (!MoneyRange(txout.nValue))
        throw std::runtime_error(std::string(__func__) + ": value out of range");
    return (IsChange(txout) ? txout.nValue : 0);
}

bool CWallet::IsMine(const CTransaction& tx) const
{
    BOOST_FOREACH(const CTxOut& txout, tx.vout)
        if (IsMine(txout))
            return true;
    return false;
}

bool CWallet::IsFromMe(const CTransaction& tx) const
{
    return (GetDebit(tx, ISMINE_ALL) > 0);
}

CAmount CWallet::GetDebit(const CTransaction& tx, const isminefilter& filter) const
{
    CAmount nDebit = 0;
    BOOST_FOREACH(const CTxIn& txin, tx.vin)
    {
        nDebit += GetDebit(txin, filter);
        if (!MoneyRange(nDebit))
            throw std::runtime_error(std::string(__func__) + ": value out of range");
    }
    return nDebit;
}

bool CWallet::IsAllFromMe(const CTransaction& tx, const isminefilter& filter) const
{
    LOCK(cs_wallet);

    BOOST_FOREACH(const CTxIn& txin, tx.vin)
    {
        auto mi = mapWallet.find(txin.prevout.hash);
        if (mi == mapWallet.end())
            return false; // any unknown inputs can't be from us

        const CWalletTx& prev = (*mi).second;

        if (txin.prevout.n >= prev.tx->vout.size())
            return false; // invalid input!

        if (!(IsMine(prev.tx->vout[txin.prevout.n]) & filter))
            return false;
    }
    return true;
}

CAmount CWallet::GetCredit(const CTransaction& tx, const isminefilter& filter) const
{
    CAmount nCredit = 0;
    BOOST_FOREACH(const CTxOut& txout, tx.vout)
    {
        nCredit += GetCredit(txout, filter);
        if (!MoneyRange(nCredit))
            throw std::runtime_error(std::string(__func__) + ": value out of range");
    }
    return nCredit;
}

CAmount CWallet::GetChange(const CTransaction& tx) const
{
    CAmount nChange = 0;
    BOOST_FOREACH(const CTxOut& txout, tx.vout)
    {
        nChange += GetChange(txout);
        if (!MoneyRange(nChange))
            throw std::runtime_error(std::string(__func__) + ": value out of range");
    }
    return nChange;
}

CPubKey CWallet::GenerateNewHDMasterKey()
{
    CKey key;
    key.MakeNewKey(true);

    int64_t nCreationTime = GetTime();
    CKeyMetadata metadata(nCreationTime);

    // calculate the pubkey
    CPubKey pubkey = key.GetPubKey();
    assert(key.VerifyPubKey(pubkey));

    // set the hd keypath to "m" -> Master, refers the masterkeyid to itself
    metadata.hdKeypath     = "m";
    metadata.hdMasterKeyID = pubkey.GetID();

    {
        LOCK(cs_wallet);

        // mem store the metadata
        mapKeyMetadata[pubkey.GetID()] = metadata;

        // write the key&metadata to the database
        if (!AddKeyPubKey(key, pubkey))
            throw std::runtime_error(std::string(__func__) + ": AddKeyPubKey failed");
    }

    return pubkey;
}

bool CWallet::SetHDMasterKey(const CPubKey& pubkey)
{
    LOCK(cs_wallet);

    // ensure this wallet.dat can only be opened by clients supporting HD
    SetMinVersion(FEATURE_HD);

    // store the keyid (hash160) together with
    // the child index counter in the database
    // as a hdchain object
    CHDChain newHdChain;
    newHdChain.masterKeyID = pubkey.GetID();
    SetHDChain(newHdChain, false);

    return true;
}

bool CWallet::SetHDChain(const CHDChain& chain, bool memonly)
{
    LOCK(cs_wallet);
    if (!memonly && !CWalletDB(strWalletFile).WriteHDChain(chain))
        throw runtime_error(std::string(__func__) + ": writing chain failed");

    hdChain = chain;
    return true;
}

bool CWallet::IsHDEnabled()
{
    return !hdChain.masterKeyID.IsNull();
}

int64_t CWalletTx::GetTxTime() const
{
    int64_t n = nTimeSmart;
    return n ? n : nTimeReceived;
}

int CWalletTx::GetRequestCount() const
{
    // Returns -1 if it wasn't being tracked
    int nRequests = -1;
    {
        LOCK(pwallet->cs_wallet);
        if (IsCoinBase())
        {
            // Generated block
            if (!hashUnset())
            {
                map<uint256, int>::const_iterator mi = pwallet->mapRequestCount.find(hashBlock);
                if (mi != pwallet->mapRequestCount.end())
                    nRequests = (*mi).second;
            }
        }
        else
        {
            // Did anyone request this transaction?
            map<uint256, int>::const_iterator mi = pwallet->mapRequestCount.find(GetHash());
            if (mi != pwallet->mapRequestCount.end())
            {
                nRequests = (*mi).second;

                // How about the block it's in?
                if (nRequests == 0 && !hashUnset())
                {
                    map<uint256, int>::const_iterator _mi = pwallet->mapRequestCount.find(hashBlock);
                    if (_mi != pwallet->mapRequestCount.end())
                        nRequests = (*_mi).second;
                    else
                        nRequests = 1; // If it's in someone else's block it must have got out
                }
            }
        }
    }
    return nRequests;
}

void CWalletTx::GetAmounts(list<COutputEntry>& listReceived,
                           list<COutputEntry>& listSent, CAmount& nFee, string& strSentAccount, const isminefilter& filter) const
{
    nFee = 0;
    listReceived.clear();
    listSent.clear();
    strSentAccount = strFromAccount;

    // Compute fee:
    CAmount nDebit = GetDebit(filter);
    if (nDebit > 0) // debit>0 means we signed/sent this transaction
    {
        CAmount nValueOut = tx->GetValueOut();
        nFee = nDebit - nValueOut;
    }

    // Sent/received.
    for (unsigned int i = 0; i < tx->vout.size(); ++i)
    {
        const CTxOut& txout = tx->vout[i];
        isminetype fIsMine = pwallet->IsMine(txout);
        // Only need to handle txouts if AT LEAST one of these is true:
        //   1) they debit from us (sent)
        //   2) the output is to us (received)
        if (nDebit > 0)
        {
            // Don't report 'change' txouts
            if (pwallet->IsChange(txout))
                continue;
        }
        else if (!(fIsMine & filter))
            continue;

        // In either case, we need to get the destination address
        CTxDestination address;

        if (!ExtractDestination(txout.scriptPubKey, address) && !txout.scriptPubKey.IsUnspendable())
        {
            LogPrintf("CWalletTx::GetAmounts: Unknown transaction type found, txid %s\n",
                     this->GetHash().ToString());
            address = CNoDestination();
        }

        COutputEntry output = {address, txout.nValue, (int)i};

        // If we are debited by the transaction, add the output as a "sent" entry
        if (nDebit > 0)
            listSent.push_back(output);

        // If we are receiving the output, add it as a "received" entry
        if (fIsMine & filter)
            listReceived.push_back(output);
    }

}

void CWalletTx::GetAccountAmounts(const string& strAccount, CAmount& nReceived,
                                  CAmount& nSent, CAmount& nFee, const isminefilter& filter) const
{
    nReceived = nSent = nFee = 0;

    CAmount allFee;
    string strSentAccount;
    list<COutputEntry> listReceived;
    list<COutputEntry> listSent;
    GetAmounts(listReceived, listSent, allFee, strSentAccount, filter);

    if (strAccount == strSentAccount)
    {
        BOOST_FOREACH(const COutputEntry& s, listSent)
            nSent += s.amount;
        nFee = allFee;
    }
    {
        LOCK(pwallet->cs_wallet);
        BOOST_FOREACH(const COutputEntry& r, listReceived)
        {
            if (pwallet->mapAddressBook.count(r.destination))
            {
                map<CTxDestination, CAddressBookData>::const_iterator mi = pwallet->mapAddressBook.find(r.destination);
                if (mi != pwallet->mapAddressBook.end() && (*mi).second.name == strAccount)
                    nReceived += r.amount;
            }
            else if (strAccount.empty())
            {
                nReceived += r.amount;
            }
        }
    }
}

/**
 * Scan the block chain (starting in pindexStart) for transactions
 * from or to us. If fUpdate is true, found transactions that already
 * exist in the wallet will be updated.
 */
int CWallet::ScanForWalletTransactions(CBlockIndex* pindexStart, CBlockIndex* pindexStop, bool fUpdate)
{
    int ret = 0;
    int64_t nNow = GetTime();
    const CChainParams& chainParams = Params();

    if (pindexStop && pindexStop->nHeight < pindexStart->nHeight)
        return ret;

    CBlockIndex* pindex = pindexStart;
    {
        LOCK2(cs_main, cs_wallet);

        // no need to read and scan block, if block was created before
        // our wallet birthday (as adjusted for block time variability)
        while (pindex && nTimeFirstKey && (pindex->GetBlockTime() < (nTimeFirstKey - 7200)))
            pindex = chainActive.Next(pindex);

        ShowProgress(_("Rescanning..."), 0); // show rescan progress in GUI as dialog or on splashscreen, if -rescan on startup
        double dProgressStart = GuessVerificationProgress(chainParams.TxData(), pindex);
        double dProgressTip = GuessVerificationProgress(chainParams.TxData(), chainActive.Tip());
        while (pindex)
        {
            if (pindex->nHeight % 100 == 0 && dProgressTip - dProgressStart > 0.0)
                ShowProgress(_("Rescanning..."), std::max(1, std::min(99, (int)((GuessVerificationProgress(chainParams.TxData(), pindex) - dProgressStart) / (dProgressTip - dProgressStart) * 100))));

            CBlock block;
            ReadBlockFromDisk(block, pindex, Params().GetConsensus());
            int posInBlock;
            for (posInBlock = 0; posInBlock < (int)block.vtx.size(); posInBlock++)
            {
                if (AddToWalletIfInvolvingMe(*block.vtx[posInBlock], pindex, posInBlock, fUpdate))
                    ret++;
            }
            if (pindex == pindexStop)
                break;
            pindex = chainActive.Next(pindex);
            if (GetTime() >= nNow + 60) {
                nNow = GetTime();
                LogPrintf("Still rescanning. At block %d. Progress=%f\n", pindex->nHeight, GuessVerificationProgress(chainParams.TxData(), pindex));
            }
        }
        ShowProgress(_("Rescanning..."), 100); // hide progress dialog in GUI
    }
    return ret;
}

void CWallet::ReacceptWalletTransactions()
{
    // If transactions aren't being broadcasted, don't let them into local mempool either
    if (!fBroadcastTransactions)
        return;
    LOCK2(cs_main, cs_wallet);
    std::map<int64_t, CWalletTx*> mapSorted;

    // Sort pending wallet transactions based on their initial wallet insertion order
    BOOST_FOREACH(PAIRTYPE(const uint256, CWalletTx)& item, mapWallet)
    {
        const uint256& wtxid = item.first;
        CWalletTx& wtx = item.second;
        assert(wtx.GetHash() == wtxid);

        int nDepth = wtx.GetDepthInMainChain();

        if (!wtx.IsCoinBase() && (nDepth == 0 && !wtx.isAbandoned())) {
            mapSorted.insert(std::make_pair(wtx.nOrderPos, &wtx));
        }
    }

    // Try to add wallet transactions to memory pool
    BOOST_FOREACH(PAIRTYPE(const int64_t, CWalletTx*)& item, mapSorted)
    {
        CWalletTx& wtx = *(item.second);

        LOCK(mempool.cs);
        CValidationState state;
        wtx.AcceptToMemoryPool(maxTxFee, state);
    }
}

bool CWalletTx::RelayWalletTransaction(CConnman* connman)
{
    assert(pwallet->GetBroadcastTransactions());
    if (!IsCoinBase() && !isAbandoned() && GetDepthInMainChain() == 0)
    {
        CValidationState state;
        /* GetDepthInMainChain already catches known conflicts. */
        if (InMempool() || AcceptToMemoryPool(maxTxFee, state)) {
            LogPrintf("Relaying wtx %s\n", GetHash().ToString());
            if (connman) {
                CInv inv(MSG_TX, GetHash());
                connman->ForEachNode([&inv](CNode* pnode)
                {
                    pnode->PushInventory(inv);
                });
                return true;
            }
        }
    }
    return false;
}

set<uint256> CWalletTx::GetConflicts() const
{
    set<uint256> result;
    if (pwallet != NULL)
    {
        uint256 myHash = GetHash();
        result = pwallet->GetConflicts(myHash);
        result.erase(myHash);
    }
    return result;
}

CAmount CWalletTx::GetDebit(const isminefilter& filter) const
{
    if (tx->vin.empty())
        return 0;

    CAmount debit = 0;
    if(filter & ISMINE_SPENDABLE)
    {
        if (fDebitCached)
            debit += nDebitCached;
        else
        {
            nDebitCached = pwallet->GetDebit(*this, ISMINE_SPENDABLE);
            fDebitCached = true;
            debit += nDebitCached;
        }
    }
    if(filter & ISMINE_WATCH_ONLY)
    {
        if(fWatchDebitCached)
            debit += nWatchDebitCached;
        else
        {
            nWatchDebitCached = pwallet->GetDebit(*this, ISMINE_WATCH_ONLY);
            fWatchDebitCached = true;
            debit += nWatchDebitCached;
        }
    }
    return debit;
}

CAmount CWalletTx::GetCredit(const isminefilter& filter) const
{
    // Must wait until coinbase is safely deep enough in the chain before valuing it
    if (IsCoinBase() && GetBlocksToMaturity() > 0)
        return 0;

    CAmount credit = 0;
    if (filter & ISMINE_SPENDABLE)
    {
        // GetBalance can assume transactions in mapWallet won't change
        if (fCreditCached)
            credit += nCreditCached;
        else
        {
            nCreditCached = pwallet->GetCredit(*this, ISMINE_SPENDABLE);
            fCreditCached = true;
            credit += nCreditCached;
        }
    }
    if (filter & ISMINE_WATCH_ONLY)
    {
        if (fWatchCreditCached)
            credit += nWatchCreditCached;
        else
        {
            nWatchCreditCached = pwallet->GetCredit(*this, ISMINE_WATCH_ONLY);
            fWatchCreditCached = true;
            credit += nWatchCreditCached;
        }
    }
    return credit;
}

CAmount CWalletTx::GetImmatureCredit(bool fUseCache) const
{
    if (IsCoinBase() && GetBlocksToMaturity() > 0 && IsInMainChain())
    {
        if (fUseCache && fImmatureCreditCached)
            return nImmatureCreditCached;
        nImmatureCreditCached = pwallet->GetCredit(*this, ISMINE_SPENDABLE);
        fImmatureCreditCached = true;
        return nImmatureCreditCached;
    }

    return 0;
}

CAmount CWalletTx::GetAvailableCredit(bool fUseCache) const
{
    if (pwallet == 0)
        return 0;

    // Must wait until coinbase is safely deep enough in the chain before valuing it
    if (IsCoinBase() && GetBlocksToMaturity() > 0)
        return 0;

    if (fUseCache && fAvailableCreditCached)
        return nAvailableCreditCached;

    CAmount nCredit = 0;
    uint256 hashTx = GetHash();
    for (unsigned int i = 0; i < tx->vout.size(); i++)
    {
        if (!pwallet->IsSpent(hashTx, i))
        {
            const CTxOut &txout = tx->vout[i];
            nCredit += pwallet->GetCredit(txout, ISMINE_SPENDABLE);
            if (!MoneyRange(nCredit))
                throw std::runtime_error("CWalletTx::GetAvailableCredit() : value out of range");
        }
    }

    nAvailableCreditCached = nCredit;
    fAvailableCreditCached = true;
    return nCredit;
}

CAmount CWalletTx::GetImmatureWatchOnlyCredit(const bool& fUseCache) const
{
    if (IsCoinBase() && GetBlocksToMaturity() > 0 && IsInMainChain())
    {
        if (fUseCache && fImmatureWatchCreditCached)
            return nImmatureWatchCreditCached;
        nImmatureWatchCreditCached = pwallet->GetCredit(*this, ISMINE_WATCH_ONLY);
        fImmatureWatchCreditCached = true;
        return nImmatureWatchCreditCached;
    }

    return 0;
}

CAmount CWalletTx::GetAvailableWatchOnlyCredit(const bool& fUseCache) const
{
    if (pwallet == 0)
        return 0;

    // Must wait until coinbase is safely deep enough in the chain before valuing it
    if (IsCoinBase() && GetBlocksToMaturity() > 0)
        return 0;

    if (fUseCache && fAvailableWatchCreditCached)
        return nAvailableWatchCreditCached;

    CAmount nCredit = 0;
    for (unsigned int i = 0; i < tx->vout.size(); i++)
    {
        if (!pwallet->IsSpent(GetHash(), i))
        {
            const CTxOut &txout = tx->vout[i];
            nCredit += pwallet->GetCredit(txout, ISMINE_WATCH_ONLY);
            if (!MoneyRange(nCredit))
                throw std::runtime_error("CWalletTx::GetAvailableCredit() : value out of range");
        }
    }

    nAvailableWatchCreditCached = nCredit;
    fAvailableWatchCreditCached = true;
    return nCredit;
}

CAmount CWalletTx::GetChange() const
{
    if (fChangeCached)
        return nChangeCached;
    nChangeCached = pwallet->GetChange(*this);
    fChangeCached = true;
    return nChangeCached;
}

bool CWalletTx::InMempool() const
{
    LOCK(mempool.cs);
    if (mempool.exists(GetHash())) {
        return true;
    }
    return false;
}

bool CWalletTx::IsTrusted() const
{
    // Quick answer in most cases
    if (!CheckFinalTx(*this))
        return false;
    int nDepth = GetDepthInMainChain();
    if (nDepth >= 1)
        return true;
    if (nDepth < 0)
        return false;
    if (!bSpendZeroConfChange || !IsFromMe(ISMINE_ALL)) // using wtx's cached debit
        return false;

    // Don't trust unconfirmed transactions from us unless they are in the mempool.
    if (!InMempool())
        return false;

    // Trusted if all inputs are from us and are in the mempool:
    BOOST_FOREACH(const CTxIn& txin, tx->vin)
    {
        // Transactions not sent by us: not trusted
        const CWalletTx* parent = pwallet->GetWalletTx(txin.prevout.hash);
        if (parent == NULL)
            return false;
        const CTxOut& parentOut = parent->tx->vout[txin.prevout.n];
        if (pwallet->IsMine(parentOut) != ISMINE_SPENDABLE)
            return false;
    }
    return true;
}

bool CWalletTx::IsEquivalentTo(const CWalletTx& _tx) const
{
        CMutableTransaction tx1 = *this->tx;
        CMutableTransaction tx2 = *_tx.tx;
        for (unsigned int i = 0; i < tx1.vin.size(); i++) tx1.vin[i].scriptSig = CScript();
        for (unsigned int i = 0; i < tx2.vin.size(); i++) tx2.vin[i].scriptSig = CScript();
        return CTransaction(tx1) == CTransaction(tx2);
}

std::vector<uint256> CWallet::ResendWalletTransactionsBefore(int64_t nTime, CConnman* connman)
{
    std::vector<uint256> result;

    LOCK(cs_wallet);
    // Sort them in chronological order
    multimap<unsigned int, CWalletTx*> mapSorted;
    BOOST_FOREACH(PAIRTYPE(const uint256, CWalletTx)& item, mapWallet)
    {
        CWalletTx& wtx = item.second;
        // Don't rebroadcast if newer than nTime:
        if (wtx.nTimeReceived > nTime)
            continue;
        mapSorted.insert(make_pair(wtx.nTimeReceived, &wtx));
    }
    BOOST_FOREACH(PAIRTYPE(const unsigned int, CWalletTx*)& item, mapSorted)
    {
        CWalletTx& wtx = *item.second;
        if (wtx.RelayWalletTransaction(connman))
            result.push_back(wtx.GetHash());
    }
    return result;
}

void CWallet::ResendWalletTransactions(int64_t nBestBlockTime, CConnman* connman)
{
    // Do this infrequently and randomly to avoid giving away
    // that these are our transactions.
    if (GetTime() < nNextResend || !fBroadcastTransactions)
        return;
    bool fFirst = (nNextResend == 0);
    nNextResend = GetTime() + GetRand(30 * 60);
    if (fFirst)
        return;

    // Only do it if there's been a new block since last time
    if (nBestBlockTime < nLastResend)
        return;
    nLastResend = GetTime();

    // Rebroadcast unconfirmed txes older than 5 minutes before the last
    // block was found:
    std::vector<uint256> relayed = ResendWalletTransactionsBefore(nBestBlockTime-5*60, connman);
    if (!relayed.empty())
        LogPrintf("%s: rebroadcast %u unconfirmed transactions\n", __func__, relayed.size());
}

/** @} */ // end of mapWallet




/** @defgroup Actions
 *
 * @{
 */


CAmount CWallet::GetBalance() const
{
    CAmount nTotal = 0;
    {
        LOCK2(cs_main, cs_wallet);
        for (map<uint256, CWalletTx>::const_iterator it = mapWallet.begin(); it != mapWallet.end(); ++it)
        {
            const CWalletTx* pcoin = &(*it).second;
            if (pcoin->IsTrusted())
                nTotal += pcoin->GetAvailableCredit();
        }
    }

    return nTotal;
}

CAmount CWallet::GetUnconfirmedBalance() const
{
    CAmount nTotal = 0;
    {
        LOCK2(cs_main, cs_wallet);
        for (map<uint256, CWalletTx>::const_iterator it = mapWallet.begin(); it != mapWallet.end(); ++it)
        {
            const CWalletTx* pcoin = &(*it).second;
            if (!pcoin->IsTrusted() && pcoin->GetDepthInMainChain() == 0 && pcoin->InMempool())
                nTotal += pcoin->GetAvailableCredit();
        }
    }
    return nTotal;
}

CAmount CWallet::GetImmatureBalance() const
{
    CAmount nTotal = 0;
    {
        LOCK2(cs_main, cs_wallet);
        for (map<uint256, CWalletTx>::const_iterator it = mapWallet.begin(); it != mapWallet.end(); ++it)
        {
            const CWalletTx* pcoin = &(*it).second;
            nTotal += pcoin->GetImmatureCredit();
        }
    }
    return nTotal;
}

CAmount CWallet::GetWatchOnlyBalance() const
{
    CAmount nTotal = 0;
    {
        LOCK2(cs_main, cs_wallet);
        for (map<uint256, CWalletTx>::const_iterator it = mapWallet.begin(); it != mapWallet.end(); ++it)
        {
            const CWalletTx* pcoin = &(*it).second;
            if (pcoin->IsTrusted())
                nTotal += pcoin->GetAvailableWatchOnlyCredit();
        }
    }

    return nTotal;
}

CAmount CWallet::GetUnconfirmedWatchOnlyBalance() const
{
    CAmount nTotal = 0;
    {
        LOCK2(cs_main, cs_wallet);
        for (map<uint256, CWalletTx>::const_iterator it = mapWallet.begin(); it != mapWallet.end(); ++it)
        {
            const CWalletTx* pcoin = &(*it).second;
            if (!pcoin->IsTrusted() && pcoin->GetDepthInMainChain() == 0 && pcoin->InMempool())
                nTotal += pcoin->GetAvailableWatchOnlyCredit();
        }
    }
    return nTotal;
}

CAmount CWallet::GetImmatureWatchOnlyBalance() const
{
    CAmount nTotal = 0;
    {
        LOCK2(cs_main, cs_wallet);
        for (map<uint256, CWalletTx>::const_iterator it = mapWallet.begin(); it != mapWallet.end(); ++it)
        {
            const CWalletTx* pcoin = &(*it).second;
            nTotal += pcoin->GetImmatureWatchOnlyCredit();
        }
    }
    return nTotal;
}

void CWallet::AvailableCoins(vector<COutput>& vCoins, bool fOnlyConfirmed, const CCoinControl *coinControl, bool fIncludeZeroValue) const
{
    vCoins.clear();

    {
        LOCK2(cs_main, cs_wallet);
        for (map<uint256, CWalletTx>::const_iterator it = mapWallet.begin(); it != mapWallet.end(); ++it)
        {
            const uint256& wtxid = it->first;
            const CWalletTx* pcoin = &(*it).second;

            if (!CheckFinalTx(*pcoin))
                continue;

            if (fOnlyConfirmed && !pcoin->IsTrusted())
                continue;

            if (pcoin->IsCoinBase() && pcoin->GetBlocksToMaturity() > 0)
                continue;

            int nDepth = pcoin->GetDepthInMainChain();
            if (nDepth < 0)
                continue;

            // We should not consider coins which aren't at least in our mempool
            // It's possible for these to be conflicted via ancestors which we may never be able to detect
            if (nDepth == 0 && !pcoin->InMempool())
                continue;

            // We should not consider coins from transactions that are replacing
            // other transactions.
            //
            // Example: There is a transaction A which is replaced by bumpfee
            // transaction B. In this case, we want to prevent creation of
            // a transaction B' which spends an output of B.
            //
            // Reason: If transaction A were initially confirmed, transactions B
            // and B' would no longer be valid, so the user would have to create
            // a new transaction C to replace B'. However, in the case of a
            // one-block reorg, transactions B' and C might BOTH be accepted,
            // when the user only wanted one of them. Specifically, there could
            // be a 1-block reorg away from the chain where transactions A and C
            // were accepted to another chain where B, B', and C were all
            // accepted.
            if (nDepth == 0 && fOnlyConfirmed && pcoin->mapValue.count("replaces_txid")) {
                continue;
            }

            // Similarly, we should not consider coins from transactions that
            // have been replaced. In the example above, we would want to prevent
            // creation of a transaction A' spending an output of A, because if
            // transaction B were initially confirmed, conflicting with A and
            // A', we wouldn't want to the user to create a transaction D
            // intending to replace A', but potentially resulting in a scenario
            // where A, A', and D could all be accepted (instead of just B and
            // D, or just A and A' like the user would want).
            if (nDepth == 0 && fOnlyConfirmed && pcoin->mapValue.count("replaced_by_txid")) {
                continue;
            }

            for (unsigned int i = 0; i < pcoin->tx->vout.size(); i++) {
                isminetype mine = IsMine(pcoin->tx->vout[i]);
                if (!(IsSpent(wtxid, i)) && mine != ISMINE_NO &&
                    !IsLockedCoin((*it).first, i) && (pcoin->tx->vout[i].nValue > 0 || fIncludeZeroValue) &&
                    (!coinControl || !coinControl->HasSelected() || coinControl->fAllowOtherInputs || coinControl->IsSelected(COutPoint((*it).first, i))))
                        vCoins.push_back(COutput(pcoin, i, nDepth,
                                                 ((mine & ISMINE_SPENDABLE) != ISMINE_NO) ||
                                                  (coinControl && coinControl->fAllowWatchOnly && (mine & ISMINE_WATCH_SOLVABLE) != ISMINE_NO),
                                                 (mine & (ISMINE_SPENDABLE | ISMINE_WATCH_SOLVABLE)) != ISMINE_NO));
            }
        }
    }
}

static void ApproximateBestSubset(vector<pair<CAmount, pair<const CWalletTx*,unsigned int> > >vValue, const CAmount& nTotalLower, const CAmount& nTargetValue,
                                  vector<char>& vfBest, CAmount& nBest, int iterations = 1000)
{
    vector<char> vfIncluded;

    vfBest.assign(vValue.size(), true);
    nBest = nTotalLower;

    FastRandomContext insecure_rand;

    for (int nRep = 0; nRep < iterations && nBest != nTargetValue; nRep++)
    {
        vfIncluded.assign(vValue.size(), false);
        CAmount nTotal = 0;
        bool fReachedTarget = false;
        for (int nPass = 0; nPass < 2 && !fReachedTarget; nPass++)
        {
            for (unsigned int i = 0; i < vValue.size(); i++)
            {
                //The solver here uses a randomized algorithm,
                //the randomness serves no real security purpose but is just
                //needed to prevent degenerate behavior and it is important
                //that the rng is fast. We do not use a constant random sequence,
                //because there may be some privacy improvement by making
                //the selection random.
                if (nPass == 0 ? insecure_rand.rand32()&1 : !vfIncluded[i])
                {
                    nTotal += vValue[i].first;
                    vfIncluded[i] = true;
                    if (nTotal >= nTargetValue)
                    {
                        fReachedTarget = true;
                        if (nTotal < nBest)
                        {
                            nBest = nTotal;
                            vfBest = vfIncluded;
                        }
                        nTotal -= vValue[i].first;
                        vfIncluded[i] = false;
                    }
                }
            }
        }
    }
}

bool CWallet::SelectCoinsMinConf(const CAmount& nTargetValue, const int nConfMine, const int nConfTheirs, const uint64_t nMaxAncestors, vector<COutput> vCoins,
                                 set<pair<const CWalletTx*,unsigned int> >& setCoinsRet, CAmount& nValueRet) const
{
    setCoinsRet.clear();
    nValueRet = 0;

    // List of values less than target
    pair<CAmount, pair<const CWalletTx*,unsigned int> > coinLowestLarger;
    coinLowestLarger.first = std::numeric_limits<CAmount>::max();
    coinLowestLarger.second.first = NULL;
    vector<pair<CAmount, pair<const CWalletTx*,unsigned int> > > vValue;
    CAmount nTotalLower = 0;

    random_shuffle(vCoins.begin(), vCoins.end(), GetRandInt);

    BOOST_FOREACH(const COutput &output, vCoins)
    {
        if (!output.fSpendable)
            continue;

        const CWalletTx *pcoin = output.tx;

        if (output.nDepth < (pcoin->IsFromMe(ISMINE_ALL) ? nConfMine : nConfTheirs))
            continue;

        if (!mempool.TransactionWithinChainLimit(pcoin->GetHash(), nMaxAncestors))
            continue;

        int i = output.i;
        CAmount n = pcoin->tx->vout[i].nValue;

        pair<CAmount,pair<const CWalletTx*,unsigned int> > coin = make_pair(n,make_pair(pcoin, i));

        if (n == nTargetValue)
        {
            setCoinsRet.insert(coin.second);
            nValueRet += coin.first;
            return true;
        }
        else if (n < nTargetValue + MIN_CHANGE)
        {
            vValue.push_back(coin);
            nTotalLower += n;
        }
        else if (n < coinLowestLarger.first)
        {
            coinLowestLarger = coin;
        }
    }

    if (nTotalLower == nTargetValue)
    {
        for (unsigned int i = 0; i < vValue.size(); ++i)
        {
            setCoinsRet.insert(vValue[i].second);
            nValueRet += vValue[i].first;
        }
        return true;
    }

    if (nTotalLower < nTargetValue)
    {
        if (coinLowestLarger.second.first == NULL)
            return false;
        setCoinsRet.insert(coinLowestLarger.second);
        nValueRet += coinLowestLarger.first;
        return true;
    }

    // Solve subset sum by stochastic approximation
    std::sort(vValue.begin(), vValue.end(), CompareValueOnly());
    std::reverse(vValue.begin(), vValue.end());
    vector<char> vfBest;
    CAmount nBest;

    ApproximateBestSubset(vValue, nTotalLower, nTargetValue, vfBest, nBest);
    if (nBest != nTargetValue && nTotalLower >= nTargetValue + MIN_CHANGE)
        ApproximateBestSubset(vValue, nTotalLower, nTargetValue + MIN_CHANGE, vfBest, nBest);

    // If we have a bigger coin and (either the stochastic approximation didn't find a good solution,
    //                                   or the next bigger coin is closer), return the bigger coin
    if (coinLowestLarger.second.first &&
        ((nBest != nTargetValue && nBest < nTargetValue + MIN_CHANGE) || coinLowestLarger.first <= nBest))
    {
        setCoinsRet.insert(coinLowestLarger.second);
        nValueRet += coinLowestLarger.first;
    }
    else {
        for (unsigned int i = 0; i < vValue.size(); i++)
            if (vfBest[i])
            {
                setCoinsRet.insert(vValue[i].second);
                nValueRet += vValue[i].first;
            }

        LogPrint("selectcoins", "SelectCoins() best subset: ");
        for (unsigned int i = 0; i < vValue.size(); i++)
            if (vfBest[i])
                LogPrint("selectcoins", "%s ", FormatMoney(vValue[i].first));
        LogPrint("selectcoins", "total %s\n", FormatMoney(nBest));
    }

    return true;
}

bool CWallet::SelectCoins(const vector<COutput>& vAvailableCoins, const CAmount& nTargetValue, set<pair<const CWalletTx*,unsigned int> >& setCoinsRet, CAmount& nValueRet, const CCoinControl* coinControl) const
{
    vector<COutput> vCoins(vAvailableCoins);

    // coin control -> return all selected outputs (we want all selected to go into the transaction for sure)
    if (coinControl && coinControl->HasSelected() && !coinControl->fAllowOtherInputs)
    {
        BOOST_FOREACH(const COutput& out, vCoins)
        {
            if (!out.fSpendable)
                 continue;
            nValueRet += out.tx->tx->vout[out.i].nValue;
            setCoinsRet.insert(make_pair(out.tx, out.i));
        }
        return (nValueRet >= nTargetValue);
    }

    // calculate value from preset inputs and store them
    set<pair<const CWalletTx*, uint32_t> > setPresetCoins;
    CAmount nValueFromPresetInputs = 0;

    std::vector<COutPoint> vPresetInputs;
    if (coinControl)
        coinControl->ListSelected(vPresetInputs);
    BOOST_FOREACH(const COutPoint& outpoint, vPresetInputs)
    {
        map<uint256, CWalletTx>::const_iterator it = mapWallet.find(outpoint.hash);
        if (it != mapWallet.end())
        {
            const CWalletTx* pcoin = &it->second;
            // Clearly invalid input, fail
            if (pcoin->tx->vout.size() <= outpoint.n)
                return false;
            nValueFromPresetInputs += pcoin->tx->vout[outpoint.n].nValue;
            setPresetCoins.insert(make_pair(pcoin, outpoint.n));
        } else
            return false; // TODO: Allow non-wallet inputs
    }

    // remove preset inputs from vCoins
    for (vector<COutput>::iterator it = vCoins.begin(); it != vCoins.end() && coinControl && coinControl->HasSelected();)
    {
        if (setPresetCoins.count(make_pair(it->tx, it->i)))
            it = vCoins.erase(it);
        else
            ++it;
    }

    size_t nMaxChainLength = std::min(GetArg("-limitancestorcount", DEFAULT_ANCESTOR_LIMIT), GetArg("-limitdescendantcount", DEFAULT_DESCENDANT_LIMIT));
    bool fRejectLongChains = GetBoolArg("-walletrejectlongchains", DEFAULT_WALLET_REJECT_LONG_CHAINS);

    bool res = nTargetValue <= nValueFromPresetInputs ||
        SelectCoinsMinConf(nTargetValue - nValueFromPresetInputs, 1, 6, 0, vCoins, setCoinsRet, nValueRet) ||
        SelectCoinsMinConf(nTargetValue - nValueFromPresetInputs, 1, 1, 0, vCoins, setCoinsRet, nValueRet) ||
        (bSpendZeroConfChange && SelectCoinsMinConf(nTargetValue - nValueFromPresetInputs, 0, 1, 2, vCoins, setCoinsRet, nValueRet)) ||
        (bSpendZeroConfChange && SelectCoinsMinConf(nTargetValue - nValueFromPresetInputs, 0, 1, std::min((size_t)4, nMaxChainLength/3), vCoins, setCoinsRet, nValueRet)) ||
        (bSpendZeroConfChange && SelectCoinsMinConf(nTargetValue - nValueFromPresetInputs, 0, 1, nMaxChainLength/2, vCoins, setCoinsRet, nValueRet)) ||
        (bSpendZeroConfChange && SelectCoinsMinConf(nTargetValue - nValueFromPresetInputs, 0, 1, nMaxChainLength, vCoins, setCoinsRet, nValueRet)) ||
        (bSpendZeroConfChange && !fRejectLongChains && SelectCoinsMinConf(nTargetValue - nValueFromPresetInputs, 0, 1, std::numeric_limits<uint64_t>::max(), vCoins, setCoinsRet, nValueRet));

    // because SelectCoinsMinConf clears the setCoinsRet, we now add the possible inputs to the coinset
    setCoinsRet.insert(setPresetCoins.begin(), setPresetCoins.end());

    // add preset inputs to the total value selected
    nValueRet += nValueFromPresetInputs;

    return res;
}

bool CWallet::FundTransaction(CMutableTransaction& tx, CAmount& nFeeRet, int& nChangePosInOut, std::string& strFailReason, bool lockUnspents, const std::set<int>& setSubtractFeeFromOutputs, CCoinControl coinControl, bool keepReserveKey)
{
    vector<CRecipient> vecSend;

    // Turn the txout set into a CRecipient vector
    for (size_t idx = 0; idx < tx.vout.size(); idx++)
    {
        const CTxOut& txOut = tx.vout[idx];
        CRecipient recipient = {txOut.scriptPubKey, txOut.nValue, setSubtractFeeFromOutputs.count(idx) == 1};
        vecSend.push_back(recipient);
    }

    coinControl.fAllowOtherInputs = true;

    BOOST_FOREACH(const CTxIn& txin, tx.vin)
        coinControl.Select(txin.prevout);

    CReserveKey reservekey(this);
    CWalletTx wtx;
    if (!CreateTransaction(vecSend, wtx, reservekey, nFeeRet, nChangePosInOut, strFailReason, &coinControl, false))
        return false;

    if (nChangePosInOut != -1)
        tx.vout.insert(tx.vout.begin() + nChangePosInOut, wtx.tx->vout[nChangePosInOut]);

    // Copy output sizes from new transaction; they may have had the fee subtracted from them
    for (unsigned int idx = 0; idx < tx.vout.size(); idx++)
        tx.vout[idx].nValue = wtx.tx->vout[idx].nValue;

    // Add new txins (keeping original txin scriptSig/order)
    BOOST_FOREACH(const CTxIn& txin, wtx.tx->vin)
    {
        if (!coinControl.IsSelected(txin.prevout))
        {
            tx.vin.push_back(txin);

            if (lockUnspents)
            {
              LOCK2(cs_main, cs_wallet);
              LockCoin(txin.prevout);
            }
        }
    }

    // optionally keep the change output key
    if (keepReserveKey)
        reservekey.KeepKey();

    return true;
}

bool CWallet::CreateTransaction(const vector<CRecipient>& vecSend, CWalletTx& wtxNew, CReserveKey& reservekey, CAmount& nFeeRet,
                                int& nChangePosInOut, std::string& strFailReason, const CCoinControl* coinControl, bool sign)
{
    CAmount nValue = 0;
    int nChangePosRequest = nChangePosInOut;
    unsigned int nSubtractFeeFromAmount = 0;
    for (const auto& recipient : vecSend)
    {
        if (nValue < 0 || recipient.nAmount < 0)
        {
            strFailReason = _("Transaction amounts must not be negative");
            return false;
        }
        nValue += recipient.nAmount;

        if (recipient.fSubtractFeeFromAmount)
            nSubtractFeeFromAmount++;
    }
    if (vecSend.empty())
    {
        strFailReason = _("Transaction must have at least one recipient");
        return false;
    }

    wtxNew.fTimeReceivedIsTxTime = true;
    wtxNew.BindWallet(this);
    CMutableTransaction txNew;

    // Discourage fee sniping.
    //
    // For a large miner the value of the transactions in the best block and
    // the mempool can exceed the cost of deliberately attempting to mine two
    // blocks to orphan the current best block. By setting nLockTime such that
    // only the next block can include the transaction, we discourage this
    // practice as the height restricted and limited blocksize gives miners
    // considering fee sniping fewer options for pulling off this attack.
    //
    // A simple way to think about this is from the wallet's point of view we
    // always want the blockchain to move forward. By setting nLockTime this
    // way we're basically making the statement that we only want this
    // transaction to appear in the next block; we don't want to potentially
    // encourage reorgs by allowing transactions to appear at lower heights
    // than the next block in forks of the best chain.
    //
    // Of course, the subsidy is high enough, and transaction volume low
    // enough, that fee sniping isn't a problem yet, but by implementing a fix
    // now we ensure code won't be written that makes assumptions about
    // nLockTime that preclude a fix later.
    txNew.nLockTime = chainActive.Height();

    // Secondly occasionally randomly pick a nLockTime even further back, so
    // that transactions that are delayed after signing for whatever reason,
    // e.g. high-latency mix networks and some CoinJoin implementations, have
    // better privacy.
    if (GetRandInt(10) == 0)
        txNew.nLockTime = std::max(0, (int)txNew.nLockTime - GetRandInt(100));

    assert(txNew.nLockTime <= (unsigned int)chainActive.Height());
    assert(txNew.nLockTime < LOCKTIME_THRESHOLD);

    {
        set<pair<const CWalletTx*,unsigned int> > setCoins;
        LOCK2(cs_main, cs_wallet);
        {
            std::vector<COutput> vAvailableCoins;
            AvailableCoins(vAvailableCoins, true, coinControl);

            nFeeRet = 0;
            // Start with no fee and loop until there is enough fee
            while (true)
            {
                nChangePosInOut = nChangePosRequest;
                txNew.vin.clear();
                txNew.vout.clear();
                wtxNew.fFromMe = true;
                bool fFirst = true;

                CAmount nValueToSelect = nValue;
                if (nSubtractFeeFromAmount == 0)
                    nValueToSelect += nFeeRet;
                double dPriority = 0;
                // vouts to the payees
                for (const auto& recipient : vecSend)
                {
                    CTxOut txout(recipient.nAmount, recipient.scriptPubKey);

                    if (recipient.fSubtractFeeFromAmount)
                    {
                        txout.nValue -= nFeeRet / nSubtractFeeFromAmount; // Subtract fee equally from each selected recipient

                        if (fFirst) // first receiver pays the remainder not divisible by output count
                        {
                            fFirst = false;
                            txout.nValue -= nFeeRet % nSubtractFeeFromAmount;
                        }
                    }

                    if (txout.IsDust(dustRelayFee))
                    {
                        if (recipient.fSubtractFeeFromAmount && nFeeRet > 0)
                        {
                            if (txout.nValue < 0)
                                strFailReason = _("The transaction amount is too small to pay the fee");
                            else
                                strFailReason = _("The transaction amount is too small to send after the fee has been deducted");
                        }
                        else
                            strFailReason = _("Transaction amount too small");
                        return false;
                    }
                    txNew.vout.push_back(txout);
                }

                // Choose coins to use
                CAmount nValueIn = 0;
                setCoins.clear();
                if (!SelectCoins(vAvailableCoins, nValueToSelect, setCoins, nValueIn, coinControl))
                {
                    strFailReason = _("Insufficient funds");
                    return false;
                }
                for (const auto& pcoin : setCoins)
                {
                    CAmount nCredit = pcoin.first->tx->vout[pcoin.second].nValue;
                    //The coin age after the next block (depth+1) is used instead of the current,
                    //reflecting an assumption the user would accept a bit more delay for
                    //a chance at a free transaction.
                    //But mempool inputs might still be in the mempool, so their age stays 0
                    int age = pcoin.first->GetDepthInMainChain();
                    assert(age >= 0);
                    if (age != 0)
                        age += 1;
                    dPriority += (double)nCredit * age;
                }

                const CAmount nChange = nValueIn - nValueToSelect;
                if (nChange > 0)
                {
                    // Fill a vout to ourself
                    // TODO: pass in scriptChange instead of reservekey so
                    // change transaction isn't always pay-to-bitcoin-address
                    CScript scriptChange;

                    // coin control: send change to custom address
                    if (coinControl && !boost::get<CNoDestination>(&coinControl->destChange))
                        scriptChange = GetScriptForDestination(coinControl->destChange);

                    // no coin control: send change to newly generated address
                    else
                    {
                        // Note: We use a new key here to keep it from being obvious which side is the change.
                        //  The drawback is that by not reusing a previous key, the change may be lost if a
                        //  backup is restored, if the backup doesn't have the new private key for the change.
                        //  If we reused the old key, it would be possible to add code to look for and
                        //  rediscover unknown transactions that were written with keys of ours to recover
                        //  post-backup change.

                        // Reserve a new key pair from key pool
                        CPubKey vchPubKey;
                        bool ret;
                        ret = reservekey.GetReservedKey(vchPubKey);
                        if (!ret)
                        {
                            strFailReason = _("Keypool ran out, please call keypoolrefill first");
                            return false;
                        }

                        scriptChange = GetScriptForDestination(vchPubKey.GetID());
                    }

                    CTxOut newTxOut(nChange, scriptChange);

                    // We do not move dust-change to fees, because the sender would end up paying more than requested.
                    // This would be against the purpose of the all-inclusive feature.
                    // So instead we raise the change and deduct from the recipient.
                    if (nSubtractFeeFromAmount > 0 && newTxOut.IsDust(dustRelayFee))
                    {
                        CAmount nDust = newTxOut.GetDustThreshold(dustRelayFee) - newTxOut.nValue;
                        newTxOut.nValue += nDust; // raise change until no more dust
                        for (unsigned int i = 0; i < vecSend.size(); i++) // subtract from first recipient
                        {
                            if (vecSend[i].fSubtractFeeFromAmount)
                            {
                                txNew.vout[i].nValue -= nDust;
                                if (txNew.vout[i].IsDust(dustRelayFee))
                                {
                                    strFailReason = _("The transaction amount is too small to send after the fee has been deducted");
                                    return false;
                                }
                                break;
                            }
                        }
                    }

                    // Never create dust outputs; if we would, just
                    // add the dust to the fee.
                    if (newTxOut.IsDust(dustRelayFee))
                    {
                        nChangePosInOut = -1;
                        nFeeRet += nChange;
                        reservekey.ReturnKey();
                    }
                    else
                    {
                        if (nChangePosInOut == -1)
                        {
                            // Insert change txn at random position:
                            nChangePosInOut = GetRandInt(txNew.vout.size()+1);
                        }
                        else if ((unsigned int)nChangePosInOut > txNew.vout.size())
                        {
                            strFailReason = _("Change index out of range");
                            return false;
                        }

                        vector<CTxOut>::iterator position = txNew.vout.begin()+nChangePosInOut;
                        txNew.vout.insert(position, newTxOut);
                    }
                }
                else
                    reservekey.ReturnKey();

                // Fill vin
                //
                // Note how the sequence number is set to non-maxint so that
                // the nLockTime set above actually works.
                //
                // BIP125 defines opt-in RBF as any nSequence < maxint-1, so
                // we use the highest possible value in that range (maxint-2)
                // to avoid conflicting with other possible uses of nSequence,
                // and in the spirit of "smallest possible change from prior
                // behavior."
                bool rbf = coinControl ? coinControl->signalRbf : fWalletRbf;
<<<<<<< HEAD
                for (const auto& coin : setCoins)
                    txNew.vin.push_back(CTxIn(coin.first->GetHash(),coin.second,CScript(),
                                              std::numeric_limits<unsigned int>::max() - (rbf ? 2 : 1)));
=======
                const uint32_t nSequence = rbf ? MAX_BIP125_RBF_SEQUENCE : (std::numeric_limits<unsigned int>::max() - 1);
                for (const auto& coin : setCoins)
                    txNew.vin.push_back(CTxIn(coin.first->GetHash(),coin.second,CScript(),
                                              nSequence));
>>>>>>> c781a040

                // Fill in dummy signatures for fee calculation.
                if (!DummySignTx(txNew, setCoins)) {
                    strFailReason = _("Signing transaction failed");
                    return false;
                }

                unsigned int nBytes = GetVirtualTransactionSize(txNew);

                CTransaction txNewConst(txNew);
                dPriority = txNewConst.ComputePriority(dPriority, nBytes);

                // Remove scriptSigs to eliminate the fee calculation dummy signatures
                for (auto& vin : txNew.vin) {
                    vin.scriptSig = CScript();
                    vin.scriptWitness.SetNull();
                }

                // Allow to override the default confirmation target over the CoinControl instance
                int currentConfirmationTarget = nTxConfirmTarget;
                if (coinControl && coinControl->nConfirmTarget > 0)
                    currentConfirmationTarget = coinControl->nConfirmTarget;

                // Can we complete this as a free transaction?
                if (fSendFreeTransactions && nBytes <= MAX_FREE_TRANSACTION_CREATE_SIZE)
                {
                    // Not enough fee: enough priority?
                    double dPriorityNeeded = mempool.estimateSmartPriority(currentConfirmationTarget);
                    // Require at least hard-coded AllowFree.
                    if (dPriority >= dPriorityNeeded && AllowFree(dPriority))
                        break;
                }

                CAmount nFeeNeeded = GetMinimumFee(nBytes, currentConfirmationTarget, mempool);
                if (coinControl && nFeeNeeded > 0 && coinControl->nMinimumTotalFee > nFeeNeeded) {
                    nFeeNeeded = coinControl->nMinimumTotalFee;
                }
                if (coinControl && coinControl->fOverrideFeeRate)
                    nFeeNeeded = coinControl->nFeeRate.GetFee(nBytes);

                // If we made it here and we aren't even able to meet the relay fee on the next pass, give up
                // because we must be at the maximum allowed fee.
                if (nFeeNeeded < ::minRelayTxFee.GetFee(nBytes))
                {
                    strFailReason = _("Transaction too large for fee policy");
                    return false;
                }

                if (nFeeRet >= nFeeNeeded) {
                    // Reduce fee to only the needed amount if we have change
                    // output to increase.  This prevents potential overpayment
                    // in fees if the coins selected to meet nFeeNeeded result
                    // in a transaction that requires less fee than the prior
                    // iteration.
                    // TODO: The case where nSubtractFeeFromAmount > 0 remains
                    // to be addressed because it requires returning the fee to
                    // the payees and not the change output.
                    // TODO: The case where there is no change output remains
                    // to be addressed so we avoid creating too small an output.
                    if (nFeeRet > nFeeNeeded && nChangePosInOut != -1 && nSubtractFeeFromAmount == 0) {
                        CAmount extraFeePaid = nFeeRet - nFeeNeeded;
                        vector<CTxOut>::iterator change_position = txNew.vout.begin()+nChangePosInOut;
                        change_position->nValue += extraFeePaid;
                        nFeeRet -= extraFeePaid;
                    }
                    break; // Done, enough fee included.
                }

                // Try to reduce change to include necessary fee
                if (nChangePosInOut != -1 && nSubtractFeeFromAmount == 0) {
                    CAmount additionalFeeNeeded = nFeeNeeded - nFeeRet;
                    vector<CTxOut>::iterator change_position = txNew.vout.begin()+nChangePosInOut;
                    // Only reduce change if remaining amount is still a large enough output.
                    if (change_position->nValue >= MIN_FINAL_CHANGE + additionalFeeNeeded) {
                        change_position->nValue -= additionalFeeNeeded;
                        nFeeRet += additionalFeeNeeded;
                        break; // Done, able to increase fee from change
                    }
                }

                // Include more fee and try again.
                nFeeRet = nFeeNeeded;
                continue;
            }
        }

        if (sign)
        {
            CTransaction txNewConst(txNew);
            int nIn = 0;
            for (const auto& coin : setCoins)
            {
                const CScript& scriptPubKey = coin.first->tx->vout[coin.second].scriptPubKey;
                SignatureData sigdata;

                if (!ProduceSignature(TransactionSignatureCreator(this, &txNewConst, nIn, coin.first->tx->vout[coin.second].nValue, SIGHASH_ALL), scriptPubKey, sigdata))
                {
                    strFailReason = _("Signing transaction failed");
                    return false;
                } else {
                    UpdateTransaction(txNew, nIn, sigdata);
                }

                nIn++;
            }
        }

        // Embed the constructed transaction data in wtxNew.
        wtxNew.SetTx(MakeTransactionRef(std::move(txNew)));

        // Limit size
        if (GetTransactionWeight(wtxNew) >= MAX_STANDARD_TX_WEIGHT)
        {
            strFailReason = _("Transaction too large");
            return false;
        }
    }

    if (GetBoolArg("-walletrejectlongchains", DEFAULT_WALLET_REJECT_LONG_CHAINS)) {
        // Lastly, ensure this tx will pass the mempool's chain limits
        LockPoints lp;
        CTxMemPoolEntry entry(wtxNew.tx, 0, 0, 0, 0, 0, false, 0, lp);
        CTxMemPool::setEntries setAncestors;
        size_t nLimitAncestors = GetArg("-limitancestorcount", DEFAULT_ANCESTOR_LIMIT);
        size_t nLimitAncestorSize = GetArg("-limitancestorsize", DEFAULT_ANCESTOR_SIZE_LIMIT)*1000;
        size_t nLimitDescendants = GetArg("-limitdescendantcount", DEFAULT_DESCENDANT_LIMIT);
        size_t nLimitDescendantSize = GetArg("-limitdescendantsize", DEFAULT_DESCENDANT_SIZE_LIMIT)*1000;
        std::string errString;
        if (!mempool.CalculateMemPoolAncestors(entry, setAncestors, nLimitAncestors, nLimitAncestorSize, nLimitDescendants, nLimitDescendantSize, errString)) {
            strFailReason = _("Transaction has too long of a mempool chain");
            return false;
        }
    }
    return true;
}

/**
 * Call after CreateTransaction unless you want to abort
 */
bool CWallet::CommitTransaction(CWalletTx& wtxNew, CReserveKey& reservekey, CConnman* connman, CValidationState& state)
{
    {
        LOCK2(cs_main, cs_wallet);
        LogPrintf("CommitTransaction:\n%s", wtxNew.tx->ToString());
        {
            // Take key pair from key pool so it won't be used again
            reservekey.KeepKey();

            // Add tx to wallet, because if it has change it's also ours,
            // otherwise just for transaction history.
            AddToWallet(wtxNew);

            // Notify that old coins are spent
            BOOST_FOREACH(const CTxIn& txin, wtxNew.tx->vin)
            {
                CWalletTx &coin = mapWallet[txin.prevout.hash];
                coin.BindWallet(this);
                NotifyTransactionChanged(this, coin.GetHash(), CT_UPDATED);
            }
        }

        // Track how many getdata requests our transaction gets
        mapRequestCount[wtxNew.GetHash()] = 0;

        if (fBroadcastTransactions)
        {
            // Broadcast
            if (!wtxNew.AcceptToMemoryPool(maxTxFee, state)) {
                LogPrintf("CommitTransaction(): Transaction cannot be broadcast immediately, %s\n", state.GetRejectReason());
                // TODO: if we expect the failure to be long term or permanent, instead delete wtx from the wallet and return failure.
            } else {
                wtxNew.RelayWalletTransaction(connman);
            }
        }
    }
    return true;
}

void CWallet::ListAccountCreditDebit(const std::string& strAccount, std::list<CAccountingEntry>& entries) {
    CWalletDB walletdb(strWalletFile);
    return walletdb.ListAccountCreditDebit(strAccount, entries);
}

bool CWallet::AddAccountingEntry(const CAccountingEntry& acentry)
{
    CWalletDB walletdb(strWalletFile);

    return AddAccountingEntry(acentry, &walletdb);
}

bool CWallet::AddAccountingEntry(const CAccountingEntry& acentry, CWalletDB *pwalletdb)
{
    if (!pwalletdb->WriteAccountingEntry_Backend(acentry))
        return false;

    laccentries.push_back(acentry);
    CAccountingEntry & entry = laccentries.back();
    wtxOrdered.insert(make_pair(entry.nOrderPos, TxPair((CWalletTx*)0, &entry)));

    return true;
}

CAmount CWallet::GetRequiredFee(unsigned int nTxBytes)
{
    return std::max(minTxFee.GetFee(nTxBytes), ::minRelayTxFee.GetFee(nTxBytes));
}

CAmount CWallet::GetMinimumFee(unsigned int nTxBytes, unsigned int nConfirmTarget, const CTxMemPool& pool)
{
    // payTxFee is the user-set global for desired feerate
    return GetMinimumFee(nTxBytes, nConfirmTarget, pool, payTxFee.GetFee(nTxBytes));
}

CAmount CWallet::GetMinimumFee(unsigned int nTxBytes, unsigned int nConfirmTarget, const CTxMemPool& pool, CAmount targetFee)
{
    CAmount nFeeNeeded = targetFee;
    // User didn't set: use -txconfirmtarget to estimate...
    if (nFeeNeeded == 0) {
        int estimateFoundTarget = nConfirmTarget;
        nFeeNeeded = pool.estimateSmartFee(nConfirmTarget, &estimateFoundTarget).GetFee(nTxBytes);
        // ... unless we don't have enough mempool data for estimatefee, then use fallbackFee
        if (nFeeNeeded == 0)
            nFeeNeeded = fallbackFee.GetFee(nTxBytes);
    }
    // prevent user from paying a fee below minRelayTxFee or minTxFee
    nFeeNeeded = std::max(nFeeNeeded, GetRequiredFee(nTxBytes));
    // But always obey the maximum
    if (nFeeNeeded > maxTxFee)
        nFeeNeeded = maxTxFee;
    return nFeeNeeded;
}




DBErrors CWallet::LoadWallet(bool& fFirstRunRet)
{
    if (!fFileBacked)
        return DB_LOAD_OK;
    fFirstRunRet = false;
    DBErrors nLoadWalletRet = CWalletDB(strWalletFile,"cr+").LoadWallet(this);
    if (nLoadWalletRet == DB_NEED_REWRITE)
    {
        if (CDB::Rewrite(strWalletFile, "\x04pool"))
        {
            LOCK(cs_wallet);
            setKeyPool.clear();
            // Note: can't top-up keypool here, because wallet is locked.
            // User will be prompted to unlock wallet the next operation
            // that requires a new key.
        }
    }

    if (nLoadWalletRet != DB_LOAD_OK)
        return nLoadWalletRet;
    fFirstRunRet = !vchDefaultKey.IsValid();

    uiInterface.LoadWallet(this);

    return DB_LOAD_OK;
}

DBErrors CWallet::ZapSelectTx(vector<uint256>& vHashIn, vector<uint256>& vHashOut)
{
    if (!fFileBacked)
        return DB_LOAD_OK;
    DBErrors nZapSelectTxRet = CWalletDB(strWalletFile,"cr+").ZapSelectTx(this, vHashIn, vHashOut);
    if (nZapSelectTxRet == DB_NEED_REWRITE)
    {
        if (CDB::Rewrite(strWalletFile, "\x04pool"))
        {
            LOCK(cs_wallet);
            setKeyPool.clear();
            // Note: can't top-up keypool here, because wallet is locked.
            // User will be prompted to unlock wallet the next operation
            // that requires a new key.
        }
    }

    if (nZapSelectTxRet != DB_LOAD_OK)
        return nZapSelectTxRet;

    MarkDirty();

    return DB_LOAD_OK;

}

DBErrors CWallet::ZapWalletTx(std::vector<CWalletTx>& vWtx)
{
    if (!fFileBacked)
        return DB_LOAD_OK;
    DBErrors nZapWalletTxRet = CWalletDB(strWalletFile,"cr+").ZapWalletTx(this, vWtx);
    if (nZapWalletTxRet == DB_NEED_REWRITE)
    {
        if (CDB::Rewrite(strWalletFile, "\x04pool"))
        {
            LOCK(cs_wallet);
            setKeyPool.clear();
            // Note: can't top-up keypool here, because wallet is locked.
            // User will be prompted to unlock wallet the next operation
            // that requires a new key.
        }
    }

    if (nZapWalletTxRet != DB_LOAD_OK)
        return nZapWalletTxRet;

    return DB_LOAD_OK;
}


bool CWallet::SetAddressBook(const CTxDestination& address, const string& strName, const string& strPurpose)
{
    bool fUpdated = false;
    {
        LOCK(cs_wallet); // mapAddressBook
        std::map<CTxDestination, CAddressBookData>::iterator mi = mapAddressBook.find(address);
        fUpdated = mi != mapAddressBook.end();
        mapAddressBook[address].name = strName;
        if (!strPurpose.empty()) /* update purpose only if requested */
            mapAddressBook[address].purpose = strPurpose;
    }
    NotifyAddressBookChanged(this, address, strName, ::IsMine(*this, address) != ISMINE_NO,
                             strPurpose, (fUpdated ? CT_UPDATED : CT_NEW) );
    if (!fFileBacked)
        return false;
    if (!strPurpose.empty() && !CWalletDB(strWalletFile).WritePurpose(CBitcoinAddress(address).ToString(), strPurpose))
        return false;
    return CWalletDB(strWalletFile).WriteName(CBitcoinAddress(address).ToString(), strName);
}

bool CWallet::DelAddressBook(const CTxDestination& address)
{
    {
        LOCK(cs_wallet); // mapAddressBook

        if(fFileBacked)
        {
            // Delete destdata tuples associated with address
            std::string strAddress = CBitcoinAddress(address).ToString();
            BOOST_FOREACH(const PAIRTYPE(string, string) &item, mapAddressBook[address].destdata)
            {
                CWalletDB(strWalletFile).EraseDestData(strAddress, item.first);
            }
        }
        mapAddressBook.erase(address);
    }

    NotifyAddressBookChanged(this, address, "", ::IsMine(*this, address) != ISMINE_NO, "", CT_DELETED);

    if (!fFileBacked)
        return false;
    CWalletDB(strWalletFile).ErasePurpose(CBitcoinAddress(address).ToString());
    return CWalletDB(strWalletFile).EraseName(CBitcoinAddress(address).ToString());
}

bool CWallet::SetDefaultKey(const CPubKey &vchPubKey)
{
    if (fFileBacked)
    {
        if (!CWalletDB(strWalletFile).WriteDefaultKey(vchPubKey))
            return false;
    }
    vchDefaultKey = vchPubKey;
    return true;
}

/**
 * Mark old keypool keys as used,
 * and generate all new keys 
 */
bool CWallet::NewKeyPool()
{
    {
        LOCK(cs_wallet);
        CWalletDB walletdb(strWalletFile);
        BOOST_FOREACH(int64_t nIndex, setKeyPool)
            walletdb.ErasePool(nIndex);
        setKeyPool.clear();

        if (IsLocked())
            return false;

        int64_t nKeys = max(GetArg("-keypool", DEFAULT_KEYPOOL_SIZE), (int64_t)0);
        for (int i = 0; i < nKeys; i++)
        {
            int64_t nIndex = i+1;
            walletdb.WritePool(nIndex, CKeyPool(GenerateNewKey()));
            setKeyPool.insert(nIndex);
        }
        LogPrintf("CWallet::NewKeyPool wrote %d new keys\n", nKeys);
    }
    return true;
}

bool CWallet::TopUpKeyPool(unsigned int kpSize)
{
    {
        LOCK(cs_wallet);

        if (IsLocked())
            return false;

        CWalletDB walletdb(strWalletFile);

        // Top up key pool
        unsigned int nTargetSize;
        if (kpSize > 0)
            nTargetSize = kpSize;
        else
            nTargetSize = max(GetArg("-keypool", DEFAULT_KEYPOOL_SIZE), (int64_t) 0);

        while (setKeyPool.size() < (nTargetSize + 1))
        {
            int64_t nEnd = 1;
            if (!setKeyPool.empty())
                nEnd = *(--setKeyPool.end()) + 1;
            if (!walletdb.WritePool(nEnd, CKeyPool(GenerateNewKey())))
                throw runtime_error(std::string(__func__) + ": writing generated key failed");
            setKeyPool.insert(nEnd);
            LogPrintf("keypool added key %d, size=%u\n", nEnd, setKeyPool.size());
        }
    }
    return true;
}

void CWallet::ReserveKeyFromKeyPool(int64_t& nIndex, CKeyPool& keypool)
{
    nIndex = -1;
    keypool.vchPubKey = CPubKey();
    {
        LOCK(cs_wallet);

        if (!IsLocked())
            TopUpKeyPool();

        // Get the oldest key
        if(setKeyPool.empty())
            return;

        CWalletDB walletdb(strWalletFile);

        nIndex = *(setKeyPool.begin());
        setKeyPool.erase(setKeyPool.begin());
        if (!walletdb.ReadPool(nIndex, keypool))
            throw runtime_error(std::string(__func__) + ": read failed");
        if (!HaveKey(keypool.vchPubKey.GetID()))
            throw runtime_error(std::string(__func__) + ": unknown key in key pool");
        assert(keypool.vchPubKey.IsValid());
        LogPrintf("keypool reserve %d\n", nIndex);
    }
}

void CWallet::KeepKey(int64_t nIndex)
{
    // Remove from key pool
    if (fFileBacked)
    {
        CWalletDB walletdb(strWalletFile);
        walletdb.ErasePool(nIndex);
    }
    LogPrintf("keypool keep %d\n", nIndex);
}

void CWallet::ReturnKey(int64_t nIndex)
{
    // Return to key pool
    {
        LOCK(cs_wallet);
        setKeyPool.insert(nIndex);
    }
    LogPrintf("keypool return %d\n", nIndex);
}

bool CWallet::GetKeyFromPool(CPubKey& result)
{
    int64_t nIndex = 0;
    CKeyPool keypool;
    {
        LOCK(cs_wallet);
        ReserveKeyFromKeyPool(nIndex, keypool);
        if (nIndex == -1)
        {
            if (IsLocked()) return false;
            result = GenerateNewKey();
            return true;
        }
        KeepKey(nIndex);
        result = keypool.vchPubKey;
    }
    return true;
}

int64_t CWallet::GetOldestKeyPoolTime()
{
    LOCK(cs_wallet);

    // if the keypool is empty, return <NOW>
    if (setKeyPool.empty())
        return GetTime();

    // load oldest key from keypool, get time and return
    CKeyPool keypool;
    CWalletDB walletdb(strWalletFile);
    int64_t nIndex = *(setKeyPool.begin());
    if (!walletdb.ReadPool(nIndex, keypool))
        throw runtime_error(std::string(__func__) + ": read oldest key in keypool failed");
    assert(keypool.vchPubKey.IsValid());
    return keypool.nTime;
}

std::map<CTxDestination, CAmount> CWallet::GetAddressBalances()
{
    map<CTxDestination, CAmount> balances;

    {
        LOCK(cs_wallet);
        BOOST_FOREACH(PAIRTYPE(uint256, CWalletTx) walletEntry, mapWallet)
        {
            CWalletTx *pcoin = &walletEntry.second;

            if (!pcoin->IsTrusted())
                continue;

            if (pcoin->IsCoinBase() && pcoin->GetBlocksToMaturity() > 0)
                continue;

            int nDepth = pcoin->GetDepthInMainChain();
            if (nDepth < (pcoin->IsFromMe(ISMINE_ALL) ? 0 : 1))
                continue;

            for (unsigned int i = 0; i < pcoin->tx->vout.size(); i++)
            {
                CTxDestination addr;
                if (!IsMine(pcoin->tx->vout[i]))
                    continue;
                if(!ExtractDestination(pcoin->tx->vout[i].scriptPubKey, addr))
                    continue;

                CAmount n = IsSpent(walletEntry.first, i) ? 0 : pcoin->tx->vout[i].nValue;

                if (!balances.count(addr))
                    balances[addr] = 0;
                balances[addr] += n;
            }
        }
    }

    return balances;
}

set< set<CTxDestination> > CWallet::GetAddressGroupings()
{
    AssertLockHeld(cs_wallet); // mapWallet
    set< set<CTxDestination> > groupings;
    set<CTxDestination> grouping;

    BOOST_FOREACH(PAIRTYPE(uint256, CWalletTx) walletEntry, mapWallet)
    {
        CWalletTx *pcoin = &walletEntry.second;

        if (pcoin->tx->vin.size() > 0)
        {
            bool any_mine = false;
            // group all input addresses with each other
            BOOST_FOREACH(CTxIn txin, pcoin->tx->vin)
            {
                CTxDestination address;
                if(!IsMine(txin)) /* If this input isn't mine, ignore it */
                    continue;
                if(!ExtractDestination(mapWallet[txin.prevout.hash].tx->vout[txin.prevout.n].scriptPubKey, address))
                    continue;
                grouping.insert(address);
                any_mine = true;
            }

            // group change with input addresses
            if (any_mine)
            {
               BOOST_FOREACH(CTxOut txout, pcoin->tx->vout)
                   if (IsChange(txout))
                   {
                       CTxDestination txoutAddr;
                       if(!ExtractDestination(txout.scriptPubKey, txoutAddr))
                           continue;
                       grouping.insert(txoutAddr);
                   }
            }
            if (grouping.size() > 0)
            {
                groupings.insert(grouping);
                grouping.clear();
            }
        }

        // group lone addrs by themselves
        for (unsigned int i = 0; i < pcoin->tx->vout.size(); i++)
            if (IsMine(pcoin->tx->vout[i]))
            {
                CTxDestination address;
                if(!ExtractDestination(pcoin->tx->vout[i].scriptPubKey, address))
                    continue;
                grouping.insert(address);
                groupings.insert(grouping);
                grouping.clear();
            }
    }

    set< set<CTxDestination>* > uniqueGroupings; // a set of pointers to groups of addresses
    map< CTxDestination, set<CTxDestination>* > setmap;  // map addresses to the unique group containing it
    BOOST_FOREACH(set<CTxDestination> _grouping, groupings)
    {
        // make a set of all the groups hit by this new group
        set< set<CTxDestination>* > hits;
        map< CTxDestination, set<CTxDestination>* >::iterator it;
        BOOST_FOREACH(CTxDestination address, _grouping)
            if ((it = setmap.find(address)) != setmap.end())
                hits.insert((*it).second);

        // merge all hit groups into a new single group and delete old groups
        set<CTxDestination>* merged = new set<CTxDestination>(_grouping);
        BOOST_FOREACH(set<CTxDestination>* hit, hits)
        {
            merged->insert(hit->begin(), hit->end());
            uniqueGroupings.erase(hit);
            delete hit;
        }
        uniqueGroupings.insert(merged);

        // update setmap
        BOOST_FOREACH(CTxDestination element, *merged)
            setmap[element] = merged;
    }

    set< set<CTxDestination> > ret;
    BOOST_FOREACH(set<CTxDestination>* uniqueGrouping, uniqueGroupings)
    {
        ret.insert(*uniqueGrouping);
        delete uniqueGrouping;
    }

    return ret;
}

CAmount CWallet::GetAccountBalance(const std::string& strAccount, int nMinDepth, const isminefilter& filter)
{
    CWalletDB walletdb(strWalletFile);
    return GetAccountBalance(walletdb, strAccount, nMinDepth, filter);
}

CAmount CWallet::GetAccountBalance(CWalletDB& walletdb, const std::string& strAccount, int nMinDepth, const isminefilter& filter)
{
    CAmount nBalance = 0;

    // Tally wallet transactions
    for (map<uint256, CWalletTx>::iterator it = mapWallet.begin(); it != mapWallet.end(); ++it)
    {
        const CWalletTx& wtx = (*it).second;
        if (!CheckFinalTx(wtx) || wtx.GetBlocksToMaturity() > 0 || wtx.GetDepthInMainChain() < 0)
            continue;

        CAmount nReceived, nSent, nFee;
        wtx.GetAccountAmounts(strAccount, nReceived, nSent, nFee, filter);

        if (nReceived != 0 && wtx.GetDepthInMainChain() >= nMinDepth)
            nBalance += nReceived;
        nBalance -= nSent + nFee;
    }

    // Tally internal accounting entries
    nBalance += walletdb.GetAccountCreditDebit(strAccount);

    return nBalance;
}

std::set<CTxDestination> CWallet::GetAccountAddresses(const std::string& strAccount) const
{
    LOCK(cs_wallet);
    set<CTxDestination> result;
    BOOST_FOREACH(const PAIRTYPE(CTxDestination, CAddressBookData)& item, mapAddressBook)
    {
        const CTxDestination& address = item.first;
        const string& strName = item.second.name;
        if (strName == strAccount)
            result.insert(address);
    }
    return result;
}

bool CReserveKey::GetReservedKey(CPubKey& pubkey)
{
    if (nIndex == -1)
    {
        CKeyPool keypool;
        pwallet->ReserveKeyFromKeyPool(nIndex, keypool);
        if (nIndex != -1)
            vchPubKey = keypool.vchPubKey;
        else {
            return false;
        }
    }
    assert(vchPubKey.IsValid());
    pubkey = vchPubKey;
    return true;
}

void CReserveKey::KeepKey()
{
    if (nIndex != -1)
        pwallet->KeepKey(nIndex);
    nIndex = -1;
    vchPubKey = CPubKey();
}

void CReserveKey::ReturnKey()
{
    if (nIndex != -1)
        pwallet->ReturnKey(nIndex);
    nIndex = -1;
    vchPubKey = CPubKey();
}

void CWallet::GetAllReserveKeys(set<CKeyID>& setAddress) const
{
    setAddress.clear();

    CWalletDB walletdb(strWalletFile);

    LOCK2(cs_main, cs_wallet);
    BOOST_FOREACH(const int64_t& id, setKeyPool)
    {
        CKeyPool keypool;
        if (!walletdb.ReadPool(id, keypool))
            throw runtime_error(std::string(__func__) + ": read failed");
        assert(keypool.vchPubKey.IsValid());
        CKeyID keyID = keypool.vchPubKey.GetID();
        if (!HaveKey(keyID))
            throw runtime_error(std::string(__func__) + ": unknown key in key pool");
        setAddress.insert(keyID);
    }
}

void CWallet::UpdatedTransaction(const uint256 &hashTx)
{
    {
        LOCK(cs_wallet);
        // Only notify UI if this transaction is in this wallet
        map<uint256, CWalletTx>::const_iterator mi = mapWallet.find(hashTx);
        if (mi != mapWallet.end())
            NotifyTransactionChanged(this, hashTx, CT_UPDATED);
    }
}

void CWallet::GetScriptForMining(boost::shared_ptr<CReserveScript> &script)
{
    boost::shared_ptr<CReserveKey> rKey(new CReserveKey(this));
    CPubKey pubkey;
    if (!rKey->GetReservedKey(pubkey))
        return;

    script = rKey;
    script->reserveScript = CScript() << ToByteVector(pubkey) << OP_CHECKSIG;
}

void CWallet::LockCoin(const COutPoint& output)
{
    AssertLockHeld(cs_wallet); // setLockedCoins
    setLockedCoins.insert(output);
}

void CWallet::UnlockCoin(const COutPoint& output)
{
    AssertLockHeld(cs_wallet); // setLockedCoins
    setLockedCoins.erase(output);
}

void CWallet::UnlockAllCoins()
{
    AssertLockHeld(cs_wallet); // setLockedCoins
    setLockedCoins.clear();
}

bool CWallet::IsLockedCoin(uint256 hash, unsigned int n) const
{
    AssertLockHeld(cs_wallet); // setLockedCoins
    COutPoint outpt(hash, n);

    return (setLockedCoins.count(outpt) > 0);
}

void CWallet::ListLockedCoins(std::vector<COutPoint>& vOutpts)
{
    AssertLockHeld(cs_wallet); // setLockedCoins
    for (std::set<COutPoint>::iterator it = setLockedCoins.begin();
         it != setLockedCoins.end(); it++) {
        COutPoint outpt = (*it);
        vOutpts.push_back(outpt);
    }
}

/** @} */ // end of Actions

class CAffectedKeysVisitor : public boost::static_visitor<void> {
private:
    const CKeyStore &keystore;
    std::vector<CKeyID> &vKeys;

public:
    CAffectedKeysVisitor(const CKeyStore &keystoreIn, std::vector<CKeyID> &vKeysIn) : keystore(keystoreIn), vKeys(vKeysIn) {}

    void Process(const CScript &script) {
        txnouttype type;
        std::vector<CTxDestination> vDest;
        int nRequired;
        if (ExtractDestinations(script, type, vDest, nRequired)) {
            BOOST_FOREACH(const CTxDestination &dest, vDest)
                boost::apply_visitor(*this, dest);
        }
    }

    void operator()(const CKeyID &keyId) {
        if (keystore.HaveKey(keyId))
            vKeys.push_back(keyId);
    }

    void operator()(const CScriptID &scriptId) {
        CScript script;
        if (keystore.GetCScript(scriptId, script))
            Process(script);
    }

    void operator()(const CNoDestination &none) {}
};

void CWallet::GetKeyBirthTimes(std::map<CTxDestination, int64_t> &mapKeyBirth) const {
    AssertLockHeld(cs_wallet); // mapKeyMetadata
    mapKeyBirth.clear();

    // get birth times for keys with metadata
    for (const auto& entry : mapKeyMetadata) {
        if (entry.second.nCreateTime) {
            mapKeyBirth[entry.first] = entry.second.nCreateTime;
        }
    }

    // map in which we'll infer heights of other keys
    CBlockIndex *pindexMax = chainActive[std::max(0, chainActive.Height() - 144)]; // the tip can be reorganized; use a 144-block safety margin
    std::map<CKeyID, CBlockIndex*> mapKeyFirstBlock;
    std::set<CKeyID> setKeys;
    GetKeys(setKeys);
    BOOST_FOREACH(const CKeyID &keyid, setKeys) {
        if (mapKeyBirth.count(keyid) == 0)
            mapKeyFirstBlock[keyid] = pindexMax;
    }
    setKeys.clear();

    // if there are no such keys, we're done
    if (mapKeyFirstBlock.empty())
        return;

    // find first block that affects those keys, if there are any left
    std::vector<CKeyID> vAffected;
    for (std::map<uint256, CWalletTx>::const_iterator it = mapWallet.begin(); it != mapWallet.end(); it++) {
        // iterate over all wallet transactions...
        const CWalletTx &wtx = (*it).second;
        BlockMap::const_iterator blit = mapBlockIndex.find(wtx.hashBlock);
        if (blit != mapBlockIndex.end() && chainActive.Contains(blit->second)) {
            // ... which are already in a block
            int nHeight = blit->second->nHeight;
            BOOST_FOREACH(const CTxOut &txout, wtx.tx->vout) {
                // iterate over all their outputs
                CAffectedKeysVisitor(*this, vAffected).Process(txout.scriptPubKey);
                BOOST_FOREACH(const CKeyID &keyid, vAffected) {
                    // ... and all their affected keys
                    std::map<CKeyID, CBlockIndex*>::iterator rit = mapKeyFirstBlock.find(keyid);
                    if (rit != mapKeyFirstBlock.end() && nHeight < rit->second->nHeight)
                        rit->second = blit->second;
                }
                vAffected.clear();
            }
        }
    }

    // Extract block timestamps for those keys
    for (std::map<CKeyID, CBlockIndex*>::const_iterator it = mapKeyFirstBlock.begin(); it != mapKeyFirstBlock.end(); it++)
        mapKeyBirth[it->first] = it->second->GetBlockTime() - 7200; // block times can be 2h off
}

bool CWallet::AddDestData(const CTxDestination &dest, const std::string &key, const std::string &value)
{
    if (boost::get<CNoDestination>(&dest))
        return false;

    mapAddressBook[dest].destdata.insert(std::make_pair(key, value));
    if (!fFileBacked)
        return true;
    return CWalletDB(strWalletFile).WriteDestData(CBitcoinAddress(dest).ToString(), key, value);
}

bool CWallet::EraseDestData(const CTxDestination &dest, const std::string &key)
{
    if (!mapAddressBook[dest].destdata.erase(key))
        return false;
    if (!fFileBacked)
        return true;
    return CWalletDB(strWalletFile).EraseDestData(CBitcoinAddress(dest).ToString(), key);
}

bool CWallet::LoadDestData(const CTxDestination &dest, const std::string &key, const std::string &value)
{
    mapAddressBook[dest].destdata.insert(std::make_pair(key, value));
    return true;
}

bool CWallet::GetDestData(const CTxDestination &dest, const std::string &key, std::string *value) const
{
    std::map<CTxDestination, CAddressBookData>::const_iterator i = mapAddressBook.find(dest);
    if(i != mapAddressBook.end())
    {
        CAddressBookData::StringMap::const_iterator j = i->second.destdata.find(key);
        if(j != i->second.destdata.end())
        {
            if(value)
                *value = j->second;
            return true;
        }
    }
    return false;
}

std::string CWallet::GetWalletHelpString(bool showDebug)
{
    std::string strUsage = HelpMessageGroup(_("Wallet options:"));
    strUsage += HelpMessageOpt("-disablewallet", _("Do not load the wallet and disable wallet RPC calls"));
    strUsage += HelpMessageOpt("-keypool=<n>", strprintf(_("Set key pool size to <n> (default: %u)"), DEFAULT_KEYPOOL_SIZE));
    strUsage += HelpMessageOpt("-fallbackfee=<amt>", strprintf(_("A fee rate (in %s/kB) that will be used when fee estimation has insufficient data (default: %s)"),
                                                               CURRENCY_UNIT, FormatMoney(DEFAULT_FALLBACK_FEE)));
    strUsage += HelpMessageOpt("-mintxfee=<amt>", strprintf(_("Fees (in %s/kB) smaller than this are considered zero fee for transaction creation (default: %s)"),
                                                            CURRENCY_UNIT, FormatMoney(DEFAULT_TRANSACTION_MINFEE)));
    strUsage += HelpMessageOpt("-paytxfee=<amt>", strprintf(_("Fee (in %s/kB) to add to transactions you send (default: %s)"),
                                                            CURRENCY_UNIT, FormatMoney(payTxFee.GetFeePerK())));
    strUsage += HelpMessageOpt("-rescan", _("Rescan the block chain for missing wallet transactions on startup"));
    strUsage += HelpMessageOpt("-salvagewallet", _("Attempt to recover private keys from a corrupt wallet on startup"));
    if (showDebug)
        strUsage += HelpMessageOpt("-sendfreetransactions", strprintf(_("Send transactions as zero-fee transactions if possible (default: %u)"), DEFAULT_SEND_FREE_TRANSACTIONS));
    strUsage += HelpMessageOpt("-spendzeroconfchange", strprintf(_("Spend unconfirmed change when sending transactions (default: %u)"), DEFAULT_SPEND_ZEROCONF_CHANGE));
    strUsage += HelpMessageOpt("-txconfirmtarget=<n>", strprintf(_("If paytxfee is not set, include enough fee so transactions begin confirmation on average within n blocks (default: %u)"), DEFAULT_TX_CONFIRM_TARGET));
    strUsage += HelpMessageOpt("-usehd", _("Use hierarchical deterministic key generation (HD) after BIP32. Only has effect during wallet creation/first start") + " " + strprintf(_("(default: %u)"), DEFAULT_USE_HD_WALLET));
    strUsage += HelpMessageOpt("-walletrbf", strprintf(_("Send transactions with full-RBF opt-in enabled (default: %u)"), DEFAULT_WALLET_RBF));
    strUsage += HelpMessageOpt("-upgradewallet", _("Upgrade wallet to latest format on startup"));
    strUsage += HelpMessageOpt("-wallet=<file>", _("Specify wallet file (within data directory)") + " " + strprintf(_("(default: %s)"), DEFAULT_WALLET_DAT));
    strUsage += HelpMessageOpt("-walletbroadcast", _("Make the wallet broadcast transactions") + " " + strprintf(_("(default: %u)"), DEFAULT_WALLETBROADCAST));
    strUsage += HelpMessageOpt("-walletnotify=<cmd>", _("Execute command when a wallet transaction changes (%s in cmd is replaced by TxID)"));
    strUsage += HelpMessageOpt("-zapwallettxes=<mode>", _("Delete all wallet transactions and only recover those parts of the blockchain through -rescan on startup") +
                               " " + _("(1 = keep tx meta data e.g. account owner and payment request information, 2 = drop tx meta data)"));

    if (showDebug)
    {
        strUsage += HelpMessageGroup(_("Wallet debugging/testing options:"));

        strUsage += HelpMessageOpt("-dblogsize=<n>", strprintf("Flush wallet database activity from memory to disk log every <n> megabytes (default: %u)", DEFAULT_WALLET_DBLOGSIZE));
        strUsage += HelpMessageOpt("-flushwallet", strprintf("Run a thread to flush wallet periodically (default: %u)", DEFAULT_FLUSHWALLET));
        strUsage += HelpMessageOpt("-privdb", strprintf("Sets the DB_PRIVATE flag in the wallet db environment (default: %u)", DEFAULT_WALLET_PRIVDB));
        strUsage += HelpMessageOpt("-walletrejectlongchains", strprintf(_("Wallet will not create transactions that violate mempool chain limits (default: %u)"), DEFAULT_WALLET_REJECT_LONG_CHAINS));
    }

    return strUsage;
}

CWallet* CWallet::CreateWalletFromFile(const std::string walletFile)
{
    // needed to restore wallet transaction meta data after -zapwallettxes
    std::vector<CWalletTx> vWtx;

    if (GetBoolArg("-zapwallettxes", false)) {
        uiInterface.InitMessage(_("Zapping all transactions from wallet..."));

        CWallet *tempWallet = new CWallet(walletFile);
        DBErrors nZapWalletRet = tempWallet->ZapWalletTx(vWtx);
        if (nZapWalletRet != DB_LOAD_OK) {
            InitError(strprintf(_("Error loading %s: Wallet corrupted"), walletFile));
            return NULL;
        }

        delete tempWallet;
        tempWallet = NULL;
    }

    uiInterface.InitMessage(_("Loading wallet..."));

    int64_t nStart = GetTimeMillis();
    bool fFirstRun = true;
    CWallet *walletInstance = new CWallet(walletFile);
    DBErrors nLoadWalletRet = walletInstance->LoadWallet(fFirstRun);
    if (nLoadWalletRet != DB_LOAD_OK)
    {
        if (nLoadWalletRet == DB_CORRUPT) {
            InitError(strprintf(_("Error loading %s: Wallet corrupted"), walletFile));
            return NULL;
        }
        else if (nLoadWalletRet == DB_NONCRITICAL_ERROR)
        {
            InitWarning(strprintf(_("Error reading %s! All keys read correctly, but transaction data"
                                         " or address book entries might be missing or incorrect."),
                walletFile));
        }
        else if (nLoadWalletRet == DB_TOO_NEW) {
            InitError(strprintf(_("Error loading %s: Wallet requires newer version of %s"), walletFile, _(PACKAGE_NAME)));
            return NULL;
        }
        else if (nLoadWalletRet == DB_NEED_REWRITE)
        {
            InitError(strprintf(_("Wallet needed to be rewritten: restart %s to complete"), _(PACKAGE_NAME)));
            return NULL;
        }
        else {
            InitError(strprintf(_("Error loading %s"), walletFile));
            return NULL;
        }
    }

    if (GetBoolArg("-upgradewallet", fFirstRun))
    {
        int nMaxVersion = GetArg("-upgradewallet", 0);
        if (nMaxVersion == 0) // the -upgradewallet without argument case
        {
            LogPrintf("Performing wallet upgrade to %i\n", FEATURE_LATEST);
            nMaxVersion = CLIENT_VERSION;
            walletInstance->SetMinVersion(FEATURE_LATEST); // permanently upgrade the wallet immediately
        }
        else
            LogPrintf("Allowing wallet upgrade up to %i\n", nMaxVersion);
        if (nMaxVersion < walletInstance->GetVersion())
        {
            InitError(_("Cannot downgrade wallet"));
            return NULL;
        }
        walletInstance->SetMaxVersion(nMaxVersion);
    }

    if (fFirstRun)
    {
        // Create new keyUser and set as default key
        if (GetBoolArg("-usehd", DEFAULT_USE_HD_WALLET) && !walletInstance->IsHDEnabled()) {
            // generate a new master key
            CPubKey masterPubKey = walletInstance->GenerateNewHDMasterKey();
            if (!walletInstance->SetHDMasterKey(masterPubKey))
                throw std::runtime_error(std::string(__func__) + ": Storing master key failed");
        }
        CPubKey newDefaultKey;
        if (walletInstance->GetKeyFromPool(newDefaultKey)) {
            walletInstance->SetDefaultKey(newDefaultKey);
            if (!walletInstance->SetAddressBook(walletInstance->vchDefaultKey.GetID(), "", "receive")) {
                InitError(_("Cannot write default address") += "\n");
                return NULL;
            }
        }

        walletInstance->SetBestChain(chainActive.GetLocator());
    }
    else if (IsArgSet("-usehd")) {
        bool useHD = GetBoolArg("-usehd", DEFAULT_USE_HD_WALLET);
        if (walletInstance->IsHDEnabled() && !useHD) {
            InitError(strprintf(_("Error loading %s: You can't disable HD on a already existing HD wallet"), walletFile));
            return NULL;
        }
        if (!walletInstance->IsHDEnabled() && useHD) {
            InitError(strprintf(_("Error loading %s: You can't enable HD on a already existing non-HD wallet"), walletFile));
            return NULL;
        }
    }

    LogPrintf(" wallet      %15dms\n", GetTimeMillis() - nStart);

    RegisterValidationInterface(walletInstance);

    CBlockIndex *pindexRescan = chainActive.Tip();
    if (GetBoolArg("-rescan", false))
        pindexRescan = chainActive.Genesis();
    else
    {
        CWalletDB walletdb(walletFile);
        CBlockLocator locator;
        if (walletdb.ReadBestBlock(locator))
            pindexRescan = FindForkInGlobalIndex(chainActive, locator);
        else
            pindexRescan = chainActive.Genesis();
    }
    if (chainActive.Tip() && chainActive.Tip() != pindexRescan)
    {
        //We can't rescan beyond non-pruned blocks, stop and throw an error
        //this might happen if a user uses a old wallet within a pruned node
        // or if he ran -disablewallet for a longer time, then decided to re-enable
        if (fPruneMode)
        {
            CBlockIndex *block = chainActive.Tip();
            while (block && block->pprev && (block->pprev->nStatus & BLOCK_HAVE_DATA) && block->pprev->nTx > 0 && pindexRescan != block)
                block = block->pprev;

            if (pindexRescan != block) {
                InitError(_("Prune: last wallet synchronisation goes beyond pruned data. You need to -reindex (download the whole blockchain again in case of pruned node)"));
                return NULL;
            }
        }

        uiInterface.InitMessage(_("Rescanning..."));
        LogPrintf("Rescanning last %i blocks (from block %i)...\n", chainActive.Height() - pindexRescan->nHeight, pindexRescan->nHeight);
        nStart = GetTimeMillis();
        walletInstance->ScanForWalletTransactions(pindexRescan, NULL, true);
        LogPrintf(" rescan      %15dms\n", GetTimeMillis() - nStart);
        walletInstance->SetBestChain(chainActive.GetLocator());
        CWalletDB::IncrementUpdateCounter();

        // Restore wallet transaction metadata after -zapwallettxes=1
        if (GetBoolArg("-zapwallettxes", false) && GetArg("-zapwallettxes", "1") != "2")
        {
            CWalletDB walletdb(walletFile);

            BOOST_FOREACH(const CWalletTx& wtxOld, vWtx)
            {
                uint256 hash = wtxOld.GetHash();
                std::map<uint256, CWalletTx>::iterator mi = walletInstance->mapWallet.find(hash);
                if (mi != walletInstance->mapWallet.end())
                {
                    const CWalletTx* copyFrom = &wtxOld;
                    CWalletTx* copyTo = &mi->second;
                    copyTo->mapValue = copyFrom->mapValue;
                    copyTo->vOrderForm = copyFrom->vOrderForm;
                    copyTo->nTimeReceived = copyFrom->nTimeReceived;
                    copyTo->nTimeSmart = copyFrom->nTimeSmart;
                    copyTo->fFromMe = copyFrom->fFromMe;
                    copyTo->strFromAccount = copyFrom->strFromAccount;
                    copyTo->nOrderPos = copyFrom->nOrderPos;
                    walletdb.WriteTx(*copyTo);
                }
            }
        }
    }
    walletInstance->SetBroadcastTransactions(GetBoolArg("-walletbroadcast", DEFAULT_WALLETBROADCAST));

    {
        LOCK(walletInstance->cs_wallet);
        LogPrintf("setKeyPool.size() = %u\n",      walletInstance->GetKeyPoolSize());
        LogPrintf("mapWallet.size() = %u\n",       walletInstance->mapWallet.size());
        LogPrintf("mapAddressBook.size() = %u\n",  walletInstance->mapAddressBook.size());
    }

    return walletInstance;
}

bool CWallet::InitLoadWallet()
{
    if (GetBoolArg("-disablewallet", DEFAULT_DISABLE_WALLET)) {
        pwalletMain = NULL;
        LogPrintf("Wallet disabled!\n");
        return true;
    }

    std::string walletFile = GetArg("-wallet", DEFAULT_WALLET_DAT);

    CWallet * const pwallet = CreateWalletFromFile(walletFile);
    if (!pwallet) {
        return false;
    }
    pwalletMain = pwallet;

    return true;
}

std::atomic<bool> CWallet::fFlushThreadRunning(false);

void CWallet::postInitProcess(boost::thread_group& threadGroup)
{
    // Add wallet transactions that aren't already in a block to mempool
    // Do this here as mempool requires genesis block to be loaded
    ReacceptWalletTransactions();

    // Run a thread to flush wallet periodically
    if (!CWallet::fFlushThreadRunning.exchange(true)) {
        threadGroup.create_thread(ThreadFlushWalletDB);
    }
}

bool CWallet::ParameterInteraction()
{
    if (GetBoolArg("-disablewallet", DEFAULT_DISABLE_WALLET))
        return true;

    if (GetBoolArg("-blocksonly", DEFAULT_BLOCKSONLY) && SoftSetBoolArg("-walletbroadcast", false)) {
        LogPrintf("%s: parameter interaction: -blocksonly=1 -> setting -walletbroadcast=0\n", __func__);
    }

    if (GetBoolArg("-salvagewallet", false) && SoftSetBoolArg("-rescan", true)) {
        // Rewrite just private keys: rescan to find transactions
        LogPrintf("%s: parameter interaction: -salvagewallet=1 -> setting -rescan=1\n", __func__);
    }

    // -zapwallettx implies a rescan
    if (GetBoolArg("-zapwallettxes", false) && SoftSetBoolArg("-rescan", true)) {
        LogPrintf("%s: parameter interaction: -zapwallettxes=<mode> -> setting -rescan=1\n", __func__);
    }

    if (GetBoolArg("-sysperms", false))
        return InitError("-sysperms is not allowed in combination with enabled wallet functionality");
    if (GetArg("-prune", 0) && GetBoolArg("-rescan", false))
        return InitError(_("Rescans are not possible in pruned mode. You will need to use -reindex which will download the whole blockchain again."));

    if (::minRelayTxFee.GetFeePerK() > HIGH_TX_FEE_PER_KB)
        InitWarning(AmountHighWarn("-minrelaytxfee") + " " +
                    _("The wallet will avoid paying less than the minimum relay fee."));

    if (IsArgSet("-mintxfee"))
    {
        CAmount n = 0;
        if (!ParseMoney(GetArg("-mintxfee", ""), n) || 0 == n)
            return InitError(AmountErrMsg("mintxfee", GetArg("-mintxfee", "")));
        if (n > HIGH_TX_FEE_PER_KB)
            InitWarning(AmountHighWarn("-mintxfee") + " " +
                        _("This is the minimum transaction fee you pay on every transaction."));
        CWallet::minTxFee = CFeeRate(n);
    }
    if (IsArgSet("-fallbackfee"))
    {
        CAmount nFeePerK = 0;
        if (!ParseMoney(GetArg("-fallbackfee", ""), nFeePerK))
            return InitError(strprintf(_("Invalid amount for -fallbackfee=<amount>: '%s'"), GetArg("-fallbackfee", "")));
        if (nFeePerK > HIGH_TX_FEE_PER_KB)
            InitWarning(AmountHighWarn("-fallbackfee") + " " +
                        _("This is the transaction fee you may pay when fee estimates are not available."));
        CWallet::fallbackFee = CFeeRate(nFeePerK);
    }
    if (IsArgSet("-paytxfee"))
    {
        CAmount nFeePerK = 0;
        if (!ParseMoney(GetArg("-paytxfee", ""), nFeePerK))
            return InitError(AmountErrMsg("paytxfee", GetArg("-paytxfee", "")));
        if (nFeePerK > HIGH_TX_FEE_PER_KB)
            InitWarning(AmountHighWarn("-paytxfee") + " " +
                        _("This is the transaction fee you will pay if you send a transaction."));

        payTxFee = CFeeRate(nFeePerK, 1000);
        if (payTxFee < ::minRelayTxFee)
        {
            return InitError(strprintf(_("Invalid amount for -paytxfee=<amount>: '%s' (must be at least %s)"),
                                       GetArg("-paytxfee", ""), ::minRelayTxFee.ToString()));
        }
    }
    if (IsArgSet("-maxtxfee"))
    {
        CAmount nMaxFee = 0;
        if (!ParseMoney(GetArg("-maxtxfee", ""), nMaxFee))
            return InitError(AmountErrMsg("maxtxfee", GetArg("-maxtxfee", "")));
        if (nMaxFee > HIGH_MAX_TX_FEE)
            InitWarning(_("-maxtxfee is set very high! Fees this large could be paid on a single transaction."));
        maxTxFee = nMaxFee;
        if (CFeeRate(maxTxFee, 1000) < ::minRelayTxFee)
        {
            return InitError(strprintf(_("Invalid amount for -maxtxfee=<amount>: '%s' (must be at least the minrelay fee of %s to prevent stuck transactions)"),
                                       GetArg("-maxtxfee", ""), ::minRelayTxFee.ToString()));
        }
    }
    nTxConfirmTarget = GetArg("-txconfirmtarget", DEFAULT_TX_CONFIRM_TARGET);
    bSpendZeroConfChange = GetBoolArg("-spendzeroconfchange", DEFAULT_SPEND_ZEROCONF_CHANGE);
    fSendFreeTransactions = GetBoolArg("-sendfreetransactions", DEFAULT_SEND_FREE_TRANSACTIONS);
    fWalletRbf = GetBoolArg("-walletrbf", DEFAULT_WALLET_RBF);

    if (fSendFreeTransactions && GetArg("-limitfreerelay", DEFAULT_LIMITFREERELAY) <= 0)
        return InitError("Creation of free transactions with their relay disabled is not supported.");

    return true;
}

bool CWallet::BackupWallet(const std::string& strDest)
{
    if (!fFileBacked)
        return false;
    while (true)
    {
        {
            LOCK(bitdb.cs_db);
            if (!bitdb.mapFileUseCount.count(strWalletFile) || bitdb.mapFileUseCount[strWalletFile] == 0)
            {
                // Flush log data to the dat file
                bitdb.CloseDb(strWalletFile);
                bitdb.CheckpointLSN(strWalletFile);
                bitdb.mapFileUseCount.erase(strWalletFile);

                // Copy wallet file
                boost::filesystem::path pathSrc = GetDataDir() / strWalletFile;
                boost::filesystem::path pathDest(strDest);
                if (boost::filesystem::is_directory(pathDest))
                    pathDest /= strWalletFile;

                try {
#if BOOST_VERSION >= 104000
                    boost::filesystem::copy_file(pathSrc, pathDest, boost::filesystem::copy_option::overwrite_if_exists);
#else
                    boost::filesystem::copy_file(pathSrc, pathDest);
#endif
                    LogPrintf("copied %s to %s\n", strWalletFile, pathDest.string());
                    return true;
                } catch (const boost::filesystem::filesystem_error& e) {
                    LogPrintf("error copying %s to %s - %s\n", strWalletFile, pathDest.string(), e.what());
                    return false;
                }
            }
        }
        MilliSleep(100);
    }
    return false;
}

CKeyPool::CKeyPool()
{
    nTime = GetTime();
}

CKeyPool::CKeyPool(const CPubKey& vchPubKeyIn)
{
    nTime = GetTime();
    vchPubKey = vchPubKeyIn;
}

CWalletKey::CWalletKey(int64_t nExpires)
{
    nTimeCreated = (nExpires ? GetTime() : 0);
    nTimeExpires = nExpires;
}

void CMerkleTx::SetMerkleBranch(const CBlockIndex* pindex, int posInBlock)
{
    // Update the tx's hashBlock
    hashBlock = pindex->GetBlockHash();

    // set the position of the transaction in the block
    nIndex = posInBlock;
}

int CMerkleTx::GetDepthInMainChain(const CBlockIndex* &pindexRet) const
{
    if (hashUnset())
        return 0;

    AssertLockHeld(cs_main);

    // Find the block it claims to be in
    BlockMap::iterator mi = mapBlockIndex.find(hashBlock);
    if (mi == mapBlockIndex.end())
        return 0;
    CBlockIndex* pindex = (*mi).second;
    if (!pindex || !chainActive.Contains(pindex))
        return 0;

    pindexRet = pindex;
    return ((nIndex == -1) ? (-1) : 1) * (chainActive.Height() - pindex->nHeight + 1);
}

int CMerkleTx::GetBlocksToMaturity() const
{
    if (!IsCoinBase())
        return 0;
    return max(0, (COINBASE_MATURITY+1) - GetDepthInMainChain());
}


bool CMerkleTx::AcceptToMemoryPool(const CAmount& nAbsurdFee, CValidationState& state)
{
    return ::AcceptToMemoryPool(mempool, state, tx, true, NULL, NULL, false, nAbsurdFee);
}<|MERGE_RESOLUTION|>--- conflicted
+++ resolved
@@ -2603,16 +2603,10 @@
                 // and in the spirit of "smallest possible change from prior
                 // behavior."
                 bool rbf = coinControl ? coinControl->signalRbf : fWalletRbf;
-<<<<<<< HEAD
-                for (const auto& coin : setCoins)
-                    txNew.vin.push_back(CTxIn(coin.first->GetHash(),coin.second,CScript(),
-                                              std::numeric_limits<unsigned int>::max() - (rbf ? 2 : 1)));
-=======
                 const uint32_t nSequence = rbf ? MAX_BIP125_RBF_SEQUENCE : (std::numeric_limits<unsigned int>::max() - 1);
                 for (const auto& coin : setCoins)
                     txNew.vin.push_back(CTxIn(coin.first->GetHash(),coin.second,CScript(),
                                               nSequence));
->>>>>>> c781a040
 
                 // Fill in dummy signatures for fee calculation.
                 if (!DummySignTx(txNew, setCoins)) {
