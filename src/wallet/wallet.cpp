// Copyright (c) 2009-2010 Satoshi Nakamoto
// Copyright (c) 2009-2022 The Bitcoin Core developers
// Distributed under the MIT software license, see the accompanying
// file COPYING or http://www.opensource.org/licenses/mit-license.php.

#include <wallet/wallet.h>

#if defined(HAVE_CONFIG_H)
#include <config/bitcoin-config.h>
#endif
#include <addresstype.h>
#include <blockfilter.h>
#include <chain.h>
#include <coins.h>
#include <common/args.h>
#include <common/settings.h>
#include <common/system.h>
#include <consensus/amount.h>
#include <consensus/consensus.h>
#include <consensus/validation.h>
#include <external_signer.h>
#include <interfaces/chain.h>
#include <interfaces/handler.h>
#include <interfaces/wallet.h>
#include <kernel/chain.h>
#include <kernel/mempool_removal_reason.h>
#include <key.h>
#include <key_io.h>
#include <logging.h>
#include <outputtype.h>
#include <policy/feerate.h>
#include <primitives/block.h>
#include <primitives/transaction.h>
#include <psbt.h>
#include <pubkey.h>
#include <random.h>
#include <script/descriptor.h>
#include <script/interpreter.h>
#include <script/script.h>
#include <script/sign.h>
#include <script/signingprovider.h>
#include <script/solver.h>
#include <serialize.h>
#include <span.h>
#include <streams.h>
#include <support/allocators/secure.h>
#include <support/allocators/zeroafterfree.h>
#include <support/cleanse.h>
#include <sync.h>
#include <tinyformat.h>
#include <uint256.h>
#include <univalue.h>
#include <util/check.h>
#include <util/error.h>
#include <util/fs.h>
#include <util/fs_helpers.h>
#include <util/message.h>
#include <util/moneystr.h>
#include <util/result.h>
#include <util/string.h>
#include <util/time.h>
#include <util/translation.h>
#include <wallet/coincontrol.h>
#include <wallet/context.h>
#include <wallet/crypter.h>
#include <wallet/db.h>
#include <wallet/external_signer_scriptpubkeyman.h>
#include <wallet/scriptpubkeyman.h>
#include <wallet/transaction.h>
#include <wallet/types.h>
#include <wallet/walletdb.h>
#include <wallet/walletutil.h>

#include <algorithm>
#include <cassert>
#include <condition_variable>
#include <exception>
#include <optional>
#include <stdexcept>
#include <thread>
#include <tuple>
#include <variant>

struct KeyOriginInfo;

using interfaces::FoundBlock;

namespace wallet {

bool AddWalletSetting(interfaces::Chain& chain, const std::string& wallet_name)
{
    common::SettingsValue setting_value = chain.getRwSetting("wallet");
    if (!setting_value.isArray()) setting_value.setArray();
    for (const common::SettingsValue& value : setting_value.getValues()) {
        if (value.isStr() && value.get_str() == wallet_name) return true;
    }
    setting_value.push_back(wallet_name);
    return chain.updateRwSetting("wallet", setting_value);
}

bool RemoveWalletSetting(interfaces::Chain& chain, const std::string& wallet_name)
{
    common::SettingsValue setting_value = chain.getRwSetting("wallet");
    if (!setting_value.isArray()) return true;
    common::SettingsValue new_value(common::SettingsValue::VARR);
    for (const common::SettingsValue& value : setting_value.getValues()) {
        if (!value.isStr() || value.get_str() != wallet_name) new_value.push_back(value);
    }
    if (new_value.size() == setting_value.size()) return true;
    return chain.updateRwSetting("wallet", new_value);
}

static void UpdateWalletSetting(interfaces::Chain& chain,
                                const std::string& wallet_name,
                                std::optional<bool> load_on_startup,
                                std::vector<bilingual_str>& warnings)
{
    if (!load_on_startup) return;
    if (load_on_startup.value() && !AddWalletSetting(chain, wallet_name)) {
        warnings.emplace_back(Untranslated("Wallet load on startup setting could not be updated, so wallet may not be loaded next node startup."));
    } else if (!load_on_startup.value() && !RemoveWalletSetting(chain, wallet_name)) {
        warnings.emplace_back(Untranslated("Wallet load on startup setting could not be updated, so wallet may still be loaded next node startup."));
    }
}

/**
 * Refresh mempool status so the wallet is in an internally consistent state and
 * immediately knows the transaction's status: Whether it can be considered
 * trusted and is eligible to be abandoned ...
 */
static void RefreshMempoolStatus(CWalletTx& tx, interfaces::Chain& chain)
{
    if (chain.isInMempool(tx.GetHash())) {
        tx.m_state = TxStateInMempool();
    } else if (tx.state<TxStateInMempool>()) {
        tx.m_state = TxStateInactive();
    }
}

bool AddWallet(WalletContext& context, const std::shared_ptr<CWallet>& wallet)
{
    LOCK(context.wallets_mutex);
    assert(wallet);
    std::vector<std::shared_ptr<CWallet>>::const_iterator i = std::find(context.wallets.begin(), context.wallets.end(), wallet);
    if (i != context.wallets.end()) return false;
    context.wallets.push_back(wallet);
    wallet->ConnectScriptPubKeyManNotifiers();
    wallet->NotifyCanGetAddressesChanged();
    return true;
}

bool RemoveWallet(WalletContext& context, const std::shared_ptr<CWallet>& wallet, std::optional<bool> load_on_start, std::vector<bilingual_str>& warnings)
{
    assert(wallet);

    interfaces::Chain& chain = wallet->chain();
    std::string name = wallet->GetName();

    // Unregister with the validation interface which also drops shared pointers.
    wallet->m_chain_notifications_handler.reset();
    LOCK(context.wallets_mutex);
    std::vector<std::shared_ptr<CWallet>>::iterator i = std::find(context.wallets.begin(), context.wallets.end(), wallet);
    if (i == context.wallets.end()) return false;
    context.wallets.erase(i);

    // Write the wallet setting
    UpdateWalletSetting(chain, name, load_on_start, warnings);

    return true;
}

bool RemoveWallet(WalletContext& context, const std::shared_ptr<CWallet>& wallet, std::optional<bool> load_on_start)
{
    std::vector<bilingual_str> warnings;
    return RemoveWallet(context, wallet, load_on_start, warnings);
}

std::vector<std::shared_ptr<CWallet>> GetWallets(WalletContext& context)
{
    LOCK(context.wallets_mutex);
    return context.wallets;
}

std::shared_ptr<CWallet> GetDefaultWallet(WalletContext& context, size_t& count)
{
    LOCK(context.wallets_mutex);
    count = context.wallets.size();
    return count == 1 ? context.wallets[0] : nullptr;
}

std::shared_ptr<CWallet> GetWallet(WalletContext& context, const std::string& name)
{
    LOCK(context.wallets_mutex);
    for (const std::shared_ptr<CWallet>& wallet : context.wallets) {
        if (wallet->GetName() == name) return wallet;
    }
    return nullptr;
}

std::unique_ptr<interfaces::Handler> HandleLoadWallet(WalletContext& context, LoadWalletFn load_wallet)
{
    LOCK(context.wallets_mutex);
    auto it = context.wallet_load_fns.emplace(context.wallet_load_fns.end(), std::move(load_wallet));
    return interfaces::MakeCleanupHandler([&context, it] { LOCK(context.wallets_mutex); context.wallet_load_fns.erase(it); });
}

void NotifyWalletLoaded(WalletContext& context, const std::shared_ptr<CWallet>& wallet)
{
    LOCK(context.wallets_mutex);
    for (auto& load_wallet : context.wallet_load_fns) {
        load_wallet(interfaces::MakeWallet(context, wallet));
    }
}

static GlobalMutex g_loading_wallet_mutex;
static GlobalMutex g_wallet_release_mutex;
static std::condition_variable g_wallet_release_cv;
static std::set<std::string> g_loading_wallet_set GUARDED_BY(g_loading_wallet_mutex);
static std::set<std::string> g_unloading_wallet_set GUARDED_BY(g_wallet_release_mutex);

// Custom deleter for shared_ptr<CWallet>.
static void ReleaseWallet(CWallet* wallet)
{
    const std::string name = wallet->GetName();
    wallet->WalletLogPrintf("Releasing wallet\n");
    wallet->Flush();
    delete wallet;
    // Wallet is now released, notify UnloadWallet, if any.
    {
        LOCK(g_wallet_release_mutex);
        if (g_unloading_wallet_set.erase(name) == 0) {
            // UnloadWallet was not called for this wallet, all done.
            return;
        }
    }
    g_wallet_release_cv.notify_all();
}

void UnloadWallet(std::shared_ptr<CWallet>&& wallet)
{
    // Mark wallet for unloading.
    const std::string name = wallet->GetName();
    {
        LOCK(g_wallet_release_mutex);
        auto it = g_unloading_wallet_set.insert(name);
        assert(it.second);
    }
    // The wallet can be in use so it's not possible to explicitly unload here.
    // Notify the unload intent so that all remaining shared pointers are
    // released.
    wallet->NotifyUnload();

    // Time to ditch our shared_ptr and wait for ReleaseWallet call.
    wallet.reset();
    {
        WAIT_LOCK(g_wallet_release_mutex, lock);
        while (g_unloading_wallet_set.count(name) == 1) {
            g_wallet_release_cv.wait(lock);
        }
    }
}

namespace {
std::shared_ptr<CWallet> LoadWalletInternal(WalletContext& context, const std::string& name, std::optional<bool> load_on_start, const DatabaseOptions& options, DatabaseStatus& status, bilingual_str& error, std::vector<bilingual_str>& warnings)
{
    try {
        std::unique_ptr<WalletDatabase> database = MakeWalletDatabase(name, options, status, error);
        if (!database) {
            error = Untranslated("Wallet file verification failed.") + Untranslated(" ") + error;
            return nullptr;
        }

        context.chain->initMessage(_("Loading wallet…").translated);
        std::shared_ptr<CWallet> wallet = CWallet::Create(context, name, std::move(database), options.create_flags, error, warnings);
        if (!wallet) {
            error = Untranslated("Wallet loading failed.") + Untranslated(" ") + error;
            status = DatabaseStatus::FAILED_LOAD;
            return nullptr;
        }

        // Legacy wallets are being deprecated, warn if the loaded wallet is legacy
        if (!wallet->IsWalletFlagSet(WALLET_FLAG_DESCRIPTORS)) {
            warnings.push_back(_("Wallet loaded successfully. The legacy wallet type is being deprecated and support for creating and opening legacy wallets will be removed in the future. Legacy wallets can be migrated to a descriptor wallet with migratewallet."));
        }

        NotifyWalletLoaded(context, wallet);
        AddWallet(context, wallet);
        wallet->postInitProcess();

        // Write the wallet setting
        UpdateWalletSetting(*context.chain, name, load_on_start, warnings);

        return wallet;
    } catch (const std::runtime_error& e) {
        error = Untranslated(e.what());
        status = DatabaseStatus::FAILED_LOAD;
        return nullptr;
    }
}

class FastWalletRescanFilter
{
public:
    FastWalletRescanFilter(const CWallet& wallet) : m_wallet(wallet)
    {
        // fast rescanning via block filters is only supported by descriptor wallets right now
        assert(!m_wallet.IsLegacy());

        // create initial filter with scripts from all ScriptPubKeyMans
        for (auto spkm : m_wallet.GetAllScriptPubKeyMans()) {
            auto desc_spkm{dynamic_cast<DescriptorScriptPubKeyMan*>(spkm)};
            assert(desc_spkm != nullptr);
            AddScriptPubKeys(desc_spkm);
            // save each range descriptor's end for possible future filter updates
            if (desc_spkm->IsHDEnabled()) {
                m_last_range_ends.emplace(desc_spkm->GetID(), desc_spkm->GetEndRange());
            }
        }
    }

    void UpdateIfNeeded()
    {
        // repopulate filter with new scripts if top-up has happened since last iteration
        for (const auto& [desc_spkm_id, last_range_end] : m_last_range_ends) {
            auto desc_spkm{dynamic_cast<DescriptorScriptPubKeyMan*>(m_wallet.GetScriptPubKeyMan(desc_spkm_id))};
            assert(desc_spkm != nullptr);
            int32_t current_range_end{desc_spkm->GetEndRange()};
            if (current_range_end > last_range_end) {
                AddScriptPubKeys(desc_spkm, last_range_end);
                m_last_range_ends.at(desc_spkm->GetID()) = current_range_end;
            }
        }
    }

    std::optional<bool> MatchesBlock(const uint256& block_hash) const
    {
        return m_wallet.chain().blockFilterMatchesAny(BlockFilterType::BASIC, block_hash, m_filter_set);
    }

private:
    const CWallet& m_wallet;
    /** Map for keeping track of each range descriptor's last seen end range.
      * This information is used to detect whether new addresses were derived
      * (that is, if the current end range is larger than the saved end range)
      * after processing a block and hence a filter set update is needed to
      * take possible keypool top-ups into account.
      */
    std::map<uint256, int32_t> m_last_range_ends;
    GCSFilter::ElementSet m_filter_set;

    void AddScriptPubKeys(const DescriptorScriptPubKeyMan* desc_spkm, int32_t last_range_end = 0)
    {
        for (const auto& script_pub_key : desc_spkm->GetScriptPubKeys(last_range_end)) {
            m_filter_set.emplace(script_pub_key.begin(), script_pub_key.end());
        }
    }
};
} // namespace

std::shared_ptr<CWallet> LoadWallet(WalletContext& context, const std::string& name, std::optional<bool> load_on_start, const DatabaseOptions& options, DatabaseStatus& status, bilingual_str& error, std::vector<bilingual_str>& warnings)
{
    auto result = WITH_LOCK(g_loading_wallet_mutex, return g_loading_wallet_set.insert(name));
    if (!result.second) {
        error = Untranslated("Wallet already loading.");
        status = DatabaseStatus::FAILED_LOAD;
        return nullptr;
    }
    auto wallet = LoadWalletInternal(context, name, load_on_start, options, status, error, warnings);
    WITH_LOCK(g_loading_wallet_mutex, g_loading_wallet_set.erase(result.first));
    return wallet;
}

std::shared_ptr<CWallet> CreateWallet(WalletContext& context, const std::string& name, std::optional<bool> load_on_start, DatabaseOptions& options, DatabaseStatus& status, bilingual_str& error, std::vector<bilingual_str>& warnings)
{
    uint64_t wallet_creation_flags = options.create_flags;
    const SecureString& passphrase = options.create_passphrase;

    if (wallet_creation_flags & WALLET_FLAG_DESCRIPTORS) options.require_format = DatabaseFormat::SQLITE;

    // Indicate that the wallet is actually supposed to be blank and not just blank to make it encrypted
    bool create_blank = (wallet_creation_flags & WALLET_FLAG_BLANK_WALLET);

    // Born encrypted wallets need to be created blank first.
    if (!passphrase.empty()) {
        wallet_creation_flags |= WALLET_FLAG_BLANK_WALLET;
    }

    // Private keys must be disabled for an external signer wallet
    if ((wallet_creation_flags & WALLET_FLAG_EXTERNAL_SIGNER) && !(wallet_creation_flags & WALLET_FLAG_DISABLE_PRIVATE_KEYS)) {
        error = Untranslated("Private keys must be disabled when using an external signer");
        status = DatabaseStatus::FAILED_CREATE;
        return nullptr;
    }

    // Descriptor support must be enabled for an external signer wallet
    if ((wallet_creation_flags & WALLET_FLAG_EXTERNAL_SIGNER) && !(wallet_creation_flags & WALLET_FLAG_DESCRIPTORS)) {
        error = Untranslated("Descriptor support must be enabled when using an external signer");
        status = DatabaseStatus::FAILED_CREATE;
        return nullptr;
    }

    // Do not allow a passphrase when private keys are disabled
    if (!passphrase.empty() && (wallet_creation_flags & WALLET_FLAG_DISABLE_PRIVATE_KEYS)) {
        error = Untranslated("Passphrase provided but private keys are disabled. A passphrase is only used to encrypt private keys, so cannot be used for wallets with private keys disabled.");
        status = DatabaseStatus::FAILED_CREATE;
        return nullptr;
    }

    // Wallet::Verify will check if we're trying to create a wallet with a duplicate name.
    std::unique_ptr<WalletDatabase> database = MakeWalletDatabase(name, options, status, error);
    if (!database) {
        error = Untranslated("Wallet file verification failed.") + Untranslated(" ") + error;
        status = DatabaseStatus::FAILED_VERIFY;
        return nullptr;
    }

    // Make the wallet
    context.chain->initMessage(_("Loading wallet…").translated);
    std::shared_ptr<CWallet> wallet = CWallet::Create(context, name, std::move(database), wallet_creation_flags, error, warnings);
    if (!wallet) {
        error = Untranslated("Wallet creation failed.") + Untranslated(" ") + error;
        status = DatabaseStatus::FAILED_CREATE;
        return nullptr;
    }

    // Encrypt the wallet
    if (!passphrase.empty() && !(wallet_creation_flags & WALLET_FLAG_DISABLE_PRIVATE_KEYS)) {
        if (!wallet->EncryptWallet(passphrase)) {
            error = Untranslated("Error: Wallet created but failed to encrypt.");
            status = DatabaseStatus::FAILED_ENCRYPT;
            return nullptr;
        }
        if (!create_blank) {
            // Unlock the wallet
            if (!wallet->Unlock(passphrase)) {
                error = Untranslated("Error: Wallet was encrypted but could not be unlocked");
                status = DatabaseStatus::FAILED_ENCRYPT;
                return nullptr;
            }

            // Set a seed for the wallet
            {
                LOCK(wallet->cs_wallet);
                if (wallet->IsWalletFlagSet(WALLET_FLAG_DESCRIPTORS)) {
                    wallet->SetupDescriptorScriptPubKeyMans();
                } else {
                    for (auto spk_man : wallet->GetActiveScriptPubKeyMans()) {
                        if (!spk_man->SetupGeneration()) {
                            error = Untranslated("Unable to generate initial keys");
                            status = DatabaseStatus::FAILED_CREATE;
                            return nullptr;
                        }
                    }
                }
            }

            // Relock the wallet
            wallet->Lock();
        }
    }

    NotifyWalletLoaded(context, wallet);
    AddWallet(context, wallet);
    wallet->postInitProcess();

    // Write the wallet settings
    UpdateWalletSetting(*context.chain, name, load_on_start, warnings);

    // Legacy wallets are being deprecated, warn if a newly created wallet is legacy
    if (!(wallet_creation_flags & WALLET_FLAG_DESCRIPTORS)) {
        warnings.push_back(_("Wallet created successfully. The legacy wallet type is being deprecated and support for creating and opening legacy wallets will be removed in the future."));
    }

    status = DatabaseStatus::SUCCESS;
    return wallet;
}

std::shared_ptr<CWallet> RestoreWallet(WalletContext& context, const fs::path& backup_file, const std::string& wallet_name, std::optional<bool> load_on_start, DatabaseStatus& status, bilingual_str& error, std::vector<bilingual_str>& warnings)
{
    DatabaseOptions options;
    ReadDatabaseArgs(*context.args, options);
    options.require_existing = true;

    const fs::path wallet_path = fsbridge::AbsPathJoin(GetWalletDir(), fs::u8path(wallet_name));
    auto wallet_file = wallet_path / "wallet.dat";
    std::shared_ptr<CWallet> wallet;

    try {
        if (!fs::exists(backup_file)) {
            error = Untranslated("Backup file does not exist");
            status = DatabaseStatus::FAILED_INVALID_BACKUP_FILE;
            return nullptr;
        }

        if (fs::exists(wallet_path) || !TryCreateDirectories(wallet_path)) {
            error = Untranslated(strprintf("Failed to create database path '%s'. Database already exists.", fs::PathToString(wallet_path)));
            status = DatabaseStatus::FAILED_ALREADY_EXISTS;
            return nullptr;
        }

        fs::copy_file(backup_file, wallet_file, fs::copy_options::none);

        wallet = LoadWallet(context, wallet_name, load_on_start, options, status, error, warnings);
    } catch (const std::exception& e) {
        assert(!wallet);
        if (!error.empty()) error += Untranslated("\n");
        error += strprintf(Untranslated("Unexpected exception: %s"), e.what());
    }
    if (!wallet) {
        fs::remove_all(wallet_path);
    }

    return wallet;
}

/** @defgroup mapWallet
 *
 * @{
 */

const CWalletTx* CWallet::GetWalletTx(const uint256& hash) const
{
    AssertLockHeld(cs_wallet);
    const auto it = mapWallet.find(hash);
    if (it == mapWallet.end())
        return nullptr;
    return &(it->second);
}

void CWallet::UpgradeKeyMetadata()
{
    if (IsLocked() || IsWalletFlagSet(WALLET_FLAG_KEY_ORIGIN_METADATA)) {
        return;
    }

    auto spk_man = GetLegacyScriptPubKeyMan();
    if (!spk_man) {
        return;
    }

    spk_man->UpgradeKeyMetadata();
    SetWalletFlag(WALLET_FLAG_KEY_ORIGIN_METADATA);
}

void CWallet::UpgradeDescriptorCache()
{
    if (!IsWalletFlagSet(WALLET_FLAG_DESCRIPTORS) || IsLocked() || IsWalletFlagSet(WALLET_FLAG_LAST_HARDENED_XPUB_CACHED)) {
        return;
    }

    for (ScriptPubKeyMan* spkm : GetAllScriptPubKeyMans()) {
        DescriptorScriptPubKeyMan* desc_spkm = dynamic_cast<DescriptorScriptPubKeyMan*>(spkm);
        desc_spkm->UpgradeDescriptorCache();
    }
    SetWalletFlag(WALLET_FLAG_LAST_HARDENED_XPUB_CACHED);
}

bool CWallet::Unlock(const SecureString& strWalletPassphrase, bool accept_no_keys)
{
    CCrypter crypter;
    CKeyingMaterial _vMasterKey;

    {
        LOCK(cs_wallet);
        for (const MasterKeyMap::value_type& pMasterKey : mapMasterKeys)
        {
            if(!crypter.SetKeyFromPassphrase(strWalletPassphrase, pMasterKey.second.vchSalt, pMasterKey.second.nDeriveIterations, pMasterKey.second.nDerivationMethod))
                return false;
            if (!crypter.Decrypt(pMasterKey.second.vchCryptedKey, _vMasterKey))
                continue; // try another master key
            if (Unlock(_vMasterKey, accept_no_keys)) {
                // Now that we've unlocked, upgrade the key metadata
                UpgradeKeyMetadata();
                // Now that we've unlocked, upgrade the descriptor cache
                UpgradeDescriptorCache();
                return true;
            }
        }
    }
    return false;
}

bool CWallet::ChangeWalletPassphrase(const SecureString& strOldWalletPassphrase, const SecureString& strNewWalletPassphrase)
{
    bool fWasLocked = IsLocked();

    {
        LOCK2(m_relock_mutex, cs_wallet);
        Lock();

        CCrypter crypter;
        CKeyingMaterial _vMasterKey;
        for (MasterKeyMap::value_type& pMasterKey : mapMasterKeys)
        {
            if(!crypter.SetKeyFromPassphrase(strOldWalletPassphrase, pMasterKey.second.vchSalt, pMasterKey.second.nDeriveIterations, pMasterKey.second.nDerivationMethod))
                return false;
            if (!crypter.Decrypt(pMasterKey.second.vchCryptedKey, _vMasterKey))
                return false;
            if (Unlock(_vMasterKey))
            {
                constexpr MillisecondsDouble target{100};
                auto start{SteadyClock::now()};
                crypter.SetKeyFromPassphrase(strNewWalletPassphrase, pMasterKey.second.vchSalt, pMasterKey.second.nDeriveIterations, pMasterKey.second.nDerivationMethod);
                pMasterKey.second.nDeriveIterations = static_cast<unsigned int>(pMasterKey.second.nDeriveIterations * target / (SteadyClock::now() - start));

                start = SteadyClock::now();
                crypter.SetKeyFromPassphrase(strNewWalletPassphrase, pMasterKey.second.vchSalt, pMasterKey.second.nDeriveIterations, pMasterKey.second.nDerivationMethod);
                pMasterKey.second.nDeriveIterations = (pMasterKey.second.nDeriveIterations + static_cast<unsigned int>(pMasterKey.second.nDeriveIterations * target / (SteadyClock::now() - start))) / 2;

                if (pMasterKey.second.nDeriveIterations < 25000)
                    pMasterKey.second.nDeriveIterations = 25000;

                WalletLogPrintf("Wallet passphrase changed to an nDeriveIterations of %i\n", pMasterKey.second.nDeriveIterations);

                if (!crypter.SetKeyFromPassphrase(strNewWalletPassphrase, pMasterKey.second.vchSalt, pMasterKey.second.nDeriveIterations, pMasterKey.second.nDerivationMethod))
                    return false;
                if (!crypter.Encrypt(_vMasterKey, pMasterKey.second.vchCryptedKey))
                    return false;
                WalletBatch(GetDatabase()).WriteMasterKey(pMasterKey.first, pMasterKey.second);
                if (fWasLocked)
                    Lock();
                return true;
            }
        }
    }

    return false;
}

void CWallet::chainStateFlushed(ChainstateRole role, const CBlockLocator& loc)
{
    // Don't update the best block until the chain is attached so that in case of a shutdown,
    // the rescan will be restarted at next startup.
    if (m_attaching_chain || role == ChainstateRole::BACKGROUND) {
        return;
    }
    WalletBatch batch(GetDatabase());
    batch.WriteBestBlock(loc);
}

void CWallet::SetMinVersion(enum WalletFeature nVersion, WalletBatch* batch_in)
{
    LOCK(cs_wallet);
    if (nWalletVersion >= nVersion)
        return;
    WalletLogPrintf("Setting minversion to %d\n", nVersion);
    nWalletVersion = nVersion;

    {
        WalletBatch* batch = batch_in ? batch_in : new WalletBatch(GetDatabase());
        if (nWalletVersion > 40000)
            batch->WriteMinVersion(nWalletVersion);
        if (!batch_in)
            delete batch;
    }
}

std::set<uint256> CWallet::GetConflicts(const uint256& txid) const
{
    std::set<uint256> result;
    AssertLockHeld(cs_wallet);

    const auto it = mapWallet.find(txid);
    if (it == mapWallet.end())
        return result;
    const CWalletTx& wtx = it->second;

    std::pair<TxSpends::const_iterator, TxSpends::const_iterator> range;

    for (const CTxIn& txin : wtx.tx->vin)
    {
        if (mapTxSpends.count(txin.prevout) <= 1)
            continue;  // No conflict if zero or one spends
        range = mapTxSpends.equal_range(txin.prevout);
        for (TxSpends::const_iterator _it = range.first; _it != range.second; ++_it)
            result.insert(_it->second);
    }
    return result;
}

bool CWallet::HasWalletSpend(const CTransactionRef& tx) const
{
    AssertLockHeld(cs_wallet);
    const uint256& txid = tx->GetHash();
    for (unsigned int i = 0; i < tx->vout.size(); ++i) {
        if (IsSpent(COutPoint(txid, i))) {
            return true;
        }
    }
    return false;
}

void CWallet::Flush()
{
    GetDatabase().Flush();
}

void CWallet::Close()
{
    GetDatabase().Close();
}

void CWallet::SyncMetaData(std::pair<TxSpends::iterator, TxSpends::iterator> range)
{
    // We want all the wallet transactions in range to have the same metadata as
    // the oldest (smallest nOrderPos).
    // So: find smallest nOrderPos:

    int nMinOrderPos = std::numeric_limits<int>::max();
    const CWalletTx* copyFrom = nullptr;
    for (TxSpends::iterator it = range.first; it != range.second; ++it) {
        const CWalletTx* wtx = &mapWallet.at(it->second);
        if (wtx->nOrderPos < nMinOrderPos) {
            nMinOrderPos = wtx->nOrderPos;
            copyFrom = wtx;
        }
    }

    if (!copyFrom) {
        return;
    }

    // Now copy data from copyFrom to rest:
    for (TxSpends::iterator it = range.first; it != range.second; ++it)
    {
        const uint256& hash = it->second;
        CWalletTx* copyTo = &mapWallet.at(hash);
        if (copyFrom == copyTo) continue;
        assert(copyFrom && "Oldest wallet transaction in range assumed to have been found.");
        if (!copyFrom->IsEquivalentTo(*copyTo)) continue;
        copyTo->mapValue = copyFrom->mapValue;
        copyTo->vOrderForm = copyFrom->vOrderForm;
        // fTimeReceivedIsTxTime not copied on purpose
        // nTimeReceived not copied on purpose
        copyTo->nTimeSmart = copyFrom->nTimeSmart;
        copyTo->fFromMe = copyFrom->fFromMe;
        // nOrderPos not copied on purpose
        // cached members not copied on purpose
    }
}

/**
 * Outpoint is spent if any non-conflicted transaction
 * spends it:
 */
bool CWallet::IsSpent(const COutPoint& outpoint) const
{
    std::pair<TxSpends::const_iterator, TxSpends::const_iterator> range;
    range = mapTxSpends.equal_range(outpoint);

    for (TxSpends::const_iterator it = range.first; it != range.second; ++it) {
        const uint256& wtxid = it->second;
        const auto mit = mapWallet.find(wtxid);
        if (mit != mapWallet.end()) {
            int depth = GetTxDepthInMainChain(mit->second);
            if (depth > 0  || (depth == 0 && !mit->second.isAbandoned()))
                return true; // Spent
        }
    }
    return false;
}

void CWallet::AddToSpends(const COutPoint& outpoint, const uint256& wtxid, WalletBatch* batch)
{
    mapTxSpends.insert(std::make_pair(outpoint, wtxid));

    if (batch) {
        UnlockCoin(outpoint, batch);
    } else {
        WalletBatch temp_batch(GetDatabase());
        UnlockCoin(outpoint, &temp_batch);
    }

    std::pair<TxSpends::iterator, TxSpends::iterator> range;
    range = mapTxSpends.equal_range(outpoint);
    SyncMetaData(range);
}


void CWallet::AddToSpends(const CWalletTx& wtx, WalletBatch* batch)
{
    if (wtx.IsCoinBase()) // Coinbases don't spend anything!
        return;

    for (const CTxIn& txin : wtx.tx->vin)
        AddToSpends(txin.prevout, wtx.GetHash(), batch);
}

bool CWallet::EncryptWallet(const SecureString& strWalletPassphrase)
{
    if (IsCrypted())
        return false;

    CKeyingMaterial _vMasterKey;

    _vMasterKey.resize(WALLET_CRYPTO_KEY_SIZE);
    GetStrongRandBytes(_vMasterKey);

    CMasterKey kMasterKey;

    kMasterKey.vchSalt.resize(WALLET_CRYPTO_SALT_SIZE);
    GetStrongRandBytes(kMasterKey.vchSalt);

    CCrypter crypter;
    constexpr MillisecondsDouble target{100};
    auto start{SteadyClock::now()};
    crypter.SetKeyFromPassphrase(strWalletPassphrase, kMasterKey.vchSalt, 25000, kMasterKey.nDerivationMethod);
    kMasterKey.nDeriveIterations = static_cast<unsigned int>(25000 * target / (SteadyClock::now() - start));

    start = SteadyClock::now();
    crypter.SetKeyFromPassphrase(strWalletPassphrase, kMasterKey.vchSalt, kMasterKey.nDeriveIterations, kMasterKey.nDerivationMethod);
    kMasterKey.nDeriveIterations = (kMasterKey.nDeriveIterations + static_cast<unsigned int>(kMasterKey.nDeriveIterations * target / (SteadyClock::now() - start))) / 2;

    if (kMasterKey.nDeriveIterations < 25000)
        kMasterKey.nDeriveIterations = 25000;

    WalletLogPrintf("Encrypting Wallet with an nDeriveIterations of %i\n", kMasterKey.nDeriveIterations);

    if (!crypter.SetKeyFromPassphrase(strWalletPassphrase, kMasterKey.vchSalt, kMasterKey.nDeriveIterations, kMasterKey.nDerivationMethod))
        return false;
    if (!crypter.Encrypt(_vMasterKey, kMasterKey.vchCryptedKey))
        return false;

    {
        LOCK2(m_relock_mutex, cs_wallet);
        mapMasterKeys[++nMasterKeyMaxID] = kMasterKey;
        WalletBatch* encrypted_batch = new WalletBatch(GetDatabase());
        if (!encrypted_batch->TxnBegin()) {
            delete encrypted_batch;
            encrypted_batch = nullptr;
            return false;
        }
        encrypted_batch->WriteMasterKey(nMasterKeyMaxID, kMasterKey);

        for (const auto& spk_man_pair : m_spk_managers) {
            auto spk_man = spk_man_pair.second.get();
            if (!spk_man->Encrypt(_vMasterKey, encrypted_batch)) {
                encrypted_batch->TxnAbort();
                delete encrypted_batch;
                encrypted_batch = nullptr;
                // We now probably have half of our keys encrypted in memory, and half not...
                // die and let the user reload the unencrypted wallet.
                assert(false);
            }
        }

        // Encryption was introduced in version 0.4.0
        SetMinVersion(FEATURE_WALLETCRYPT, encrypted_batch);

        if (!encrypted_batch->TxnCommit()) {
            delete encrypted_batch;
            encrypted_batch = nullptr;
            // We now have keys encrypted in memory, but not on disk...
            // die to avoid confusion and let the user reload the unencrypted wallet.
            assert(false);
        }

        delete encrypted_batch;
        encrypted_batch = nullptr;

        Lock();
        Unlock(strWalletPassphrase);

        // If we are using descriptors, make new descriptors with a new seed
        if (IsWalletFlagSet(WALLET_FLAG_DESCRIPTORS) && !IsWalletFlagSet(WALLET_FLAG_BLANK_WALLET)) {
            SetupDescriptorScriptPubKeyMans();
        } else if (auto spk_man = GetLegacyScriptPubKeyMan()) {
            // if we are using HD, replace the HD seed with a new one
            if (spk_man->IsHDEnabled()) {
                if (!spk_man->SetupGeneration(true)) {
                    return false;
                }
            }
        }
        Lock();

        // Need to completely rewrite the wallet file; if we don't, bdb might keep
        // bits of the unencrypted private key in slack space in the database file.
        GetDatabase().Rewrite();

        // BDB seems to have a bad habit of writing old data into
        // slack space in .dat files; that is bad if the old data is
        // unencrypted private keys. So:
        GetDatabase().ReloadDbEnv();

    }
    NotifyStatusChanged(this);

    return true;
}

DBErrors CWallet::ReorderTransactions()
{
    LOCK(cs_wallet);
    WalletBatch batch(GetDatabase());

    // Old wallets didn't have any defined order for transactions
    // Probably a bad idea to change the output of this

    // First: get all CWalletTx into a sorted-by-time multimap.
    typedef std::multimap<int64_t, CWalletTx*> TxItems;
    TxItems txByTime;

    for (auto& entry : mapWallet)
    {
        CWalletTx* wtx = &entry.second;
        txByTime.insert(std::make_pair(wtx->nTimeReceived, wtx));
    }

    nOrderPosNext = 0;
    std::vector<int64_t> nOrderPosOffsets;
    for (TxItems::iterator it = txByTime.begin(); it != txByTime.end(); ++it)
    {
        CWalletTx *const pwtx = (*it).second;
        int64_t& nOrderPos = pwtx->nOrderPos;

        if (nOrderPos == -1)
        {
            nOrderPos = nOrderPosNext++;
            nOrderPosOffsets.push_back(nOrderPos);

            if (!batch.WriteTx(*pwtx))
                return DBErrors::LOAD_FAIL;
        }
        else
        {
            int64_t nOrderPosOff = 0;
            for (const int64_t& nOffsetStart : nOrderPosOffsets)
            {
                if (nOrderPos >= nOffsetStart)
                    ++nOrderPosOff;
            }
            nOrderPos += nOrderPosOff;
            nOrderPosNext = std::max(nOrderPosNext, nOrderPos + 1);

            if (!nOrderPosOff)
                continue;

            // Since we're changing the order, write it back
            if (!batch.WriteTx(*pwtx))
                return DBErrors::LOAD_FAIL;
        }
    }
    batch.WriteOrderPosNext(nOrderPosNext);

    return DBErrors::LOAD_OK;
}

int64_t CWallet::IncOrderPosNext(WalletBatch* batch)
{
    AssertLockHeld(cs_wallet);
    int64_t nRet = nOrderPosNext++;
    if (batch) {
        batch->WriteOrderPosNext(nOrderPosNext);
    } else {
        WalletBatch(GetDatabase()).WriteOrderPosNext(nOrderPosNext);
    }
    return nRet;
}

void CWallet::MarkDirty()
{
    {
        LOCK(cs_wallet);
        for (std::pair<const uint256, CWalletTx>& item : mapWallet)
            item.second.MarkDirty();
    }
}

bool CWallet::MarkReplaced(const uint256& originalHash, const uint256& newHash)
{
    LOCK(cs_wallet);

    auto mi = mapWallet.find(originalHash);

    // There is a bug if MarkReplaced is not called on an existing wallet transaction.
    assert(mi != mapWallet.end());

    CWalletTx& wtx = (*mi).second;

    // Ensure for now that we're not overwriting data
    assert(wtx.mapValue.count("replaced_by_txid") == 0);

    wtx.mapValue["replaced_by_txid"] = newHash.ToString();

    // Refresh mempool status without waiting for transactionRemovedFromMempool or transactionAddedToMempool
    RefreshMempoolStatus(wtx, chain());

    WalletBatch batch(GetDatabase());

    bool success = true;
    if (!batch.WriteTx(wtx)) {
        WalletLogPrintf("%s: Updating batch tx %s failed\n", __func__, wtx.GetHash().ToString());
        success = false;
    }

    NotifyTransactionChanged(originalHash, CT_UPDATED);

    return success;
}

void CWallet::SetSpentKeyState(WalletBatch& batch, const uint256& hash, unsigned int n, bool used, std::set<CTxDestination>& tx_destinations)
{
    AssertLockHeld(cs_wallet);
    const CWalletTx* srctx = GetWalletTx(hash);
    if (!srctx) return;

    CTxDestination dst;
    if (ExtractDestination(srctx->tx->vout[n].scriptPubKey, dst)) {
        if (IsMine(dst)) {
            if (used != IsAddressPreviouslySpent(dst)) {
                if (used) {
                    tx_destinations.insert(dst);
                }
                SetAddressPreviouslySpent(batch, dst, used);
            }
        }
    }
}

bool CWallet::IsSpentKey(const CScript& scriptPubKey) const
{
    AssertLockHeld(cs_wallet);
    CTxDestination dest;
    if (!ExtractDestination(scriptPubKey, dest)) {
        return false;
    }
    if (IsAddressPreviouslySpent(dest)) {
        return true;
    }
    if (IsLegacy()) {
        LegacyScriptPubKeyMan* spk_man = GetLegacyScriptPubKeyMan();
        assert(spk_man != nullptr);
        for (const auto& keyid : GetAffectedKeys(scriptPubKey, *spk_man)) {
            WitnessV0KeyHash wpkh_dest(keyid);
            if (IsAddressPreviouslySpent(wpkh_dest)) {
                return true;
            }
            ScriptHash sh_wpkh_dest(GetScriptForDestination(wpkh_dest));
            if (IsAddressPreviouslySpent(sh_wpkh_dest)) {
                return true;
            }
            PKHash pkh_dest(keyid);
            if (IsAddressPreviouslySpent(pkh_dest)) {
                return true;
            }
        }
    }
    return false;
}

CWalletTx* CWallet::AddToWallet(CTransactionRef tx, const TxState& state, const UpdateWalletTxFn& update_wtx, bool fFlushOnClose, bool rescanning_old_block)
{
    LOCK(cs_wallet);

    WalletBatch batch(GetDatabase(), fFlushOnClose);

    uint256 hash = tx->GetHash();

    if (IsWalletFlagSet(WALLET_FLAG_AVOID_REUSE)) {
        // Mark used destinations
        std::set<CTxDestination> tx_destinations;

        for (const CTxIn& txin : tx->vin) {
            const COutPoint& op = txin.prevout;
            SetSpentKeyState(batch, op.hash, op.n, true, tx_destinations);
        }

        MarkDestinationsDirty(tx_destinations);
    }

    // Inserts only if not already there, returns tx inserted or tx found
    auto ret = mapWallet.emplace(std::piecewise_construct, std::forward_as_tuple(hash), std::forward_as_tuple(tx, state));
    CWalletTx& wtx = (*ret.first).second;
    bool fInsertedNew = ret.second;
    bool fUpdated = update_wtx && update_wtx(wtx, fInsertedNew);
    if (fInsertedNew) {
        wtx.nTimeReceived = GetTime();
        wtx.nOrderPos = IncOrderPosNext(&batch);
        wtx.m_it_wtxOrdered = wtxOrdered.insert(std::make_pair(wtx.nOrderPos, &wtx));
        wtx.nTimeSmart = ComputeTimeSmart(wtx, rescanning_old_block);
        AddToSpends(wtx, &batch);

        // Update birth time when tx time is older than it.
        MaybeUpdateBirthTime(wtx.GetTxTime());
    }

    if (!fInsertedNew)
    {
        if (state.index() != wtx.m_state.index()) {
            wtx.m_state = state;
            fUpdated = true;
        } else {
            assert(TxStateSerializedIndex(wtx.m_state) == TxStateSerializedIndex(state));
            assert(TxStateSerializedBlockHash(wtx.m_state) == TxStateSerializedBlockHash(state));
        }
        // If we have a witness-stripped version of this transaction, and we
        // see a new version with a witness, then we must be upgrading a pre-segwit
        // wallet.  Store the new version of the transaction with the witness,
        // as the stripped-version must be invalid.
        // TODO: Store all versions of the transaction, instead of just one.
        if (tx->HasWitness() && !wtx.tx->HasWitness()) {
            wtx.SetTx(tx);
            fUpdated = true;
        }
    }

    // Mark inactive coinbase transactions and their descendants as abandoned
    if (wtx.IsCoinBase() && wtx.isInactive()) {
        std::vector<CWalletTx*> txs{&wtx};

        TxStateInactive inactive_state = TxStateInactive{/*abandoned=*/true};

        while (!txs.empty()) {
            CWalletTx* desc_tx = txs.back();
            txs.pop_back();
            desc_tx->m_state = inactive_state;
            // Break caches since we have changed the state
            desc_tx->MarkDirty();
            batch.WriteTx(*desc_tx);
            MarkInputsDirty(desc_tx->tx);
            for (unsigned int i = 0; i < desc_tx->tx->vout.size(); ++i) {
                COutPoint outpoint(desc_tx->GetHash(), i);
                std::pair<TxSpends::const_iterator, TxSpends::const_iterator> range = mapTxSpends.equal_range(outpoint);
                for (TxSpends::const_iterator it = range.first; it != range.second; ++it) {
                    const auto wit = mapWallet.find(it->second);
                    if (wit != mapWallet.end()) {
                        txs.push_back(&wit->second);
                    }
                }
            }
        }
    }

    //// debug print
    WalletLogPrintf("AddToWallet %s  %s%s %s\n", hash.ToString(), (fInsertedNew ? "new" : ""), (fUpdated ? "update" : ""), TxStateString(state));

    // Write to disk
    if (fInsertedNew || fUpdated)
        if (!batch.WriteTx(wtx))
            return nullptr;

    // Break debit/credit balance caches:
    wtx.MarkDirty();

    // Notify UI of new or updated transaction
    NotifyTransactionChanged(hash, fInsertedNew ? CT_NEW : CT_UPDATED);

#if HAVE_SYSTEM
    // notify an external script when a wallet transaction comes in or is updated
    std::string strCmd = m_notify_tx_changed_script;

    if (!strCmd.empty())
    {
        ReplaceAll(strCmd, "%s", hash.GetHex());
        if (auto* conf = wtx.state<TxStateConfirmed>())
        {
            ReplaceAll(strCmd, "%b", conf->confirmed_block_hash.GetHex());
            ReplaceAll(strCmd, "%h", ToString(conf->confirmed_block_height));
        } else {
            ReplaceAll(strCmd, "%b", "unconfirmed");
            ReplaceAll(strCmd, "%h", "-1");
        }
#ifndef WIN32
        // Substituting the wallet name isn't currently supported on windows
        // because windows shell escaping has not been implemented yet:
        // https://github.com/bitcoin/bitcoin/pull/13339#issuecomment-537384875
        // A few ways it could be implemented in the future are described in:
        // https://github.com/bitcoin/bitcoin/pull/13339#issuecomment-461288094
        ReplaceAll(strCmd, "%w", ShellEscape(GetName()));
#endif
        std::thread t(runCommand, strCmd);
        t.detach(); // thread runs free
    }
#endif

    return &wtx;
}

bool CWallet::LoadToWallet(const uint256& hash, const UpdateWalletTxFn& fill_wtx)
{
    const auto& ins = mapWallet.emplace(std::piecewise_construct, std::forward_as_tuple(hash), std::forward_as_tuple(nullptr, TxStateInactive{}));
    CWalletTx& wtx = ins.first->second;
    if (!fill_wtx(wtx, ins.second)) {
        return false;
    }
    // If wallet doesn't have a chain (e.g when using bitcoin-wallet tool),
    // don't bother to update txn.
    if (HaveChain()) {
        bool active;
        auto lookup_block = [&](const uint256& hash, int& height, TxState& state) {
            // If tx block (or conflicting block) was reorged out of chain
            // while the wallet was shutdown, change tx status to UNCONFIRMED
            // and reset block height, hash, and index. ABANDONED tx don't have
            // associated blocks and don't need to be updated. The case where a
            // transaction was reorged out while online and then reconfirmed
            // while offline is covered by the rescan logic.
            if (!chain().findBlock(hash, FoundBlock().inActiveChain(active).height(height)) || !active) {
                state = TxStateInactive{};
            }
        };
        if (auto* conf = wtx.state<TxStateConfirmed>()) {
            lookup_block(conf->confirmed_block_hash, conf->confirmed_block_height, wtx.m_state);
        } else if (auto* conf = wtx.state<TxStateConflicted>()) {
            lookup_block(conf->conflicting_block_hash, conf->conflicting_block_height, wtx.m_state);
        }
    }
    if (/* insertion took place */ ins.second) {
        wtx.m_it_wtxOrdered = wtxOrdered.insert(std::make_pair(wtx.nOrderPos, &wtx));
    }
    AddToSpends(wtx);
    for (const CTxIn& txin : wtx.tx->vin) {
        auto it = mapWallet.find(txin.prevout.hash);
        if (it != mapWallet.end()) {
            CWalletTx& prevtx = it->second;
            if (auto* prev = prevtx.state<TxStateConflicted>()) {
                MarkConflicted(prev->conflicting_block_hash, prev->conflicting_block_height, wtx.GetHash());
            }
        }
    }

    // Update birth time when tx time is older than it.
    MaybeUpdateBirthTime(wtx.GetTxTime());

    return true;
}

bool CWallet::AddToWalletIfInvolvingMe(const CTransactionRef& ptx, const SyncTxState& state, bool fUpdate, bool rescanning_old_block)
{
    const CTransaction& tx = *ptx;
    {
        AssertLockHeld(cs_wallet);

        if (auto* conf = std::get_if<TxStateConfirmed>(&state)) {
            for (const CTxIn& txin : tx.vin) {
                std::pair<TxSpends::const_iterator, TxSpends::const_iterator> range = mapTxSpends.equal_range(txin.prevout);
                while (range.first != range.second) {
                    if (range.first->second != tx.GetHash()) {
                        WalletLogPrintf("Transaction %s (in block %s) conflicts with wallet transaction %s (both spend %s:%i)\n", tx.GetHash().ToString(), conf->confirmed_block_hash.ToString(), range.first->second.ToString(), range.first->first.hash.ToString(), range.first->first.n);
                        MarkConflicted(conf->confirmed_block_hash, conf->confirmed_block_height, range.first->second);
                    }
                    range.first++;
                }
            }
        }

        bool fExisted = mapWallet.count(tx.GetHash()) != 0;
        if (fExisted && !fUpdate) return false;
        if (fExisted || IsMine(tx) || IsFromMe(tx))
        {
            /* Check if any keys in the wallet keypool that were supposed to be unused
             * have appeared in a new transaction. If so, remove those keys from the keypool.
             * This can happen when restoring an old wallet backup that does not contain
             * the mostly recently created transactions from newer versions of the wallet.
             */

            // loop though all outputs
            for (const CTxOut& txout: tx.vout) {
                for (const auto& spk_man : GetScriptPubKeyMans(txout.scriptPubKey)) {
                    for (auto &dest : spk_man->MarkUnusedAddresses(txout.scriptPubKey)) {
                        // If internal flag is not defined try to infer it from the ScriptPubKeyMan
                        if (!dest.internal.has_value()) {
                            dest.internal = IsInternalScriptPubKeyMan(spk_man);
                        }

                        // skip if can't determine whether it's a receiving address or not
                        if (!dest.internal.has_value()) continue;

                        // If this is a receiving address and it's not in the address book yet
                        // (e.g. it wasn't generated on this node or we're restoring from backup)
                        // add it to the address book for proper transaction accounting
                        if (!*dest.internal && !FindAddressBookEntry(dest.dest, /* allow_change= */ false)) {
                            SetAddressBook(dest.dest, "", AddressPurpose::RECEIVE);
                        }
                    }
                }
            }

            // Block disconnection override an abandoned tx as unconfirmed
            // which means user may have to call abandontransaction again
            TxState tx_state = std::visit([](auto&& s) -> TxState { return s; }, state);
            CWalletTx* wtx = AddToWallet(MakeTransactionRef(tx), tx_state, /*update_wtx=*/nullptr, /*fFlushOnClose=*/false, rescanning_old_block);
            if (!wtx) {
                // Can only be nullptr if there was a db write error (missing db, read-only db or a db engine internal writing error).
                // As we only store arriving transaction in this process, and we don't want an inconsistent state, let's throw an error.
                throw std::runtime_error("DB error adding transaction to wallet, write failed");
            }
            return true;
        }
    }
    return false;
}

bool CWallet::TransactionCanBeAbandoned(const uint256& hashTx) const
{
    LOCK(cs_wallet);
    const CWalletTx* wtx = GetWalletTx(hashTx);
    return wtx && !wtx->isAbandoned() && GetTxDepthInMainChain(*wtx) == 0 && !wtx->InMempool();
}

void CWallet::MarkInputsDirty(const CTransactionRef& tx)
{
    for (const CTxIn& txin : tx->vin) {
        auto it = mapWallet.find(txin.prevout.hash);
        if (it != mapWallet.end()) {
            it->second.MarkDirty();
        }
    }
}

bool CWallet::AbandonTransaction(const uint256& hashTx)
{
    LOCK(cs_wallet);

    // Can't mark abandoned if confirmed or in mempool
    auto it = mapWallet.find(hashTx);
    assert(it != mapWallet.end());
    const CWalletTx& origtx = it->second;
    if (GetTxDepthInMainChain(origtx) != 0 || origtx.InMempool()) {
        return false;
    }

    auto try_updating_state = [](CWalletTx& wtx) EXCLUSIVE_LOCKS_REQUIRED(cs_wallet) {
        // If the orig tx was not in block/mempool, none of its spends can be.
        assert(!wtx.isConfirmed());
        assert(!wtx.InMempool());
        // If already conflicted or abandoned, no need to set abandoned
        if (!wtx.isConflicted() && !wtx.isAbandoned()) {
            wtx.m_state = TxStateInactive{/*abandoned=*/true};
            return TxUpdate::NOTIFY_CHANGED;
        }
        return TxUpdate::UNCHANGED;
    };

    // Iterate over all its outputs, and mark transactions in the wallet that spend them abandoned too.
    // States are not permanent, so these transactions can become unabandoned if they are re-added to the
    // mempool, or confirmed in a block, or conflicted.
    // Note: If the reorged coinbase is re-added to the main chain, the descendants that have not had their
    // states change will remain abandoned and will require manual broadcast if the user wants them.

    RecursiveUpdateTxState(hashTx, try_updating_state);

    return true;
}

void CWallet::MarkConflicted(const uint256& hashBlock, int conflicting_height, const uint256& hashTx)
{
    LOCK(cs_wallet);

    // If number of conflict confirms cannot be determined, this means
    // that the block is still unknown or not yet part of the main chain,
    // for example when loading the wallet during a reindex. Do nothing in that
    // case.
    if (m_last_block_processed_height < 0 || conflicting_height < 0) {
        return;
    }
    int conflictconfirms = (m_last_block_processed_height - conflicting_height + 1) * -1;
    if (conflictconfirms >= 0)
        return;

    auto try_updating_state = [&](CWalletTx& wtx) EXCLUSIVE_LOCKS_REQUIRED(cs_wallet) {
        if (conflictconfirms < GetTxDepthInMainChain(wtx)) {
            // Block is 'more conflicted' than current confirm; update.
            // Mark transaction as conflicted with this block.
            wtx.m_state = TxStateConflicted{hashBlock, conflicting_height};
            return TxUpdate::CHANGED;
        }
        return TxUpdate::UNCHANGED;
    };

    // Iterate over all its outputs, and mark transactions in the wallet that spend them conflicted too.
    RecursiveUpdateTxState(hashTx, try_updating_state);

}

void CWallet::RecursiveUpdateTxState(const uint256& tx_hash, const TryUpdatingStateFn& try_updating_state) EXCLUSIVE_LOCKS_REQUIRED(cs_wallet) {
    // Do not flush the wallet here for performance reasons
    WalletBatch batch(GetDatabase(), false);

    std::set<uint256> todo;
    std::set<uint256> done;

    todo.insert(tx_hash);

    while (!todo.empty()) {
        uint256 now = *todo.begin();
        todo.erase(now);
        done.insert(now);
        auto it = mapWallet.find(now);
        assert(it != mapWallet.end());
        CWalletTx& wtx = it->second;

        TxUpdate update_state = try_updating_state(wtx);
        if (update_state != TxUpdate::UNCHANGED) {
            wtx.MarkDirty();
            batch.WriteTx(wtx);
            // Iterate over all its outputs, and update those tx states as well (if applicable)
            for (unsigned int i = 0; i < wtx.tx->vout.size(); ++i) {
                std::pair<TxSpends::const_iterator, TxSpends::const_iterator> range = mapTxSpends.equal_range(COutPoint(now, i));
                for (TxSpends::const_iterator iter = range.first; iter != range.second; ++iter) {
                    if (!done.count(iter->second)) {
                        todo.insert(iter->second);
                    }
                }
            }

            if (update_state == TxUpdate::NOTIFY_CHANGED) {
                NotifyTransactionChanged(wtx.GetHash(), CT_UPDATED);
            }

            // If a transaction changes its tx state, that usually changes the balance
            // available of the outputs it spends. So force those to be recomputed
            MarkInputsDirty(wtx.tx);
        }
    }
}

void CWallet::SyncTransaction(const CTransactionRef& ptx, const SyncTxState& state, bool update_tx, bool rescanning_old_block)
{
    if (!AddToWalletIfInvolvingMe(ptx, state, update_tx, rescanning_old_block))
        return; // Not one of ours

    // If a transaction changes 'conflicted' state, that changes the balance
    // available of the outputs it spends. So force those to be
    // recomputed, also:
    MarkInputsDirty(ptx);
}

void CWallet::transactionAddedToMempool(const CTransactionRef& tx) {
    LOCK(cs_wallet);
    SyncTransaction(tx, TxStateInMempool{});

    auto it = mapWallet.find(tx->GetHash());
    if (it != mapWallet.end()) {
        RefreshMempoolStatus(it->second, chain());
    }
}

void CWallet::transactionRemovedFromMempool(const CTransactionRef& tx, MemPoolRemovalReason reason) {
    LOCK(cs_wallet);
    auto it = mapWallet.find(tx->GetHash());
    if (it != mapWallet.end()) {
        RefreshMempoolStatus(it->second, chain());
    }
    // Handle transactions that were removed from the mempool because they
    // conflict with transactions in a newly connected block.
    if (reason == MemPoolRemovalReason::CONFLICT) {
        // Trigger external -walletnotify notifications for these transactions.
        // Set Status::UNCONFIRMED instead of Status::CONFLICTED for a few reasons:
        //
        // 1. The transactionRemovedFromMempool callback does not currently
        //    provide the conflicting block's hash and height, and for backwards
        //    compatibility reasons it may not be not safe to store conflicted
        //    wallet transactions with a null block hash. See
        //    https://github.com/bitcoin/bitcoin/pull/18600#discussion_r420195993.
        // 2. For most of these transactions, the wallet's internal conflict
        //    detection in the blockConnected handler will subsequently call
        //    MarkConflicted and update them with CONFLICTED status anyway. This
        //    applies to any wallet transaction that has inputs spent in the
        //    block, or that has ancestors in the wallet with inputs spent by
        //    the block.
        // 3. Longstanding behavior since the sync implementation in
        //    https://github.com/bitcoin/bitcoin/pull/9371 and the prior sync
        //    implementation before that was to mark these transactions
        //    unconfirmed rather than conflicted.
        //
        // Nothing described above should be seen as an unchangeable requirement
        // when improving this code in the future. The wallet's heuristics for
        // distinguishing between conflicted and unconfirmed transactions are
        // imperfect, and could be improved in general, see
        // https://github.com/bitcoin-core/bitcoin-devwiki/wiki/Wallet-Transaction-Conflict-Tracking
        SyncTransaction(tx, TxStateInactive{});
    }
}

void CWallet::blockConnected(ChainstateRole role, const interfaces::BlockInfo& block)
{
    if (role == ChainstateRole::BACKGROUND) {
        return;
    }
    assert(block.data);
    LOCK(cs_wallet);

    m_last_block_processed_height = block.height;
    m_last_block_processed = block.hash;

    // No need to scan block if it was created before the wallet birthday.
    // Uses chain max time and twice the grace period to adjust time for block time variability.
    if (block.chain_time_max < m_birth_time.load() - (TIMESTAMP_WINDOW * 2)) return;

    // Scan block
    for (size_t index = 0; index < block.data->vtx.size(); index++) {
        SyncTransaction(block.data->vtx[index], TxStateConfirmed{block.hash, block.height, static_cast<int>(index)});
        transactionRemovedFromMempool(block.data->vtx[index], MemPoolRemovalReason::BLOCK);
    }
}

void CWallet::blockDisconnected(const interfaces::BlockInfo& block)
{
    assert(block.data);
    LOCK(cs_wallet);

    // At block disconnection, this will change an abandoned transaction to
    // be unconfirmed, whether or not the transaction is added back to the mempool.
    // User may have to call abandontransaction again. It may be addressed in the
    // future with a stickier abandoned state or even removing abandontransaction call.
    m_last_block_processed_height = block.height - 1;
    m_last_block_processed = *Assert(block.prev_hash);

    int disconnect_height = block.height;

    for (const CTransactionRef& ptx : Assert(block.data)->vtx) {
        SyncTransaction(ptx, TxStateInactive{});

        for (const CTxIn& tx_in : ptx->vin) {
            // No other wallet transactions conflicted with this transaction
            if (mapTxSpends.count(tx_in.prevout) < 1) continue;

            std::pair<TxSpends::const_iterator, TxSpends::const_iterator> range = mapTxSpends.equal_range(tx_in.prevout);

            // For all of the spends that conflict with this transaction
            for (TxSpends::const_iterator _it = range.first; _it != range.second; ++_it) {
                CWalletTx& wtx = mapWallet.find(_it->second)->second;

                if (!wtx.isConflicted()) continue;

                auto try_updating_state = [&](CWalletTx& tx) {
                    if (!tx.isConflicted()) return TxUpdate::UNCHANGED;
                    if (tx.state<TxStateConflicted>()->conflicting_block_height >= disconnect_height) {
                        tx.m_state = TxStateInactive{};
                        return TxUpdate::CHANGED;
                    }
                    return TxUpdate::UNCHANGED;
                };

                RecursiveUpdateTxState(wtx.tx->GetHash(), try_updating_state);
            }
        }
    }
}

void CWallet::updatedBlockTip()
{
    m_best_block_time = GetTime();
}

void CWallet::BlockUntilSyncedToCurrentChain() const {
    AssertLockNotHeld(cs_wallet);
    // Skip the queue-draining stuff if we know we're caught up with
    // chain().Tip(), otherwise put a callback in the validation interface queue and wait
    // for the queue to drain enough to execute it (indicating we are caught up
    // at least with the time we entered this function).
    uint256 last_block_hash = WITH_LOCK(cs_wallet, return m_last_block_processed);
    chain().waitForNotificationsIfTipChanged(last_block_hash);
}

// Note that this function doesn't distinguish between a 0-valued input,
// and a not-"is mine" (according to the filter) input.
CAmount CWallet::GetDebit(const CTxIn &txin, const isminefilter& filter) const
{
    {
        LOCK(cs_wallet);
        const auto mi = mapWallet.find(txin.prevout.hash);
        if (mi != mapWallet.end())
        {
            const CWalletTx& prev = (*mi).second;
            if (txin.prevout.n < prev.tx->vout.size())
                if (IsMine(prev.tx->vout[txin.prevout.n]) & filter)
                    return prev.tx->vout[txin.prevout.n].nValue;
        }
    }
    return 0;
}

isminetype CWallet::IsMine(const CTxOut& txout) const
{
    AssertLockHeld(cs_wallet);
    return IsMine(txout.scriptPubKey);
}

isminetype CWallet::IsMine(const CTxDestination& dest) const
{
    AssertLockHeld(cs_wallet);
    return IsMine(GetScriptForDestination(dest));
}

isminetype CWallet::IsMine(const CScript& script) const
{
    AssertLockHeld(cs_wallet);
    isminetype result = ISMINE_NO;
    for (const auto& spk_man_pair : m_spk_managers) {
        result = std::max(result, spk_man_pair.second->IsMine(script));
    }
    return result;
}

bool CWallet::IsMine(const CTransaction& tx) const
{
    AssertLockHeld(cs_wallet);
    for (const CTxOut& txout : tx.vout)
        if (IsMine(txout))
            return true;
    return false;
}

isminetype CWallet::IsMine(const COutPoint& outpoint) const
{
    AssertLockHeld(cs_wallet);
    auto wtx = GetWalletTx(outpoint.hash);
    if (!wtx) {
        return ISMINE_NO;
    }
    if (outpoint.n >= wtx->tx->vout.size()) {
        return ISMINE_NO;
    }
    return IsMine(wtx->tx->vout[outpoint.n]);
}

bool CWallet::IsFromMe(const CTransaction& tx) const
{
    return (GetDebit(tx, ISMINE_ALL) > 0);
}

CAmount CWallet::GetDebit(const CTransaction& tx, const isminefilter& filter) const
{
    CAmount nDebit = 0;
    for (const CTxIn& txin : tx.vin)
    {
        nDebit += GetDebit(txin, filter);
        if (!MoneyRange(nDebit))
            throw std::runtime_error(std::string(__func__) + ": value out of range");
    }
    return nDebit;
}

bool CWallet::IsHDEnabled() const
{
    // All Active ScriptPubKeyMans must be HD for this to be true
    bool result = false;
    for (const auto& spk_man : GetActiveScriptPubKeyMans()) {
        if (!spk_man->IsHDEnabled()) return false;
        result = true;
    }
    return result;
}

bool CWallet::CanGetAddresses(bool internal) const
{
    LOCK(cs_wallet);
    if (m_spk_managers.empty()) return false;
    for (OutputType t : OUTPUT_TYPES) {
        auto spk_man = GetScriptPubKeyMan(t, internal);
        if (spk_man && spk_man->CanGetAddresses(internal)) {
            return true;
        }
    }
    return false;
}

void CWallet::SetWalletFlag(uint64_t flags)
{
    LOCK(cs_wallet);
    m_wallet_flags |= flags;
    if (!WalletBatch(GetDatabase()).WriteWalletFlags(m_wallet_flags))
        throw std::runtime_error(std::string(__func__) + ": writing wallet flags failed");
}

void CWallet::UnsetWalletFlag(uint64_t flag)
{
    WalletBatch batch(GetDatabase());
    UnsetWalletFlagWithDB(batch, flag);
}

void CWallet::UnsetWalletFlagWithDB(WalletBatch& batch, uint64_t flag)
{
    LOCK(cs_wallet);
    m_wallet_flags &= ~flag;
    if (!batch.WriteWalletFlags(m_wallet_flags))
        throw std::runtime_error(std::string(__func__) + ": writing wallet flags failed");
}

void CWallet::UnsetBlankWalletFlag(WalletBatch& batch)
{
    UnsetWalletFlagWithDB(batch, WALLET_FLAG_BLANK_WALLET);
}

bool CWallet::IsWalletFlagSet(uint64_t flag) const
{
    return (m_wallet_flags & flag);
}

bool CWallet::LoadWalletFlags(uint64_t flags)
{
    LOCK(cs_wallet);
    if (((flags & KNOWN_WALLET_FLAGS) >> 32) ^ (flags >> 32)) {
        // contains unknown non-tolerable wallet flags
        return false;
    }
    m_wallet_flags = flags;

    return true;
}

void CWallet::InitWalletFlags(uint64_t flags)
{
    LOCK(cs_wallet);

    // We should never be writing unknown non-tolerable wallet flags
    assert(((flags & KNOWN_WALLET_FLAGS) >> 32) == (flags >> 32));
    // This should only be used once, when creating a new wallet - so current flags are expected to be blank
    assert(m_wallet_flags == 0);

    if (!WalletBatch(GetDatabase()).WriteWalletFlags(flags)) {
        throw std::runtime_error(std::string(__func__) + ": writing wallet flags failed");
    }

    if (!LoadWalletFlags(flags)) assert(false);
}

bool CWallet::ImportScripts(const std::set<CScript> scripts, int64_t timestamp)
{
    auto spk_man = GetLegacyScriptPubKeyMan();
    if (!spk_man) {
        return false;
    }
    LOCK(spk_man->cs_KeyStore);
    return spk_man->ImportScripts(scripts, timestamp);
}

bool CWallet::ImportPrivKeys(const std::map<CKeyID, CKey>& privkey_map, const int64_t timestamp)
{
    auto spk_man = GetLegacyScriptPubKeyMan();
    if (!spk_man) {
        return false;
    }
    LOCK(spk_man->cs_KeyStore);
    return spk_man->ImportPrivKeys(privkey_map, timestamp);
}

bool CWallet::ImportPubKeys(const std::vector<CKeyID>& ordered_pubkeys, const std::map<CKeyID, CPubKey>& pubkey_map, const std::map<CKeyID, std::pair<CPubKey, KeyOriginInfo>>& key_origins, const bool add_keypool, const bool internal, const int64_t timestamp)
{
    auto spk_man = GetLegacyScriptPubKeyMan();
    if (!spk_man) {
        return false;
    }
    LOCK(spk_man->cs_KeyStore);
    return spk_man->ImportPubKeys(ordered_pubkeys, pubkey_map, key_origins, add_keypool, internal, timestamp);
}

bool CWallet::ImportScriptPubKeys(const std::string& label, const std::set<CScript>& script_pub_keys, const bool have_solving_data, const bool apply_label, const int64_t timestamp)
{
    auto spk_man = GetLegacyScriptPubKeyMan();
    if (!spk_man) {
        return false;
    }
    LOCK(spk_man->cs_KeyStore);
    if (!spk_man->ImportScriptPubKeys(script_pub_keys, have_solving_data, timestamp)) {
        return false;
    }
    if (apply_label) {
        WalletBatch batch(GetDatabase());
        for (const CScript& script : script_pub_keys) {
            CTxDestination dest;
            ExtractDestination(script, dest);
            if (IsValidDestination(dest)) {
                SetAddressBookWithDB(batch, dest, label, AddressPurpose::RECEIVE);
            }
        }
    }
    return true;
}

void CWallet::MaybeUpdateBirthTime(int64_t time)
{
    int64_t birthtime = m_birth_time.load();
    if (time < birthtime) {
        m_birth_time = time;
    }
}

/**
 * Scan active chain for relevant transactions after importing keys. This should
 * be called whenever new keys are added to the wallet, with the oldest key
 * creation time.
 *
 * @return Earliest timestamp that could be successfully scanned from. Timestamp
 * returned will be higher than startTime if relevant blocks could not be read.
 */
int64_t CWallet::RescanFromTime(int64_t startTime, const WalletRescanReserver& reserver, bool update)
{
    // Find starting block. May be null if nCreateTime is greater than the
    // highest blockchain timestamp, in which case there is nothing that needs
    // to be scanned.
    int start_height = 0;
    uint256 start_block;
    bool start = chain().findFirstBlockWithTimeAndHeight(startTime - TIMESTAMP_WINDOW, 0, FoundBlock().hash(start_block).height(start_height));
    WalletLogPrintf("%s: Rescanning last %i blocks\n", __func__, start ? WITH_LOCK(cs_wallet, return GetLastBlockHeight()) - start_height + 1 : 0);

    if (start) {
        // TODO: this should take into account failure by ScanResult::USER_ABORT
        ScanResult result = ScanForWalletTransactions(start_block, start_height, /*max_height=*/{}, reserver, /*fUpdate=*/update, /*save_progress=*/false);
        if (result.status == ScanResult::FAILURE) {
            int64_t time_max;
            CHECK_NONFATAL(chain().findBlock(result.last_failed_block, FoundBlock().maxTime(time_max)));
            return time_max + TIMESTAMP_WINDOW + 1;
        }
    }
    return startTime;
}

/**
 * Scan the block chain (starting in start_block) for transactions
 * from or to us. If fUpdate is true, found transactions that already
 * exist in the wallet will be updated. If max_height is not set, the
 * mempool will be scanned as well.
 *
 * @param[in] start_block Scan starting block. If block is not on the active
 *                        chain, the scan will return SUCCESS immediately.
 * @param[in] start_height Height of start_block
 * @param[in] max_height  Optional max scanning height. If unset there is
 *                        no maximum and scanning can continue to the tip
 *
 * @return ScanResult returning scan information and indicating success or
 *         failure. Return status will be set to SUCCESS if scan was
 *         successful. FAILURE if a complete rescan was not possible (due to
 *         pruning or corruption). USER_ABORT if the rescan was aborted before
 *         it could complete.
 *
 * @pre Caller needs to make sure start_block (and the optional stop_block) are on
 * the main chain after to the addition of any new keys you want to detect
 * transactions for.
 */
CWallet::ScanResult CWallet::ScanForWalletTransactions(const uint256& start_block, int start_height, std::optional<int> max_height, const WalletRescanReserver& reserver, bool fUpdate, const bool save_progress)
{
    constexpr auto INTERVAL_TIME{60s};
    auto current_time{reserver.now()};
    auto start_time{reserver.now()};

    assert(reserver.isReserved());

    uint256 block_hash = start_block;
    ScanResult result;

    std::unique_ptr<FastWalletRescanFilter> fast_rescan_filter;
    if (!IsLegacy() && chain().hasBlockFilterIndex(BlockFilterType::BASIC)) fast_rescan_filter = std::make_unique<FastWalletRescanFilter>(*this);

    WalletLogPrintf("Rescan started from block %s... (%s)\n", start_block.ToString(),
                    fast_rescan_filter ? "fast variant using block filters" : "slow variant inspecting all blocks");

    fAbortRescan = false;
    ShowProgress(strprintf("%s " + _("Rescanning…").translated, GetDisplayName()), 0); // show rescan progress in GUI as dialog or on splashscreen, if rescan required on startup (e.g. due to corruption)
    uint256 tip_hash = WITH_LOCK(cs_wallet, return GetLastBlockHash());
    uint256 end_hash = tip_hash;
    if (max_height) chain().findAncestorByHeight(tip_hash, *max_height, FoundBlock().hash(end_hash));
    double progress_begin = chain().guessVerificationProgress(block_hash);
    double progress_end = chain().guessVerificationProgress(end_hash);
    double progress_current = progress_begin;
    int block_height = start_height;
    while (!fAbortRescan && !chain().shutdownRequested()) {
        if (progress_end - progress_begin > 0.0) {
            m_scanning_progress = (progress_current - progress_begin) / (progress_end - progress_begin);
        } else { // avoid divide-by-zero for single block scan range (i.e. start and stop hashes are equal)
            m_scanning_progress = 0;
        }
        if (block_height % 100 == 0 && progress_end - progress_begin > 0.0) {
            ShowProgress(strprintf("%s " + _("Rescanning…").translated, GetDisplayName()), std::max(1, std::min(99, (int)(m_scanning_progress * 100))));
        }

        bool next_interval = reserver.now() >= current_time + INTERVAL_TIME;
        if (next_interval) {
            current_time = reserver.now();
            WalletLogPrintf("Still rescanning. At block %d. Progress=%f\n", block_height, progress_current);
        }

        bool fetch_block{true};
        if (fast_rescan_filter) {
            fast_rescan_filter->UpdateIfNeeded();
            auto matches_block{fast_rescan_filter->MatchesBlock(block_hash)};
            if (matches_block.has_value()) {
                if (*matches_block) {
                    LogPrint(BCLog::SCAN, "Fast rescan: inspect block %d [%s] (filter matched)\n", block_height, block_hash.ToString());
                } else {
                    result.last_scanned_block = block_hash;
                    result.last_scanned_height = block_height;
                    fetch_block = false;
                }
            } else {
                LogPrint(BCLog::SCAN, "Fast rescan: inspect block %d [%s] (WARNING: block filter not found!)\n", block_height, block_hash.ToString());
            }
        }

        // Find next block separately from reading data above, because reading
        // is slow and there might be a reorg while it is read.
        bool block_still_active = false;
        bool next_block = false;
        uint256 next_block_hash;
        chain().findBlock(block_hash, FoundBlock().inActiveChain(block_still_active).nextBlock(FoundBlock().inActiveChain(next_block).hash(next_block_hash)));

        if (fetch_block) {
            // Read block data
            CBlock block;
            chain().findBlock(block_hash, FoundBlock().data(block));

            if (!block.IsNull()) {
                LOCK(cs_wallet);
                if (!block_still_active) {
                    // Abort scan if current block is no longer active, to prevent
                    // marking transactions as coming from the wrong block.
                    result.last_failed_block = block_hash;
                    result.status = ScanResult::FAILURE;
                    break;
                }
                for (size_t posInBlock = 0; posInBlock < block.vtx.size(); ++posInBlock) {
                    SyncTransaction(block.vtx[posInBlock], TxStateConfirmed{block_hash, block_height, static_cast<int>(posInBlock)}, fUpdate, /*rescanning_old_block=*/true);
                }
                // scan succeeded, record block as most recent successfully scanned
                result.last_scanned_block = block_hash;
                result.last_scanned_height = block_height;

                if (save_progress && next_interval) {
                    CBlockLocator loc = m_chain->getActiveChainLocator(block_hash);

                    if (!loc.IsNull()) {
                        WalletLogPrintf("Saving scan progress %d.\n", block_height);
                        WalletBatch batch(GetDatabase());
                        batch.WriteBestBlock(loc);
                    }
                }
            } else {
                // could not scan block, keep scanning but record this block as the most recent failure
                result.last_failed_block = block_hash;
                result.status = ScanResult::FAILURE;
            }
        }
        if (max_height && block_height >= *max_height) {
            break;
        }
        {
            if (!next_block) {
                // break successfully when rescan has reached the tip, or
                // previous block is no longer on the chain due to a reorg
                break;
            }

            // increment block and verification progress
            block_hash = next_block_hash;
            ++block_height;
            progress_current = chain().guessVerificationProgress(block_hash);

            // handle updated tip hash
            const uint256 prev_tip_hash = tip_hash;
            tip_hash = WITH_LOCK(cs_wallet, return GetLastBlockHash());
            if (!max_height && prev_tip_hash != tip_hash) {
                // in case the tip has changed, update progress max
                progress_end = chain().guessVerificationProgress(tip_hash);
            }
        }
    }
    if (!max_height) {
        WalletLogPrintf("Scanning current mempool transactions.\n");
        WITH_LOCK(cs_wallet, chain().requestMempoolTransactions(*this));
    }
    ShowProgress(strprintf("%s " + _("Rescanning…").translated, GetDisplayName()), 100); // hide progress dialog in GUI
    if (block_height && fAbortRescan) {
        WalletLogPrintf("Rescan aborted at block %d. Progress=%f\n", block_height, progress_current);
        result.status = ScanResult::USER_ABORT;
    } else if (block_height && chain().shutdownRequested()) {
        WalletLogPrintf("Rescan interrupted by shutdown request at block %d. Progress=%f\n", block_height, progress_current);
        result.status = ScanResult::USER_ABORT;
    } else {
        WalletLogPrintf("Rescan completed in %15dms\n", Ticks<std::chrono::milliseconds>(reserver.now() - start_time));
    }
    return result;
}

bool CWallet::SubmitTxMemoryPoolAndRelay(CWalletTx& wtx, std::string& err_string, bool relay) const
{
    AssertLockHeld(cs_wallet);

    // Can't relay if wallet is not broadcasting
    if (!GetBroadcastTransactions()) return false;
    // Don't relay abandoned transactions
    if (wtx.isAbandoned()) return false;
    // Don't try to submit coinbase transactions. These would fail anyway but would
    // cause log spam.
    if (wtx.IsCoinBase()) return false;
    // Don't try to submit conflicted or confirmed transactions.
    if (GetTxDepthInMainChain(wtx) != 0) return false;

    // Submit transaction to mempool for relay
    WalletLogPrintf("Submitting wtx %s to mempool for relay\n", wtx.GetHash().ToString());
    // We must set TxStateInMempool here. Even though it will also be set later by the
    // entered-mempool callback, if we did not there would be a race where a
    // user could call sendmoney in a loop and hit spurious out of funds errors
    // because we think that this newly generated transaction's change is
    // unavailable as we're not yet aware that it is in the mempool.
    //
    // If broadcast fails for any reason, trying to set wtx.m_state here would be incorrect.
    // If transaction was previously in the mempool, it should be updated when
    // TransactionRemovedFromMempool fires.
    bool ret = chain().broadcastTransaction(wtx.tx, m_default_max_tx_fee, relay, err_string);
    if (ret) wtx.m_state = TxStateInMempool{};
    return ret;
}

std::set<uint256> CWallet::GetTxConflicts(const CWalletTx& wtx) const
{
    AssertLockHeld(cs_wallet);

    const uint256 myHash{wtx.GetHash()};
    std::set<uint256> result{GetConflicts(myHash)};
    result.erase(myHash);
    return result;
}

bool CWallet::ShouldResend() const
{
    // Don't attempt to resubmit if the wallet is configured to not broadcast
    if (!fBroadcastTransactions) return false;

    // During reindex, importing and IBD, old wallet transactions become
    // unconfirmed. Don't resend them as that would spam other nodes.
    // We only allow forcing mempool submission when not relaying to avoid this spam.
    if (!chain().isReadyToBroadcast()) return false;

    // Do this infrequently and randomly to avoid giving away
    // that these are our transactions.
    if (NodeClock::now() < m_next_resend) return false;

    return true;
}

NodeClock::time_point CWallet::GetDefaultNextResend() { return FastRandomContext{}.rand_uniform_delay(NodeClock::now() + 12h, 24h); }

// Resubmit transactions from the wallet to the mempool, optionally asking the
// mempool to relay them. On startup, we will do this for all unconfirmed
// transactions but will not ask the mempool to relay them. We do this on startup
// to ensure that our own mempool is aware of our transactions. There
// is a privacy side effect here as not broadcasting on startup also means that we won't
// inform the world of our wallet's state, particularly if the wallet (or node) is not
// yet synced.
//
// Otherwise this function is called periodically in order to relay our unconfirmed txs.
// We do this on a random timer to slightly obfuscate which transactions
// come from our wallet.
//
// TODO: Ideally, we'd only resend transactions that we think should have been
// mined in the most recent block. Any transaction that wasn't in the top
// blockweight of transactions in the mempool shouldn't have been mined,
// and so is probably just sitting in the mempool waiting to be confirmed.
// Rebroadcasting does nothing to speed up confirmation and only damages
// privacy.
//
// The `force` option results in all unconfirmed transactions being submitted to
// the mempool. This does not necessarily result in those transactions being relayed,
// that depends on the `relay` option. Periodic rebroadcast uses the pattern
// relay=true force=false, while loading into the mempool
// (on start, or after import) uses relay=false force=true.
void CWallet::ResubmitWalletTransactions(bool relay, bool force)
{
    // Don't attempt to resubmit if the wallet is configured to not broadcast,
    // even if forcing.
    if (!fBroadcastTransactions) return;

    int submitted_tx_count = 0;

    { // cs_wallet scope
        LOCK(cs_wallet);

        // First filter for the transactions we want to rebroadcast.
        // We use a set with WalletTxOrderComparator so that rebroadcasting occurs in insertion order
        std::set<CWalletTx*, WalletTxOrderComparator> to_submit;
        for (auto& [txid, wtx] : mapWallet) {
            // Only rebroadcast unconfirmed txs
            if (!wtx.isUnconfirmed()) continue;

            // Attempt to rebroadcast all txes more than 5 minutes older than
            // the last block, or all txs if forcing.
            if (!force && wtx.nTimeReceived > m_best_block_time - 5 * 60) continue;
            to_submit.insert(&wtx);
        }
        // Now try submitting the transactions to the memory pool and (optionally) relay them.
        for (auto wtx : to_submit) {
            std::string unused_err_string;
            if (SubmitTxMemoryPoolAndRelay(*wtx, unused_err_string, relay)) ++submitted_tx_count;
        }
    } // cs_wallet

    if (submitted_tx_count > 0) {
        WalletLogPrintf("%s: resubmit %u unconfirmed transactions\n", __func__, submitted_tx_count);
    }
}

/** @} */ // end of mapWallet

void MaybeResendWalletTxs(WalletContext& context)
{
    for (const std::shared_ptr<CWallet>& pwallet : GetWallets(context)) {
        if (!pwallet->ShouldResend()) continue;
        pwallet->ResubmitWalletTransactions(/*relay=*/true, /*force=*/false);
        pwallet->SetNextResend();
    }
}


/** @defgroup Actions
 *
 * @{
 */

bool CWallet::SignTransaction(CMutableTransaction& tx) const
{
    AssertLockHeld(cs_wallet);

    // Build coins map
    std::map<COutPoint, Coin> coins;
    for (auto& input : tx.vin) {
        const auto mi = mapWallet.find(input.prevout.hash);
        if(mi == mapWallet.end() || input.prevout.n >= mi->second.tx->vout.size()) {
            return false;
        }
        const CWalletTx& wtx = mi->second;
        int prev_height = wtx.state<TxStateConfirmed>() ? wtx.state<TxStateConfirmed>()->confirmed_block_height : 0;
        coins[input.prevout] = Coin(wtx.tx->vout[input.prevout.n], prev_height, wtx.IsCoinBase());
    }
    std::map<int, bilingual_str> input_errors;
    return SignTransaction(tx, coins, SIGHASH_DEFAULT, input_errors);
}

bool CWallet::SignTransaction(CMutableTransaction& tx, const std::map<COutPoint, Coin>& coins, int sighash, std::map<int, bilingual_str>& input_errors) const
{
    // Try to sign with all ScriptPubKeyMans
    for (ScriptPubKeyMan* spk_man : GetAllScriptPubKeyMans()) {
        // spk_man->SignTransaction will return true if the transaction is complete,
        // so we can exit early and return true if that happens
        if (spk_man->SignTransaction(tx, coins, sighash, input_errors)) {
            return true;
        }
    }

    // At this point, one input was not fully signed otherwise we would have exited already
    return false;
}

TransactionError CWallet::FillPSBT(PartiallySignedTransaction& psbtx, bool& complete, int sighash_type, bool sign, bool bip32derivs, size_t * n_signed, bool finalize) const
{
    if (n_signed) {
        *n_signed = 0;
    }
    LOCK(cs_wallet);
    // Get all of the previous transactions
    for (unsigned int i = 0; i < psbtx.tx->vin.size(); ++i) {
        const CTxIn& txin = psbtx.tx->vin[i];
        PSBTInput& input = psbtx.inputs.at(i);

        if (PSBTInputSigned(input)) {
            continue;
        }

        // If we have no utxo, grab it from the wallet.
        if (!input.non_witness_utxo) {
            const uint256& txhash = txin.prevout.hash;
            const auto it = mapWallet.find(txhash);
            if (it != mapWallet.end()) {
                const CWalletTx& wtx = it->second;
                // We only need the non_witness_utxo, which is a superset of the witness_utxo.
                //   The signing code will switch to the smaller witness_utxo if this is ok.
                input.non_witness_utxo = wtx.tx;
            }
        }
    }

    const PrecomputedTransactionData txdata = PrecomputePSBTData(psbtx);

    // Fill in information from ScriptPubKeyMans
    for (ScriptPubKeyMan* spk_man : GetAllScriptPubKeyMans()) {
        int n_signed_this_spkm = 0;
        TransactionError res = spk_man->FillPSBT(psbtx, txdata, sighash_type, sign, bip32derivs, &n_signed_this_spkm, finalize);
        if (res != TransactionError::OK) {
            return res;
        }

        if (n_signed) {
            (*n_signed) += n_signed_this_spkm;
        }
    }

    RemoveUnnecessaryTransactions(psbtx, sighash_type);

    // Complete if every input is now signed
    complete = true;
    for (const auto& input : psbtx.inputs) {
        complete &= PSBTInputSigned(input);
    }

    return TransactionError::OK;
}

SigningResult CWallet::SignMessage(const std::string& message, const PKHash& pkhash, std::string& str_sig) const
{
    SignatureData sigdata;
    CScript script_pub_key = GetScriptForDestination(pkhash);
    for (const auto& spk_man_pair : m_spk_managers) {
        if (spk_man_pair.second->CanProvide(script_pub_key, sigdata)) {
            LOCK(cs_wallet);  // DescriptorScriptPubKeyMan calls IsLocked which can lock cs_wallet in a deadlocking order
            return spk_man_pair.second->SignMessage(message, pkhash, str_sig);
        }
    }
    return SigningResult::PRIVATE_KEY_NOT_AVAILABLE;
}

OutputType CWallet::TransactionChangeType(const std::optional<OutputType>& change_type, const std::vector<CRecipient>& vecSend) const
{
    // If -changetype is specified, always use that change type.
    if (change_type) {
        return *change_type;
    }

    // if m_default_address_type is legacy, use legacy address as change.
    if (m_default_address_type == OutputType::LEGACY) {
        return OutputType::LEGACY;
    }

    bool any_tr{false};
    bool any_wpkh{false};
    bool any_sh{false};
    bool any_pkh{false};

    for (const auto& recipient : vecSend) {
        if (std::get_if<WitnessV1Taproot>(&recipient.dest)) {
            any_tr = true;
        } else if (std::get_if<WitnessV0KeyHash>(&recipient.dest)) {
            any_wpkh = true;
        } else if (std::get_if<ScriptHash>(&recipient.dest)) {
            any_sh = true;
        } else if (std::get_if<PKHash>(&recipient.dest)) {
            any_pkh = true;
        }
    }

    const bool has_bech32m_spkman(GetScriptPubKeyMan(OutputType::BECH32M, /*internal=*/true));
    if (has_bech32m_spkman && any_tr) {
        // Currently tr is the only type supported by the BECH32M spkman
        return OutputType::BECH32M;
    }
    const bool has_bech32_spkman(GetScriptPubKeyMan(OutputType::BECH32, /*internal=*/true));
    if (has_bech32_spkman && any_wpkh) {
        // Currently wpkh is the only type supported by the BECH32 spkman
        return OutputType::BECH32;
    }
    const bool has_p2sh_segwit_spkman(GetScriptPubKeyMan(OutputType::P2SH_SEGWIT, /*internal=*/true));
    if (has_p2sh_segwit_spkman && any_sh) {
        // Currently sh_wpkh is the only type supported by the P2SH_SEGWIT spkman
        // As of 2021 about 80% of all SH are wrapping WPKH, so use that
        return OutputType::P2SH_SEGWIT;
    }
    const bool has_legacy_spkman(GetScriptPubKeyMan(OutputType::LEGACY, /*internal=*/true));
    if (has_legacy_spkman && any_pkh) {
        // Currently pkh is the only type supported by the LEGACY spkman
        return OutputType::LEGACY;
    }

    if (has_bech32m_spkman) {
        return OutputType::BECH32M;
    }
    if (has_bech32_spkman) {
        return OutputType::BECH32;
    }
    // else use m_default_address_type for change
    return m_default_address_type;
}

void CWallet::CommitTransaction(CTransactionRef tx, mapValue_t mapValue, std::vector<std::pair<std::string, std::string>> orderForm)
{
    LOCK(cs_wallet);
    WalletLogPrintf("CommitTransaction:\n%s", tx->ToString()); // NOLINT(bitcoin-unterminated-logprintf)

    // Add tx to wallet, because if it has change it's also ours,
    // otherwise just for transaction history.
    CWalletTx* wtx = AddToWallet(tx, TxStateInactive{}, [&](CWalletTx& wtx, bool new_tx) {
        CHECK_NONFATAL(wtx.mapValue.empty());
        CHECK_NONFATAL(wtx.vOrderForm.empty());
        wtx.mapValue = std::move(mapValue);
        wtx.vOrderForm = std::move(orderForm);
        wtx.fTimeReceivedIsTxTime = true;
        wtx.fFromMe = true;
        return true;
    });

    // wtx can only be null if the db write failed.
    if (!wtx) {
        throw std::runtime_error(std::string(__func__) + ": Wallet db error, transaction commit failed");
    }

    // Notify that old coins are spent
    for (const CTxIn& txin : tx->vin) {
        CWalletTx &coin = mapWallet.at(txin.prevout.hash);
        coin.MarkDirty();
        NotifyTransactionChanged(coin.GetHash(), CT_UPDATED);
    }

    if (!fBroadcastTransactions) {
        // Don't submit tx to the mempool
        return;
    }

    std::string err_string;
    if (!SubmitTxMemoryPoolAndRelay(*wtx, err_string, true)) {
        WalletLogPrintf("CommitTransaction(): Transaction cannot be broadcast immediately, %s\n", err_string);
        // TODO: if we expect the failure to be long term or permanent, instead delete wtx from the wallet and return failure.
    }
}

DBErrors CWallet::LoadWallet()
{
    LOCK(cs_wallet);

    DBErrors nLoadWalletRet = WalletBatch(GetDatabase()).LoadWallet(this);
    if (nLoadWalletRet == DBErrors::NEED_REWRITE)
    {
        if (GetDatabase().Rewrite("\x04pool"))
        {
            for (const auto& spk_man_pair : m_spk_managers) {
                spk_man_pair.second->RewriteDB();
            }
        }
    }

    if (m_spk_managers.empty()) {
        assert(m_external_spk_managers.empty());
        assert(m_internal_spk_managers.empty());
    }

    return nLoadWalletRet;
}

DBErrors CWallet::ZapSelectTx(std::vector<uint256>& vHashIn, std::vector<uint256>& vHashOut)
{
    AssertLockHeld(cs_wallet);
    DBErrors nZapSelectTxRet = WalletBatch(GetDatabase()).ZapSelectTx(vHashIn, vHashOut);
    for (const uint256& hash : vHashOut) {
        const auto& it = mapWallet.find(hash);
        wtxOrdered.erase(it->second.m_it_wtxOrdered);
        for (const auto& txin : it->second.tx->vin)
            mapTxSpends.erase(txin.prevout);
        mapWallet.erase(it);
        NotifyTransactionChanged(hash, CT_DELETED);
    }

    if (nZapSelectTxRet == DBErrors::NEED_REWRITE)
    {
        if (GetDatabase().Rewrite("\x04pool"))
        {
            for (const auto& spk_man_pair : m_spk_managers) {
                spk_man_pair.second->RewriteDB();
            }
        }
    }

    if (nZapSelectTxRet != DBErrors::LOAD_OK)
        return nZapSelectTxRet;

    MarkDirty();

    return DBErrors::LOAD_OK;
}

bool CWallet::SetAddressBookWithDB(WalletBatch& batch, const CTxDestination& address, const std::string& strName, const std::optional<AddressPurpose>& new_purpose)
{
    bool fUpdated = false;
    bool is_mine;
    std::optional<AddressPurpose> purpose;
    {
        LOCK(cs_wallet);
        std::map<CTxDestination, CAddressBookData>::iterator mi = m_address_book.find(address);
        fUpdated = (mi != m_address_book.end() && !mi->second.IsChange());
        m_address_book[address].SetLabel(strName);
        is_mine = IsMine(address) != ISMINE_NO;
        if (new_purpose) { /* update purpose only if requested */
            purpose = m_address_book[address].purpose = new_purpose;
        } else {
            purpose = m_address_book[address].purpose;
        }
    }
    // In very old wallets, address purpose may not be recorded so we derive it from IsMine
    NotifyAddressBookChanged(address, strName, is_mine,
                             purpose.value_or(is_mine ? AddressPurpose::RECEIVE : AddressPurpose::SEND),
                             (fUpdated ? CT_UPDATED : CT_NEW));
    if (new_purpose && !batch.WritePurpose(EncodeDestination(address), PurposeToString(*new_purpose)))
        return false;
    return batch.WriteName(EncodeDestination(address), strName);
}

bool CWallet::SetAddressBook(const CTxDestination& address, const std::string& strName, const std::optional<AddressPurpose>& purpose)
{
    WalletBatch batch(GetDatabase());
    return SetAddressBookWithDB(batch, address, strName, purpose);
}

bool CWallet::DelAddressBook(const CTxDestination& address)
{
    WalletBatch batch(GetDatabase());
    {
        LOCK(cs_wallet);
        // If we want to delete receiving addresses, we should avoid calling EraseAddressData because it will delete the previously_spent value. Could instead just erase the label so it becomes a change address, and keep the data.
        // NOTE: This isn't a problem for sending addresses because they don't have any data that needs to be kept.
        // When adding new address data, it should be considered here whether to retain or delete it.
        if (IsMine(address)) {
            WalletLogPrintf("%s called with IsMine address, NOT SUPPORTED. Please report this bug! %s\n", __func__, PACKAGE_BUGREPORT);
            return false;
        }
        // Delete data rows associated with this address
        batch.EraseAddressData(address);
        m_address_book.erase(address);
    }

    NotifyAddressBookChanged(address, "", /*is_mine=*/false, AddressPurpose::SEND, CT_DELETED);

    batch.ErasePurpose(EncodeDestination(address));
    return batch.EraseName(EncodeDestination(address));
}

size_t CWallet::KeypoolCountExternalKeys() const
{
    AssertLockHeld(cs_wallet);

    auto legacy_spk_man = GetLegacyScriptPubKeyMan();
    if (legacy_spk_man) {
        return legacy_spk_man->KeypoolCountExternalKeys();
    }

    unsigned int count = 0;
    for (auto spk_man : m_external_spk_managers) {
        count += spk_man.second->GetKeyPoolSize();
    }

    return count;
}

unsigned int CWallet::GetKeyPoolSize() const
{
    AssertLockHeld(cs_wallet);

    unsigned int count = 0;
    for (auto spk_man : GetActiveScriptPubKeyMans()) {
        count += spk_man->GetKeyPoolSize();
    }
    return count;
}

bool CWallet::TopUpKeyPool(unsigned int kpSize)
{
    LOCK(cs_wallet);
    bool res = true;
    for (auto spk_man : GetActiveScriptPubKeyMans()) {
        res &= spk_man->TopUp(kpSize);
    }
    return res;
}

util::Result<CTxDestination> CWallet::GetNewDestination(const OutputType type, const std::string label)
{
    LOCK(cs_wallet);
    auto spk_man = GetScriptPubKeyMan(type, /*internal=*/false);
    if (!spk_man) {
        return util::Error{strprintf(_("Error: No %s addresses available."), FormatOutputType(type))};
    }

    auto op_dest = spk_man->GetNewDestination(type);
    if (op_dest) {
        SetAddressBook(*op_dest, label, AddressPurpose::RECEIVE);
    }

    return op_dest;
}

util::Result<CTxDestination> CWallet::GetNewChangeDestination(const OutputType type)
{
    LOCK(cs_wallet);

    ReserveDestination reservedest(this, type);
    auto op_dest = reservedest.GetReservedDestination(true);
    if (op_dest) reservedest.KeepDestination();

    return op_dest;
}

std::optional<int64_t> CWallet::GetOldestKeyPoolTime() const
{
    LOCK(cs_wallet);
    if (m_spk_managers.empty()) {
        return std::nullopt;
    }

    std::optional<int64_t> oldest_key{std::numeric_limits<int64_t>::max()};
    for (const auto& spk_man_pair : m_spk_managers) {
        oldest_key = std::min(oldest_key, spk_man_pair.second->GetOldestKeyPoolTime());
    }
    return oldest_key;
}

void CWallet::MarkDestinationsDirty(const std::set<CTxDestination>& destinations) {
    for (auto& entry : mapWallet) {
        CWalletTx& wtx = entry.second;
        if (wtx.m_is_cache_empty) continue;
        for (unsigned int i = 0; i < wtx.tx->vout.size(); i++) {
            CTxDestination dst;
            if (ExtractDestination(wtx.tx->vout[i].scriptPubKey, dst) && destinations.count(dst)) {
                wtx.MarkDirty();
                break;
            }
        }
    }
}

void CWallet::ForEachAddrBookEntry(const ListAddrBookFunc& func) const
{
    AssertLockHeld(cs_wallet);
    for (const std::pair<const CTxDestination, CAddressBookData>& item : m_address_book) {
        const auto& entry = item.second;
        func(item.first, entry.GetLabel(), entry.IsChange(), entry.purpose);
    }
}

std::vector<CTxDestination> CWallet::ListAddrBookAddresses(const std::optional<AddrBookFilter>& _filter) const
{
    AssertLockHeld(cs_wallet);
    std::vector<CTxDestination> result;
    AddrBookFilter filter = _filter ? *_filter : AddrBookFilter();
    ForEachAddrBookEntry([&result, &filter](const CTxDestination& dest, const std::string& label, bool is_change, const std::optional<AddressPurpose>& purpose) {
        // Filter by change
        if (filter.ignore_change && is_change) return;
        // Filter by label
        if (filter.m_op_label && *filter.m_op_label != label) return;
        // All good
        result.emplace_back(dest);
    });
    return result;
}

std::set<std::string> CWallet::ListAddrBookLabels(const std::optional<AddressPurpose> purpose) const
{
    AssertLockHeld(cs_wallet);
    std::set<std::string> label_set;
    ForEachAddrBookEntry([&](const CTxDestination& _dest, const std::string& _label,
                             bool _is_change, const std::optional<AddressPurpose>& _purpose) {
        if (_is_change) return;
        if (!purpose || purpose == _purpose) {
            label_set.insert(_label);
        }
    });
    return label_set;
}

util::Result<CTxDestination> ReserveDestination::GetReservedDestination(bool internal)
{
    m_spk_man = pwallet->GetScriptPubKeyMan(type, internal);
    if (!m_spk_man) {
        return util::Error{strprintf(_("Error: No %s addresses available."), FormatOutputType(type))};
    }

    if (nIndex == -1) {
        CKeyPool keypool;
        int64_t index;
        auto op_address = m_spk_man->GetReservedDestination(type, internal, index, keypool);
        if (!op_address) return op_address;
        nIndex = index;
        address = *op_address;
        fInternal = keypool.fInternal;
    }
    return address;
}

void ReserveDestination::KeepDestination()
{
    if (nIndex != -1) {
        m_spk_man->KeepDestination(nIndex, type);
    }
    nIndex = -1;
    address = CNoDestination();
}

void ReserveDestination::ReturnDestination()
{
    if (nIndex != -1) {
        m_spk_man->ReturnDestination(nIndex, fInternal, address);
    }
    nIndex = -1;
    address = CNoDestination();
}

bool CWallet::DisplayAddress(const CTxDestination& dest)
{
    CScript scriptPubKey = GetScriptForDestination(dest);
    for (const auto& spk_man : GetScriptPubKeyMans(scriptPubKey)) {
        auto signer_spk_man = dynamic_cast<ExternalSignerScriptPubKeyMan *>(spk_man);
        if (signer_spk_man == nullptr) {
            continue;
        }
        ExternalSigner signer = ExternalSignerScriptPubKeyMan::GetExternalSigner();
        return signer_spk_man->DisplayAddress(scriptPubKey, signer);
    }
    return false;
}

bool CWallet::LockCoin(const COutPoint& output, WalletBatch* batch)
{
    AssertLockHeld(cs_wallet);
    setLockedCoins.insert(output);
    if (batch) {
        return batch->WriteLockedUTXO(output);
    }
    return true;
}

bool CWallet::UnlockCoin(const COutPoint& output, WalletBatch* batch)
{
    AssertLockHeld(cs_wallet);
    bool was_locked = setLockedCoins.erase(output);
    if (batch && was_locked) {
        return batch->EraseLockedUTXO(output);
    }
    return true;
}

bool CWallet::UnlockAllCoins()
{
    AssertLockHeld(cs_wallet);
    bool success = true;
    WalletBatch batch(GetDatabase());
    for (auto it = setLockedCoins.begin(); it != setLockedCoins.end(); ++it) {
        success &= batch.EraseLockedUTXO(*it);
    }
    setLockedCoins.clear();
    return success;
}

bool CWallet::IsLockedCoin(const COutPoint& output) const
{
    AssertLockHeld(cs_wallet);
    return setLockedCoins.count(output) > 0;
}

void CWallet::ListLockedCoins(std::vector<COutPoint>& vOutpts) const
{
    AssertLockHeld(cs_wallet);
    for (std::set<COutPoint>::iterator it = setLockedCoins.begin();
         it != setLockedCoins.end(); it++) {
        COutPoint outpt = (*it);
        vOutpts.push_back(outpt);
    }
}

/** @} */ // end of Actions

void CWallet::GetKeyBirthTimes(std::map<CKeyID, int64_t>& mapKeyBirth) const {
    AssertLockHeld(cs_wallet);
    mapKeyBirth.clear();

    // map in which we'll infer heights of other keys
    std::map<CKeyID, const TxStateConfirmed*> mapKeyFirstBlock;
    TxStateConfirmed max_confirm{uint256{}, /*height=*/-1, /*index=*/-1};
    max_confirm.confirmed_block_height = GetLastBlockHeight() > 144 ? GetLastBlockHeight() - 144 : 0; // the tip can be reorganized; use a 144-block safety margin
    CHECK_NONFATAL(chain().findAncestorByHeight(GetLastBlockHash(), max_confirm.confirmed_block_height, FoundBlock().hash(max_confirm.confirmed_block_hash)));

    {
        LegacyScriptPubKeyMan* spk_man = GetLegacyScriptPubKeyMan();
        assert(spk_man != nullptr);
        LOCK(spk_man->cs_KeyStore);

        // get birth times for keys with metadata
        for (const auto& entry : spk_man->mapKeyMetadata) {
            if (entry.second.nCreateTime) {
                mapKeyBirth[entry.first] = entry.second.nCreateTime;
            }
        }

        // Prepare to infer birth heights for keys without metadata
        for (const CKeyID &keyid : spk_man->GetKeys()) {
            if (mapKeyBirth.count(keyid) == 0)
                mapKeyFirstBlock[keyid] = &max_confirm;
        }

        // if there are no such keys, we're done
        if (mapKeyFirstBlock.empty())
            return;

        // find first block that affects those keys, if there are any left
        for (const auto& entry : mapWallet) {
            // iterate over all wallet transactions...
            const CWalletTx &wtx = entry.second;
            if (auto* conf = wtx.state<TxStateConfirmed>()) {
                // ... which are already in a block
                for (const CTxOut &txout : wtx.tx->vout) {
                    // iterate over all their outputs
                    for (const auto &keyid : GetAffectedKeys(txout.scriptPubKey, *spk_man)) {
                        // ... and all their affected keys
                        auto rit = mapKeyFirstBlock.find(keyid);
                        if (rit != mapKeyFirstBlock.end() && conf->confirmed_block_height < rit->second->confirmed_block_height) {
                            rit->second = conf;
                        }
                    }
                }
            }
        }
    }

    // Extract block timestamps for those keys
    for (const auto& entry : mapKeyFirstBlock) {
        int64_t block_time;
        CHECK_NONFATAL(chain().findBlock(entry.second->confirmed_block_hash, FoundBlock().time(block_time)));
        mapKeyBirth[entry.first] = block_time - TIMESTAMP_WINDOW; // block times can be 2h off
    }
}

/**
 * Compute smart timestamp for a transaction being added to the wallet.
 *
 * Logic:
 * - If sending a transaction, assign its timestamp to the current time.
 * - If receiving a transaction outside a block, assign its timestamp to the
 *   current time.
 * - If receiving a transaction during a rescanning process, assign all its
 *   (not already known) transactions' timestamps to the block time.
 * - If receiving a block with a future timestamp, assign all its (not already
 *   known) transactions' timestamps to the current time.
 * - If receiving a block with a past timestamp, before the most recent known
 *   transaction (that we care about), assign all its (not already known)
 *   transactions' timestamps to the same timestamp as that most-recent-known
 *   transaction.
 * - If receiving a block with a past timestamp, but after the most recent known
 *   transaction, assign all its (not already known) transactions' timestamps to
 *   the block time.
 *
 * For more information see CWalletTx::nTimeSmart,
 * https://bitcointalk.org/?topic=54527, or
 * https://github.com/bitcoin/bitcoin/pull/1393.
 */
unsigned int CWallet::ComputeTimeSmart(const CWalletTx& wtx, bool rescanning_old_block) const
{
    std::optional<uint256> block_hash;
    if (auto* conf = wtx.state<TxStateConfirmed>()) {
        block_hash = conf->confirmed_block_hash;
    } else if (auto* conf = wtx.state<TxStateConflicted>()) {
        block_hash = conf->conflicting_block_hash;
    }

    unsigned int nTimeSmart = wtx.nTimeReceived;
    if (block_hash) {
        int64_t blocktime;
        int64_t block_max_time;
        if (chain().findBlock(*block_hash, FoundBlock().time(blocktime).maxTime(block_max_time))) {
            if (rescanning_old_block) {
                nTimeSmart = block_max_time;
            } else {
                int64_t latestNow = wtx.nTimeReceived;
                int64_t latestEntry = 0;

                // Tolerate times up to the last timestamp in the wallet not more than 5 minutes into the future
                int64_t latestTolerated = latestNow + 300;
                const TxItems& txOrdered = wtxOrdered;
                for (auto it = txOrdered.rbegin(); it != txOrdered.rend(); ++it) {
                    CWalletTx* const pwtx = it->second;
                    if (pwtx == &wtx) {
                        continue;
                    }
                    int64_t nSmartTime;
                    nSmartTime = pwtx->nTimeSmart;
                    if (!nSmartTime) {
                        nSmartTime = pwtx->nTimeReceived;
                    }
                    if (nSmartTime <= latestTolerated) {
                        latestEntry = nSmartTime;
                        if (nSmartTime > latestNow) {
                            latestNow = nSmartTime;
                        }
                        break;
                    }
                }

                nTimeSmart = std::max(latestEntry, std::min(blocktime, latestNow));
            }
        } else {
            WalletLogPrintf("%s: found %s in block %s not in index\n", __func__, wtx.GetHash().ToString(), block_hash->ToString());
        }
    }
    return nTimeSmart;
}

bool CWallet::SetAddressPreviouslySpent(WalletBatch& batch, const CTxDestination& dest, bool used)
{
    if (std::get_if<CNoDestination>(&dest))
        return false;

    if (!used) {
        if (auto* data{common::FindKey(m_address_book, dest)}) data->previously_spent = false;
        return batch.WriteAddressPreviouslySpent(dest, false);
    }

    LoadAddressPreviouslySpent(dest);
    return batch.WriteAddressPreviouslySpent(dest, true);
}

void CWallet::LoadAddressPreviouslySpent(const CTxDestination& dest)
{
    m_address_book[dest].previously_spent = true;
}

void CWallet::LoadAddressReceiveRequest(const CTxDestination& dest, const std::string& id, const std::string& request)
{
    m_address_book[dest].receive_requests[id] = request;
}

bool CWallet::IsAddressPreviouslySpent(const CTxDestination& dest) const
{
    if (auto* data{common::FindKey(m_address_book, dest)}) return data->previously_spent;
    return false;
}

std::vector<std::string> CWallet::GetAddressReceiveRequests() const
{
    std::vector<std::string> values;
    for (const auto& [dest, entry] : m_address_book) {
        for (const auto& [id, request] : entry.receive_requests) {
            values.emplace_back(request);
        }
    }
    return values;
}

bool CWallet::SetAddressReceiveRequest(WalletBatch& batch, const CTxDestination& dest, const std::string& id, const std::string& value)
{
    if (!batch.WriteAddressReceiveRequest(dest, id, value)) return false;
    m_address_book[dest].receive_requests[id] = value;
    return true;
}

bool CWallet::EraseAddressReceiveRequest(WalletBatch& batch, const CTxDestination& dest, const std::string& id)
{
    if (!batch.EraseAddressReceiveRequest(dest, id)) return false;
    m_address_book[dest].receive_requests.erase(id);
    return true;
}

std::unique_ptr<WalletDatabase> MakeWalletDatabase(const std::string& name, const DatabaseOptions& options, DatabaseStatus& status, bilingual_str& error_string)
{
    // Do some checking on wallet path. It should be either a:
    //
    // 1. Path where a directory can be created.
    // 2. Path to an existing directory.
    // 3. Path to a symlink to a directory.
    // 4. For backwards compatibility, the name of a data file in -walletdir.
    const fs::path wallet_path = fsbridge::AbsPathJoin(GetWalletDir(), fs::PathFromString(name));
    fs::file_type path_type = fs::symlink_status(wallet_path).type();
    if (!(path_type == fs::file_type::not_found || path_type == fs::file_type::directory ||
          (path_type == fs::file_type::symlink && fs::is_directory(wallet_path)) ||
          (path_type == fs::file_type::regular && fs::PathFromString(name).filename() == fs::PathFromString(name)))) {
        error_string = Untranslated(strprintf(
              "Invalid -wallet path '%s'. -wallet path should point to a directory where wallet.dat and "
              "database/log.?????????? files can be stored, a location where such a directory could be created, "
              "or (for backwards compatibility) the name of an existing data file in -walletdir (%s)",
              name, fs::quoted(fs::PathToString(GetWalletDir()))));
        status = DatabaseStatus::FAILED_BAD_PATH;
        return nullptr;
    }
    return MakeDatabase(wallet_path, options, status, error_string);
}

std::shared_ptr<CWallet> CWallet::Create(WalletContext& context, const std::string& name, std::unique_ptr<WalletDatabase> database, uint64_t wallet_creation_flags, bilingual_str& error, std::vector<bilingual_str>& warnings)
{
    interfaces::Chain* chain = context.chain;
    ArgsManager& args = *Assert(context.args);
    const std::string& walletFile = database->Filename();

    const auto start{SteadyClock::now()};
    // TODO: Can't use std::make_shared because we need a custom deleter but
    // should be possible to use std::allocate_shared.
    std::shared_ptr<CWallet> walletInstance(new CWallet(chain, name, std::move(database)), ReleaseWallet);
    walletInstance->m_keypool_size = std::max(args.GetIntArg("-keypool", DEFAULT_KEYPOOL_SIZE), int64_t{1});
    walletInstance->m_notify_tx_changed_script = args.GetArg("-walletnotify", "");

    // Load wallet
    bool rescan_required = false;
    DBErrors nLoadWalletRet = walletInstance->LoadWallet();
    if (nLoadWalletRet != DBErrors::LOAD_OK) {
        if (nLoadWalletRet == DBErrors::CORRUPT) {
            error = strprintf(_("Error loading %s: Wallet corrupted"), walletFile);
            return nullptr;
        }
        else if (nLoadWalletRet == DBErrors::NONCRITICAL_ERROR)
        {
            warnings.push_back(strprintf(_("Error reading %s! All keys read correctly, but transaction data"
                                           " or address metadata may be missing or incorrect."),
                walletFile));
        }
        else if (nLoadWalletRet == DBErrors::TOO_NEW) {
            error = strprintf(_("Error loading %s: Wallet requires newer version of %s"), walletFile, PACKAGE_NAME);
            return nullptr;
        }
        else if (nLoadWalletRet == DBErrors::EXTERNAL_SIGNER_SUPPORT_REQUIRED) {
            error = strprintf(_("Error loading %s: External signer wallet being loaded without external signer support compiled"), walletFile);
            return nullptr;
        }
        else if (nLoadWalletRet == DBErrors::NEED_REWRITE)
        {
            error = strprintf(_("Wallet needed to be rewritten: restart %s to complete"), PACKAGE_NAME);
            return nullptr;
        } else if (nLoadWalletRet == DBErrors::NEED_RESCAN) {
            warnings.push_back(strprintf(_("Error reading %s! Transaction data may be missing or incorrect."
                                           " Rescanning wallet."), walletFile));
            rescan_required = true;
        } else if (nLoadWalletRet == DBErrors::UNKNOWN_DESCRIPTOR) {
            error = strprintf(_("Unrecognized descriptor found. Loading wallet %s\n\n"
                                "The wallet might had been created on a newer version.\n"
                                "Please try running the latest software version.\n"), walletFile);
            return nullptr;
        } else if (nLoadWalletRet == DBErrors::UNEXPECTED_LEGACY_ENTRY) {
            error = strprintf(_("Unexpected legacy entry in descriptor wallet found. Loading wallet %s\n\n"
                                "The wallet might have been tampered with or created with malicious intent.\n"), walletFile);
            return nullptr;
        } else {
            error = strprintf(_("Error loading %s"), walletFile);
            return nullptr;
        }
    }

    // This wallet is in its first run if there are no ScriptPubKeyMans and it isn't blank or no privkeys
    const bool fFirstRun = walletInstance->m_spk_managers.empty() &&
                     !walletInstance->IsWalletFlagSet(WALLET_FLAG_DISABLE_PRIVATE_KEYS) &&
                     !walletInstance->IsWalletFlagSet(WALLET_FLAG_BLANK_WALLET);
    if (fFirstRun)
    {
        // ensure this wallet.dat can only be opened by clients supporting HD with chain split and expects no default key
        walletInstance->SetMinVersion(FEATURE_LATEST);

        walletInstance->InitWalletFlags(wallet_creation_flags);

        // Only create LegacyScriptPubKeyMan when not descriptor wallet
        if (!walletInstance->IsWalletFlagSet(WALLET_FLAG_DESCRIPTORS)) {
            walletInstance->SetupLegacyScriptPubKeyMan();
        }

        if ((wallet_creation_flags & WALLET_FLAG_EXTERNAL_SIGNER) || !(wallet_creation_flags & (WALLET_FLAG_DISABLE_PRIVATE_KEYS | WALLET_FLAG_BLANK_WALLET))) {
            LOCK(walletInstance->cs_wallet);
            if (walletInstance->IsWalletFlagSet(WALLET_FLAG_DESCRIPTORS)) {
                walletInstance->SetupDescriptorScriptPubKeyMans();
                // SetupDescriptorScriptPubKeyMans already calls SetupGeneration for us so we don't need to call SetupGeneration separately
            } else {
                // Legacy wallets need SetupGeneration here.
                for (auto spk_man : walletInstance->GetActiveScriptPubKeyMans()) {
                    if (!spk_man->SetupGeneration()) {
                        error = _("Unable to generate initial keys");
                        return nullptr;
                    }
                }
            }
        }

        if (chain) {
            walletInstance->chainStateFlushed(ChainstateRole::NORMAL, chain->getTipLocator());
        }
    } else if (wallet_creation_flags & WALLET_FLAG_DISABLE_PRIVATE_KEYS) {
        // Make it impossible to disable private keys after creation
        error = strprintf(_("Error loading %s: Private keys can only be disabled during creation"), walletFile);
        return nullptr;
    } else if (walletInstance->IsWalletFlagSet(WALLET_FLAG_DISABLE_PRIVATE_KEYS)) {
        for (auto spk_man : walletInstance->GetActiveScriptPubKeyMans()) {
            if (spk_man->HavePrivateKeys()) {
                warnings.push_back(strprintf(_("Warning: Private keys detected in wallet {%s} with disabled private keys"), walletFile));
                break;
            }
        }
    }

    if (!args.GetArg("-addresstype", "").empty()) {
        std::optional<OutputType> parsed = ParseOutputType(args.GetArg("-addresstype", ""));
        if (!parsed) {
            error = strprintf(_("Unknown address type '%s'"), args.GetArg("-addresstype", ""));
            return nullptr;
        }
        walletInstance->m_default_address_type = parsed.value();
    }

    if (!args.GetArg("-changetype", "").empty()) {
        std::optional<OutputType> parsed = ParseOutputType(args.GetArg("-changetype", ""));
        if (!parsed) {
            error = strprintf(_("Unknown change type '%s'"), args.GetArg("-changetype", ""));
            return nullptr;
        }
        walletInstance->m_default_change_type = parsed.value();
    }

    if (args.IsArgSet("-mintxfee")) {
        std::optional<CAmount> min_tx_fee = ParseMoney(args.GetArg("-mintxfee", ""));
        if (!min_tx_fee) {
            error = AmountErrMsg("mintxfee", args.GetArg("-mintxfee", ""));
            return nullptr;
        } else if (min_tx_fee.value() > HIGH_TX_FEE_PER_KB) {
            warnings.push_back(AmountHighWarn("-mintxfee") + Untranslated(" ") +
                               _("This is the minimum transaction fee you pay on every transaction."));
        }

        walletInstance->m_min_fee = CFeeRate{min_tx_fee.value()};
    }

    if (args.IsArgSet("-maxapsfee")) {
        const std::string max_aps_fee{args.GetArg("-maxapsfee", "")};
        if (max_aps_fee == "-1") {
            walletInstance->m_max_aps_fee = -1;
        } else if (std::optional<CAmount> max_fee = ParseMoney(max_aps_fee)) {
            if (max_fee.value() > HIGH_APS_FEE) {
                warnings.push_back(AmountHighWarn("-maxapsfee") + Untranslated(" ") +
                                  _("This is the maximum transaction fee you pay (in addition to the normal fee) to prioritize partial spend avoidance over regular coin selection."));
            }
            walletInstance->m_max_aps_fee = max_fee.value();
        } else {
            error = AmountErrMsg("maxapsfee", max_aps_fee);
            return nullptr;
        }
    }

    if (args.IsArgSet("-fallbackfee")) {
        std::optional<CAmount> fallback_fee = ParseMoney(args.GetArg("-fallbackfee", ""));
        if (!fallback_fee) {
            error = strprintf(_("Invalid amount for %s=<amount>: '%s'"), "-fallbackfee", args.GetArg("-fallbackfee", ""));
            return nullptr;
        } else if (fallback_fee.value() > HIGH_TX_FEE_PER_KB) {
            warnings.push_back(AmountHighWarn("-fallbackfee") + Untranslated(" ") +
                               _("This is the transaction fee you may pay when fee estimates are not available."));
        }
        walletInstance->m_fallback_fee = CFeeRate{fallback_fee.value()};
    }

    // Disable fallback fee in case value was set to 0, enable if non-null value
    walletInstance->m_allow_fallback_fee = walletInstance->m_fallback_fee.GetFeePerK() != 0;

    if (args.IsArgSet("-discardfee")) {
        std::optional<CAmount> discard_fee = ParseMoney(args.GetArg("-discardfee", ""));
        if (!discard_fee) {
            error = strprintf(_("Invalid amount for %s=<amount>: '%s'"), "-discardfee", args.GetArg("-discardfee", ""));
            return nullptr;
        } else if (discard_fee.value() > HIGH_TX_FEE_PER_KB) {
            warnings.push_back(AmountHighWarn("-discardfee") + Untranslated(" ") +
                               _("This is the transaction fee you may discard if change is smaller than dust at this level"));
        }
        walletInstance->m_discard_rate = CFeeRate{discard_fee.value()};
    }

    if (args.IsArgSet("-paytxfee")) {
        std::optional<CAmount> pay_tx_fee = ParseMoney(args.GetArg("-paytxfee", ""));
        if (!pay_tx_fee) {
            error = AmountErrMsg("paytxfee", args.GetArg("-paytxfee", ""));
            return nullptr;
        } else if (pay_tx_fee.value() > HIGH_TX_FEE_PER_KB) {
            warnings.push_back(AmountHighWarn("-paytxfee") + Untranslated(" ") +
                               _("This is the transaction fee you will pay if you send a transaction."));
        }

        walletInstance->m_pay_tx_fee = CFeeRate{pay_tx_fee.value(), 1000};

        if (chain && walletInstance->m_pay_tx_fee < chain->relayMinFee()) {
            error = strprintf(_("Invalid amount for %s=<amount>: '%s' (must be at least %s)"),
                "-paytxfee", args.GetArg("-paytxfee", ""), chain->relayMinFee().ToString());
            return nullptr;
        }
    }

    if (args.IsArgSet("-maxtxfee")) {
        std::optional<CAmount> max_fee = ParseMoney(args.GetArg("-maxtxfee", ""));
        if (!max_fee) {
            error = AmountErrMsg("maxtxfee", args.GetArg("-maxtxfee", ""));
            return nullptr;
        } else if (max_fee.value() > HIGH_MAX_TX_FEE) {
            warnings.push_back(strprintf(_("%s is set very high! Fees this large could be paid on a single transaction."), "-maxtxfee"));
        }

        if (chain && CFeeRate{max_fee.value(), 1000} < chain->relayMinFee()) {
            error = strprintf(_("Invalid amount for %s=<amount>: '%s' (must be at least the minrelay fee of %s to prevent stuck transactions)"),
                "-maxtxfee", args.GetArg("-maxtxfee", ""), chain->relayMinFee().ToString());
            return nullptr;
        }

        walletInstance->m_default_max_tx_fee = max_fee.value();
    }

    if (args.IsArgSet("-consolidatefeerate")) {
        if (std::optional<CAmount> consolidate_feerate = ParseMoney(args.GetArg("-consolidatefeerate", ""))) {
            walletInstance->m_consolidate_feerate = CFeeRate(*consolidate_feerate);
        } else {
            error = AmountErrMsg("consolidatefeerate", args.GetArg("-consolidatefeerate", ""));
            return nullptr;
        }
    }

    if (chain && chain->relayMinFee().GetFeePerK() > HIGH_TX_FEE_PER_KB) {
        warnings.push_back(AmountHighWarn("-minrelaytxfee") + Untranslated(" ") +
                           _("The wallet will avoid paying less than the minimum relay fee."));
    }

    walletInstance->m_confirm_target = args.GetIntArg("-txconfirmtarget", DEFAULT_TX_CONFIRM_TARGET);
    walletInstance->m_spend_zero_conf_change = args.GetBoolArg("-spendzeroconfchange", DEFAULT_SPEND_ZEROCONF_CHANGE);
    walletInstance->m_signal_rbf = args.GetBoolArg("-walletrbf", DEFAULT_WALLET_RBF);

    walletInstance->WalletLogPrintf("Wallet completed loading in %15dms\n", Ticks<std::chrono::milliseconds>(SteadyClock::now() - start));

    // Try to top up keypool. No-op if the wallet is locked.
    walletInstance->TopUpKeyPool();

    // Cache the first key time
    std::optional<int64_t> time_first_key;
    for (auto spk_man : walletInstance->GetAllScriptPubKeyMans()) {
        int64_t time = spk_man->GetTimeFirstKey();
        if (!time_first_key || time < *time_first_key) time_first_key = time;
    }
    if (time_first_key) walletInstance->MaybeUpdateBirthTime(*time_first_key);

    if (chain && !AttachChain(walletInstance, *chain, rescan_required, error, warnings)) {
        return nullptr;
    }

    {
        LOCK(walletInstance->cs_wallet);
        walletInstance->SetBroadcastTransactions(args.GetBoolArg("-walletbroadcast", DEFAULT_WALLETBROADCAST));
        walletInstance->WalletLogPrintf("setKeyPool.size() = %u\n",      walletInstance->GetKeyPoolSize());
        walletInstance->WalletLogPrintf("mapWallet.size() = %u\n",       walletInstance->mapWallet.size());
        walletInstance->WalletLogPrintf("m_address_book.size() = %u\n",  walletInstance->m_address_book.size());
    }

    return walletInstance;
}

bool CWallet::AttachChain(const std::shared_ptr<CWallet>& walletInstance, interfaces::Chain& chain, const bool rescan_required, bilingual_str& error, std::vector<bilingual_str>& warnings)
{
    LOCK(walletInstance->cs_wallet);
    // allow setting the chain if it hasn't been set already but prevent changing it
    assert(!walletInstance->m_chain || walletInstance->m_chain == &chain);
    walletInstance->m_chain = &chain;

    // Unless allowed, ensure wallet files are not reused across chains:
    if (!gArgs.GetBoolArg("-walletcrosschain", DEFAULT_WALLETCROSSCHAIN)) {
        WalletBatch batch(walletInstance->GetDatabase());
        CBlockLocator locator;
        if (batch.ReadBestBlock(locator) && locator.vHave.size() > 0 && chain.getHeight()) {
            // Wallet is assumed to be from another chain, if genesis block in the active
            // chain differs from the genesis block known to the wallet.
            if (chain.getBlockHash(0) != locator.vHave.back()) {
                error = Untranslated("Wallet files should not be reused across chains. Restart bitcoind with -walletcrosschain to override.");
                return false;
            }
        }
    }

    // Register wallet with validationinterface. It's done before rescan to avoid
    // missing block connections between end of rescan and validation subscribing.
    // Because of wallet lock being hold, block connection notifications are going to
    // be pending on the validation-side until lock release. It's likely to have
    // block processing duplicata (if rescan block range overlaps with notification one)
    // but we guarantee at least than wallet state is correct after notifications delivery.
    // However, chainStateFlushed notifications are ignored until the rescan is finished
    // so that in case of a shutdown event, the rescan will be repeated at the next start.
    // This is temporary until rescan and notifications delivery are unified under same
    // interface.
    walletInstance->m_attaching_chain = true; //ignores chainStateFlushed notifications
    walletInstance->m_chain_notifications_handler = walletInstance->chain().handleNotifications(walletInstance);

    // If rescan_required = true, rescan_height remains equal to 0
    int rescan_height = 0;
    if (!rescan_required)
    {
        WalletBatch batch(walletInstance->GetDatabase());
        CBlockLocator locator;
        if (batch.ReadBestBlock(locator)) {
            if (const std::optional<int> fork_height = chain.findLocatorFork(locator)) {
                rescan_height = *fork_height;
            }
        }
    }

    const std::optional<int> tip_height = chain.getHeight();
    if (tip_height) {
        walletInstance->m_last_block_processed = chain.getBlockHash(*tip_height);
        walletInstance->m_last_block_processed_height = *tip_height;
    } else {
        walletInstance->m_last_block_processed.SetNull();
        walletInstance->m_last_block_processed_height = -1;
    }

    if (tip_height && *tip_height != rescan_height)
    {
        // No need to read and scan block if block was created before
        // our wallet birthday (as adjusted for block time variability)
        std::optional<int64_t> time_first_key = walletInstance->m_birth_time.load();
        if (time_first_key) {
            FoundBlock found = FoundBlock().height(rescan_height);
            chain.findFirstBlockWithTimeAndHeight(*time_first_key - TIMESTAMP_WINDOW, rescan_height, found);
            if (!found.found) {
                // We were unable to find a block that had a time more recent than our earliest timestamp
                // or a height higher than the wallet was synced to, indicating that the wallet is newer than the
                // current chain tip. Skip rescanning in this case.
                rescan_height = *tip_height;
            }
        }

        // Technically we could execute the code below in any case, but performing the
        // `while` loop below can make startup very slow, so only check blocks on disk
        // if necessary.
        if (chain.havePruned() || chain.hasAssumedValidChain()) {
            int block_height = *tip_height;
            while (block_height > 0 && chain.haveBlockOnDisk(block_height - 1) && rescan_height != block_height) {
                --block_height;
            }

            if (rescan_height != block_height) {
                // We can't rescan beyond blocks we don't have data for, stop and throw an error.
                // This might happen if a user uses an old wallet within a pruned node
                // or if they ran -disablewallet for a longer time, then decided to re-enable
                // Exit early and print an error.
                // It also may happen if an assumed-valid chain is in use and therefore not
                // all block data is available.
                // If a block is pruned after this check, we will load the wallet,
                // but fail the rescan with a generic error.

                error = chain.havePruned() ?
                     _("Prune: last wallet synchronisation goes beyond pruned data. You need to -reindex (download the whole blockchain again in case of pruned node)") :
                     strprintf(_(
                        "Error loading wallet. Wallet requires blocks to be downloaded, "
                        "and software does not currently support loading wallets while "
                        "blocks are being downloaded out of order when using assumeutxo "
                        "snapshots. Wallet should be able to load successfully after "
                        "node sync reaches height %s"), block_height);
                return false;
            }
        }

        chain.initMessage(_("Rescanning…").translated);
        walletInstance->WalletLogPrintf("Rescanning last %i blocks (from block %i)...\n", *tip_height - rescan_height, rescan_height);

        {
            WalletRescanReserver reserver(*walletInstance);
            if (!reserver.reserve() || (ScanResult::SUCCESS != walletInstance->ScanForWalletTransactions(chain.getBlockHash(rescan_height), rescan_height, /*max_height=*/{}, reserver, /*fUpdate=*/true, /*save_progress=*/true).status)) {
                error = _("Failed to rescan the wallet during initialization");
                return false;
            }
        }
        walletInstance->m_attaching_chain = false;
        walletInstance->chainStateFlushed(ChainstateRole::NORMAL, chain.getTipLocator());
        walletInstance->GetDatabase().IncrementUpdateCounter();
    }
    walletInstance->m_attaching_chain = false;

    return true;
}

const CAddressBookData* CWallet::FindAddressBookEntry(const CTxDestination& dest, bool allow_change) const
{
    const auto& address_book_it = m_address_book.find(dest);
    if (address_book_it == m_address_book.end()) return nullptr;
    if ((!allow_change) && address_book_it->second.IsChange()) {
        return nullptr;
    }
    return &address_book_it->second;
}

bool CWallet::UpgradeWallet(int version, bilingual_str& error)
{
    int prev_version = GetVersion();
    if (version == 0) {
        WalletLogPrintf("Performing wallet upgrade to %i\n", FEATURE_LATEST);
        version = FEATURE_LATEST;
    } else {
        WalletLogPrintf("Allowing wallet upgrade up to %i\n", version);
    }
    if (version < prev_version) {
        error = strprintf(_("Cannot downgrade wallet from version %i to version %i. Wallet version unchanged."), prev_version, version);
        return false;
    }

    LOCK(cs_wallet);

    // Do not upgrade versions to any version between HD_SPLIT and FEATURE_PRE_SPLIT_KEYPOOL unless already supporting HD_SPLIT
    if (!CanSupportFeature(FEATURE_HD_SPLIT) && version >= FEATURE_HD_SPLIT && version < FEATURE_PRE_SPLIT_KEYPOOL) {
        error = strprintf(_("Cannot upgrade a non HD split wallet from version %i to version %i without upgrading to support pre-split keypool. Please use version %i or no version specified."), prev_version, version, FEATURE_PRE_SPLIT_KEYPOOL);
        return false;
    }

    // Permanently upgrade to the version
    SetMinVersion(GetClosestWalletFeature(version));

    for (auto spk_man : GetActiveScriptPubKeyMans()) {
        if (!spk_man->Upgrade(prev_version, version, error)) {
            return false;
        }
    }
    return true;
}

void CWallet::postInitProcess()
{
    // Add wallet transactions that aren't already in a block to mempool
    // Do this here as mempool requires genesis block to be loaded
    ResubmitWalletTransactions(/*relay=*/false, /*force=*/true);

    // Update wallet transactions with current mempool transactions.
    WITH_LOCK(cs_wallet, chain().requestMempoolTransactions(*this));
}

bool CWallet::BackupWallet(const std::string& strDest) const
{
    return GetDatabase().Backup(strDest);
}

CKeyPool::CKeyPool()
{
    nTime = GetTime();
    fInternal = false;
    m_pre_split = false;
}

CKeyPool::CKeyPool(const CPubKey& vchPubKeyIn, bool internalIn)
{
    nTime = GetTime();
    vchPubKey = vchPubKeyIn;
    fInternal = internalIn;
    m_pre_split = false;
}

int CWallet::GetTxDepthInMainChain(const CWalletTx& wtx) const
{
    AssertLockHeld(cs_wallet);
    if (auto* conf = wtx.state<TxStateConfirmed>()) {
        return GetLastBlockHeight() - conf->confirmed_block_height + 1;
    } else if (auto* conf = wtx.state<TxStateConflicted>()) {
        return -1 * (GetLastBlockHeight() - conf->conflicting_block_height + 1);
    } else {
        return 0;
    }
}

int CWallet::GetTxBlocksToMaturity(const CWalletTx& wtx) const
{
    AssertLockHeld(cs_wallet);

    if (!wtx.IsCoinBase()) {
        return 0;
    }
    int chain_depth = GetTxDepthInMainChain(wtx);
    assert(chain_depth >= 0); // coinbase tx should not be conflicted
    return std::max(0, (COINBASE_MATURITY+1) - chain_depth);
}

bool CWallet::IsTxImmatureCoinBase(const CWalletTx& wtx) const
{
    AssertLockHeld(cs_wallet);

    // note GetBlocksToMaturity is 0 for non-coinbase tx
    return GetTxBlocksToMaturity(wtx) > 0;
}

bool CWallet::IsCrypted() const
{
    return HasEncryptionKeys();
}

bool CWallet::IsLocked() const
{
    if (!IsCrypted()) {
        return false;
    }
    LOCK(cs_wallet);
    return vMasterKey.empty();
}

bool CWallet::Lock()
{
    if (!IsCrypted())
        return false;

    {
        LOCK2(m_relock_mutex, cs_wallet);
        if (!vMasterKey.empty()) {
            memory_cleanse(vMasterKey.data(), vMasterKey.size() * sizeof(decltype(vMasterKey)::value_type));
            vMasterKey.clear();
        }
    }

    NotifyStatusChanged(this);
    return true;
}

bool CWallet::Unlock(const CKeyingMaterial& vMasterKeyIn, bool accept_no_keys)
{
    {
        LOCK(cs_wallet);
        for (const auto& spk_man_pair : m_spk_managers) {
            if (!spk_man_pair.second->CheckDecryptionKey(vMasterKeyIn, accept_no_keys)) {
                return false;
            }
        }
        vMasterKey = vMasterKeyIn;
    }
    NotifyStatusChanged(this);
    return true;
}

std::set<ScriptPubKeyMan*> CWallet::GetActiveScriptPubKeyMans() const
{
    std::set<ScriptPubKeyMan*> spk_mans;
    for (bool internal : {false, true}) {
        for (OutputType t : OUTPUT_TYPES) {
            auto spk_man = GetScriptPubKeyMan(t, internal);
            if (spk_man) {
                spk_mans.insert(spk_man);
            }
        }
    }
    return spk_mans;
}

std::set<ScriptPubKeyMan*> CWallet::GetAllScriptPubKeyMans() const
{
    std::set<ScriptPubKeyMan*> spk_mans;
    for (const auto& spk_man_pair : m_spk_managers) {
        spk_mans.insert(spk_man_pair.second.get());
    }
    return spk_mans;
}

ScriptPubKeyMan* CWallet::GetScriptPubKeyMan(const OutputType& type, bool internal) const
{
    const std::map<OutputType, ScriptPubKeyMan*>& spk_managers = internal ? m_internal_spk_managers : m_external_spk_managers;
    std::map<OutputType, ScriptPubKeyMan*>::const_iterator it = spk_managers.find(type);
    if (it == spk_managers.end()) {
        return nullptr;
    }
    return it->second;
}

std::set<ScriptPubKeyMan*> CWallet::GetScriptPubKeyMans(const CScript& script) const
{
    std::set<ScriptPubKeyMan*> spk_mans;
    SignatureData sigdata;
    for (const auto& spk_man_pair : m_spk_managers) {
        if (spk_man_pair.second->CanProvide(script, sigdata)) {
            spk_mans.insert(spk_man_pair.second.get());
        }
    }
    return spk_mans;
}

ScriptPubKeyMan* CWallet::GetScriptPubKeyMan(const uint256& id) const
{
    if (m_spk_managers.count(id) > 0) {
        return m_spk_managers.at(id).get();
    }
    return nullptr;
}

std::unique_ptr<SigningProvider> CWallet::GetSolvingProvider(const CScript& script) const
{
    SignatureData sigdata;
    return GetSolvingProvider(script, sigdata);
}

std::unique_ptr<SigningProvider> CWallet::GetSolvingProvider(const CScript& script, SignatureData& sigdata) const
{
    for (const auto& spk_man_pair : m_spk_managers) {
        if (spk_man_pair.second->CanProvide(script, sigdata)) {
            return spk_man_pair.second->GetSolvingProvider(script);
        }
    }
    return nullptr;
}

std::vector<WalletDescriptor> CWallet::GetWalletDescriptors(const CScript& script) const
{
    std::vector<WalletDescriptor> descs;
    for (const auto spk_man: GetScriptPubKeyMans(script)) {
        if (const auto desc_spk_man = dynamic_cast<DescriptorScriptPubKeyMan*>(spk_man)) {
            LOCK(desc_spk_man->cs_desc_man);
            descs.push_back(desc_spk_man->GetWalletDescriptor());
        }
    }
    return descs;
}

LegacyScriptPubKeyMan* CWallet::GetLegacyScriptPubKeyMan() const
{
    if (IsWalletFlagSet(WALLET_FLAG_DESCRIPTORS)) {
        return nullptr;
    }
    // Legacy wallets only have one ScriptPubKeyMan which is a LegacyScriptPubKeyMan.
    // Everything in m_internal_spk_managers and m_external_spk_managers point to the same legacyScriptPubKeyMan.
    auto it = m_internal_spk_managers.find(OutputType::LEGACY);
    if (it == m_internal_spk_managers.end()) return nullptr;
    return dynamic_cast<LegacyScriptPubKeyMan*>(it->second);
}

LegacyScriptPubKeyMan* CWallet::GetOrCreateLegacyScriptPubKeyMan()
{
    SetupLegacyScriptPubKeyMan();
    return GetLegacyScriptPubKeyMan();
}

void CWallet::AddScriptPubKeyMan(const uint256& id, std::unique_ptr<ScriptPubKeyMan> spkm_man)
{
    // Add spkm_man to m_spk_managers before calling any method
    // that might access it.
    const auto& spkm = m_spk_managers[id] = std::move(spkm_man);

    // Update birth time if needed
    MaybeUpdateBirthTime(spkm->GetTimeFirstKey());
}

void CWallet::SetupLegacyScriptPubKeyMan()
{
    if (!m_internal_spk_managers.empty() || !m_external_spk_managers.empty() || !m_spk_managers.empty() || IsWalletFlagSet(WALLET_FLAG_DESCRIPTORS)) {
        return;
    }

    auto spk_manager = std::unique_ptr<ScriptPubKeyMan>(new LegacyScriptPubKeyMan(*this, m_keypool_size));
    for (const auto& type : LEGACY_OUTPUT_TYPES) {
        m_internal_spk_managers[type] = spk_manager.get();
        m_external_spk_managers[type] = spk_manager.get();
    }
    uint256 id = spk_manager->GetID();
    AddScriptPubKeyMan(id, std::move(spk_manager));
}

const CKeyingMaterial& CWallet::GetEncryptionKey() const
{
    return vMasterKey;
}

bool CWallet::HasEncryptionKeys() const
{
    return !mapMasterKeys.empty();
}

void CWallet::ConnectScriptPubKeyManNotifiers()
{
    for (const auto& spk_man : GetActiveScriptPubKeyMans()) {
        spk_man->NotifyWatchonlyChanged.connect(NotifyWatchonlyChanged);
        spk_man->NotifyCanGetAddressesChanged.connect(NotifyCanGetAddressesChanged);
        spk_man->NotifyFirstKeyTimeChanged.connect(std::bind(&CWallet::MaybeUpdateBirthTime, this, std::placeholders::_2));
    }
}

void CWallet::LoadDescriptorScriptPubKeyMan(uint256 id, WalletDescriptor& desc)
{
    if (IsWalletFlagSet(WALLET_FLAG_EXTERNAL_SIGNER)) {
        auto spk_manager = std::unique_ptr<ScriptPubKeyMan>(new ExternalSignerScriptPubKeyMan(*this, desc, m_keypool_size));
        AddScriptPubKeyMan(id, std::move(spk_manager));
    } else {
        auto spk_manager = std::unique_ptr<ScriptPubKeyMan>(new DescriptorScriptPubKeyMan(*this, desc, m_keypool_size));
        AddScriptPubKeyMan(id, std::move(spk_manager));
    }
}

void CWallet::SetupDescriptorScriptPubKeyMans(const CExtKey& master_key)
{
    AssertLockHeld(cs_wallet);

    for (bool internal : {false, true}) {
        for (OutputType t : OUTPUT_TYPES) {
            auto spk_manager = std::unique_ptr<DescriptorScriptPubKeyMan>(new DescriptorScriptPubKeyMan(*this, m_keypool_size));
            if (IsCrypted()) {
                if (IsLocked()) {
                    throw std::runtime_error(std::string(__func__) + ": Wallet is locked, cannot setup new descriptors");
                }
                if (!spk_manager->CheckDecryptionKey(vMasterKey) && !spk_manager->Encrypt(vMasterKey, nullptr)) {
                    throw std::runtime_error(std::string(__func__) + ": Could not encrypt new descriptors");
                }
            }
            spk_manager->SetupDescriptorGeneration(master_key, t, internal);
            uint256 id = spk_manager->GetID();
            AddScriptPubKeyMan(id, std::move(spk_manager));
            AddActiveScriptPubKeyMan(id, t, internal);
        }
    }
}

void CWallet::SetupDescriptorScriptPubKeyMans()
{
    AssertLockHeld(cs_wallet);

    if (!IsWalletFlagSet(WALLET_FLAG_EXTERNAL_SIGNER)) {
        // Make a seed
        CKey seed_key;
        seed_key.MakeNewKey(true);
        CPubKey seed = seed_key.GetPubKey();
        assert(seed_key.VerifyPubKey(seed));

        // Get the extended key
        CExtKey master_key;
        master_key.SetSeed(seed_key);

        SetupDescriptorScriptPubKeyMans(master_key);
    } else {
        ExternalSigner signer = ExternalSignerScriptPubKeyMan::GetExternalSigner();

        // TODO: add account parameter
        int account = 0;
        UniValue signer_res = signer.GetDescriptors(account);

        if (!signer_res.isObject()) throw std::runtime_error(std::string(__func__) + ": Unexpected result");
        for (bool internal : {false, true}) {
            const UniValue& descriptor_vals = signer_res.find_value(internal ? "internal" : "receive");
            if (!descriptor_vals.isArray()) throw std::runtime_error(std::string(__func__) + ": Unexpected result");
            for (const UniValue& desc_val : descriptor_vals.get_array().getValues()) {
                const std::string& desc_str = desc_val.getValStr();
                FlatSigningProvider keys;
                std::string desc_error;
                std::unique_ptr<Descriptor> desc = Parse(desc_str, keys, desc_error, false);
                if (desc == nullptr) {
                    throw std::runtime_error(std::string(__func__) + ": Invalid descriptor \"" + desc_str + "\" (" + desc_error + ")");
                }
                if (!desc->GetOutputType()) {
                    continue;
                }
                OutputType t =  *desc->GetOutputType();
                auto spk_manager = std::unique_ptr<ExternalSignerScriptPubKeyMan>(new ExternalSignerScriptPubKeyMan(*this, m_keypool_size));
                spk_manager->SetupDescriptor(std::move(desc));
                uint256 id = spk_manager->GetID();
                AddScriptPubKeyMan(id, std::move(spk_manager));
                AddActiveScriptPubKeyMan(id, t, internal);
            }
        }
    }
}

void CWallet::AddActiveScriptPubKeyMan(uint256 id, OutputType type, bool internal)
{
    WalletBatch batch(GetDatabase());
    if (!batch.WriteActiveScriptPubKeyMan(static_cast<uint8_t>(type), id, internal)) {
        throw std::runtime_error(std::string(__func__) + ": writing active ScriptPubKeyMan id failed");
    }
    LoadActiveScriptPubKeyMan(id, type, internal);
}

void CWallet::LoadActiveScriptPubKeyMan(uint256 id, OutputType type, bool internal)
{
    // Activating ScriptPubKeyManager for a given output and change type is incompatible with legacy wallets.
    // Legacy wallets have only one ScriptPubKeyManager and it's active for all output and change types.
    Assert(IsWalletFlagSet(WALLET_FLAG_DESCRIPTORS));

    WalletLogPrintf("Setting spkMan to active: id = %s, type = %s, internal = %s\n", id.ToString(), FormatOutputType(type), internal ? "true" : "false");
    auto& spk_mans = internal ? m_internal_spk_managers : m_external_spk_managers;
    auto& spk_mans_other = internal ? m_external_spk_managers : m_internal_spk_managers;
    auto spk_man = m_spk_managers.at(id).get();
    spk_mans[type] = spk_man;

    const auto it = spk_mans_other.find(type);
    if (it != spk_mans_other.end() && it->second == spk_man) {
        spk_mans_other.erase(type);
    }

    NotifyCanGetAddressesChanged();
}

void CWallet::DeactivateScriptPubKeyMan(uint256 id, OutputType type, bool internal)
{
    auto spk_man = GetScriptPubKeyMan(type, internal);
    if (spk_man != nullptr && spk_man->GetID() == id) {
        WalletLogPrintf("Deactivate spkMan: id = %s, type = %s, internal = %s\n", id.ToString(), FormatOutputType(type), internal ? "true" : "false");
        WalletBatch batch(GetDatabase());
        if (!batch.EraseActiveScriptPubKeyMan(static_cast<uint8_t>(type), internal)) {
            throw std::runtime_error(std::string(__func__) + ": erasing active ScriptPubKeyMan id failed");
        }

        auto& spk_mans = internal ? m_internal_spk_managers : m_external_spk_managers;
        spk_mans.erase(type);
    }

    NotifyCanGetAddressesChanged();
}

bool CWallet::IsLegacy() const
{
    if (m_internal_spk_managers.count(OutputType::LEGACY) == 0) {
        return false;
    }
    auto spk_man = dynamic_cast<LegacyScriptPubKeyMan*>(m_internal_spk_managers.at(OutputType::LEGACY));
    return spk_man != nullptr;
}

DescriptorScriptPubKeyMan* CWallet::GetDescriptorScriptPubKeyMan(const WalletDescriptor& desc) const
{
    for (auto& spk_man_pair : m_spk_managers) {
        // Try to downcast to DescriptorScriptPubKeyMan then check if the descriptors match
        DescriptorScriptPubKeyMan* spk_manager = dynamic_cast<DescriptorScriptPubKeyMan*>(spk_man_pair.second.get());
        if (spk_manager != nullptr && spk_manager->HasWalletDescriptor(desc)) {
            return spk_manager;
        }
    }

    return nullptr;
}

std::optional<bool> CWallet::IsInternalScriptPubKeyMan(ScriptPubKeyMan* spk_man) const
{
    // Legacy script pubkey man can't be either external or internal
    if (IsLegacy()) {
        return std::nullopt;
    }

    // only active ScriptPubKeyMan can be internal
    if (!GetActiveScriptPubKeyMans().count(spk_man)) {
        return std::nullopt;
    }

    const auto desc_spk_man = dynamic_cast<DescriptorScriptPubKeyMan*>(spk_man);
    if (!desc_spk_man) {
        throw std::runtime_error(std::string(__func__) + ": unexpected ScriptPubKeyMan type.");
    }

    LOCK(desc_spk_man->cs_desc_man);
    const auto& type = desc_spk_man->GetWalletDescriptor().descriptor->GetOutputType();
    assert(type.has_value());

    return GetScriptPubKeyMan(*type, /* internal= */ true) == desc_spk_man;
}

ScriptPubKeyMan* CWallet::AddWalletDescriptor(WalletDescriptor& desc, const FlatSigningProvider& signing_provider, const std::string& label, bool internal)
{
    AssertLockHeld(cs_wallet);

    if (!IsWalletFlagSet(WALLET_FLAG_DESCRIPTORS)) {
        WalletLogPrintf("Cannot add WalletDescriptor to a non-descriptor wallet\n");
        return nullptr;
    }

    auto spk_man = GetDescriptorScriptPubKeyMan(desc);
    if (spk_man) {
        WalletLogPrintf("Update existing descriptor: %s\n", desc.descriptor->ToString());
        spk_man->UpdateWalletDescriptor(desc);
    } else {
        auto new_spk_man = std::unique_ptr<DescriptorScriptPubKeyMan>(new DescriptorScriptPubKeyMan(*this, desc, m_keypool_size));
        spk_man = new_spk_man.get();

        // Save the descriptor to memory
        uint256 id = new_spk_man->GetID();
        AddScriptPubKeyMan(id, std::move(new_spk_man));
    }

    // Add the private keys to the descriptor
    for (const auto& entry : signing_provider.keys) {
        const CKey& key = entry.second;
        spk_man->AddDescriptorKey(key, key.GetPubKey());
    }

    // Top up key pool, the manager will generate new scriptPubKeys internally
    if (!spk_man->TopUp()) {
        WalletLogPrintf("Could not top up scriptPubKeys\n");
        return nullptr;
    }

    // Apply the label if necessary
    // Note: we disable labels for ranged descriptors
    if (!desc.descriptor->IsRange()) {
        auto script_pub_keys = spk_man->GetScriptPubKeys();
        if (script_pub_keys.empty()) {
            WalletLogPrintf("Could not generate scriptPubKeys (cache is empty)\n");
            return nullptr;
        }

        if (!internal) {
            for (const auto& script : script_pub_keys) {
                CTxDestination dest;
                if (ExtractDestination(script, dest)) {
                    SetAddressBook(dest, label, AddressPurpose::RECEIVE);
                }
            }
        }
    }

    // Save the descriptor to DB
    spk_man->WriteDescriptor();

    return spk_man;
}

bool CWallet::MigrateToSQLite(bilingual_str& error)
{
    AssertLockHeld(cs_wallet);

    WalletLogPrintf("Migrating wallet storage database from BerkeleyDB to SQLite.\n");

    if (m_database->Format() == "sqlite") {
        error = _("Error: This wallet already uses SQLite");
        return false;
    }

    // Get all of the records for DB type migration
    std::unique_ptr<DatabaseBatch> batch = m_database->MakeBatch();
    std::unique_ptr<DatabaseCursor> cursor = batch->GetNewCursor();
    std::vector<std::pair<SerializeData, SerializeData>> records;
    if (!cursor) {
        error = _("Error: Unable to begin reading all records in the database");
        return false;
    }
    DatabaseCursor::Status status = DatabaseCursor::Status::FAIL;
    while (true) {
        DataStream ss_key{};
        DataStream ss_value{};
        status = cursor->Next(ss_key, ss_value);
        if (status != DatabaseCursor::Status::MORE) {
            break;
        }
        SerializeData key(ss_key.begin(), ss_key.end());
        SerializeData value(ss_value.begin(), ss_value.end());
        records.emplace_back(key, value);
    }
    cursor.reset();
    batch.reset();
    if (status != DatabaseCursor::Status::DONE) {
        error = _("Error: Unable to read all records in the database");
        return false;
    }

    // Close this database and delete the file
    fs::path db_path = fs::PathFromString(m_database->Filename());
    m_database->Close();
    fs::remove(db_path);

    // Generate the path for the location of the migrated wallet
    // Wallets that are plain files rather than wallet directories will be migrated to be wallet directories.
    const fs::path wallet_path = fsbridge::AbsPathJoin(GetWalletDir(), fs::PathFromString(m_name));

    // Make new DB
    DatabaseOptions opts;
    opts.require_create = true;
    opts.require_format = DatabaseFormat::SQLITE;
    DatabaseStatus db_status;
    std::unique_ptr<WalletDatabase> new_db = MakeDatabase(wallet_path, opts, db_status, error);
    assert(new_db); // This is to prevent doing anything further with this wallet. The original file was deleted, but a backup exists.
    m_database.reset();
    m_database = std::move(new_db);

    // Write existing records into the new DB
    batch = m_database->MakeBatch();
    bool began = batch->TxnBegin();
    assert(began); // This is a critical error, the new db could not be written to. The original db exists as a backup, but we should not continue execution.
    for (const auto& [key, value] : records) {
        if (!batch->Write(Span{key}, Span{value})) {
            batch->TxnAbort();
            m_database->Close();
            fs::remove(m_database->Filename());
            assert(false); // This is a critical error, the new db could not be written to. The original db exists as a backup, but we should not continue execution.
        }
    }
    bool committed = batch->TxnCommit();
    assert(committed); // This is a critical error, the new db could not be written to. The original db exists as a backup, but we should not continue execution.
    return true;
}

std::optional<MigrationData> CWallet::GetDescriptorsForLegacy(bilingual_str& error) const
{
    AssertLockHeld(cs_wallet);

    LegacyScriptPubKeyMan* legacy_spkm = GetLegacyScriptPubKeyMan();
    if (!Assume(legacy_spkm)) {
        // This shouldn't happen
        error = Untranslated(STR_INTERNAL_BUG("Error: Legacy wallet data missing"));
        return std::nullopt;
    }

    std::optional<MigrationData> res = legacy_spkm->MigrateToDescriptor();
    if (res == std::nullopt) {
        error = _("Error: Unable to produce descriptors for this legacy wallet. Make sure to provide the wallet's passphrase if it is encrypted.");
        return std::nullopt;
    }
    return res;
}

bool CWallet::ApplyMigrationData(MigrationData& data, bilingual_str& error)
{
    AssertLockHeld(cs_wallet);

    LegacyScriptPubKeyMan* legacy_spkm = GetLegacyScriptPubKeyMan();
    if (!Assume(legacy_spkm)) {
        // This shouldn't happen
        error = Untranslated(STR_INTERNAL_BUG("Error: Legacy wallet data missing"));
        return false;
    }

    // Get all invalid or non-watched scripts that will not be migrated
    std::set<CTxDestination> not_migrated_dests;
    for (const auto& script : legacy_spkm->GetNotMineScriptPubKeys()) {
        CTxDestination dest;
        if (ExtractDestination(script, dest)) not_migrated_dests.emplace(dest);
    }

    for (auto& desc_spkm : data.desc_spkms) {
        if (m_spk_managers.count(desc_spkm->GetID()) > 0) {
            error = _("Error: Duplicate descriptors created during migration. Your wallet may be corrupted.");
            return false;
        }
        uint256 id = desc_spkm->GetID();
        AddScriptPubKeyMan(id, std::move(desc_spkm));
    }

    // Remove the LegacyScriptPubKeyMan from disk
    if (!legacy_spkm->DeleteRecords()) {
        return false;
    }

    // Remove the LegacyScriptPubKeyMan from memory
    m_spk_managers.erase(legacy_spkm->GetID());
    m_external_spk_managers.clear();
    m_internal_spk_managers.clear();

    // Setup new descriptors
    SetWalletFlag(WALLET_FLAG_DESCRIPTORS);
    if (!IsWalletFlagSet(WALLET_FLAG_DISABLE_PRIVATE_KEYS)) {
        // Use the existing master key if we have it
        if (data.master_key.key.IsValid()) {
            SetupDescriptorScriptPubKeyMans(data.master_key);
        } else {
            // Setup with a new seed if we don't.
            SetupDescriptorScriptPubKeyMans();
        }
    }

    // Get best block locator so that we can copy it to the watchonly and solvables
    CBlockLocator best_block_locator;
    if (!WalletBatch(GetDatabase()).ReadBestBlock(best_block_locator)) {
        error = _("Error: Unable to read wallet's best block locator record");
        return false;
    }

    // Check if the transactions in the wallet are still ours. Either they belong here, or they belong in the watchonly wallet.
    // We need to go through these in the tx insertion order so that lookups to spends works.
    std::vector<uint256> txids_to_delete;
    std::unique_ptr<WalletBatch> watchonly_batch;
    if (data.watchonly_wallet) {
        watchonly_batch = std::make_unique<WalletBatch>(data.watchonly_wallet->GetDatabase());
        // Copy the next tx order pos to the watchonly wallet
        LOCK(data.watchonly_wallet->cs_wallet);
        data.watchonly_wallet->nOrderPosNext = nOrderPosNext;
        watchonly_batch->WriteOrderPosNext(data.watchonly_wallet->nOrderPosNext);
        // Write the best block locator to avoid rescanning on reload
        if (!watchonly_batch->WriteBestBlock(best_block_locator)) {
            error = _("Error: Unable to write watchonly wallet best block locator record");
            return false;
        }
    }
    if (data.solvable_wallet) {
        // Write the best block locator to avoid rescanning on reload
        if (!WalletBatch(data.solvable_wallet->GetDatabase()).WriteBestBlock(best_block_locator)) {
            error = _("Error: Unable to write solvable wallet best block locator record");
            return false;
        }
    }
    for (const auto& [_pos, wtx] : wtxOrdered) {
        // Check it is the watchonly wallet's
        // solvable_wallet doesn't need to be checked because transactions for those scripts weren't being watched for
        bool is_mine = IsMine(*wtx->tx) || IsFromMe(*wtx->tx);
        if (data.watchonly_wallet) {
            LOCK(data.watchonly_wallet->cs_wallet);
            if (data.watchonly_wallet->IsMine(*wtx->tx) || data.watchonly_wallet->IsFromMe(*wtx->tx)) {
                // Add to watchonly wallet
                const uint256& hash = wtx->GetHash();
                const CWalletTx& to_copy_wtx = *wtx;
                if (!data.watchonly_wallet->LoadToWallet(hash, [&](CWalletTx& ins_wtx, bool new_tx) EXCLUSIVE_LOCKS_REQUIRED(data.watchonly_wallet->cs_wallet) {
                    if (!new_tx) return false;
                    ins_wtx.SetTx(to_copy_wtx.tx);
                    ins_wtx.CopyFrom(to_copy_wtx);
                    return true;
                })) {
                    error = strprintf(_("Error: Could not add watchonly tx %s to watchonly wallet"), wtx->GetHash().GetHex());
                    return false;
                }
                watchonly_batch->WriteTx(data.watchonly_wallet->mapWallet.at(hash));
                // Mark as to remove from the migrated wallet only if it does not also belong to it
                if (!is_mine) {
                    txids_to_delete.push_back(hash);
                }
                continue;
            }
        }
        if (!is_mine) {
            // Both not ours and not in the watchonly wallet
            error = strprintf(_("Error: Transaction %s in wallet cannot be identified to belong to migrated wallets"), wtx->GetHash().GetHex());
            return false;
        }
    }
    watchonly_batch.reset(); // Flush
    // Do the removes
    if (txids_to_delete.size() > 0) {
        std::vector<uint256> deleted_txids;
        if (ZapSelectTx(txids_to_delete, deleted_txids) != DBErrors::LOAD_OK) {
            error = _("Error: Could not delete watchonly transactions");
            return false;
        }
        if (deleted_txids != txids_to_delete) {
            error = _("Error: Not all watchonly txs could be deleted");
            return false;
        }
        // Tell the GUI of each tx
        for (const uint256& txid : deleted_txids) {
            NotifyTransactionChanged(txid, CT_UPDATED);
        }
    }

    // Check the address book data in the same way we did for transactions
    std::vector<CTxDestination> dests_to_delete;
    for (const auto& addr_pair : m_address_book) {
        // Labels applied to receiving addresses should go based on IsMine
        if (addr_pair.second.purpose == AddressPurpose::RECEIVE) {
            if (!IsMine(addr_pair.first)) {
                // Check the address book data is the watchonly wallet's
                if (data.watchonly_wallet) {
                    LOCK(data.watchonly_wallet->cs_wallet);
                    if (data.watchonly_wallet->IsMine(addr_pair.first)) {
                        // Add to the watchonly. Copy the entire address book entry
                        data.watchonly_wallet->m_address_book[addr_pair.first] = addr_pair.second;
                        dests_to_delete.push_back(addr_pair.first);
                        continue;
                    }
                }
                if (data.solvable_wallet) {
                    LOCK(data.solvable_wallet->cs_wallet);
                    if (data.solvable_wallet->IsMine(addr_pair.first)) {
                        // Add to the solvable. Copy the entire address book entry
                        data.solvable_wallet->m_address_book[addr_pair.first] = addr_pair.second;
                        dests_to_delete.push_back(addr_pair.first);
                        continue;
                    }
                }

                // Skip invalid/non-watched scripts that will not be migrated
                if (not_migrated_dests.count(addr_pair.first) > 0) {
                    dests_to_delete.push_back(addr_pair.first);
                    continue;
                }

                // Not ours, not in watchonly wallet, and not in solvable
                error = _("Error: Address book data in wallet cannot be identified to belong to migrated wallets");
                return false;
            }
        } else {
            // Labels for everything else ("send") should be cloned to all
            if (data.watchonly_wallet) {
                LOCK(data.watchonly_wallet->cs_wallet);
                // Add to the watchonly. Copy the entire address book entry
                data.watchonly_wallet->m_address_book[addr_pair.first] = addr_pair.second;
            }
            if (data.solvable_wallet) {
                LOCK(data.solvable_wallet->cs_wallet);
                // Add to the solvable. Copy the entire address book entry
                data.solvable_wallet->m_address_book[addr_pair.first] = addr_pair.second;
            }
        }
    }

    // Persist added address book entries (labels, purpose) for watchonly and solvable wallets
    auto persist_address_book = [](const CWallet& wallet) {
        LOCK(wallet.cs_wallet);
        WalletBatch batch{wallet.GetDatabase()};
        for (const auto& [destination, addr_book_data] : wallet.m_address_book) {
            auto address{EncodeDestination(destination)};
            if (addr_book_data.purpose) batch.WritePurpose(address, PurposeToString(*addr_book_data.purpose));
            if (addr_book_data.label) batch.WriteName(address, *addr_book_data.label);
            for (const auto& [id, request] : addr_book_data.receive_requests) {
                batch.WriteAddressReceiveRequest(destination, id, request);
            }
            if (addr_book_data.previously_spent) batch.WriteAddressPreviouslySpent(destination, true);
        }
    };
    if (data.watchonly_wallet) persist_address_book(*data.watchonly_wallet);
    if (data.solvable_wallet) persist_address_book(*data.solvable_wallet);

    // Remove the things to delete
    if (dests_to_delete.size() > 0) {
        for (const auto& dest : dests_to_delete) {
            if (!DelAddressBook(dest)) {
                error = _("Error: Unable to remove watchonly address book data");
                return false;
            }
        }
    }

    // Connect the SPKM signals
    ConnectScriptPubKeyManNotifiers();
    NotifyCanGetAddressesChanged();

    WalletLogPrintf("Wallet migration complete.\n");

    return true;
}

bool CWallet::CanGrindR() const
{
    return !IsWalletFlagSet(WALLET_FLAG_EXTERNAL_SIGNER);
}

bool DoMigration(CWallet& wallet, WalletContext& context, bilingual_str& error, MigrationResult& res) EXCLUSIVE_LOCKS_REQUIRED(wallet.cs_wallet)
{
    AssertLockHeld(wallet.cs_wallet);

    // Get all of the descriptors from the legacy wallet
    std::optional<MigrationData> data = wallet.GetDescriptorsForLegacy(error);
    if (data == std::nullopt) return false;

    // Create the watchonly and solvable wallets if necessary
    if (data->watch_descs.size() > 0 || data->solvable_descs.size() > 0) {
        DatabaseOptions options;
        options.require_existing = false;
        options.require_create = true;
        options.require_format = DatabaseFormat::SQLITE;

        WalletContext empty_context;
        empty_context.args = context.args;

        // Make the wallets
        options.create_flags = WALLET_FLAG_DISABLE_PRIVATE_KEYS | WALLET_FLAG_BLANK_WALLET | WALLET_FLAG_DESCRIPTORS;
        if (wallet.IsWalletFlagSet(WALLET_FLAG_AVOID_REUSE)) {
            options.create_flags |= WALLET_FLAG_AVOID_REUSE;
        }
        if (wallet.IsWalletFlagSet(WALLET_FLAG_KEY_ORIGIN_METADATA)) {
            options.create_flags |= WALLET_FLAG_KEY_ORIGIN_METADATA;
        }
        if (data->watch_descs.size() > 0) {
            wallet.WalletLogPrintf("Making a new watchonly wallet containing the watched scripts\n");

            DatabaseStatus status;
            std::vector<bilingual_str> warnings;
            std::string wallet_name = wallet.GetName() + "_watchonly";
            std::unique_ptr<WalletDatabase> database = MakeWalletDatabase(wallet_name, options, status, error);
            if (!database) {
                error = strprintf(_("Wallet file creation failed: %s"), error);
                return false;
            }

            data->watchonly_wallet = CWallet::Create(empty_context, wallet_name, std::move(database), options.create_flags, error, warnings);
            if (!data->watchonly_wallet) {
                error = _("Error: Failed to create new watchonly wallet");
                return false;
            }
            res.watchonly_wallet = data->watchonly_wallet;
            LOCK(data->watchonly_wallet->cs_wallet);

            // Parse the descriptors and add them to the new wallet
            for (const auto& [desc_str, creation_time] : data->watch_descs) {
                // Parse the descriptor
                FlatSigningProvider keys;
                std::string parse_err;
                std::unique_ptr<Descriptor> desc = Parse(desc_str, keys, parse_err, /* require_checksum */ true);
                assert(desc); // It shouldn't be possible to have the LegacyScriptPubKeyMan make an invalid descriptor
                assert(!desc->IsRange()); // It shouldn't be possible to have LegacyScriptPubKeyMan make a ranged watchonly descriptor

                // Add to the wallet
                WalletDescriptor w_desc(std::move(desc), creation_time, 0, 0, 0);
                data->watchonly_wallet->AddWalletDescriptor(w_desc, keys, "", false);
            }

            // Add the wallet to settings
            UpdateWalletSetting(*context.chain, wallet_name, /*load_on_startup=*/true, warnings);
        }
        if (data->solvable_descs.size() > 0) {
            wallet.WalletLogPrintf("Making a new watchonly wallet containing the unwatched solvable scripts\n");

            DatabaseStatus status;
            std::vector<bilingual_str> warnings;
            std::string wallet_name = wallet.GetName() + "_solvables";
            std::unique_ptr<WalletDatabase> database = MakeWalletDatabase(wallet_name, options, status, error);
            if (!database) {
                error = strprintf(_("Wallet file creation failed: %s"), error);
                return false;
            }

            data->solvable_wallet = CWallet::Create(empty_context, wallet_name, std::move(database), options.create_flags, error, warnings);
            if (!data->solvable_wallet) {
                error = _("Error: Failed to create new watchonly wallet");
                return false;
            }
            res.solvables_wallet = data->solvable_wallet;
            LOCK(data->solvable_wallet->cs_wallet);

            // Parse the descriptors and add them to the new wallet
            for (const auto& [desc_str, creation_time] : data->solvable_descs) {
                // Parse the descriptor
                FlatSigningProvider keys;
                std::string parse_err;
                std::unique_ptr<Descriptor> desc = Parse(desc_str, keys, parse_err, /* require_checksum */ true);
                assert(desc); // It shouldn't be possible to have the LegacyScriptPubKeyMan make an invalid descriptor
                assert(!desc->IsRange()); // It shouldn't be possible to have LegacyScriptPubKeyMan make a ranged watchonly descriptor

                // Add to the wallet
                WalletDescriptor w_desc(std::move(desc), creation_time, 0, 0, 0);
                data->solvable_wallet->AddWalletDescriptor(w_desc, keys, "", false);
            }

            // Add the wallet to settings
            UpdateWalletSetting(*context.chain, wallet_name, /*load_on_startup=*/true, warnings);
        }
    }

    // Add the descriptors to wallet, remove LegacyScriptPubKeyMan, and cleanup txs and address book data
    if (!wallet.ApplyMigrationData(*data, error)) {
        return false;
    }
    return true;
}

util::Result<MigrationResult> MigrateLegacyToDescriptor(const std::string& wallet_name, const SecureString& passphrase, WalletContext& context)
{
    MigrationResult res;
    bilingual_str error;
    std::vector<bilingual_str> warnings;

    // If the wallet is still loaded, unload it so that nothing else tries to use it while we're changing it
    bool was_loaded = false;
    if (auto wallet = GetWallet(context, wallet_name)) {
        if (!RemoveWallet(context, wallet, /*load_on_start=*/std::nullopt, warnings)) {
            return util::Error{_("Unable to unload the wallet before migrating")};
        }
        UnloadWallet(std::move(wallet));
        was_loaded = true;
    }

    // Load the wallet but only in the context of this function.
    // No signals should be connected nor should anything else be aware of this wallet
    WalletContext empty_context;
    empty_context.args = context.args;
    DatabaseOptions options;
    options.require_existing = true;
    DatabaseStatus status;
    std::unique_ptr<WalletDatabase> database = MakeWalletDatabase(wallet_name, options, status, error);
    if (!database) {
        return util::Error{Untranslated("Wallet file verification failed.") + Untranslated(" ") + error};
    }

    // Make the local wallet
    std::shared_ptr<CWallet> local_wallet = CWallet::Create(empty_context, wallet_name, std::move(database), options.create_flags, error, warnings);
    if (!local_wallet) {
        return util::Error{Untranslated("Wallet loading failed.") + Untranslated(" ") + error};
    }

    // Helper to reload as normal for some of our exit scenarios
    const auto& reload_wallet = [&](std::shared_ptr<CWallet>& to_reload) {
        assert(to_reload.use_count() == 1);
        std::string name = to_reload->GetName();
        to_reload.reset();
        to_reload = LoadWallet(context, name, /*load_on_start=*/std::nullopt, options, status, error, warnings);
        return to_reload != nullptr;
    };

    // Before anything else, check if there is something to migrate.
<<<<<<< HEAD
    if (!local_wallet->GetLegacyScriptPubKeyMan()) {
=======
    if (local_wallet->IsWalletFlagSet(WALLET_FLAG_DESCRIPTORS)) {
>>>>>>> 7e69b9b7
        if (was_loaded) {
            reload_wallet(local_wallet);
        }
        return util::Error{_("Error: This wallet is already a descriptor wallet")};
    }

    // Make a backup of the DB
    fs::path this_wallet_dir = fs::absolute(fs::PathFromString(local_wallet->GetDatabase().Filename())).parent_path();
    fs::path backup_filename = fs::PathFromString(strprintf("%s-%d.legacy.bak", wallet_name, GetTime()));
    fs::path backup_path = this_wallet_dir / backup_filename;
    if (!local_wallet->BackupWallet(fs::PathToString(backup_path))) {
        if (was_loaded) {
            reload_wallet(local_wallet);
        }
        return util::Error{_("Error: Unable to make a backup of your wallet")};
    }
    res.backup_path = backup_path;

    bool success = false;

    // Unlock the wallet if needed
    if (local_wallet->IsLocked() && !local_wallet->Unlock(passphrase)) {
        if (was_loaded) {
            reload_wallet(local_wallet);
<<<<<<< HEAD
        }
        if (passphrase.find('\0') == std::string::npos) {
            return util::Error{Untranslated("Error: Wallet decryption failed, the wallet passphrase was not provided or was incorrect.")};
        } else {
            return util::Error{Untranslated("Error: Wallet decryption failed, the wallet passphrase entered was incorrect. "
                                            "The passphrase contains a null character (ie - a zero byte). "
                                            "If this passphrase was set with a version of this software prior to 25.0, "
                                            "please try again with only the characters up to — but not including — "
                                            "the first null character.")};
        }
=======
        }
        if (passphrase.find('\0') == std::string::npos) {
            return util::Error{Untranslated("Error: Wallet decryption failed, the wallet passphrase was not provided or was incorrect.")};
        } else {
            return util::Error{Untranslated("Error: Wallet decryption failed, the wallet passphrase entered was incorrect. "
                                            "The passphrase contains a null character (ie - a zero byte). "
                                            "If this passphrase was set with a version of this software prior to 25.0, "
                                            "please try again with only the characters up to — but not including — "
                                            "the first null character.")};
        }
>>>>>>> 7e69b9b7
    }

    {
        LOCK(local_wallet->cs_wallet);
        // First change to using SQLite
        if (!local_wallet->MigrateToSQLite(error)) return util::Error{error};

        // Do the migration of keys and scripts for non-blank wallets, and cleanup if it fails
        success = local_wallet->IsWalletFlagSet(WALLET_FLAG_BLANK_WALLET);
        if (!success) {
            success = DoMigration(*local_wallet, context, error, res);
        } else {
            // Make sure that descriptors flag is actually set
            local_wallet->SetWalletFlag(WALLET_FLAG_DESCRIPTORS);
        }
    }

    // In case of reloading failure, we need to remember the wallet dirs to remove
    // Set is used as it may be populated with the same wallet directory paths multiple times,
    // both before and after reloading. This ensures the set is complete even if one of the wallets
    // fails to reload.
    std::set<fs::path> wallet_dirs;
    if (success) {
        // Migration successful, unload all wallets locally, then reload them.
        // Reload the main wallet
        wallet_dirs.insert(fs::PathFromString(local_wallet->GetDatabase().Filename()).parent_path());
        success = reload_wallet(local_wallet);
        res.wallet = local_wallet;
        res.wallet_name = wallet_name;
        if (success && res.watchonly_wallet) {
            // Reload watchonly
            wallet_dirs.insert(fs::PathFromString(res.watchonly_wallet->GetDatabase().Filename()).parent_path());
            success = reload_wallet(res.watchonly_wallet);
        }
        if (success && res.solvables_wallet) {
            // Reload solvables
            wallet_dirs.insert(fs::PathFromString(res.solvables_wallet->GetDatabase().Filename()).parent_path());
            success = reload_wallet(res.solvables_wallet);
        }
    }
    if (!success) {
        // Migration failed, cleanup
        // Copy the backup to the actual wallet dir
        fs::path temp_backup_location = fsbridge::AbsPathJoin(GetWalletDir(), backup_filename);
        fs::copy_file(backup_path, temp_backup_location, fs::copy_options::none);

        // Make list of wallets to cleanup
        std::vector<std::shared_ptr<CWallet>> created_wallets;
        if (local_wallet) created_wallets.push_back(std::move(local_wallet));
        if (res.watchonly_wallet) created_wallets.push_back(std::move(res.watchonly_wallet));
        if (res.solvables_wallet) created_wallets.push_back(std::move(res.solvables_wallet));

        // Get the directories to remove after unloading
        for (std::shared_ptr<CWallet>& w : created_wallets) {
            wallet_dirs.emplace(fs::PathFromString(w->GetDatabase().Filename()).parent_path());
        }

        // Unload the wallets
        for (std::shared_ptr<CWallet>& w : created_wallets) {
            if (w->HaveChain()) {
                // Unloading for wallets that were loaded for normal use
                if (!RemoveWallet(context, w, /*load_on_start=*/false)) {
                    error += _("\nUnable to cleanup failed migration");
                    return util::Error{error};
                }
                UnloadWallet(std::move(w));
            } else {
                // Unloading for wallets in local context
                assert(w.use_count() == 1);
                w.reset();
            }
        }

        // Delete the wallet directories
        for (const fs::path& dir : wallet_dirs) {
            fs::remove_all(dir);
        }

        // Restore the backup
        DatabaseStatus status;
        std::vector<bilingual_str> warnings;
        if (!RestoreWallet(context, temp_backup_location, wallet_name, /*load_on_start=*/std::nullopt, status, error, warnings)) {
            error += _("\nUnable to restore backup of wallet.");
            return util::Error{error};
        }

        // Move the backup to the wallet dir
        fs::copy_file(temp_backup_location, backup_path, fs::copy_options::none);
        fs::remove(temp_backup_location);

        return util::Error{error};
    }
    return res;
}
} // namespace wallet<|MERGE_RESOLUTION|>--- conflicted
+++ resolved
@@ -4247,11 +4247,7 @@
     };
 
     // Before anything else, check if there is something to migrate.
-<<<<<<< HEAD
-    if (!local_wallet->GetLegacyScriptPubKeyMan()) {
-=======
     if (local_wallet->IsWalletFlagSet(WALLET_FLAG_DESCRIPTORS)) {
->>>>>>> 7e69b9b7
         if (was_loaded) {
             reload_wallet(local_wallet);
         }
@@ -4276,7 +4272,6 @@
     if (local_wallet->IsLocked() && !local_wallet->Unlock(passphrase)) {
         if (was_loaded) {
             reload_wallet(local_wallet);
-<<<<<<< HEAD
         }
         if (passphrase.find('\0') == std::string::npos) {
             return util::Error{Untranslated("Error: Wallet decryption failed, the wallet passphrase was not provided or was incorrect.")};
@@ -4287,18 +4282,6 @@
                                             "please try again with only the characters up to — but not including — "
                                             "the first null character.")};
         }
-=======
-        }
-        if (passphrase.find('\0') == std::string::npos) {
-            return util::Error{Untranslated("Error: Wallet decryption failed, the wallet passphrase was not provided or was incorrect.")};
-        } else {
-            return util::Error{Untranslated("Error: Wallet decryption failed, the wallet passphrase entered was incorrect. "
-                                            "The passphrase contains a null character (ie - a zero byte). "
-                                            "If this passphrase was set with a version of this software prior to 25.0, "
-                                            "please try again with only the characters up to — but not including — "
-                                            "the first null character.")};
-        }
->>>>>>> 7e69b9b7
     }
 
     {
