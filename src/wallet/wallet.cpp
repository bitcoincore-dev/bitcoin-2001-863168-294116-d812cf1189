--- conflicted
+++ resolved
@@ -4328,9 +4328,6 @@
 
 bool CWalletTx::AcceptToMemoryPool(const CAmount& nAbsurdFee, CValidationState& state)
 {
-<<<<<<< HEAD
-    return ::AcceptToMemoryPool(mempool, state, tx, true, NULL, NULL, false, nAbsurdFee);
-=======
     // We must set fInMempool here - while it will be re-set to true by the
     // entered-mempool callback, if we did not there would be a race where a
     // user could call sendmoney in a loop and hit spurious out of funds errors
@@ -4339,17 +4336,4 @@
     bool ret = ::AcceptToMemoryPool(mempool, state, tx, true, NULL, NULL, false, nAbsurdFee);
     fInMempool = ret;
     return ret;
-}
-
-bool CalculateEstimateType(FeeEstimateMode mode, bool opt_in_rbf) {
-    switch (mode) {
-    case FeeEstimateMode::UNSET:
-        return !opt_in_rbf; // Allow for lower fees if RBF is an option
-    case FeeEstimateMode::CONSERVATIVE:
-        return true;
-    case FeeEstimateMode::ECONOMICAL:
-        return false;
-    }
-    return true;
->>>>>>> 964f376b
 }