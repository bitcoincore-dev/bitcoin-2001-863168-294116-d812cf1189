// Copyright (c) 2010 Satoshi Nakamoto
// Copyright (c) 2009-2017 The Bitcoin Core developers
// Distributed under the MIT software license, see the accompanying
// file COPYING or http://www.opensource.org/licenses/mit-license.php.

#include <amount.h>
#include <base58.h>
#include <chain.h>
#include <consensus/validation.h>
#include <core_io.h>
#include <httpserver.h>
#include <validation.h>
#include <net.h>
#include <policy/feerate.h>
#include <policy/fees.h>
#include <policy/policy.h>
#include <policy/rbf.h>
#include <rpc/mining.h>
#include <rpc/safemode.h>
#include <rpc/server.h>
#include <rpc/util.h>
#include <script/sign.h>
#include <timedata.h>
#include <util.h>
#include <utilmoneystr.h>
#include <wallet/coincontrol.h>
#include <wallet/feebumper.h>
#include <wallet/wallet.h>
#include <wallet/walletdb.h>
#include <wallet/walletutil.h>

#include <init.h>  // For StartShutdown

#include <stdint.h>

#include <univalue.h>

void JSONRPCRequestWalletResolver(JSONRPCRequest& jreq, const HTTPRequest& httpreq)
{
<<<<<<< HEAD
#ifdef USE_LIBEVENT
    if (request.URI.substr(0, WALLET_ENDPOINT_BASE.size()) == WALLET_ENDPOINT_BASE) {
=======
    static const std::string WALLET_ENDPOINT_BASE = "/wallet/";

    jreq.wallet = nullptr;
    if (jreq.URI.substr(0, WALLET_ENDPOINT_BASE.size()) == WALLET_ENDPOINT_BASE) {
>>>>>>> f5aa574c
        // wallet endpoint was used
        std::string requestedWallet = urlDecode(jreq.URI.substr(WALLET_ENDPOINT_BASE.size()));
        for (CWalletRef pwallet : ::vpwallets) {
            if (pwallet->GetName() == requestedWallet) {
                jreq.wallet = pwallet;
            }
        }
        if (!jreq.wallet) {
            throw JSONRPCError(RPC_WALLET_NOT_FOUND, "Requested wallet does not exist or is not loaded");
        }
    } else if (::vpwallets.size() == 1) {
        jreq.wallet = ::vpwallets[0];
    }
}

CWallet *GetWalletForJSONRPCRequest(const JSONRPCRequest& request)
{
    if (request.fHelp && (!request.wallet) && ::vpwallets.size() > 0) {
        return ::vpwallets[0];
    }
<<<<<<< HEAD
    return ::vpwallets.size() == 1 || (request.fHelp && ::vpwallets.size() > 0) ? ::vpwallets[0] : nullptr;
#else
    // GUI only has access to the first wallet
    return vpwallets.empty() ? nullptr : vpwallets[0];
#endif
=======

    return request.wallet;
>>>>>>> f5aa574c
}

std::string HelpRequiringPassphrase(CWallet * const pwallet)
{
    return pwallet && pwallet->IsCrypted()
        ? "\nRequires wallet passphrase to be set with walletpassphrase call."
        : "";
}

bool EnsureWalletIsAvailable(CWallet * const pwallet, bool avoidException)
{
    if (pwallet) return true;
    if (avoidException) return false;
    if (::vpwallets.empty()) {
        // Note: It isn't currently possible to trigger this error because
        // wallet RPC methods aren't registered unless a wallet is loaded. But
        // this error is being kept as a precaution, because it's possible in
        // the future that wallet RPC methods might get or remain registered
        // when no wallets are loaded.
        throw JSONRPCError(
            RPC_METHOD_NOT_FOUND, "Method not found (wallet method is disabled because no wallet is loaded)");
    }
    throw JSONRPCError(RPC_WALLET_NOT_SPECIFIED,
        "Wallet file not specified (must request wallet RPC through /wallet/<filename> uri-path).");
}

void EnsureWalletIsUnlocked(CWallet * const pwallet)
{
    if (pwallet->IsLocked()) {
        throw JSONRPCError(RPC_WALLET_UNLOCK_NEEDED, "Error: Please enter the wallet passphrase with walletpassphrase first.");
    }
}

void WalletTxToJSON(const CWalletTx& wtx, UniValue& entry)
{
    int confirms = wtx.GetDepthInMainChain();
    entry.push_back(Pair("confirmations", confirms));
    if (wtx.IsCoinBase())
        entry.push_back(Pair("generated", true));
    if (confirms > 0)
    {
        entry.push_back(Pair("blockhash", wtx.hashBlock.GetHex()));
        entry.push_back(Pair("blockindex", wtx.nIndex));
        entry.push_back(Pair("blocktime", mapBlockIndex[wtx.hashBlock]->GetBlockTime()));
    } else {
        entry.push_back(Pair("trusted", wtx.IsTrusted()));
    }
    uint256 hash = wtx.GetHash();
    entry.push_back(Pair("txid", hash.GetHex()));
    UniValue conflicts(UniValue::VARR);
    for (const uint256& conflict : wtx.GetConflicts())
        conflicts.push_back(conflict.GetHex());
    entry.push_back(Pair("walletconflicts", conflicts));
    entry.push_back(Pair("time", wtx.GetTxTime()));
    entry.push_back(Pair("timereceived", (int64_t)wtx.nTimeReceived));

    // Add opt-in RBF status
    std::string rbfStatus = "no";
    if (confirms <= 0) {
        LOCK(mempool.cs);
        RBFTransactionState rbfState = IsRBFOptIn(*wtx.tx, mempool);
        if (rbfState == RBF_TRANSACTIONSTATE_UNKNOWN)
            rbfStatus = "unknown";
        else if (rbfState == RBF_TRANSACTIONSTATE_REPLACEABLE_BIP125)
            rbfStatus = "yes";
    }
    entry.push_back(Pair("bip125-replaceable", rbfStatus));

    for (const std::pair<std::string, std::string>& item : wtx.mapValue)
        entry.push_back(Pair(item.first, item.second));
}

std::string AccountFromValue(const UniValue& value)
{
    std::string strAccount = value.get_str();
    if (strAccount == "*")
        throw JSONRPCError(RPC_WALLET_INVALID_ACCOUNT_NAME, "Invalid account name");
    return strAccount;
}

UniValue getnewaddress(const JSONRPCRequest& request)
{
    CWallet * const pwallet = GetWalletForJSONRPCRequest(request);
    if (!EnsureWalletIsAvailable(pwallet, request.fHelp)) {
        return NullUniValue;
    }

    if (request.fHelp || request.params.size() > 2)
        throw std::runtime_error(
            "getnewaddress ( \"account\" \"address_type\" )\n"
            "\nReturns a new Bitcoin address for receiving payments.\n"
            "If 'account' is specified (DEPRECATED), it is added to the address book \n"
            "so payments received with the address will be credited to 'account'.\n"
            "\nArguments:\n"
            "1. \"account\"        (string, optional) DEPRECATED. The account name for the address to be linked to. If not provided, the default account \"\" is used. It can also be set to the empty string \"\" to represent the default account. The account does not need to exist, it will be created if there is no account by the given name.\n"
            "2. \"address_type\"   (string, optional) The address type to use. Options are \"legacy\", \"p2sh-segwit\", and \"bech32\". Default is set by -addresstype.\n"
            "\nResult:\n"
            "\"address\"    (string) The new bitcoin address\n"
            "\nExamples:\n"
            + HelpExampleCli("getnewaddress", "")
            + HelpExampleRpc("getnewaddress", "")
        );

    LOCK2(cs_main, pwallet->cs_wallet);

    // Parse the account first so we don't generate a key if there's an error
    std::string strAccount;
    if (!request.params[0].isNull())
        strAccount = AccountFromValue(request.params[0]);

    OutputType output_type = g_address_type;
    if (!request.params[1].isNull()) {
        output_type = ParseOutputType(request.params[1].get_str(), g_address_type);
        if (output_type == OUTPUT_TYPE_NONE) {
            throw JSONRPCError(RPC_INVALID_ADDRESS_OR_KEY, strprintf("Unknown address type '%s'", request.params[1].get_str()));
        }
    }

    if (!pwallet->IsLocked()) {
        pwallet->TopUpKeyPool();
    }

    // Generate a new key that is added to wallet
    CPubKey newKey;
    if (!pwallet->GetKeyFromPool(newKey)) {
        throw JSONRPCError(RPC_WALLET_KEYPOOL_RAN_OUT, "Error: Keypool ran out, please call keypoolrefill first");
    }
    pwallet->LearnRelatedScripts(newKey, output_type);
    CTxDestination dest = GetDestinationForKey(newKey, output_type);

    pwallet->SetAddressBook(dest, strAccount, "receive");

    return EncodeDestination(dest);
}


CTxDestination GetAccountDestination(CWallet* const pwallet, std::string strAccount, bool bForceNew=false)
{
    CTxDestination dest;
    if (!pwallet->GetAccountDestination(dest, strAccount, bForceNew)) {
        throw JSONRPCError(RPC_WALLET_KEYPOOL_RAN_OUT, "Error: Keypool ran out, please call keypoolrefill first");
    }

    return dest;
}

UniValue getaccountaddress(const JSONRPCRequest& request)
{
    CWallet * const pwallet = GetWalletForJSONRPCRequest(request);
    if (!EnsureWalletIsAvailable(pwallet, request.fHelp)) {
        return NullUniValue;
    }

    if (request.fHelp || request.params.size() != 1)
        throw std::runtime_error(
            "getaccountaddress \"account\"\n"
            "\nDEPRECATED. Returns the current Bitcoin address for receiving payments to this account.\n"
            "\nArguments:\n"
            "1. \"account\"       (string, required) The account name for the address. It can also be set to the empty string \"\" to represent the default account. The account does not need to exist, it will be created and a new address created  if there is no account by the given name.\n"
            "\nResult:\n"
            "\"address\"          (string) The account bitcoin address\n"
            "\nExamples:\n"
            + HelpExampleCli("getaccountaddress", "")
            + HelpExampleCli("getaccountaddress", "\"\"")
            + HelpExampleCli("getaccountaddress", "\"myaccount\"")
            + HelpExampleRpc("getaccountaddress", "\"myaccount\"")
        );

    LOCK2(cs_main, pwallet->cs_wallet);

    // Parse the account first so we don't generate a key if there's an error
    std::string strAccount = AccountFromValue(request.params[0]);

    UniValue ret(UniValue::VSTR);

    ret = EncodeDestination(GetAccountDestination(pwallet, strAccount));
    return ret;
}


UniValue getrawchangeaddress(const JSONRPCRequest& request)
{
    CWallet * const pwallet = GetWalletForJSONRPCRequest(request);
    if (!EnsureWalletIsAvailable(pwallet, request.fHelp)) {
        return NullUniValue;
    }

    if (request.fHelp || request.params.size() > 1)
        throw std::runtime_error(
            "getrawchangeaddress ( \"address_type\" )\n"
            "\nReturns a new Bitcoin address, for receiving change.\n"
            "This is for use with raw transactions, NOT normal use.\n"
            "\nArguments:\n"
            "1. \"address_type\"           (string, optional) The address type to use. Options are \"legacy\", \"p2sh-segwit\", and \"bech32\". Default is set by -changetype.\n"
            "\nResult:\n"
            "\"address\"    (string) The address\n"
            "\nExamples:\n"
            + HelpExampleCli("getrawchangeaddress", "")
            + HelpExampleRpc("getrawchangeaddress", "")
       );

    LOCK2(cs_main, pwallet->cs_wallet);

    if (!pwallet->IsLocked()) {
        pwallet->TopUpKeyPool();
    }

    OutputType output_type = g_change_type != OUTPUT_TYPE_NONE ? g_change_type : g_address_type;
    if (!request.params[0].isNull()) {
        output_type = ParseOutputType(request.params[0].get_str(), output_type);
        if (output_type == OUTPUT_TYPE_NONE) {
            throw JSONRPCError(RPC_INVALID_ADDRESS_OR_KEY, strprintf("Unknown address type '%s'", request.params[0].get_str()));
        }
    }

    CReserveKey reservekey(pwallet);
    CPubKey vchPubKey;
    if (!reservekey.GetReservedKey(vchPubKey, true))
        throw JSONRPCError(RPC_WALLET_KEYPOOL_RAN_OUT, "Error: Keypool ran out, please call keypoolrefill first");

    reservekey.KeepKey();

    pwallet->LearnRelatedScripts(vchPubKey, output_type);
    CTxDestination dest = GetDestinationForKey(vchPubKey, output_type);

    return EncodeDestination(dest);
}


UniValue setaccount(const JSONRPCRequest& request)
{
    CWallet * const pwallet = GetWalletForJSONRPCRequest(request);
    if (!EnsureWalletIsAvailable(pwallet, request.fHelp)) {
        return NullUniValue;
    }

    if (request.fHelp || request.params.size() < 1 || request.params.size() > 2)
        throw std::runtime_error(
            "setaccount \"address\" \"account\"\n"
            "\nDEPRECATED. Sets the account associated with the given address.\n"
            "\nArguments:\n"
            "1. \"address\"         (string, required) The bitcoin address to be associated with an account.\n"
            "2. \"account\"         (string, required) The account to assign the address to.\n"
            "\nExamples:\n"
            + HelpExampleCli("setaccount", "\"1D1ZrZNe3JUo7ZycKEYQQiQAWd9y54F4XX\" \"tabby\"")
            + HelpExampleRpc("setaccount", "\"1D1ZrZNe3JUo7ZycKEYQQiQAWd9y54F4XX\", \"tabby\"")
        );

    LOCK2(cs_main, pwallet->cs_wallet);

    CTxDestination dest = DecodeDestination(request.params[0].get_str());
    if (!IsValidDestination(dest)) {
        throw JSONRPCError(RPC_INVALID_ADDRESS_OR_KEY, "Invalid Bitcoin address");
    }

    std::string strAccount;
    if (!request.params[1].isNull())
        strAccount = AccountFromValue(request.params[1]);

    // Only add the account if the address is yours.
    if (IsMine(*pwallet, dest)) {
        // Detect when changing the account of an address that is the 'unused current key' of another account:
        if (pwallet->mapAddressBook.count(dest)) {
            std::string strOldAccount = pwallet->mapAddressBook[dest].name;
            if (dest == GetAccountDestination(pwallet, strOldAccount)) {
                GetAccountDestination(pwallet, strOldAccount, true);
            }
        }
        pwallet->SetAddressBook(dest, strAccount, "receive");
    }
    else
        throw JSONRPCError(RPC_MISC_ERROR, "setaccount can only be used with own address");

    return NullUniValue;
}


UniValue getaccount(const JSONRPCRequest& request)
{
    CWallet * const pwallet = GetWalletForJSONRPCRequest(request);
    if (!EnsureWalletIsAvailable(pwallet, request.fHelp)) {
        return NullUniValue;
    }

    if (request.fHelp || request.params.size() != 1)
        throw std::runtime_error(
            "getaccount \"address\"\n"
            "\nDEPRECATED. Returns the account associated with the given address.\n"
            "\nArguments:\n"
            "1. \"address\"         (string, required) The bitcoin address for account lookup.\n"
            "\nResult:\n"
            "\"accountname\"        (string) the account address\n"
            "\nExamples:\n"
            + HelpExampleCli("getaccount", "\"1D1ZrZNe3JUo7ZycKEYQQiQAWd9y54F4XX\"")
            + HelpExampleRpc("getaccount", "\"1D1ZrZNe3JUo7ZycKEYQQiQAWd9y54F4XX\"")
        );

    LOCK2(cs_main, pwallet->cs_wallet);

    CTxDestination dest = DecodeDestination(request.params[0].get_str());
    if (!IsValidDestination(dest)) {
        throw JSONRPCError(RPC_INVALID_ADDRESS_OR_KEY, "Invalid Bitcoin address");
    }

    std::string strAccount;
    std::map<CTxDestination, CAddressBookData>::iterator mi = pwallet->mapAddressBook.find(dest);
    if (mi != pwallet->mapAddressBook.end() && !(*mi).second.name.empty()) {
        strAccount = (*mi).second.name;
    }
    return strAccount;
}


UniValue getaddressesbyaccount(const JSONRPCRequest& request)
{
    CWallet * const pwallet = GetWalletForJSONRPCRequest(request);
    if (!EnsureWalletIsAvailable(pwallet, request.fHelp)) {
        return NullUniValue;
    }

    if (request.fHelp || request.params.size() != 1)
        throw std::runtime_error(
            "getaddressesbyaccount \"account\"\n"
            "\nDEPRECATED. Returns the list of addresses for the given account.\n"
            "\nArguments:\n"
            "1. \"account\"        (string, required) The account name.\n"
            "\nResult:\n"
            "[                     (json array of string)\n"
            "  \"address\"         (string) a bitcoin address associated with the given account\n"
            "  ,...\n"
            "]\n"
            "\nExamples:\n"
            + HelpExampleCli("getaddressesbyaccount", "\"tabby\"")
            + HelpExampleRpc("getaddressesbyaccount", "\"tabby\"")
        );

    LOCK2(cs_main, pwallet->cs_wallet);

    std::string strAccount = AccountFromValue(request.params[0]);

    // Find all addresses that have the given account
    UniValue ret(UniValue::VARR);
    for (const std::pair<CTxDestination, CAddressBookData>& item : pwallet->mapAddressBook) {
        const CTxDestination& dest = item.first;
        const std::string& strName = item.second.name;
        if (strName == strAccount) {
            ret.push_back(EncodeDestination(dest));
        }
    }
    return ret;
}

static void SendMoney(CWallet * const pwallet, const CTxDestination &address, CAmount nValue, bool fSubtractFeeFromAmount, CWalletTx& wtxNew, const CCoinControl& coin_control)
{
    CAmount curBalance = pwallet->GetBalance();

    // Check amount
    if (nValue <= 0)
        throw JSONRPCError(RPC_INVALID_PARAMETER, "Invalid amount");

    if (nValue > curBalance)
        throw JSONRPCError(RPC_WALLET_INSUFFICIENT_FUNDS, "Insufficient funds");

    if (pwallet->GetBroadcastTransactions() && !g_connman) {
        throw JSONRPCError(RPC_CLIENT_P2P_DISABLED, "Error: Peer-to-peer functionality missing or disabled");
    }

    // Parse Bitcoin address
    CScript scriptPubKey = GetScriptForDestination(address);

    // Create and send the transaction
    CReserveKey reservekey(pwallet);
    CAmount nFeeRequired;
    std::string strError;
    std::vector<CRecipient> vecSend;
    int nChangePosRet = -1;
    CRecipient recipient = {scriptPubKey, nValue, fSubtractFeeFromAmount};
    vecSend.push_back(recipient);
    if (!pwallet->CreateTransaction(vecSend, wtxNew, reservekey, nFeeRequired, nChangePosRet, strError, coin_control)) {
        if (!fSubtractFeeFromAmount && nValue + nFeeRequired > curBalance)
            strError = strprintf("Error: This transaction requires a transaction fee of at least %s", FormatMoney(nFeeRequired));
        throw JSONRPCError(RPC_WALLET_ERROR, strError);
    }
    CValidationState state;
    if (!pwallet->CommitTransaction(wtxNew, reservekey, g_connman.get(), state)) {
        strError = strprintf("Error: The transaction was rejected! Reason given: %s", state.GetRejectReason());
        throw JSONRPCError(RPC_WALLET_ERROR, strError);
    }
}

UniValue sendtoaddress(const JSONRPCRequest& request)
{
    CWallet * const pwallet = GetWalletForJSONRPCRequest(request);
    if (!EnsureWalletIsAvailable(pwallet, request.fHelp)) {
        return NullUniValue;
    }

    if (request.fHelp || request.params.size() < 2 || request.params.size() > 8)
        throw std::runtime_error(
            "sendtoaddress \"address\" amount ( \"comment\" \"comment_to\" subtractfeefromamount replaceable conf_target \"estimate_mode\")\n"
            "\nSend an amount to a given address.\n"
            + HelpRequiringPassphrase(pwallet) +
            "\nArguments:\n"
            "1. \"address\"            (string, required) The bitcoin address to send to.\n"
            "2. \"amount\"             (numeric or string, required) The amount in " + CURRENCY_UNIT + " to send. eg 0.1\n"
            "3. \"comment\"            (string, optional) A comment used to store what the transaction is for. \n"
            "                             This is not part of the transaction, just kept in your wallet.\n"
            "4. \"comment_to\"         (string, optional) A comment to store the name of the person or organization \n"
            "                             to which you're sending the transaction. This is not part of the \n"
            "                             transaction, just kept in your wallet.\n"
            "5. subtractfeefromamount  (boolean, optional, default=false) The fee will be deducted from the amount being sent.\n"
            "                             The recipient will receive less bitcoins than you enter in the amount field.\n"
            "6. replaceable            (boolean, optional) Allow this transaction to be replaced by a transaction with higher fees via BIP 125\n"
            "7. conf_target            (numeric, optional) Confirmation target (in blocks)\n"
            "8. \"estimate_mode\"      (string, optional, default=UNSET) The fee estimate mode, must be one of:\n"
            "       \"UNSET\"\n"
            "       \"ECONOMICAL\"\n"
            "       \"CONSERVATIVE\"\n"
            "\nResult:\n"
            "\"txid\"                  (string) The transaction id.\n"
            "\nExamples:\n"
            + HelpExampleCli("sendtoaddress", "\"1M72Sfpbz1BPpXFHz9m3CdqATR44Jvaydd\" 0.1")
            + HelpExampleCli("sendtoaddress", "\"1M72Sfpbz1BPpXFHz9m3CdqATR44Jvaydd\" 0.1 \"donation\" \"seans outpost\"")
            + HelpExampleCli("sendtoaddress", "\"1M72Sfpbz1BPpXFHz9m3CdqATR44Jvaydd\" 0.1 \"\" \"\" true")
            + HelpExampleRpc("sendtoaddress", "\"1M72Sfpbz1BPpXFHz9m3CdqATR44Jvaydd\", 0.1, \"donation\", \"seans outpost\"")
        );

    ObserveSafeMode();

    // Make sure the results are valid at least up to the most recent block
    // the user could have gotten from another RPC command prior to now
    pwallet->BlockUntilSyncedToCurrentChain();

    LOCK2(cs_main, pwallet->cs_wallet);

    CTxDestination dest = DecodeDestination(request.params[0].get_str());
    if (!IsValidDestination(dest)) {
        throw JSONRPCError(RPC_INVALID_ADDRESS_OR_KEY, "Invalid address");
    }

    // Amount
    CAmount nAmount = AmountFromValue(request.params[1]);
    if (nAmount <= 0)
        throw JSONRPCError(RPC_TYPE_ERROR, "Invalid amount for send");

    // Wallet comments
    CWalletTx wtx;
    if (!request.params[2].isNull() && !request.params[2].get_str().empty())
        wtx.mapValue["comment"] = request.params[2].get_str();
    if (!request.params[3].isNull() && !request.params[3].get_str().empty())
        wtx.mapValue["to"]      = request.params[3].get_str();

    bool fSubtractFeeFromAmount = false;
    if (!request.params[4].isNull()) {
        fSubtractFeeFromAmount = request.params[4].get_bool();
    }

    CCoinControl coin_control;
    if (!request.params[5].isNull()) {
        coin_control.signalRbf = request.params[5].get_bool();
    }

    if (!request.params[6].isNull()) {
        coin_control.m_confirm_target = ParseConfirmTarget(request.params[6]);
    }

    if (!request.params[7].isNull()) {
        if (!FeeModeFromString(request.params[7].get_str(), coin_control.m_fee_mode)) {
            throw JSONRPCError(RPC_INVALID_PARAMETER, "Invalid estimate_mode parameter");
        }
    }


    EnsureWalletIsUnlocked(pwallet);

    SendMoney(pwallet, dest, nAmount, fSubtractFeeFromAmount, wtx, coin_control);

    return wtx.GetHash().GetHex();
}

UniValue listaddressgroupings(const JSONRPCRequest& request)
{
    CWallet * const pwallet = GetWalletForJSONRPCRequest(request);
    if (!EnsureWalletIsAvailable(pwallet, request.fHelp)) {
        return NullUniValue;
    }

    if (request.fHelp || request.params.size() != 0)
        throw std::runtime_error(
            "listaddressgroupings\n"
            "\nLists groups of addresses which have had their common ownership\n"
            "made public by common use as inputs or as the resulting change\n"
            "in past transactions\n"
            "\nResult:\n"
            "[\n"
            "  [\n"
            "    [\n"
            "      \"address\",            (string) The bitcoin address\n"
            "      amount,                 (numeric) The amount in " + CURRENCY_UNIT + "\n"
            "      \"account\"             (string, optional) DEPRECATED. The account\n"
            "    ]\n"
            "    ,...\n"
            "  ]\n"
            "  ,...\n"
            "]\n"
            "\nExamples:\n"
            + HelpExampleCli("listaddressgroupings", "")
            + HelpExampleRpc("listaddressgroupings", "")
        );

    ObserveSafeMode();

    // Make sure the results are valid at least up to the most recent block
    // the user could have gotten from another RPC command prior to now
    pwallet->BlockUntilSyncedToCurrentChain();

    LOCK2(cs_main, pwallet->cs_wallet);

    UniValue jsonGroupings(UniValue::VARR);
    std::map<CTxDestination, CAmount> balances = pwallet->GetAddressBalances();
    for (const std::set<CTxDestination>& grouping : pwallet->GetAddressGroupings()) {
        UniValue jsonGrouping(UniValue::VARR);
        for (const CTxDestination& address : grouping)
        {
            UniValue addressInfo(UniValue::VARR);
            addressInfo.push_back(EncodeDestination(address));
            addressInfo.push_back(ValueFromAmount(balances[address]));
            {
                if (pwallet->mapAddressBook.find(address) != pwallet->mapAddressBook.end()) {
                    addressInfo.push_back(pwallet->mapAddressBook.find(address)->second.name);
                }
            }
            jsonGrouping.push_back(addressInfo);
        }
        jsonGroupings.push_back(jsonGrouping);
    }
    return jsonGroupings;
}

UniValue signmessage(const JSONRPCRequest& request)
{
    CWallet * const pwallet = GetWalletForJSONRPCRequest(request);
    if (!EnsureWalletIsAvailable(pwallet, request.fHelp)) {
        return NullUniValue;
    }

    if (request.fHelp || request.params.size() != 2)
        throw std::runtime_error(
            "signmessage \"address\" \"message\"\n"
            "\nSign a message with the private key of an address"
            + HelpRequiringPassphrase(pwallet) + "\n"
            "\nArguments:\n"
            "1. \"address\"         (string, required) The bitcoin address to use for the private key.\n"
            "2. \"message\"         (string, required) The message to create a signature of.\n"
            "\nResult:\n"
            "\"signature\"          (string) The signature of the message encoded in base 64\n"
            "\nExamples:\n"
            "\nUnlock the wallet for 30 seconds\n"
            + HelpExampleCli("walletpassphrase", "\"mypassphrase\" 30") +
            "\nCreate the signature\n"
            + HelpExampleCli("signmessage", "\"1D1ZrZNe3JUo7ZycKEYQQiQAWd9y54F4XX\" \"my message\"") +
            "\nVerify the signature\n"
            + HelpExampleCli("verifymessage", "\"1D1ZrZNe3JUo7ZycKEYQQiQAWd9y54F4XX\" \"signature\" \"my message\"") +
            "\nAs json rpc\n"
            + HelpExampleRpc("signmessage", "\"1D1ZrZNe3JUo7ZycKEYQQiQAWd9y54F4XX\", \"my message\"")
        );

    LOCK2(cs_main, pwallet->cs_wallet);

    EnsureWalletIsUnlocked(pwallet);

    std::string strAddress = request.params[0].get_str();
    std::string strMessage = request.params[1].get_str();

    CTxDestination dest = DecodeDestination(strAddress);
    if (!IsValidDestination(dest)) {
        throw JSONRPCError(RPC_TYPE_ERROR, "Invalid address");
    }

    const CKeyID *keyID = boost::get<CKeyID>(&dest);
    if (!keyID) {
        throw JSONRPCError(RPC_TYPE_ERROR, "Address does not refer to key");
    }

    CKey key;
    if (!pwallet->GetKey(*keyID, key)) {
        throw JSONRPCError(RPC_WALLET_ERROR, "Private key not available");
    }

    CHashWriter ss(SER_GETHASH, 0);
    ss << strMessageMagic;
    ss << strMessage;

    std::vector<unsigned char> vchSig;
    if (!key.SignCompact(ss.GetHash(), vchSig))
        throw JSONRPCError(RPC_INVALID_ADDRESS_OR_KEY, "Sign failed");

    return EncodeBase64(vchSig.data(), vchSig.size());
}

UniValue getreceivedbyaddress(const JSONRPCRequest& request)
{
    CWallet * const pwallet = GetWalletForJSONRPCRequest(request);
    if (!EnsureWalletIsAvailable(pwallet, request.fHelp)) {
        return NullUniValue;
    }

    if (request.fHelp || request.params.size() < 1 || request.params.size() > 2)
        throw std::runtime_error(
            "getreceivedbyaddress \"address\" ( minconf )\n"
            "\nReturns the total amount received by the given address in transactions with at least minconf confirmations.\n"
            "\nArguments:\n"
            "1. \"address\"         (string, required) The bitcoin address for transactions.\n"
            "2. minconf             (numeric, optional, default=1) Only include transactions confirmed at least this many times.\n"
            "\nResult:\n"
            "amount   (numeric) The total amount in " + CURRENCY_UNIT + " received at this address.\n"
            "\nExamples:\n"
            "\nThe amount from transactions with at least 1 confirmation\n"
            + HelpExampleCli("getreceivedbyaddress", "\"1D1ZrZNe3JUo7ZycKEYQQiQAWd9y54F4XX\"") +
            "\nThe amount including unconfirmed transactions, zero confirmations\n"
            + HelpExampleCli("getreceivedbyaddress", "\"1D1ZrZNe3JUo7ZycKEYQQiQAWd9y54F4XX\" 0") +
            "\nThe amount with at least 6 confirmations\n"
            + HelpExampleCli("getreceivedbyaddress", "\"1D1ZrZNe3JUo7ZycKEYQQiQAWd9y54F4XX\" 6") +
            "\nAs a json rpc call\n"
            + HelpExampleRpc("getreceivedbyaddress", "\"1D1ZrZNe3JUo7ZycKEYQQiQAWd9y54F4XX\", 6")
       );

    ObserveSafeMode();

    // Make sure the results are valid at least up to the most recent block
    // the user could have gotten from another RPC command prior to now
    pwallet->BlockUntilSyncedToCurrentChain();

    LOCK2(cs_main, pwallet->cs_wallet);

    // Bitcoin address
    CTxDestination dest = DecodeDestination(request.params[0].get_str());
    if (!IsValidDestination(dest)) {
        throw JSONRPCError(RPC_INVALID_ADDRESS_OR_KEY, "Invalid Bitcoin address");
    }
    CScript scriptPubKey = GetScriptForDestination(dest);
    if (!IsMine(*pwallet, scriptPubKey)) {
        throw JSONRPCError(RPC_WALLET_ERROR, "Address not found in wallet");
    }

    // Minimum confirmations
    int nMinDepth = 1;
    if (!request.params[1].isNull())
        nMinDepth = request.params[1].get_int();

    // Tally
    CAmount nAmount = 0;
    for (const std::pair<uint256, CWalletTx>& pairWtx : pwallet->mapWallet) {
        const CWalletTx& wtx = pairWtx.second;
        if (wtx.IsCoinBase() || !CheckFinalTx(*wtx.tx))
            continue;

        for (const CTxOut& txout : wtx.tx->vout)
            if (txout.scriptPubKey == scriptPubKey)
                if (wtx.GetDepthInMainChain() >= nMinDepth)
                    nAmount += txout.nValue;
    }

    return  ValueFromAmount(nAmount);
}


UniValue getreceivedbyaccount(const JSONRPCRequest& request)
{
    CWallet * const pwallet = GetWalletForJSONRPCRequest(request);
    if (!EnsureWalletIsAvailable(pwallet, request.fHelp)) {
        return NullUniValue;
    }

    if (request.fHelp || request.params.size() < 1 || request.params.size() > 2)
        throw std::runtime_error(
            "getreceivedbyaccount \"account\" ( minconf )\n"
            "\nDEPRECATED. Returns the total amount received by addresses with <account> in transactions with at least [minconf] confirmations.\n"
            "\nArguments:\n"
            "1. \"account\"      (string, required) The selected account, may be the default account using \"\".\n"
            "2. minconf          (numeric, optional, default=1) Only include transactions confirmed at least this many times.\n"
            "\nResult:\n"
            "amount              (numeric) The total amount in " + CURRENCY_UNIT + " received for this account.\n"
            "\nExamples:\n"
            "\nAmount received by the default account with at least 1 confirmation\n"
            + HelpExampleCli("getreceivedbyaccount", "\"\"") +
            "\nAmount received at the tabby account including unconfirmed amounts with zero confirmations\n"
            + HelpExampleCli("getreceivedbyaccount", "\"tabby\" 0") +
            "\nThe amount with at least 6 confirmations\n"
            + HelpExampleCli("getreceivedbyaccount", "\"tabby\" 6") +
            "\nAs a json rpc call\n"
            + HelpExampleRpc("getreceivedbyaccount", "\"tabby\", 6")
        );

    ObserveSafeMode();

    // Make sure the results are valid at least up to the most recent block
    // the user could have gotten from another RPC command prior to now
    pwallet->BlockUntilSyncedToCurrentChain();

    LOCK2(cs_main, pwallet->cs_wallet);

    // Minimum confirmations
    int nMinDepth = 1;
    if (!request.params[1].isNull())
        nMinDepth = request.params[1].get_int();

    // Get the set of pub keys assigned to account
    std::string strAccount = AccountFromValue(request.params[0]);
    std::set<CTxDestination> setAddress = pwallet->GetAccountAddresses(strAccount);

    // Tally
    CAmount nAmount = 0;
    for (const std::pair<uint256, CWalletTx>& pairWtx : pwallet->mapWallet) {
        const CWalletTx& wtx = pairWtx.second;
        if (wtx.IsCoinBase() || !CheckFinalTx(*wtx.tx))
            continue;

        for (const CTxOut& txout : wtx.tx->vout)
        {
            CTxDestination address;
            if (ExtractDestination(txout.scriptPubKey, address) && IsMine(*pwallet, address) && setAddress.count(address)) {
                if (wtx.GetDepthInMainChain() >= nMinDepth)
                    nAmount += txout.nValue;
            }
        }
    }

    return ValueFromAmount(nAmount);
}


UniValue getbalance(const JSONRPCRequest& request)
{
    CWallet * const pwallet = GetWalletForJSONRPCRequest(request);
    if (!EnsureWalletIsAvailable(pwallet, request.fHelp)) {
        return NullUniValue;
    }

    if (request.fHelp || request.params.size() > 3)
        throw std::runtime_error(
            "getbalance ( \"account\" minconf include_watchonly )\n"
            "\nIf account is not specified, returns the server's total available balance.\n"
            "The available balance is what the wallet considers currently spendable, and is\n"
            "thus affected by options which limit spendability such as -spendzeroconfchange.\n"
            "If account is specified (DEPRECATED), returns the balance in the account.\n"
            "Note that the account \"\" is not the same as leaving the parameter out.\n"
            "The server total may be different to the balance in the default \"\" account.\n"
            "\nArguments:\n"
            "1. \"account\"         (string, optional) DEPRECATED. The account string may be given as a\n"
            "                     specific account name to find the balance associated with wallet keys in\n"
            "                     a named account, or as the empty string (\"\") to find the balance\n"
            "                     associated with wallet keys not in any named account, or as \"*\" to find\n"
            "                     the balance associated with all wallet keys regardless of account.\n"
            "                     When this option is specified, it calculates the balance in a different\n"
            "                     way than when it is not specified, and which can count spends twice when\n"
            "                     there are conflicting pending transactions (such as those created by\n"
            "                     the bumpfee command), temporarily resulting in low or even negative\n"
            "                     balances. In general, account balance calculation is not considered\n"
            "                     reliable and has resulted in confusing outcomes, so it is recommended to\n"
            "                     avoid passing this argument.\n"
            "2. minconf           (numeric, optional, default=1) Only include transactions confirmed at least this many times.\n"
            "3. include_watchonly (bool, optional, default=false) Also include balance in watch-only addresses (see 'importaddress')\n"
            "\nResult:\n"
            "amount              (numeric) The total amount in " + CURRENCY_UNIT + " received for this account.\n"
            "\nExamples:\n"
            "\nThe total amount in the wallet with 1 or more confirmations\n"
            + HelpExampleCli("getbalance", "") +
            "\nThe total amount in the wallet at least 6 blocks confirmed\n"
            + HelpExampleCli("getbalance", "\"*\" 6") +
            "\nAs a json rpc call\n"
            + HelpExampleRpc("getbalance", "\"*\", 6")
        );

    ObserveSafeMode();

    // Make sure the results are valid at least up to the most recent block
    // the user could have gotten from another RPC command prior to now
    pwallet->BlockUntilSyncedToCurrentChain();

    LOCK2(cs_main, pwallet->cs_wallet);

    const UniValue& account_value = request.params[0];
    const UniValue& minconf = request.params[1];
    const UniValue& include_watchonly = request.params[2];

    if (account_value.isNull()) {
        if (!minconf.isNull()) {
            throw JSONRPCError(RPC_INVALID_PARAMETER,
                "getbalance minconf option is only currently supported if an account is specified");
        }
        if (!include_watchonly.isNull()) {
            throw JSONRPCError(RPC_INVALID_PARAMETER,
                "getbalance include_watchonly option is only currently supported if an account is specified");
        }
        return ValueFromAmount(pwallet->GetBalance());
    }

    const std::string& account_param = account_value.get_str();
    const std::string* account = account_param != "*" ? &account_param : nullptr;

    int nMinDepth = 1;
    if (!minconf.isNull())
        nMinDepth = minconf.get_int();
    isminefilter filter = ISMINE_SPENDABLE;
    if(!include_watchonly.isNull())
        if(include_watchonly.get_bool())
            filter = filter | ISMINE_WATCH_ONLY;

    return ValueFromAmount(pwallet->GetLegacyBalance(filter, nMinDepth, account));
}

UniValue getunconfirmedbalance(const JSONRPCRequest &request)
{
    CWallet * const pwallet = GetWalletForJSONRPCRequest(request);
    if (!EnsureWalletIsAvailable(pwallet, request.fHelp)) {
        return NullUniValue;
    }

    if (request.fHelp || request.params.size() > 0)
        throw std::runtime_error(
                "getunconfirmedbalance\n"
                "Returns the server's total unconfirmed balance\n");

    ObserveSafeMode();

    // Make sure the results are valid at least up to the most recent block
    // the user could have gotten from another RPC command prior to now
    pwallet->BlockUntilSyncedToCurrentChain();

    LOCK2(cs_main, pwallet->cs_wallet);

    return ValueFromAmount(pwallet->GetUnconfirmedBalance());
}


UniValue movecmd(const JSONRPCRequest& request)
{
    CWallet * const pwallet = GetWalletForJSONRPCRequest(request);
    if (!EnsureWalletIsAvailable(pwallet, request.fHelp)) {
        return NullUniValue;
    }

    if (request.fHelp || request.params.size() < 3 || request.params.size() > 5)
        throw std::runtime_error(
            "move \"fromaccount\" \"toaccount\" amount ( minconf \"comment\" )\n"
            "\nDEPRECATED. Move a specified amount from one account in your wallet to another.\n"
            "\nArguments:\n"
            "1. \"fromaccount\"   (string, required) The name of the account to move funds from. May be the default account using \"\".\n"
            "2. \"toaccount\"     (string, required) The name of the account to move funds to. May be the default account using \"\".\n"
            "3. amount            (numeric) Quantity of " + CURRENCY_UNIT + " to move between accounts.\n"
            "4. (dummy)           (numeric, optional) Ignored. Remains for backward compatibility.\n"
            "5. \"comment\"       (string, optional) An optional comment, stored in the wallet only.\n"
            "\nResult:\n"
            "true|false           (boolean) true if successful.\n"
            "\nExamples:\n"
            "\nMove 0.01 " + CURRENCY_UNIT + " from the default account to the account named tabby\n"
            + HelpExampleCli("move", "\"\" \"tabby\" 0.01") +
            "\nMove 0.01 " + CURRENCY_UNIT + " timotei to akiko with a comment and funds have 6 confirmations\n"
            + HelpExampleCli("move", "\"timotei\" \"akiko\" 0.01 6 \"happy birthday!\"") +
            "\nAs a json rpc call\n"
            + HelpExampleRpc("move", "\"timotei\", \"akiko\", 0.01, 6, \"happy birthday!\"")
        );

    ObserveSafeMode();
    LOCK2(cs_main, pwallet->cs_wallet);

    std::string strFrom = AccountFromValue(request.params[0]);
    std::string strTo = AccountFromValue(request.params[1]);
    CAmount nAmount = AmountFromValue(request.params[2]);
    if (nAmount <= 0)
        throw JSONRPCError(RPC_TYPE_ERROR, "Invalid amount for send");
    if (!request.params[3].isNull())
        // unused parameter, used to be nMinDepth, keep type-checking it though
        (void)request.params[3].get_int();
    std::string strComment;
    if (!request.params[4].isNull())
        strComment = request.params[4].get_str();

    if (!pwallet->AccountMove(strFrom, strTo, nAmount, strComment)) {
        throw JSONRPCError(RPC_DATABASE_ERROR, "database error");
    }

    return true;
}


UniValue sendfrom(const JSONRPCRequest& request)
{
    CWallet * const pwallet = GetWalletForJSONRPCRequest(request);
    if (!EnsureWalletIsAvailable(pwallet, request.fHelp)) {
        return NullUniValue;
    }

    if (request.fHelp || request.params.size() < 3 || request.params.size() > 6)
        throw std::runtime_error(
            "sendfrom \"fromaccount\" \"toaddress\" amount ( minconf \"comment\" \"comment_to\" )\n"
            "\nDEPRECATED (use sendtoaddress). Sent an amount from an account to a bitcoin address."
            + HelpRequiringPassphrase(pwallet) + "\n"
            "\nArguments:\n"
            "1. \"fromaccount\"       (string, required) The name of the account to send funds from. May be the default account using \"\".\n"
            "                       Specifying an account does not influence coin selection, but it does associate the newly created\n"
            "                       transaction with the account, so the account's balance computation and transaction history can reflect\n"
            "                       the spend.\n"
            "2. \"toaddress\"         (string, required) The bitcoin address to send funds to.\n"
            "3. amount                (numeric or string, required) The amount in " + CURRENCY_UNIT + " (transaction fee is added on top).\n"
            "4. minconf               (numeric, optional, default=1) Only use funds with at least this many confirmations.\n"
            "5. \"comment\"           (string, optional) A comment used to store what the transaction is for. \n"
            "                                     This is not part of the transaction, just kept in your wallet.\n"
            "6. \"comment_to\"        (string, optional) An optional comment to store the name of the person or organization \n"
            "                                     to which you're sending the transaction. This is not part of the transaction, \n"
            "                                     it is just kept in your wallet.\n"
            "\nResult:\n"
            "\"txid\"                 (string) The transaction id.\n"
            "\nExamples:\n"
            "\nSend 0.01 " + CURRENCY_UNIT + " from the default account to the address, must have at least 1 confirmation\n"
            + HelpExampleCli("sendfrom", "\"\" \"1M72Sfpbz1BPpXFHz9m3CdqATR44Jvaydd\" 0.01") +
            "\nSend 0.01 from the tabby account to the given address, funds must have at least 6 confirmations\n"
            + HelpExampleCli("sendfrom", "\"tabby\" \"1M72Sfpbz1BPpXFHz9m3CdqATR44Jvaydd\" 0.01 6 \"donation\" \"seans outpost\"") +
            "\nAs a json rpc call\n"
            + HelpExampleRpc("sendfrom", "\"tabby\", \"1M72Sfpbz1BPpXFHz9m3CdqATR44Jvaydd\", 0.01, 6, \"donation\", \"seans outpost\"")
        );

    ObserveSafeMode();

    // Make sure the results are valid at least up to the most recent block
    // the user could have gotten from another RPC command prior to now
    pwallet->BlockUntilSyncedToCurrentChain();

    LOCK2(cs_main, pwallet->cs_wallet);

    std::string strAccount = AccountFromValue(request.params[0]);
    CTxDestination dest = DecodeDestination(request.params[1].get_str());
    if (!IsValidDestination(dest)) {
        throw JSONRPCError(RPC_INVALID_ADDRESS_OR_KEY, "Invalid Bitcoin address");
    }
    CAmount nAmount = AmountFromValue(request.params[2]);
    if (nAmount <= 0)
        throw JSONRPCError(RPC_TYPE_ERROR, "Invalid amount for send");
    int nMinDepth = 1;
    if (!request.params[3].isNull())
        nMinDepth = request.params[3].get_int();

    CWalletTx wtx;
    wtx.strFromAccount = strAccount;
    if (!request.params[4].isNull() && !request.params[4].get_str().empty())
        wtx.mapValue["comment"] = request.params[4].get_str();
    if (!request.params[5].isNull() && !request.params[5].get_str().empty())
        wtx.mapValue["to"]      = request.params[5].get_str();

    EnsureWalletIsUnlocked(pwallet);

    // Check funds
    CAmount nBalance = pwallet->GetLegacyBalance(ISMINE_SPENDABLE, nMinDepth, &strAccount);
    if (nAmount > nBalance)
        throw JSONRPCError(RPC_WALLET_INSUFFICIENT_FUNDS, "Account has insufficient funds");

    CCoinControl no_coin_control; // This is a deprecated API
    SendMoney(pwallet, dest, nAmount, false, wtx, no_coin_control);

    return wtx.GetHash().GetHex();
}


UniValue sendmany(const JSONRPCRequest& request)
{
    CWallet * const pwallet = GetWalletForJSONRPCRequest(request);
    if (!EnsureWalletIsAvailable(pwallet, request.fHelp)) {
        return NullUniValue;
    }

    if (request.fHelp || request.params.size() < 2 || request.params.size() > 8)
        throw std::runtime_error(
            "sendmany \"fromaccount\" {\"address\":amount,...} ( minconf \"comment\" [\"address\",...] replaceable conf_target \"estimate_mode\")\n"
            "\nSend multiple times. Amounts are double-precision floating point numbers."
            + HelpRequiringPassphrase(pwallet) + "\n"
            "\nArguments:\n"
            "1. \"fromaccount\"         (string, required) DEPRECATED. The account to send the funds from. Should be \"\" for the default account\n"
            "2. \"amounts\"             (string, required) A json object with addresses and amounts\n"
            "    {\n"
            "      \"address\":amount   (numeric or string) The bitcoin address is the key, the numeric amount (can be string) in " + CURRENCY_UNIT + " is the value\n"
            "      ,...\n"
            "    }\n"
            "3. minconf                 (numeric, optional, default=1) Only use the balance confirmed at least this many times.\n"
            "4. \"comment\"             (string, optional) A comment\n"
            "5. subtractfeefrom         (array, optional) A json array with addresses.\n"
            "                           The fee will be equally deducted from the amount of each selected address.\n"
            "                           Those recipients will receive less bitcoins than you enter in their corresponding amount field.\n"
            "                           If no addresses are specified here, the sender pays the fee.\n"
            "    [\n"
            "      \"address\"          (string) Subtract fee from this address\n"
            "      ,...\n"
            "    ]\n"
            "6. replaceable            (boolean, optional) Allow this transaction to be replaced by a transaction with higher fees via BIP 125\n"
            "7. conf_target            (numeric, optional) Confirmation target (in blocks)\n"
            "8. \"estimate_mode\"      (string, optional, default=UNSET) The fee estimate mode, must be one of:\n"
            "       \"UNSET\"\n"
            "       \"ECONOMICAL\"\n"
            "       \"CONSERVATIVE\"\n"
             "\nResult:\n"
            "\"txid\"                   (string) The transaction id for the send. Only 1 transaction is created regardless of \n"
            "                                    the number of addresses.\n"
            "\nExamples:\n"
            "\nSend two amounts to two different addresses:\n"
            + HelpExampleCli("sendmany", "\"\" \"{\\\"1D1ZrZNe3JUo7ZycKEYQQiQAWd9y54F4XX\\\":0.01,\\\"1353tsE8YMTA4EuV7dgUXGjNFf9KpVvKHz\\\":0.02}\"") +
            "\nSend two amounts to two different addresses setting the confirmation and comment:\n"
            + HelpExampleCli("sendmany", "\"\" \"{\\\"1D1ZrZNe3JUo7ZycKEYQQiQAWd9y54F4XX\\\":0.01,\\\"1353tsE8YMTA4EuV7dgUXGjNFf9KpVvKHz\\\":0.02}\" 6 \"testing\"") +
            "\nSend two amounts to two different addresses, subtract fee from amount:\n"
            + HelpExampleCli("sendmany", "\"\" \"{\\\"1D1ZrZNe3JUo7ZycKEYQQiQAWd9y54F4XX\\\":0.01,\\\"1353tsE8YMTA4EuV7dgUXGjNFf9KpVvKHz\\\":0.02}\" 1 \"\" \"[\\\"1D1ZrZNe3JUo7ZycKEYQQiQAWd9y54F4XX\\\",\\\"1353tsE8YMTA4EuV7dgUXGjNFf9KpVvKHz\\\"]\"") +
            "\nAs a json rpc call\n"
            + HelpExampleRpc("sendmany", "\"\", {\"1D1ZrZNe3JUo7ZycKEYQQiQAWd9y54F4XX\":0.01,\"1353tsE8YMTA4EuV7dgUXGjNFf9KpVvKHz\":0.02}, 6, \"testing\"")
        );

    ObserveSafeMode();

    // Make sure the results are valid at least up to the most recent block
    // the user could have gotten from another RPC command prior to now
    pwallet->BlockUntilSyncedToCurrentChain();

    LOCK2(cs_main, pwallet->cs_wallet);

    if (pwallet->GetBroadcastTransactions() && !g_connman) {
        throw JSONRPCError(RPC_CLIENT_P2P_DISABLED, "Error: Peer-to-peer functionality missing or disabled");
    }

    std::string strAccount = AccountFromValue(request.params[0]);
    UniValue sendTo = request.params[1].get_obj();
    int nMinDepth = 1;
    if (!request.params[2].isNull())
        nMinDepth = request.params[2].get_int();

    CWalletTx wtx;
    wtx.strFromAccount = strAccount;
    if (!request.params[3].isNull() && !request.params[3].get_str().empty())
        wtx.mapValue["comment"] = request.params[3].get_str();

    UniValue subtractFeeFromAmount(UniValue::VARR);
    if (!request.params[4].isNull())
        subtractFeeFromAmount = request.params[4].get_array();

    CCoinControl coin_control;
    if (!request.params[5].isNull()) {
        coin_control.signalRbf = request.params[5].get_bool();
    }

    if (!request.params[6].isNull()) {
        coin_control.m_confirm_target = ParseConfirmTarget(request.params[6]);
    }

    if (!request.params[7].isNull()) {
        if (!FeeModeFromString(request.params[7].get_str(), coin_control.m_fee_mode)) {
            throw JSONRPCError(RPC_INVALID_PARAMETER, "Invalid estimate_mode parameter");
        }
    }

    std::set<CTxDestination> destinations;
    std::vector<CRecipient> vecSend;

    CAmount totalAmount = 0;
    std::vector<std::string> keys = sendTo.getKeys();
    for (const std::string& name_ : keys) {
        CTxDestination dest = DecodeDestination(name_);
        if (!IsValidDestination(dest)) {
            throw JSONRPCError(RPC_INVALID_ADDRESS_OR_KEY, std::string("Invalid Bitcoin address: ") + name_);
        }

        if (destinations.count(dest)) {
            throw JSONRPCError(RPC_INVALID_PARAMETER, std::string("Invalid parameter, duplicated address: ") + name_);
        }
        destinations.insert(dest);

        CScript scriptPubKey = GetScriptForDestination(dest);
        CAmount nAmount = AmountFromValue(sendTo[name_]);
        if (nAmount <= 0)
            throw JSONRPCError(RPC_TYPE_ERROR, "Invalid amount for send");
        totalAmount += nAmount;

        bool fSubtractFeeFromAmount = false;
        for (unsigned int idx = 0; idx < subtractFeeFromAmount.size(); idx++) {
            const UniValue& addr = subtractFeeFromAmount[idx];
            if (addr.get_str() == name_)
                fSubtractFeeFromAmount = true;
        }

        CRecipient recipient = {scriptPubKey, nAmount, fSubtractFeeFromAmount};
        vecSend.push_back(recipient);
    }

    EnsureWalletIsUnlocked(pwallet);

    // Check funds
    CAmount nBalance = pwallet->GetLegacyBalance(ISMINE_SPENDABLE, nMinDepth, &strAccount);
    if (totalAmount > nBalance)
        throw JSONRPCError(RPC_WALLET_INSUFFICIENT_FUNDS, "Account has insufficient funds");

    // Send
    CReserveKey keyChange(pwallet);
    CAmount nFeeRequired = 0;
    int nChangePosRet = -1;
    std::string strFailReason;
    bool fCreated = pwallet->CreateTransaction(vecSend, wtx, keyChange, nFeeRequired, nChangePosRet, strFailReason, coin_control);
    if (!fCreated)
        throw JSONRPCError(RPC_WALLET_INSUFFICIENT_FUNDS, strFailReason);
    CValidationState state;
    if (!pwallet->CommitTransaction(wtx, keyChange, g_connman.get(), state)) {
        strFailReason = strprintf("Transaction commit failed:: %s", state.GetRejectReason());
        throw JSONRPCError(RPC_WALLET_ERROR, strFailReason);
    }

    return wtx.GetHash().GetHex();
}

UniValue addmultisigaddress(const JSONRPCRequest& request)
{
    CWallet * const pwallet = GetWalletForJSONRPCRequest(request);
    if (!EnsureWalletIsAvailable(pwallet, request.fHelp)) {
        return NullUniValue;
    }

    if (request.fHelp || request.params.size() < 2 || request.params.size() > 4) {
        std::string msg = "addmultisigaddress nrequired [\"key\",...] ( \"account\" \"address_type\" )\n"
            "\nAdd a nrequired-to-sign multisignature address to the wallet. Requires a new wallet backup.\n"
            "Each key is a Bitcoin address or hex-encoded public key.\n"
            "This functionality is only intended for use with non-watchonly addresses.\n"
            "See `importaddress` for watchonly p2sh address support.\n"
            "If 'account' is specified (DEPRECATED), assign address to that account.\n"

            "\nArguments:\n"
            "1. nrequired                      (numeric, required) The number of required signatures out of the n keys or addresses.\n"
            "2. \"keys\"                         (string, required) A json array of bitcoin addresses or hex-encoded public keys\n"
            "     [\n"
            "       \"address\"                  (string) bitcoin address or hex-encoded public key\n"
            "       ...,\n"
            "     ]\n"
            "3. \"account\"                      (string, optional) DEPRECATED. An account to assign the addresses to.\n"
            "4. \"address_type\"                 (string, optional) The address type to use. Options are \"legacy\", \"p2sh-segwit\", and \"bech32\". Default is set by -addresstype.\n"

            "\nResult:\n"
            "{\n"
            "  \"address\":\"multisigaddress\",    (string) The value of the new multisig address.\n"
            "  \"redeemScript\":\"script\"         (string) The string value of the hex-encoded redemption script.\n"
            "}\n"
            "\nResult (DEPRECATED. To see this result in v0.16 instead, please start bitcoind with -deprecatedrpc=addmultisigaddress).\n"
            "        clients should transition to the new output api before upgrading to v0.17.\n"
            "\"address\"                         (string) A bitcoin address associated with the keys.\n"

            "\nExamples:\n"
            "\nAdd a multisig address from 2 addresses\n"
            + HelpExampleCli("addmultisigaddress", "2 \"[\\\"16sSauSf5pF2UkUwvKGq4qjNRzBZYqgEL5\\\",\\\"171sgjn4YtPu27adkKGrdDwzRTxnRkBfKV\\\"]\"") +
            "\nAs json rpc call\n"
            + HelpExampleRpc("addmultisigaddress", "2, \"[\\\"16sSauSf5pF2UkUwvKGq4qjNRzBZYqgEL5\\\",\\\"171sgjn4YtPu27adkKGrdDwzRTxnRkBfKV\\\"]\"")
        ;
        throw std::runtime_error(msg);
    }

    LOCK2(cs_main, pwallet->cs_wallet);

    std::string strAccount;
    if (!request.params[2].isNull())
        strAccount = AccountFromValue(request.params[2]);

    int required = request.params[0].get_int();

    // Get the public keys
    const UniValue& keys_or_addrs = request.params[1].get_array();
    std::vector<CPubKey> pubkeys;
    for (unsigned int i = 0; i < keys_or_addrs.size(); ++i) {
        if (IsHex(keys_or_addrs[i].get_str()) && (keys_or_addrs[i].get_str().length() == 66 || keys_or_addrs[i].get_str().length() == 130)) {
            pubkeys.push_back(HexToPubKey(keys_or_addrs[i].get_str()));
        } else {
            pubkeys.push_back(AddrToPubKey(pwallet, keys_or_addrs[i].get_str()));
        }
    }

    OutputType output_type = g_address_type;
    if (!request.params[3].isNull()) {
        output_type = ParseOutputType(request.params[3].get_str(), output_type);
        if (output_type == OUTPUT_TYPE_NONE) {
            throw JSONRPCError(RPC_INVALID_ADDRESS_OR_KEY, strprintf("Unknown address type '%s'", request.params[3].get_str()));
        }
    }

    // Construct using pay-to-script-hash:
    CScript inner = CreateMultisigRedeemscript(required, pubkeys);
    pwallet->AddCScript(inner);
    CTxDestination dest = pwallet->AddAndGetDestinationForScript(inner, output_type);
    pwallet->SetAddressBook(dest, strAccount, "send");

    // Return old style interface
    if (IsDeprecatedRPCEnabled("addmultisigaddress")) {
        return EncodeDestination(dest);
    }

    UniValue result(UniValue::VOBJ);
    result.pushKV("address", EncodeDestination(dest));
    result.pushKV("redeemScript", HexStr(inner.begin(), inner.end()));
    return result;
}

class Witnessifier : public boost::static_visitor<bool>
{
public:
    CWallet * const pwallet;
    CTxDestination result;
    bool already_witness;

    explicit Witnessifier(CWallet *_pwallet) : pwallet(_pwallet), already_witness(false) {}

    bool operator()(const CKeyID &keyID) {
        if (pwallet) {
            CScript basescript = GetScriptForDestination(keyID);
            CScript witscript = GetScriptForWitness(basescript);
            if (!IsSolvable(*pwallet, witscript)) {
                return false;
            }
            return ExtractDestination(witscript, result);
        }
        return false;
    }

    bool operator()(const CScriptID &scriptID) {
        CScript subscript;
        if (pwallet && pwallet->GetCScript(scriptID, subscript)) {
            int witnessversion;
            std::vector<unsigned char> witprog;
            if (subscript.IsWitnessProgram(witnessversion, witprog)) {
                ExtractDestination(subscript, result);
                already_witness = true;
                return true;
            }
            CScript witscript = GetScriptForWitness(subscript);
            if (!IsSolvable(*pwallet, witscript)) {
                return false;
            }
            return ExtractDestination(witscript, result);
        }
        return false;
    }

    bool operator()(const WitnessV0KeyHash& id)
    {
        already_witness = true;
        result = id;
        return true;
    }

    bool operator()(const WitnessV0ScriptHash& id)
    {
        already_witness = true;
        result = id;
        return true;
    }

    template<typename T>
    bool operator()(const T& dest) { return false; }
};

UniValue addwitnessaddress(const JSONRPCRequest& request)
{
    CWallet * const pwallet = GetWalletForJSONRPCRequest(request);
    if (!EnsureWalletIsAvailable(pwallet, request.fHelp)) {
        return NullUniValue;
    }

    if (request.fHelp || request.params.size() < 1 || request.params.size() > 2)
    {
        std::string msg = "addwitnessaddress \"address\" ( p2sh )\n"
            "\nDEPRECATED: set the address_type argument of getnewaddress, or option -addresstype=[bech32|p2sh-segwit] instead.\n"
            "Add a witness address for a script (with pubkey or redeemscript known). Requires a new wallet backup.\n"
            "It returns the witness script.\n"

            "\nArguments:\n"
            "1. \"address\"       (string, required) An address known to the wallet\n"
            "2. p2sh            (bool, optional, default=true) Embed inside P2SH\n"

            "\nResult:\n"
            "\"witnessaddress\",  (string) The value of the new address (P2SH or BIP173).\n"
            "}\n"
        ;
        throw std::runtime_error(msg);
    }

    if (!IsDeprecatedRPCEnabled("addwitnessaddress")) {
        throw JSONRPCError(RPC_METHOD_DEPRECATED, "addwitnessaddress is deprecated and will be fully removed in v0.17. "
            "To use addwitnessaddress in v0.16, restart bitcoind with -deprecatedrpc=addwitnessaddress.\n"
            "Projects should transition to using the address_type argument of getnewaddress, or option -addresstype=[bech32|p2sh-segwit] instead.\n");
    }

    {
        LOCK(cs_main);
        if (!IsWitnessEnabled(chainActive.Tip(), Params().GetConsensus()) && !gArgs.GetBoolArg("-walletprematurewitness", false)) {
            throw JSONRPCError(RPC_WALLET_ERROR, "Segregated witness not enabled on network");
        }
    }

    CTxDestination dest = DecodeDestination(request.params[0].get_str());
    if (!IsValidDestination(dest)) {
        throw JSONRPCError(RPC_INVALID_ADDRESS_OR_KEY, "Invalid Bitcoin address");
    }

    bool p2sh = true;
    if (!request.params[1].isNull()) {
        p2sh = request.params[1].get_bool();
    }

    Witnessifier w(pwallet);
    bool ret = boost::apply_visitor(w, dest);
    if (!ret) {
        throw JSONRPCError(RPC_WALLET_ERROR, "Public key or redeemscript not known to wallet, or the key is uncompressed");
    }

    CScript witprogram = GetScriptForDestination(w.result);

    if (p2sh) {
        w.result = CScriptID(witprogram);
    }

    if (w.already_witness) {
        if (!(dest == w.result)) {
            throw JSONRPCError(RPC_WALLET_ERROR, "Cannot convert between witness address types");
        }
    } else {
        pwallet->AddCScript(witprogram); // Implicit for single-key now, but necessary for multisig and for compatibility with older software
        pwallet->SetAddressBook(w.result, "", "receive");
    }

    return EncodeDestination(w.result);
}

struct tallyitem
{
    CAmount nAmount;
    int nConf;
    std::vector<uint256> txids;
    bool fIsWatchonly;
    tallyitem()
    {
        nAmount = 0;
        nConf = std::numeric_limits<int>::max();
        fIsWatchonly = false;
    }
};

UniValue ListReceived(CWallet * const pwallet, const UniValue& params, bool fByAccounts)
{
    // Minimum confirmations
    int nMinDepth = 1;
    if (!params[0].isNull())
        nMinDepth = params[0].get_int();

    // Whether to include empty accounts
    bool fIncludeEmpty = false;
    if (!params[1].isNull())
        fIncludeEmpty = params[1].get_bool();

    isminefilter filter = ISMINE_SPENDABLE;
    if(!params[2].isNull())
        if(params[2].get_bool())
            filter = filter | ISMINE_WATCH_ONLY;

    // Tally
    std::map<CTxDestination, tallyitem> mapTally;
    for (const std::pair<uint256, CWalletTx>& pairWtx : pwallet->mapWallet) {
        const CWalletTx& wtx = pairWtx.second;

        if (wtx.IsCoinBase() || !CheckFinalTx(*wtx.tx))
            continue;

        int nDepth = wtx.GetDepthInMainChain();
        if (nDepth < nMinDepth)
            continue;

        for (const CTxOut& txout : wtx.tx->vout)
        {
            CTxDestination address;
            if (!ExtractDestination(txout.scriptPubKey, address))
                continue;

            isminefilter mine = IsMine(*pwallet, address);
            if(!(mine & filter))
                continue;

            tallyitem& item = mapTally[address];
            item.nAmount += txout.nValue;
            item.nConf = std::min(item.nConf, nDepth);
            item.txids.push_back(wtx.GetHash());
            if (mine & ISMINE_WATCH_ONLY)
                item.fIsWatchonly = true;
        }
    }

    // Reply
    UniValue ret(UniValue::VARR);
    std::map<std::string, tallyitem> mapAccountTally;
    for (const std::pair<CTxDestination, CAddressBookData>& item : pwallet->mapAddressBook) {
        const CTxDestination& dest = item.first;
        const std::string& strAccount = item.second.name;
        std::map<CTxDestination, tallyitem>::iterator it = mapTally.find(dest);
        if (it == mapTally.end() && !fIncludeEmpty)
            continue;

        CAmount nAmount = 0;
        int nConf = std::numeric_limits<int>::max();
        bool fIsWatchonly = false;
        if (it != mapTally.end())
        {
            nAmount = (*it).second.nAmount;
            nConf = (*it).second.nConf;
            fIsWatchonly = (*it).second.fIsWatchonly;
        }

        if (fByAccounts)
        {
            tallyitem& _item = mapAccountTally[strAccount];
            _item.nAmount += nAmount;
            _item.nConf = std::min(_item.nConf, nConf);
            _item.fIsWatchonly = fIsWatchonly;
        }
        else
        {
            UniValue obj(UniValue::VOBJ);
            if(fIsWatchonly)
                obj.push_back(Pair("involvesWatchonly", true));
            obj.push_back(Pair("address",       EncodeDestination(dest)));
            obj.push_back(Pair("account",       strAccount));
            obj.push_back(Pair("amount",        ValueFromAmount(nAmount)));
            obj.push_back(Pair("confirmations", (nConf == std::numeric_limits<int>::max() ? 0 : nConf)));
            if (!fByAccounts)
                obj.push_back(Pair("label", strAccount));
            UniValue transactions(UniValue::VARR);
            if (it != mapTally.end())
            {
                for (const uint256& _item : (*it).second.txids)
                {
                    transactions.push_back(_item.GetHex());
                }
            }
            obj.push_back(Pair("txids", transactions));
            ret.push_back(obj);
        }
    }

    if (fByAccounts)
    {
        for (const auto& entry : mapAccountTally)
        {
            CAmount nAmount = entry.second.nAmount;
            int nConf = entry.second.nConf;
            UniValue obj(UniValue::VOBJ);
            if (entry.second.fIsWatchonly)
                obj.push_back(Pair("involvesWatchonly", true));
            obj.push_back(Pair("account",       entry.first));
            obj.push_back(Pair("amount",        ValueFromAmount(nAmount)));
            obj.push_back(Pair("confirmations", (nConf == std::numeric_limits<int>::max() ? 0 : nConf)));
            ret.push_back(obj);
        }
    }

    return ret;
}

UniValue listreceivedbyaddress(const JSONRPCRequest& request)
{
    CWallet * const pwallet = GetWalletForJSONRPCRequest(request);
    if (!EnsureWalletIsAvailable(pwallet, request.fHelp)) {
        return NullUniValue;
    }

    if (request.fHelp || request.params.size() > 3)
        throw std::runtime_error(
            "listreceivedbyaddress ( minconf include_empty include_watchonly)\n"
            "\nList balances by receiving address.\n"
            "\nArguments:\n"
            "1. minconf           (numeric, optional, default=1) The minimum number of confirmations before payments are included.\n"
            "2. include_empty     (bool, optional, default=false) Whether to include addresses that haven't received any payments.\n"
            "3. include_watchonly (bool, optional, default=false) Whether to include watch-only addresses (see 'importaddress').\n"

            "\nResult:\n"
            "[\n"
            "  {\n"
            "    \"involvesWatchonly\" : true,        (bool) Only returned if imported addresses were involved in transaction\n"
            "    \"address\" : \"receivingaddress\",  (string) The receiving address\n"
            "    \"account\" : \"accountname\",       (string) DEPRECATED. The account of the receiving address. The default account is \"\".\n"
            "    \"amount\" : x.xxx,                  (numeric) The total amount in " + CURRENCY_UNIT + " received by the address\n"
            "    \"confirmations\" : n,               (numeric) The number of confirmations of the most recent transaction included\n"
            "    \"label\" : \"label\",               (string) A comment for the address/transaction, if any\n"
            "    \"txids\": [\n"
            "       n,                                (numeric) The ids of transactions received with the address \n"
            "       ...\n"
            "    ]\n"
            "  }\n"
            "  ,...\n"
            "]\n"

            "\nExamples:\n"
            + HelpExampleCli("listreceivedbyaddress", "")
            + HelpExampleCli("listreceivedbyaddress", "6 true")
            + HelpExampleRpc("listreceivedbyaddress", "6, true, true")
        );

    ObserveSafeMode();

    // Make sure the results are valid at least up to the most recent block
    // the user could have gotten from another RPC command prior to now
    pwallet->BlockUntilSyncedToCurrentChain();

    LOCK2(cs_main, pwallet->cs_wallet);

    return ListReceived(pwallet, request.params, false);
}

UniValue listreceivedbyaccount(const JSONRPCRequest& request)
{
    CWallet * const pwallet = GetWalletForJSONRPCRequest(request);
    if (!EnsureWalletIsAvailable(pwallet, request.fHelp)) {
        return NullUniValue;
    }

    if (request.fHelp || request.params.size() > 3)
        throw std::runtime_error(
            "listreceivedbyaccount ( minconf include_empty include_watchonly)\n"
            "\nDEPRECATED. List balances by account.\n"
            "\nArguments:\n"
            "1. minconf           (numeric, optional, default=1) The minimum number of confirmations before payments are included.\n"
            "2. include_empty     (bool, optional, default=false) Whether to include accounts that haven't received any payments.\n"
            "3. include_watchonly (bool, optional, default=false) Whether to include watch-only addresses (see 'importaddress').\n"

            "\nResult:\n"
            "[\n"
            "  {\n"
            "    \"involvesWatchonly\" : true,   (bool) Only returned if imported addresses were involved in transaction\n"
            "    \"account\" : \"accountname\",  (string) The account name of the receiving account\n"
            "    \"amount\" : x.xxx,             (numeric) The total amount received by addresses with this account\n"
            "    \"confirmations\" : n,          (numeric) The number of confirmations of the most recent transaction included\n"
            "    \"label\" : \"label\"           (string) A comment for the address/transaction, if any\n"
            "  }\n"
            "  ,...\n"
            "]\n"

            "\nExamples:\n"
            + HelpExampleCli("listreceivedbyaccount", "")
            + HelpExampleCli("listreceivedbyaccount", "6 true")
            + HelpExampleRpc("listreceivedbyaccount", "6, true, true")
        );

    ObserveSafeMode();

    // Make sure the results are valid at least up to the most recent block
    // the user could have gotten from another RPC command prior to now
    pwallet->BlockUntilSyncedToCurrentChain();

    LOCK2(cs_main, pwallet->cs_wallet);

    return ListReceived(pwallet, request.params, true);
}

static void MaybePushAddress(UniValue & entry, const CTxDestination &dest)
{
    if (IsValidDestination(dest)) {
        entry.push_back(Pair("address", EncodeDestination(dest)));
    }
}

/**
 * List transactions based on the given criteria.
 *
 * @param  pwallet    The wallet.
 * @param  wtx        The wallet transaction.
 * @param  strAccount The account, if any, or "*" for all.
 * @param  nMinDepth  The minimum confirmation depth.
 * @param  fLong      Whether to include the JSON version of the transaction.
 * @param  ret        The UniValue into which the result is stored.
 * @param  filter     The "is mine" filter bool.
 */
void ListTransactions(CWallet* const pwallet, const CWalletTx& wtx, const std::string& strAccount, int nMinDepth, bool fLong, UniValue& ret, const isminefilter& filter)
{
    CAmount nFee;
    std::string strSentAccount;
    std::list<COutputEntry> listReceived;
    std::list<COutputEntry> listSent;

    wtx.GetAmounts(listReceived, listSent, nFee, strSentAccount, filter);

    bool fAllAccounts = (strAccount == std::string("*"));
    bool involvesWatchonly = wtx.IsFromMe(ISMINE_WATCH_ONLY);

    // Sent
    if ((!listSent.empty() || nFee != 0) && (fAllAccounts || strAccount == strSentAccount))
    {
        for (const COutputEntry& s : listSent)
        {
            UniValue entry(UniValue::VOBJ);
            if (involvesWatchonly || (::IsMine(*pwallet, s.destination) & ISMINE_WATCH_ONLY)) {
                entry.push_back(Pair("involvesWatchonly", true));
            }
            entry.push_back(Pair("account", strSentAccount));
            MaybePushAddress(entry, s.destination);
            entry.push_back(Pair("category", "send"));
            entry.push_back(Pair("amount", ValueFromAmount(-s.amount)));
            if (pwallet->mapAddressBook.count(s.destination)) {
                entry.push_back(Pair("label", pwallet->mapAddressBook[s.destination].name));
            }
            entry.push_back(Pair("vout", s.vout));
            entry.push_back(Pair("fee", ValueFromAmount(-nFee)));
            if (fLong)
                WalletTxToJSON(wtx, entry);
            entry.push_back(Pair("abandoned", wtx.isAbandoned()));
            ret.push_back(entry);
        }
    }

    // Received
    if (listReceived.size() > 0 && wtx.GetDepthInMainChain() >= nMinDepth)
    {
        for (const COutputEntry& r : listReceived)
        {
            std::string account;
            if (pwallet->mapAddressBook.count(r.destination)) {
                account = pwallet->mapAddressBook[r.destination].name;
            }
            if (fAllAccounts || (account == strAccount))
            {
                UniValue entry(UniValue::VOBJ);
                if (involvesWatchonly || (::IsMine(*pwallet, r.destination) & ISMINE_WATCH_ONLY)) {
                    entry.push_back(Pair("involvesWatchonly", true));
                }
                entry.push_back(Pair("account", account));
                MaybePushAddress(entry, r.destination);
                if (wtx.IsCoinBase())
                {
                    if (wtx.GetDepthInMainChain() < 1)
                        entry.push_back(Pair("category", "orphan"));
                    else if (wtx.GetBlocksToMaturity() > 0)
                        entry.push_back(Pair("category", "immature"));
                    else
                        entry.push_back(Pair("category", "generate"));
                }
                else
                {
                    entry.push_back(Pair("category", "receive"));
                }
                entry.push_back(Pair("amount", ValueFromAmount(r.amount)));
                if (pwallet->mapAddressBook.count(r.destination)) {
                    entry.push_back(Pair("label", account));
                }
                entry.push_back(Pair("vout", r.vout));
                if (fLong)
                    WalletTxToJSON(wtx, entry);
                ret.push_back(entry);
            }
        }
    }
}

void AcentryToJSON(const CAccountingEntry& acentry, const std::string& strAccount, UniValue& ret)
{
    bool fAllAccounts = (strAccount == std::string("*"));

    if (fAllAccounts || acentry.strAccount == strAccount)
    {
        UniValue entry(UniValue::VOBJ);
        entry.push_back(Pair("account", acentry.strAccount));
        entry.push_back(Pair("category", "move"));
        entry.push_back(Pair("time", acentry.nTime));
        entry.push_back(Pair("amount", ValueFromAmount(acentry.nCreditDebit)));
        entry.push_back(Pair("otheraccount", acentry.strOtherAccount));
        entry.push_back(Pair("comment", acentry.strComment));
        ret.push_back(entry);
    }
}

UniValue listtransactions(const JSONRPCRequest& request)
{
    CWallet * const pwallet = GetWalletForJSONRPCRequest(request);
    if (!EnsureWalletIsAvailable(pwallet, request.fHelp)) {
        return NullUniValue;
    }

    if (request.fHelp || request.params.size() > 4)
        throw std::runtime_error(
            "listtransactions ( \"account\" count skip include_watchonly)\n"
            "\nReturns up to 'count' most recent transactions skipping the first 'from' transactions for account 'account'.\n"
            "\nArguments:\n"
            "1. \"account\"    (string, optional) DEPRECATED. The account name. Should be \"*\".\n"
            "2. count          (numeric, optional, default=10) The number of transactions to return\n"
            "3. skip           (numeric, optional, default=0) The number of transactions to skip\n"
            "4. include_watchonly (bool, optional, default=false) Include transactions to watch-only addresses (see 'importaddress')\n"
            "\nResult:\n"
            "[\n"
            "  {\n"
            "    \"account\":\"accountname\",       (string) DEPRECATED. The account name associated with the transaction. \n"
            "                                                It will be \"\" for the default account.\n"
            "    \"address\":\"address\",    (string) The bitcoin address of the transaction. Not present for \n"
            "                                                move transactions (category = move).\n"
            "    \"category\":\"send|receive|move\", (string) The transaction category. 'move' is a local (off blockchain)\n"
            "                                                transaction between accounts, and not associated with an address,\n"
            "                                                transaction id or block. 'send' and 'receive' transactions are \n"
            "                                                associated with an address, transaction id and block details\n"
            "    \"amount\": x.xxx,          (numeric) The amount in " + CURRENCY_UNIT + ". This is negative for the 'send' category, and for the\n"
            "                                         'move' category for moves outbound. It is positive for the 'receive' category,\n"
            "                                         and for the 'move' category for inbound funds.\n"
            "    \"label\": \"label\",       (string) A comment for the address/transaction, if any\n"
            "    \"vout\": n,                (numeric) the vout value\n"
            "    \"fee\": x.xxx,             (numeric) The amount of the fee in " + CURRENCY_UNIT + ". This is negative and only available for the \n"
            "                                         'send' category of transactions.\n"
            "    \"confirmations\": n,       (numeric) The number of confirmations for the transaction. Available for 'send' and \n"
            "                                         'receive' category of transactions. Negative confirmations indicate the\n"
            "                                         transaction conflicts with the block chain\n"
            "    \"trusted\": xxx,           (bool) Whether we consider the outputs of this unconfirmed transaction safe to spend.\n"
            "    \"blockhash\": \"hashvalue\", (string) The block hash containing the transaction. Available for 'send' and 'receive'\n"
            "                                          category of transactions.\n"
            "    \"blockindex\": n,          (numeric) The index of the transaction in the block that includes it. Available for 'send' and 'receive'\n"
            "                                          category of transactions.\n"
            "    \"blocktime\": xxx,         (numeric) The block time in seconds since epoch (1 Jan 1970 GMT).\n"
            "    \"txid\": \"transactionid\", (string) The transaction id. Available for 'send' and 'receive' category of transactions.\n"
            "    \"time\": xxx,              (numeric) The transaction time in seconds since epoch (midnight Jan 1 1970 GMT).\n"
            "    \"timereceived\": xxx,      (numeric) The time received in seconds since epoch (midnight Jan 1 1970 GMT). Available \n"
            "                                          for 'send' and 'receive' category of transactions.\n"
            "    \"comment\": \"...\",       (string) If a comment is associated with the transaction.\n"
            "    \"otheraccount\": \"accountname\",  (string) DEPRECATED. For the 'move' category of transactions, the account the funds came \n"
            "                                          from (for receiving funds, positive amounts), or went to (for sending funds,\n"
            "                                          negative amounts).\n"
            "    \"bip125-replaceable\": \"yes|no|unknown\",  (string) Whether this transaction could be replaced due to BIP125 (replace-by-fee);\n"
            "                                                     may be unknown for unconfirmed transactions not in the mempool\n"
            "    \"abandoned\": xxx          (bool) 'true' if the transaction has been abandoned (inputs are respendable). Only available for the \n"
            "                                         'send' category of transactions.\n"
            "  }\n"
            "]\n"

            "\nExamples:\n"
            "\nList the most recent 10 transactions in the systems\n"
            + HelpExampleCli("listtransactions", "") +
            "\nList transactions 100 to 120\n"
            + HelpExampleCli("listtransactions", "\"*\" 20 100") +
            "\nAs a json rpc call\n"
            + HelpExampleRpc("listtransactions", "\"*\", 20, 100")
        );

    ObserveSafeMode();

    // Make sure the results are valid at least up to the most recent block
    // the user could have gotten from another RPC command prior to now
    pwallet->BlockUntilSyncedToCurrentChain();

    LOCK2(cs_main, pwallet->cs_wallet);

    std::string strAccount = "*";
    if (!request.params[0].isNull())
        strAccount = request.params[0].get_str();
    int nCount = 10;
    if (!request.params[1].isNull())
        nCount = request.params[1].get_int();
    int nFrom = 0;
    if (!request.params[2].isNull())
        nFrom = request.params[2].get_int();
    isminefilter filter = ISMINE_SPENDABLE;
    if(!request.params[3].isNull())
        if(request.params[3].get_bool())
            filter = filter | ISMINE_WATCH_ONLY;

    if (nCount < 0)
        throw JSONRPCError(RPC_INVALID_PARAMETER, "Negative count");
    if (nFrom < 0)
        throw JSONRPCError(RPC_INVALID_PARAMETER, "Negative from");

    UniValue ret(UniValue::VARR);

    const CWallet::TxItems & txOrdered = pwallet->wtxOrdered;

    // iterate backwards until we have nCount items to return:
    for (CWallet::TxItems::const_reverse_iterator it = txOrdered.rbegin(); it != txOrdered.rend(); ++it)
    {
        CWalletTx *const pwtx = (*it).second.first;
        if (pwtx != nullptr)
            ListTransactions(pwallet, *pwtx, strAccount, 0, true, ret, filter);
        CAccountingEntry *const pacentry = (*it).second.second;
        if (pacentry != nullptr)
            AcentryToJSON(*pacentry, strAccount, ret);

        if ((int)ret.size() >= (nCount+nFrom)) break;
    }
    // ret is newest to oldest

    if (nFrom > (int)ret.size())
        nFrom = ret.size();
    if ((nFrom + nCount) > (int)ret.size())
        nCount = ret.size() - nFrom;

    std::vector<UniValue> arrTmp = ret.getValues();

    std::vector<UniValue>::iterator first = arrTmp.begin();
    std::advance(first, nFrom);
    std::vector<UniValue>::iterator last = arrTmp.begin();
    std::advance(last, nFrom+nCount);

    if (last != arrTmp.end()) arrTmp.erase(last, arrTmp.end());
    if (first != arrTmp.begin()) arrTmp.erase(arrTmp.begin(), first);

    std::reverse(arrTmp.begin(), arrTmp.end()); // Return oldest to newest

    ret.clear();
    ret.setArray();
    ret.push_backV(arrTmp);

    return ret;
}

UniValue listaccounts(const JSONRPCRequest& request)
{
    CWallet * const pwallet = GetWalletForJSONRPCRequest(request);
    if (!EnsureWalletIsAvailable(pwallet, request.fHelp)) {
        return NullUniValue;
    }

    if (request.fHelp || request.params.size() > 2)
        throw std::runtime_error(
            "listaccounts ( minconf include_watchonly)\n"
            "\nDEPRECATED. Returns Object that has account names as keys, account balances as values.\n"
            "\nArguments:\n"
            "1. minconf             (numeric, optional, default=1) Only include transactions with at least this many confirmations\n"
            "2. include_watchonly   (bool, optional, default=false) Include balances in watch-only addresses (see 'importaddress')\n"
            "\nResult:\n"
            "{                      (json object where keys are account names, and values are numeric balances\n"
            "  \"account\": x.xxx,  (numeric) The property name is the account name, and the value is the total balance for the account.\n"
            "  ...\n"
            "}\n"
            "\nExamples:\n"
            "\nList account balances where there at least 1 confirmation\n"
            + HelpExampleCli("listaccounts", "") +
            "\nList account balances including zero confirmation transactions\n"
            + HelpExampleCli("listaccounts", "0") +
            "\nList account balances for 6 or more confirmations\n"
            + HelpExampleCli("listaccounts", "6") +
            "\nAs json rpc call\n"
            + HelpExampleRpc("listaccounts", "6")
        );

    ObserveSafeMode();

    // Make sure the results are valid at least up to the most recent block
    // the user could have gotten from another RPC command prior to now
    pwallet->BlockUntilSyncedToCurrentChain();

    LOCK2(cs_main, pwallet->cs_wallet);

    int nMinDepth = 1;
    if (!request.params[0].isNull())
        nMinDepth = request.params[0].get_int();
    isminefilter includeWatchonly = ISMINE_SPENDABLE;
    if(!request.params[1].isNull())
        if(request.params[1].get_bool())
            includeWatchonly = includeWatchonly | ISMINE_WATCH_ONLY;

    std::map<std::string, CAmount> mapAccountBalances;
    for (const std::pair<CTxDestination, CAddressBookData>& entry : pwallet->mapAddressBook) {
        if (IsMine(*pwallet, entry.first) & includeWatchonly) {  // This address belongs to me
            mapAccountBalances[entry.second.name] = 0;
        }
    }

    for (const std::pair<uint256, CWalletTx>& pairWtx : pwallet->mapWallet) {
        const CWalletTx& wtx = pairWtx.second;
        CAmount nFee;
        std::string strSentAccount;
        std::list<COutputEntry> listReceived;
        std::list<COutputEntry> listSent;
        int nDepth = wtx.GetDepthInMainChain();
        if (wtx.GetBlocksToMaturity() > 0 || nDepth < 0)
            continue;
        wtx.GetAmounts(listReceived, listSent, nFee, strSentAccount, includeWatchonly);
        mapAccountBalances[strSentAccount] -= nFee;
        for (const COutputEntry& s : listSent)
            mapAccountBalances[strSentAccount] -= s.amount;
        if (nDepth >= nMinDepth)
        {
            for (const COutputEntry& r : listReceived)
                if (pwallet->mapAddressBook.count(r.destination)) {
                    mapAccountBalances[pwallet->mapAddressBook[r.destination].name] += r.amount;
                }
                else
                    mapAccountBalances[""] += r.amount;
        }
    }

    const std::list<CAccountingEntry>& acentries = pwallet->laccentries;
    for (const CAccountingEntry& entry : acentries)
        mapAccountBalances[entry.strAccount] += entry.nCreditDebit;

    UniValue ret(UniValue::VOBJ);
    for (const std::pair<std::string, CAmount>& accountBalance : mapAccountBalances) {
        ret.push_back(Pair(accountBalance.first, ValueFromAmount(accountBalance.second)));
    }
    return ret;
}

UniValue listsinceblock(const JSONRPCRequest& request)
{
    CWallet * const pwallet = GetWalletForJSONRPCRequest(request);
    if (!EnsureWalletIsAvailable(pwallet, request.fHelp)) {
        return NullUniValue;
    }

    if (request.fHelp || request.params.size() > 4)
        throw std::runtime_error(
            "listsinceblock ( \"blockhash\" target_confirmations include_watchonly include_removed )\n"
            "\nGet all transactions in blocks since block [blockhash], or all transactions if omitted.\n"
            "If \"blockhash\" is no longer a part of the main chain, transactions from the fork point onward are included.\n"
            "Additionally, if include_removed is set, transactions affecting the wallet which were removed are returned in the \"removed\" array.\n"
            "\nArguments:\n"
            "1. \"blockhash\"            (string, optional) The block hash to list transactions since\n"
            "2. target_confirmations:    (numeric, optional, default=1) Return the nth block hash from the main chain. e.g. 1 would mean the best block hash. Note: this is not used as a filter, but only affects [lastblock] in the return value\n"
            "3. include_watchonly:       (bool, optional, default=false) Include transactions to watch-only addresses (see 'importaddress')\n"
            "4. include_removed:         (bool, optional, default=true) Show transactions that were removed due to a reorg in the \"removed\" array\n"
            "                                                           (not guaranteed to work on pruned nodes)\n"
            "\nResult:\n"
            "{\n"
            "  \"transactions\": [\n"
            "    \"account\":\"accountname\",       (string) DEPRECATED. The account name associated with the transaction. Will be \"\" for the default account.\n"
            "    \"address\":\"address\",    (string) The bitcoin address of the transaction. Not present for move transactions (category = move).\n"
            "    \"category\":\"send|receive\",     (string) The transaction category. 'send' has negative amounts, 'receive' has positive amounts.\n"
            "    \"amount\": x.xxx,          (numeric) The amount in " + CURRENCY_UNIT + ". This is negative for the 'send' category, and for the 'move' category for moves \n"
            "                                          outbound. It is positive for the 'receive' category, and for the 'move' category for inbound funds.\n"
            "    \"vout\" : n,               (numeric) the vout value\n"
            "    \"fee\": x.xxx,             (numeric) The amount of the fee in " + CURRENCY_UNIT + ". This is negative and only available for the 'send' category of transactions.\n"
            "    \"confirmations\": n,       (numeric) The number of confirmations for the transaction. Available for 'send' and 'receive' category of transactions.\n"
            "                                          When it's < 0, it means the transaction conflicted that many blocks ago.\n"
            "    \"blockhash\": \"hashvalue\",     (string) The block hash containing the transaction. Available for 'send' and 'receive' category of transactions.\n"
            "    \"blockindex\": n,          (numeric) The index of the transaction in the block that includes it. Available for 'send' and 'receive' category of transactions.\n"
            "    \"blocktime\": xxx,         (numeric) The block time in seconds since epoch (1 Jan 1970 GMT).\n"
            "    \"txid\": \"transactionid\",  (string) The transaction id. Available for 'send' and 'receive' category of transactions.\n"
            "    \"time\": xxx,              (numeric) The transaction time in seconds since epoch (Jan 1 1970 GMT).\n"
            "    \"timereceived\": xxx,      (numeric) The time received in seconds since epoch (Jan 1 1970 GMT). Available for 'send' and 'receive' category of transactions.\n"
            "    \"bip125-replaceable\": \"yes|no|unknown\",  (string) Whether this transaction could be replaced due to BIP125 (replace-by-fee);\n"
            "                                                   may be unknown for unconfirmed transactions not in the mempool\n"
            "    \"abandoned\": xxx,         (bool) 'true' if the transaction has been abandoned (inputs are respendable). Only available for the 'send' category of transactions.\n"
            "    \"comment\": \"...\",       (string) If a comment is associated with the transaction.\n"
            "    \"label\" : \"label\"       (string) A comment for the address/transaction, if any\n"
            "    \"to\": \"...\",            (string) If a comment to is associated with the transaction.\n"
            "  ],\n"
            "  \"removed\": [\n"
            "    <structure is the same as \"transactions\" above, only present if include_removed=true>\n"
            "    Note: transactions that were readded in the active chain will appear as-is in this array, and may thus have a positive confirmation count.\n"
            "  ],\n"
            "  \"lastblock\": \"lastblockhash\"     (string) The hash of the block (target_confirmations-1) from the best block on the main chain. This is typically used to feed back into listsinceblock the next time you call it. So you would generally use a target_confirmations of say 6, so you will be continually re-notified of transactions until they've reached 6 confirmations plus any new ones\n"
            "}\n"
            "\nExamples:\n"
            + HelpExampleCli("listsinceblock", "")
            + HelpExampleCli("listsinceblock", "\"000000000000000bacf66f7497b7dc45ef753ee9a7d38571037cdb1a57f663ad\" 6")
            + HelpExampleRpc("listsinceblock", "\"000000000000000bacf66f7497b7dc45ef753ee9a7d38571037cdb1a57f663ad\", 6")
        );

    ObserveSafeMode();

    // Make sure the results are valid at least up to the most recent block
    // the user could have gotten from another RPC command prior to now
    pwallet->BlockUntilSyncedToCurrentChain();

    LOCK2(cs_main, pwallet->cs_wallet);

    const CBlockIndex* pindex = nullptr;    // Block index of the specified block or the common ancestor, if the block provided was in a deactivated chain.
    const CBlockIndex* paltindex = nullptr; // Block index of the specified block, even if it's in a deactivated chain.
    int target_confirms = 1;
    isminefilter filter = ISMINE_SPENDABLE;

    if (!request.params[0].isNull() && !request.params[0].get_str().empty()) {
        uint256 blockId;

        blockId.SetHex(request.params[0].get_str());
        BlockMap::iterator it = mapBlockIndex.find(blockId);
        if (it == mapBlockIndex.end()) {
            throw JSONRPCError(RPC_INVALID_ADDRESS_OR_KEY, "Block not found");
        }
        paltindex = pindex = it->second;
        if (chainActive[pindex->nHeight] != pindex) {
            // the block being asked for is a part of a deactivated chain;
            // we don't want to depend on its perceived height in the block
            // chain, we want to instead use the last common ancestor
            pindex = chainActive.FindFork(pindex);
        }
    }

    if (!request.params[1].isNull()) {
        target_confirms = request.params[1].get_int();

        if (target_confirms < 1) {
            throw JSONRPCError(RPC_INVALID_PARAMETER, "Invalid parameter");
        }
    }

    if (!request.params[2].isNull() && request.params[2].get_bool()) {
        filter = filter | ISMINE_WATCH_ONLY;
    }

    bool include_removed = (request.params[3].isNull() || request.params[3].get_bool());

    int depth = pindex ? (1 + chainActive.Height() - pindex->nHeight) : -1;

    UniValue transactions(UniValue::VARR);

    for (const std::pair<uint256, CWalletTx>& pairWtx : pwallet->mapWallet) {
        CWalletTx tx = pairWtx.second;

        if (depth == -1 || tx.GetDepthInMainChain() < depth) {
            ListTransactions(pwallet, tx, "*", 0, true, transactions, filter);
        }
    }

    // when a reorg'd block is requested, we also list any relevant transactions
    // in the blocks of the chain that was detached
    UniValue removed(UniValue::VARR);
    while (include_removed && paltindex && paltindex != pindex) {
        CBlock block;
        if (!ReadBlockFromDisk(block, paltindex, Params().GetConsensus())) {
            throw JSONRPCError(RPC_INTERNAL_ERROR, "Can't read block from disk");
        }
        for (const CTransactionRef& tx : block.vtx) {
            auto it = pwallet->mapWallet.find(tx->GetHash());
            if (it != pwallet->mapWallet.end()) {
                // We want all transactions regardless of confirmation count to appear here,
                // even negative confirmation ones, hence the big negative.
                ListTransactions(pwallet, it->second, "*", -100000000, true, removed, filter);
            }
        }
        paltindex = paltindex->pprev;
    }

    CBlockIndex *pblockLast = chainActive[chainActive.Height() + 1 - target_confirms];
    uint256 lastblock = pblockLast ? pblockLast->GetBlockHash() : uint256();

    UniValue ret(UniValue::VOBJ);
    ret.push_back(Pair("transactions", transactions));
    if (include_removed) ret.push_back(Pair("removed", removed));
    ret.push_back(Pair("lastblock", lastblock.GetHex()));

    return ret;
}

UniValue gettransaction(const JSONRPCRequest& request)
{
    CWallet * const pwallet = GetWalletForJSONRPCRequest(request);
    if (!EnsureWalletIsAvailable(pwallet, request.fHelp)) {
        return NullUniValue;
    }

    if (request.fHelp || request.params.size() < 1 || request.params.size() > 2)
        throw std::runtime_error(
            "gettransaction \"txid\" ( include_watchonly )\n"
            "\nGet detailed information about in-wallet transaction <txid>\n"
            "\nArguments:\n"
            "1. \"txid\"                  (string, required) The transaction id\n"
            "2. \"include_watchonly\"     (bool, optional, default=false) Whether to include watch-only addresses in balance calculation and details[]\n"
            "\nResult:\n"
            "{\n"
            "  \"amount\" : x.xxx,        (numeric) The transaction amount in " + CURRENCY_UNIT + "\n"
            "  \"fee\": x.xxx,            (numeric) The amount of the fee in " + CURRENCY_UNIT + ". This is negative and only available for the \n"
            "                              'send' category of transactions.\n"
            "  \"confirmations\" : n,     (numeric) The number of confirmations\n"
            "  \"blockhash\" : \"hash\",  (string) The block hash\n"
            "  \"blockindex\" : xx,       (numeric) The index of the transaction in the block that includes it\n"
            "  \"blocktime\" : ttt,       (numeric) The time in seconds since epoch (1 Jan 1970 GMT)\n"
            "  \"txid\" : \"transactionid\",   (string) The transaction id.\n"
            "  \"time\" : ttt,            (numeric) The transaction time in seconds since epoch (1 Jan 1970 GMT)\n"
            "  \"timereceived\" : ttt,    (numeric) The time received in seconds since epoch (1 Jan 1970 GMT)\n"
            "  \"bip125-replaceable\": \"yes|no|unknown\",  (string) Whether this transaction could be replaced due to BIP125 (replace-by-fee);\n"
            "                                                   may be unknown for unconfirmed transactions not in the mempool\n"
            "  \"details\" : [\n"
            "    {\n"
            "      \"account\" : \"accountname\",      (string) DEPRECATED. The account name involved in the transaction, can be \"\" for the default account.\n"
            "      \"address\" : \"address\",          (string) The bitcoin address involved in the transaction\n"
            "      \"category\" : \"send|receive\",    (string) The category, either 'send' or 'receive'\n"
            "      \"amount\" : x.xxx,                 (numeric) The amount in " + CURRENCY_UNIT + "\n"
            "      \"label\" : \"label\",              (string) A comment for the address/transaction, if any\n"
            "      \"vout\" : n,                       (numeric) the vout value\n"
            "      \"fee\": x.xxx,                     (numeric) The amount of the fee in " + CURRENCY_UNIT + ". This is negative and only available for the \n"
            "                                           'send' category of transactions.\n"
            "      \"abandoned\": xxx                  (bool) 'true' if the transaction has been abandoned (inputs are respendable). Only available for the \n"
            "                                           'send' category of transactions.\n"
            "    }\n"
            "    ,...\n"
            "  ],\n"
            "  \"hex\" : \"data\"         (string) Raw data for transaction\n"
            "}\n"

            "\nExamples:\n"
            + HelpExampleCli("gettransaction", "\"1075db55d416d3ca199f55b6084e2115b9345e16c5cf302fc80e9d5fbf5d48d\"")
            + HelpExampleCli("gettransaction", "\"1075db55d416d3ca199f55b6084e2115b9345e16c5cf302fc80e9d5fbf5d48d\" true")
            + HelpExampleRpc("gettransaction", "\"1075db55d416d3ca199f55b6084e2115b9345e16c5cf302fc80e9d5fbf5d48d\"")
        );

    ObserveSafeMode();

    // Make sure the results are valid at least up to the most recent block
    // the user could have gotten from another RPC command prior to now
    pwallet->BlockUntilSyncedToCurrentChain();

    LOCK2(cs_main, pwallet->cs_wallet);

    uint256 hash;
    hash.SetHex(request.params[0].get_str());

    isminefilter filter = ISMINE_SPENDABLE;
    if(!request.params[1].isNull())
        if(request.params[1].get_bool())
            filter = filter | ISMINE_WATCH_ONLY;

    UniValue entry(UniValue::VOBJ);
    auto it = pwallet->mapWallet.find(hash);
    if (it == pwallet->mapWallet.end()) {
        throw JSONRPCError(RPC_INVALID_ADDRESS_OR_KEY, "Invalid or non-wallet transaction id");
    }
    const CWalletTx& wtx = it->second;

    CAmount nCredit = wtx.GetCredit(filter);
    CAmount nDebit = wtx.GetDebit(filter);
    CAmount nNet = nCredit - nDebit;
    CAmount nFee = (wtx.IsFromMe(filter) ? wtx.tx->GetValueOut() - nDebit : 0);

    entry.push_back(Pair("amount", ValueFromAmount(nNet - nFee)));
    if (wtx.IsFromMe(filter))
        entry.push_back(Pair("fee", ValueFromAmount(nFee)));

    WalletTxToJSON(wtx, entry);

    UniValue details(UniValue::VARR);
    ListTransactions(pwallet, wtx, "*", 0, false, details, filter);
    entry.push_back(Pair("details", details));

    std::string strHex = EncodeHexTx(*wtx.tx, RPCSerializationFlags());
    entry.push_back(Pair("hex", strHex));

    return entry;
}

UniValue abandontransaction(const JSONRPCRequest& request)
{
    CWallet * const pwallet = GetWalletForJSONRPCRequest(request);
    if (!EnsureWalletIsAvailable(pwallet, request.fHelp)) {
        return NullUniValue;
    }

    if (request.fHelp || request.params.size() != 1)
        throw std::runtime_error(
            "abandontransaction \"txid\"\n"
            "\nMark in-wallet transaction <txid> as abandoned\n"
            "This will mark this transaction and all its in-wallet descendants as abandoned which will allow\n"
            "for their inputs to be respent.  It can be used to replace \"stuck\" or evicted transactions.\n"
            "It only works on transactions which are not included in a block and are not currently in the mempool.\n"
            "It has no effect on transactions which are already conflicted or abandoned.\n"
            "\nArguments:\n"
            "1. \"txid\"    (string, required) The transaction id\n"
            "\nResult:\n"
            "\nExamples:\n"
            + HelpExampleCli("abandontransaction", "\"1075db55d416d3ca199f55b6084e2115b9345e16c5cf302fc80e9d5fbf5d48d\"")
            + HelpExampleRpc("abandontransaction", "\"1075db55d416d3ca199f55b6084e2115b9345e16c5cf302fc80e9d5fbf5d48d\"")
        );

    ObserveSafeMode();

    // Make sure the results are valid at least up to the most recent block
    // the user could have gotten from another RPC command prior to now
    pwallet->BlockUntilSyncedToCurrentChain();

    LOCK2(cs_main, pwallet->cs_wallet);

    uint256 hash;
    hash.SetHex(request.params[0].get_str());

    if (!pwallet->mapWallet.count(hash)) {
        throw JSONRPCError(RPC_INVALID_ADDRESS_OR_KEY, "Invalid or non-wallet transaction id");
    }
    if (!pwallet->AbandonTransaction(hash)) {
        throw JSONRPCError(RPC_INVALID_ADDRESS_OR_KEY, "Transaction not eligible for abandonment");
    }

    return NullUniValue;
}


UniValue backupwallet(const JSONRPCRequest& request)
{
    CWallet * const pwallet = GetWalletForJSONRPCRequest(request);
    if (!EnsureWalletIsAvailable(pwallet, request.fHelp)) {
        return NullUniValue;
    }

    if (request.fHelp || request.params.size() != 1)
        throw std::runtime_error(
            "backupwallet \"destination\"\n"
            "\nSafely copies current wallet file to destination, which can be a directory or a path with filename.\n"
            "\nArguments:\n"
            "1. \"destination\"   (string) The destination directory or file\n"
            "\nExamples:\n"
            + HelpExampleCli("backupwallet", "\"backup.dat\"")
            + HelpExampleRpc("backupwallet", "\"backup.dat\"")
        );

    // Make sure the results are valid at least up to the most recent block
    // the user could have gotten from another RPC command prior to now
    pwallet->BlockUntilSyncedToCurrentChain();

    LOCK2(cs_main, pwallet->cs_wallet);

    std::string strDest = request.params[0].get_str();
    if (!pwallet->BackupWallet(strDest)) {
        throw JSONRPCError(RPC_WALLET_ERROR, "Error: Wallet backup failed!");
    }

    return NullUniValue;
}


UniValue keypoolrefill(const JSONRPCRequest& request)
{
    CWallet * const pwallet = GetWalletForJSONRPCRequest(request);
    if (!EnsureWalletIsAvailable(pwallet, request.fHelp)) {
        return NullUniValue;
    }

    if (request.fHelp || request.params.size() > 1)
        throw std::runtime_error(
            "keypoolrefill ( newsize )\n"
            "\nFills the keypool."
            + HelpRequiringPassphrase(pwallet) + "\n"
            "\nArguments\n"
            "1. newsize     (numeric, optional, default=100) The new keypool size\n"
            "\nExamples:\n"
            + HelpExampleCli("keypoolrefill", "")
            + HelpExampleRpc("keypoolrefill", "")
        );

    LOCK2(cs_main, pwallet->cs_wallet);

    // 0 is interpreted by TopUpKeyPool() as the default keypool size given by -keypool
    unsigned int kpSize = 0;
    if (!request.params[0].isNull()) {
        if (request.params[0].get_int() < 0)
            throw JSONRPCError(RPC_INVALID_PARAMETER, "Invalid parameter, expected valid size.");
        kpSize = (unsigned int)request.params[0].get_int();
    }

    EnsureWalletIsUnlocked(pwallet);
    pwallet->TopUpKeyPool(kpSize);

    if (pwallet->GetKeyPoolSize() < kpSize) {
        throw JSONRPCError(RPC_WALLET_ERROR, "Error refreshing keypool.");
    }

    return NullUniValue;
}


static void LockWallet(CWallet* pWallet)
{
    LOCK(pWallet->cs_wallet);
    pWallet->nRelockTime = 0;
    pWallet->Lock();
}

UniValue walletpassphrase(const JSONRPCRequest& request)
{
    CWallet * const pwallet = GetWalletForJSONRPCRequest(request);
    if (!EnsureWalletIsAvailable(pwallet, request.fHelp)) {
        return NullUniValue;
    }

    if (request.fHelp || request.params.size() != 2) {
        throw std::runtime_error(
            "walletpassphrase \"passphrase\" timeout\n"
            "\nStores the wallet decryption key in memory for 'timeout' seconds.\n"
            "This is needed prior to performing transactions related to private keys such as sending bitcoins\n"
            "\nArguments:\n"
            "1. \"passphrase\"     (string, required) The wallet passphrase\n"
            "2. timeout            (numeric, required) The time to keep the decryption key in seconds. Limited to at most 1073741824 (2^30) seconds.\n"
            "                                          Any value greater than 1073741824 seconds will be set to 1073741824 seconds.\n"
            "\nNote:\n"
            "Issuing the walletpassphrase command while the wallet is already unlocked will set a new unlock\n"
            "time that overrides the old one.\n"
            "\nExamples:\n"
            "\nUnlock the wallet for 60 seconds\n"
            + HelpExampleCli("walletpassphrase", "\"my pass phrase\" 60") +
            "\nLock the wallet again (before 60 seconds)\n"
            + HelpExampleCli("walletlock", "") +
            "\nAs json rpc call\n"
            + HelpExampleRpc("walletpassphrase", "\"my pass phrase\", 60")
        );
    }

    LOCK2(cs_main, pwallet->cs_wallet);

    if (request.fHelp)
        return true;
    if (!pwallet->IsCrypted()) {
        throw JSONRPCError(RPC_WALLET_WRONG_ENC_STATE, "Error: running with an unencrypted wallet, but walletpassphrase was called.");
    }

    // Note that the walletpassphrase is stored in request.params[0] which is not mlock()ed
    SecureString strWalletPass;
    strWalletPass.reserve(100);
    // TODO: get rid of this .c_str() by implementing SecureString::operator=(std::string)
    // Alternately, find a way to make request.params[0] mlock()'d to begin with.
    strWalletPass = request.params[0].get_str().c_str();

    // Get the timeout
    int64_t nSleepTime = request.params[1].get_int64();
    // Timeout cannot be negative, otherwise it will relock immediately
    if (nSleepTime < 0) {
        throw JSONRPCError(RPC_INVALID_PARAMETER, "Timeout cannot be negative.");
    }
    // Clamp timeout to 2^30 seconds
    if (nSleepTime > (int64_t)1 << 30) {
        nSleepTime = (int64_t)1 << 30;
    }

    if (strWalletPass.length() > 0)
    {
        if (!pwallet->Unlock(strWalletPass)) {
            throw JSONRPCError(RPC_WALLET_PASSPHRASE_INCORRECT, "Error: The wallet passphrase entered was incorrect.");
        }
    }
    else
        throw std::runtime_error(
            "walletpassphrase <passphrase> <timeout>\n"
            "Stores the wallet decryption key in memory for <timeout> seconds.");

    pwallet->TopUpKeyPool();

    pwallet->nRelockTime = GetTime() + nSleepTime;
    RPCRunLater(strprintf("lockwallet(%s)", pwallet->GetName()), boost::bind(LockWallet, pwallet), nSleepTime);

    return NullUniValue;
}


UniValue walletpassphrasechange(const JSONRPCRequest& request)
{
    CWallet * const pwallet = GetWalletForJSONRPCRequest(request);
    if (!EnsureWalletIsAvailable(pwallet, request.fHelp)) {
        return NullUniValue;
    }

    if (request.fHelp || request.params.size() != 2) {
        throw std::runtime_error(
            "walletpassphrasechange \"oldpassphrase\" \"newpassphrase\"\n"
            "\nChanges the wallet passphrase from 'oldpassphrase' to 'newpassphrase'.\n"
            "\nArguments:\n"
            "1. \"oldpassphrase\"      (string) The current passphrase\n"
            "2. \"newpassphrase\"      (string) The new passphrase\n"
            "\nExamples:\n"
            + HelpExampleCli("walletpassphrasechange", "\"old one\" \"new one\"")
            + HelpExampleRpc("walletpassphrasechange", "\"old one\", \"new one\"")
        );
    }

    LOCK2(cs_main, pwallet->cs_wallet);

    if (request.fHelp)
        return true;
    if (!pwallet->IsCrypted()) {
        throw JSONRPCError(RPC_WALLET_WRONG_ENC_STATE, "Error: running with an unencrypted wallet, but walletpassphrasechange was called.");
    }

    // TODO: get rid of these .c_str() calls by implementing SecureString::operator=(std::string)
    // Alternately, find a way to make request.params[0] mlock()'d to begin with.
    SecureString strOldWalletPass;
    strOldWalletPass.reserve(100);
    strOldWalletPass = request.params[0].get_str().c_str();

    SecureString strNewWalletPass;
    strNewWalletPass.reserve(100);
    strNewWalletPass = request.params[1].get_str().c_str();

    if (strOldWalletPass.length() < 1 || strNewWalletPass.length() < 1)
        throw std::runtime_error(
            "walletpassphrasechange <oldpassphrase> <newpassphrase>\n"
            "Changes the wallet passphrase from <oldpassphrase> to <newpassphrase>.");

    if (!pwallet->ChangeWalletPassphrase(strOldWalletPass, strNewWalletPass)) {
        throw JSONRPCError(RPC_WALLET_PASSPHRASE_INCORRECT, "Error: The wallet passphrase entered was incorrect.");
    }

    return NullUniValue;
}


UniValue walletlock(const JSONRPCRequest& request)
{
    CWallet * const pwallet = GetWalletForJSONRPCRequest(request);
    if (!EnsureWalletIsAvailable(pwallet, request.fHelp)) {
        return NullUniValue;
    }

    if (request.fHelp || request.params.size() != 0) {
        throw std::runtime_error(
            "walletlock\n"
            "\nRemoves the wallet encryption key from memory, locking the wallet.\n"
            "After calling this method, you will need to call walletpassphrase again\n"
            "before being able to call any methods which require the wallet to be unlocked.\n"
            "\nExamples:\n"
            "\nSet the passphrase for 2 minutes to perform a transaction\n"
            + HelpExampleCli("walletpassphrase", "\"my pass phrase\" 120") +
            "\nPerform a send (requires passphrase set)\n"
            + HelpExampleCli("sendtoaddress", "\"1M72Sfpbz1BPpXFHz9m3CdqATR44Jvaydd\" 1.0") +
            "\nClear the passphrase since we are done before 2 minutes is up\n"
            + HelpExampleCli("walletlock", "") +
            "\nAs json rpc call\n"
            + HelpExampleRpc("walletlock", "")
        );
    }

    LOCK2(cs_main, pwallet->cs_wallet);

    if (request.fHelp)
        return true;
    if (!pwallet->IsCrypted()) {
        throw JSONRPCError(RPC_WALLET_WRONG_ENC_STATE, "Error: running with an unencrypted wallet, but walletlock was called.");
    }

    pwallet->Lock();
    pwallet->nRelockTime = 0;

    return NullUniValue;
}


UniValue encryptwallet(const JSONRPCRequest& request)
{
    CWallet * const pwallet = GetWalletForJSONRPCRequest(request);
    if (!EnsureWalletIsAvailable(pwallet, request.fHelp)) {
        return NullUniValue;
    }

    if (request.fHelp || request.params.size() != 1) {
        throw std::runtime_error(
            "encryptwallet \"passphrase\"\n"
            "\nEncrypts the wallet with 'passphrase'. This is for first time encryption.\n"
            "After this, any calls that interact with private keys such as sending or signing \n"
            "will require the passphrase to be set prior the making these calls.\n"
            "Use the walletpassphrase call for this, and then walletlock call.\n"
            "If the wallet is already encrypted, use the walletpassphrasechange call.\n"
            "Note that this will shutdown the server.\n"
            "\nArguments:\n"
            "1. \"passphrase\"    (string) The pass phrase to encrypt the wallet with. It must be at least 1 character, but should be long.\n"
            "\nExamples:\n"
            "\nEncrypt your wallet\n"
            + HelpExampleCli("encryptwallet", "\"my pass phrase\"") +
            "\nNow set the passphrase to use the wallet, such as for signing or sending bitcoin\n"
            + HelpExampleCli("walletpassphrase", "\"my pass phrase\"") +
            "\nNow we can do something like sign\n"
            + HelpExampleCli("signmessage", "\"address\" \"test message\"") +
            "\nNow lock the wallet again by removing the passphrase\n"
            + HelpExampleCli("walletlock", "") +
            "\nAs a json rpc call\n"
            + HelpExampleRpc("encryptwallet", "\"my pass phrase\"")
        );
    }

    LOCK2(cs_main, pwallet->cs_wallet);

    if (request.fHelp)
        return true;
    if (pwallet->IsCrypted()) {
        throw JSONRPCError(RPC_WALLET_WRONG_ENC_STATE, "Error: running with an encrypted wallet, but encryptwallet was called.");
    }

    // TODO: get rid of this .c_str() by implementing SecureString::operator=(std::string)
    // Alternately, find a way to make request.params[0] mlock()'d to begin with.
    SecureString strWalletPass;
    strWalletPass.reserve(100);
    strWalletPass = request.params[0].get_str().c_str();

    if (strWalletPass.length() < 1)
        throw std::runtime_error(
            "encryptwallet <passphrase>\n"
            "Encrypts the wallet with <passphrase>.");

    if (!pwallet->EncryptWallet(strWalletPass)) {
        throw JSONRPCError(RPC_WALLET_ENCRYPTION_FAILED, "Error: Failed to encrypt the wallet.");
    }

    // BDB seems to have a bad habit of writing old data into
    // slack space in .dat files; that is bad if the old data is
    // unencrypted private keys. So:
    StartShutdown();
    return "wallet encrypted; Bitcoin server stopping, restart to run with encrypted wallet. The keypool has been flushed and a new HD seed was generated (if you are using HD). You need to make a new backup.";
}

UniValue lockunspent(const JSONRPCRequest& request)
{
    CWallet * const pwallet = GetWalletForJSONRPCRequest(request);
    if (!EnsureWalletIsAvailable(pwallet, request.fHelp)) {
        return NullUniValue;
    }

    if (request.fHelp || request.params.size() < 1 || request.params.size() > 2)
        throw std::runtime_error(
            "lockunspent unlock ([{\"txid\":\"txid\",\"vout\":n},...])\n"
            "\nUpdates list of temporarily unspendable outputs.\n"
            "Temporarily lock (unlock=false) or unlock (unlock=true) specified transaction outputs.\n"
            "If no transaction outputs are specified when unlocking then all current locked transaction outputs are unlocked.\n"
            "A locked transaction output will not be chosen by automatic coin selection, when spending bitcoins.\n"
            "Locks are stored in memory only. Nodes start with zero locked outputs, and the locked output list\n"
            "is always cleared (by virtue of process exit) when a node stops or fails.\n"
            "Also see the listunspent call\n"
            "\nArguments:\n"
            "1. unlock            (boolean, required) Whether to unlock (true) or lock (false) the specified transactions\n"
            "2. \"transactions\"  (string, optional) A json array of objects. Each object the txid (string) vout (numeric)\n"
            "     [           (json array of json objects)\n"
            "       {\n"
            "         \"txid\":\"id\",    (string) The transaction id\n"
            "         \"vout\": n         (numeric) The output number\n"
            "       }\n"
            "       ,...\n"
            "     ]\n"

            "\nResult:\n"
            "true|false    (boolean) Whether the command was successful or not\n"

            "\nExamples:\n"
            "\nList the unspent transactions\n"
            + HelpExampleCli("listunspent", "") +
            "\nLock an unspent transaction\n"
            + HelpExampleCli("lockunspent", "false \"[{\\\"txid\\\":\\\"a08e6907dbbd3d809776dbfc5d82e371b764ed838b5655e72f463568df1aadf0\\\",\\\"vout\\\":1}]\"") +
            "\nList the locked transactions\n"
            + HelpExampleCli("listlockunspent", "") +
            "\nUnlock the transaction again\n"
            + HelpExampleCli("lockunspent", "true \"[{\\\"txid\\\":\\\"a08e6907dbbd3d809776dbfc5d82e371b764ed838b5655e72f463568df1aadf0\\\",\\\"vout\\\":1}]\"") +
            "\nAs a json rpc call\n"
            + HelpExampleRpc("lockunspent", "false, \"[{\\\"txid\\\":\\\"a08e6907dbbd3d809776dbfc5d82e371b764ed838b5655e72f463568df1aadf0\\\",\\\"vout\\\":1}]\"")
        );

    // Make sure the results are valid at least up to the most recent block
    // the user could have gotten from another RPC command prior to now
    pwallet->BlockUntilSyncedToCurrentChain();

    LOCK2(cs_main, pwallet->cs_wallet);

    RPCTypeCheckArgument(request.params[0], UniValue::VBOOL);

    bool fUnlock = request.params[0].get_bool();

    if (request.params[1].isNull()) {
        if (fUnlock)
            pwallet->UnlockAllCoins();
        return true;
    }

    RPCTypeCheckArgument(request.params[1], UniValue::VARR);

    const UniValue& output_params = request.params[1];

    // Create and validate the COutPoints first.

    std::vector<COutPoint> outputs;
    outputs.reserve(output_params.size());

    for (unsigned int idx = 0; idx < output_params.size(); idx++) {
        const UniValue& o = output_params[idx].get_obj();

        RPCTypeCheckObj(o,
            {
                {"txid", UniValueType(UniValue::VSTR)},
                {"vout", UniValueType(UniValue::VNUM)},
            });

        const std::string& txid = find_value(o, "txid").get_str();
        if (!IsHex(txid)) {
            throw JSONRPCError(RPC_INVALID_PARAMETER, "Invalid parameter, expected hex txid");
        }

        const int nOutput = find_value(o, "vout").get_int();
        if (nOutput < 0) {
            throw JSONRPCError(RPC_INVALID_PARAMETER, "Invalid parameter, vout must be positive");
        }

        const COutPoint outpt(uint256S(txid), nOutput);

        const auto it = pwallet->mapWallet.find(outpt.hash);
        if (it == pwallet->mapWallet.end()) {
            throw JSONRPCError(RPC_INVALID_PARAMETER, "Invalid parameter, unknown transaction");
        }

        const CWalletTx& trans = it->second;

        if (outpt.n >= trans.tx->vout.size()) {
            throw JSONRPCError(RPC_INVALID_PARAMETER, "Invalid parameter, vout index out of bounds");
        }

        if (pwallet->IsSpent(outpt.hash, outpt.n)) {
            throw JSONRPCError(RPC_INVALID_PARAMETER, "Invalid parameter, expected unspent output");
        }

        const bool is_locked = pwallet->IsLockedCoin(outpt.hash, outpt.n);

        if (fUnlock && !is_locked) {
            throw JSONRPCError(RPC_INVALID_PARAMETER, "Invalid parameter, expected locked output");
        }

        if (!fUnlock && is_locked) {
            throw JSONRPCError(RPC_INVALID_PARAMETER, "Invalid parameter, output already locked");
        }

        outputs.push_back(outpt);
    }

    // Atomically set (un)locked status for the outputs.
    for (const COutPoint& outpt : outputs) {
        if (fUnlock) pwallet->UnlockCoin(outpt);
        else pwallet->LockCoin(outpt);
    }

    return true;
}

UniValue listlockunspent(const JSONRPCRequest& request)
{
    CWallet * const pwallet = GetWalletForJSONRPCRequest(request);
    if (!EnsureWalletIsAvailable(pwallet, request.fHelp)) {
        return NullUniValue;
    }

    if (request.fHelp || request.params.size() > 0)
        throw std::runtime_error(
            "listlockunspent\n"
            "\nReturns list of temporarily unspendable outputs.\n"
            "See the lockunspent call to lock and unlock transactions for spending.\n"
            "\nResult:\n"
            "[\n"
            "  {\n"
            "    \"txid\" : \"transactionid\",     (string) The transaction id locked\n"
            "    \"vout\" : n                      (numeric) The vout value\n"
            "  }\n"
            "  ,...\n"
            "]\n"
            "\nExamples:\n"
            "\nList the unspent transactions\n"
            + HelpExampleCli("listunspent", "") +
            "\nLock an unspent transaction\n"
            + HelpExampleCli("lockunspent", "false \"[{\\\"txid\\\":\\\"a08e6907dbbd3d809776dbfc5d82e371b764ed838b5655e72f463568df1aadf0\\\",\\\"vout\\\":1}]\"") +
            "\nList the locked transactions\n"
            + HelpExampleCli("listlockunspent", "") +
            "\nUnlock the transaction again\n"
            + HelpExampleCli("lockunspent", "true \"[{\\\"txid\\\":\\\"a08e6907dbbd3d809776dbfc5d82e371b764ed838b5655e72f463568df1aadf0\\\",\\\"vout\\\":1}]\"") +
            "\nAs a json rpc call\n"
            + HelpExampleRpc("listlockunspent", "")
        );

    ObserveSafeMode();
    LOCK2(cs_main, pwallet->cs_wallet);

    std::vector<COutPoint> vOutpts;
    pwallet->ListLockedCoins(vOutpts);

    UniValue ret(UniValue::VARR);

    for (COutPoint &outpt : vOutpts) {
        UniValue o(UniValue::VOBJ);

        o.push_back(Pair("txid", outpt.hash.GetHex()));
        o.push_back(Pair("vout", (int)outpt.n));
        ret.push_back(o);
    }

    return ret;
}

UniValue settxfee(const JSONRPCRequest& request)
{
    CWallet * const pwallet = GetWalletForJSONRPCRequest(request);
    if (!EnsureWalletIsAvailable(pwallet, request.fHelp)) {
        return NullUniValue;
    }

    if (request.fHelp || request.params.size() < 1 || request.params.size() > 1)
        throw std::runtime_error(
            "settxfee amount\n"
            "\nSet the transaction fee per kB. Overwrites the paytxfee parameter.\n"
            "\nArguments:\n"
            "1. amount         (numeric or string, required) The transaction fee in " + CURRENCY_UNIT + "/kB\n"
            "\nResult\n"
            "true|false        (boolean) Returns true if successful\n"
            "\nExamples:\n"
            + HelpExampleCli("settxfee", "0.00001")
            + HelpExampleRpc("settxfee", "0.00001")
        );

    LOCK2(cs_main, pwallet->cs_wallet);

    // Amount
    CAmount nAmount = AmountFromValue(request.params[0]);

    payTxFee = CFeeRate(nAmount, 1000);
    return true;
}

UniValue getwalletinfo(const JSONRPCRequest& request)
{
    CWallet * const pwallet = GetWalletForJSONRPCRequest(request);
    if (!EnsureWalletIsAvailable(pwallet, request.fHelp)) {
        return NullUniValue;
    }

    if (request.fHelp || request.params.size() != 0)
        throw std::runtime_error(
            "getwalletinfo\n"
            "Returns an object containing various wallet state info.\n"
            "\nResult:\n"
            "{\n"
            "  \"walletname\": xxxxx,             (string) the wallet name\n"
            "  \"walletversion\": xxxxx,          (numeric) the wallet version\n"
            "  \"balance\": xxxxxxx,              (numeric) the total confirmed balance of the wallet in " + CURRENCY_UNIT + "\n"
            "  \"unconfirmed_balance\": xxx,      (numeric) the total unconfirmed balance of the wallet in " + CURRENCY_UNIT + "\n"
            "  \"immature_balance\": xxxxxx,      (numeric) the total immature balance of the wallet in " + CURRENCY_UNIT + "\n"
            "  \"txcount\": xxxxxxx,              (numeric) the total number of transactions in the wallet\n"
            "  \"keypoololdest\": xxxxxx,         (numeric) the timestamp (seconds since Unix epoch) of the oldest pre-generated key in the key pool\n"
            "  \"keypoolsize\": xxxx,             (numeric) how many new keys are pre-generated (only counts external keys)\n"
            "  \"keypoolsize_hd_internal\": xxxx, (numeric) how many new keys are pre-generated for internal use (used for change outputs, only appears if the wallet is using this feature, otherwise external keys are used)\n"
            "  \"unlocked_until\": ttt,           (numeric) the timestamp in seconds since epoch (midnight Jan 1 1970 GMT) that the wallet is unlocked for transfers, or 0 if the wallet is locked\n"
            "  \"paytxfee\": x.xxxx,              (numeric) the transaction fee configuration, set in " + CURRENCY_UNIT + "/kB\n"
            "  \"hdmasterkeyid\": \"<hash160>\"     (string, optional) the Hash160 of the HD master pubkey (only present when HD is enabled)\n"
            "}\n"
            "\nExamples:\n"
            + HelpExampleCli("getwalletinfo", "")
            + HelpExampleRpc("getwalletinfo", "")
        );

    ObserveSafeMode();

    // Make sure the results are valid at least up to the most recent block
    // the user could have gotten from another RPC command prior to now
    pwallet->BlockUntilSyncedToCurrentChain();

    LOCK2(cs_main, pwallet->cs_wallet);

    UniValue obj(UniValue::VOBJ);

    size_t kpExternalSize = pwallet->KeypoolCountExternalKeys();
    obj.push_back(Pair("walletname", pwallet->GetName()));
    obj.push_back(Pair("walletversion", pwallet->GetVersion()));
    obj.push_back(Pair("balance",       ValueFromAmount(pwallet->GetBalance())));
    obj.push_back(Pair("unconfirmed_balance", ValueFromAmount(pwallet->GetUnconfirmedBalance())));
    obj.push_back(Pair("immature_balance",    ValueFromAmount(pwallet->GetImmatureBalance())));
    obj.push_back(Pair("txcount",       (int)pwallet->mapWallet.size()));
    obj.push_back(Pair("keypoololdest", pwallet->GetOldestKeyPoolTime()));
    obj.push_back(Pair("keypoolsize", (int64_t)kpExternalSize));
    CKeyID masterKeyID = pwallet->GetHDChain().masterKeyID;
    if (!masterKeyID.IsNull() && pwallet->CanSupportFeature(FEATURE_HD_SPLIT)) {
        obj.push_back(Pair("keypoolsize_hd_internal",   (int64_t)(pwallet->GetKeyPoolSize() - kpExternalSize)));
    }
    if (pwallet->IsCrypted()) {
        obj.push_back(Pair("unlocked_until", pwallet->nRelockTime));
    }
    obj.push_back(Pair("paytxfee",      ValueFromAmount(payTxFee.GetFeePerK())));
    if (!masterKeyID.IsNull())
         obj.push_back(Pair("hdmasterkeyid", masterKeyID.GetHex()));
    return obj;
}

UniValue listwallets(const JSONRPCRequest& request)
{
    if (request.fHelp || request.params.size() != 0)
        throw std::runtime_error(
            "listwallets\n"
            "Returns a list of currently loaded wallets.\n"
            "For full information on the wallet, use \"getwalletinfo\"\n"
            "\nResult:\n"
            "[                         (json array of strings)\n"
            "  \"walletname\"            (string) the wallet name\n"
            "   ...\n"
            "]\n"
            "\nExamples:\n"
            + HelpExampleCli("listwallets", "")
            + HelpExampleRpc("listwallets", "")
        );

    UniValue obj(UniValue::VARR);

    for (CWalletRef pwallet : vpwallets) {

        if (!EnsureWalletIsAvailable(pwallet, request.fHelp)) {
            return NullUniValue;
        }

        LOCK(pwallet->cs_wallet);

        obj.push_back(pwallet->GetName());
    }

    return obj;
}

UniValue resendwallettransactions(const JSONRPCRequest& request)
{
    CWallet * const pwallet = GetWalletForJSONRPCRequest(request);
    if (!EnsureWalletIsAvailable(pwallet, request.fHelp)) {
        return NullUniValue;
    }

    if (request.fHelp || request.params.size() != 0)
        throw std::runtime_error(
            "resendwallettransactions\n"
            "Immediately re-broadcast unconfirmed wallet transactions to all peers.\n"
            "Intended only for testing; the wallet code periodically re-broadcasts\n"
            "automatically.\n"
            "Returns an RPC error if -walletbroadcast is set to false.\n"
            "Returns array of transaction ids that were re-broadcast.\n"
            );

    if (!g_connman)
        throw JSONRPCError(RPC_CLIENT_P2P_DISABLED, "Error: Peer-to-peer functionality missing or disabled");

    LOCK2(cs_main, pwallet->cs_wallet);

    if (!pwallet->GetBroadcastTransactions()) {
        throw JSONRPCError(RPC_WALLET_ERROR, "Error: Wallet transaction broadcasting is disabled with -walletbroadcast");
    }

    std::vector<uint256> txids = pwallet->ResendWalletTransactionsBefore(GetTime(), g_connman.get());
    UniValue result(UniValue::VARR);
    for (const uint256& txid : txids)
    {
        result.push_back(txid.ToString());
    }
    return result;
}

UniValue listunspent(const JSONRPCRequest& request)
{
    CWallet * const pwallet = GetWalletForJSONRPCRequest(request);
    if (!EnsureWalletIsAvailable(pwallet, request.fHelp)) {
        return NullUniValue;
    }

    if (request.fHelp || request.params.size() > 5)
        throw std::runtime_error(
            "listunspent ( minconf maxconf  [\"addresses\",...] [include_unsafe] [query_options])\n"
            "\nReturns array of unspent transaction outputs\n"
            "with between minconf and maxconf (inclusive) confirmations.\n"
            "Optionally filter to only include txouts paid to specified addresses.\n"
            "\nArguments:\n"
            "1. minconf          (numeric, optional, default=1) The minimum confirmations to filter\n"
            "2. maxconf          (numeric, optional, default=9999999) The maximum confirmations to filter\n"
            "3. \"addresses\"      (string) A json array of bitcoin addresses to filter\n"
            "    [\n"
            "      \"address\"     (string) bitcoin address\n"
            "      ,...\n"
            "    ]\n"
            "4. include_unsafe (bool, optional, default=true) Include outputs that are not safe to spend\n"
            "                  See description of \"safe\" attribute below.\n"
            "5. query_options    (json, optional) JSON with query options\n"
            "    {\n"
            "      \"minimumAmount\"    (numeric or string, default=0) Minimum value of each UTXO in " + CURRENCY_UNIT + "\n"
            "      \"maximumAmount\"    (numeric or string, default=unlimited) Maximum value of each UTXO in " + CURRENCY_UNIT + "\n"
            "      \"maximumCount\"     (numeric or string, default=unlimited) Maximum number of UTXOs\n"
            "      \"minimumSumAmount\" (numeric or string, default=unlimited) Minimum sum value of all UTXOs in " + CURRENCY_UNIT + "\n"
            "    }\n"
            "\nResult\n"
            "[                   (array of json object)\n"
            "  {\n"
            "    \"txid\" : \"txid\",          (string) the transaction id \n"
            "    \"vout\" : n,               (numeric) the vout value\n"
            "    \"address\" : \"address\",    (string) the bitcoin address\n"
            "    \"account\" : \"account\",    (string) DEPRECATED. The associated account, or \"\" for the default account\n"
            "    \"scriptPubKey\" : \"key\",   (string) the script key\n"
            "    \"amount\" : x.xxx,         (numeric) the transaction output amount in " + CURRENCY_UNIT + "\n"
            "    \"confirmations\" : n,      (numeric) The number of confirmations\n"
            "    \"redeemScript\" : n        (string) The redeemScript if scriptPubKey is P2SH\n"
            "    \"spendable\" : xxx,        (bool) Whether we have the private keys to spend this output\n"
            "    \"solvable\" : xxx,         (bool) Whether we know how to spend this output, ignoring the lack of keys\n"
            "    \"safe\" : xxx              (bool) Whether this output is considered safe to spend. Unconfirmed transactions\n"
            "                              from outside keys and unconfirmed replacement transactions are considered unsafe\n"
            "                              and are not eligible for spending by fundrawtransaction and sendtoaddress.\n"
            "  }\n"
            "  ,...\n"
            "]\n"

            "\nExamples\n"
            + HelpExampleCli("listunspent", "")
            + HelpExampleCli("listunspent", "6 9999999 \"[\\\"1PGFqEzfmQch1gKD3ra4k18PNj3tTUUSqg\\\",\\\"1LtvqCaApEdUGFkpKMM4MstjcaL4dKg8SP\\\"]\"")
            + HelpExampleRpc("listunspent", "6, 9999999 \"[\\\"1PGFqEzfmQch1gKD3ra4k18PNj3tTUUSqg\\\",\\\"1LtvqCaApEdUGFkpKMM4MstjcaL4dKg8SP\\\"]\"")
            + HelpExampleCli("listunspent", "6 9999999 '[]' true '{ \"minimumAmount\": 0.005 }'")
            + HelpExampleRpc("listunspent", "6, 9999999, [] , true, { \"minimumAmount\": 0.005 } ")
        );

    ObserveSafeMode();

    int nMinDepth = 1;
    if (!request.params[0].isNull()) {
        RPCTypeCheckArgument(request.params[0], UniValue::VNUM);
        nMinDepth = request.params[0].get_int();
    }

    int nMaxDepth = 9999999;
    if (!request.params[1].isNull()) {
        RPCTypeCheckArgument(request.params[1], UniValue::VNUM);
        nMaxDepth = request.params[1].get_int();
    }

    std::set<CTxDestination> destinations;
    if (!request.params[2].isNull()) {
        RPCTypeCheckArgument(request.params[2], UniValue::VARR);
        UniValue inputs = request.params[2].get_array();
        for (unsigned int idx = 0; idx < inputs.size(); idx++) {
            const UniValue& input = inputs[idx];
            CTxDestination dest = DecodeDestination(input.get_str());
            if (!IsValidDestination(dest)) {
                throw JSONRPCError(RPC_INVALID_ADDRESS_OR_KEY, std::string("Invalid Bitcoin address: ") + input.get_str());
            }
            if (!destinations.insert(dest).second) {
                throw JSONRPCError(RPC_INVALID_PARAMETER, std::string("Invalid parameter, duplicated address: ") + input.get_str());
            }
        }
    }

    bool include_unsafe = true;
    if (!request.params[3].isNull()) {
        RPCTypeCheckArgument(request.params[3], UniValue::VBOOL);
        include_unsafe = request.params[3].get_bool();
    }

    CAmount nMinimumAmount = 0;
    CAmount nMaximumAmount = MAX_MONEY;
    CAmount nMinimumSumAmount = MAX_MONEY;
    uint64_t nMaximumCount = 0;

    if (!request.params[4].isNull()) {
        const UniValue& options = request.params[4].get_obj();

        if (options.exists("minimumAmount"))
            nMinimumAmount = AmountFromValue(options["minimumAmount"]);

        if (options.exists("maximumAmount"))
            nMaximumAmount = AmountFromValue(options["maximumAmount"]);

        if (options.exists("minimumSumAmount"))
            nMinimumSumAmount = AmountFromValue(options["minimumSumAmount"]);

        if (options.exists("maximumCount"))
            nMaximumCount = options["maximumCount"].get_int64();
    }

    // Make sure the results are valid at least up to the most recent block
    // the user could have gotten from another RPC command prior to now
    pwallet->BlockUntilSyncedToCurrentChain();

    UniValue results(UniValue::VARR);
    std::vector<COutput> vecOutputs;
    LOCK2(cs_main, pwallet->cs_wallet);

    pwallet->AvailableCoins(vecOutputs, !include_unsafe, nullptr, nMinimumAmount, nMaximumAmount, nMinimumSumAmount, nMaximumCount, nMinDepth, nMaxDepth);
    for (const COutput& out : vecOutputs) {
        CTxDestination address;
        const CScript& scriptPubKey = out.tx->tx->vout[out.i].scriptPubKey;
        bool fValidAddress = ExtractDestination(scriptPubKey, address);

        if (destinations.size() && (!fValidAddress || !destinations.count(address)))
            continue;

        UniValue entry(UniValue::VOBJ);
        entry.push_back(Pair("txid", out.tx->GetHash().GetHex()));
        entry.push_back(Pair("vout", out.i));

        if (fValidAddress) {
            entry.push_back(Pair("address", EncodeDestination(address)));

            if (pwallet->mapAddressBook.count(address)) {
                entry.push_back(Pair("account", pwallet->mapAddressBook[address].name));
            }

            if (scriptPubKey.IsPayToScriptHash()) {
                const CScriptID& hash = boost::get<CScriptID>(address);
                CScript redeemScript;
                if (pwallet->GetCScript(hash, redeemScript)) {
                    entry.push_back(Pair("redeemScript", HexStr(redeemScript.begin(), redeemScript.end())));
                }
            }
        }

        entry.push_back(Pair("scriptPubKey", HexStr(scriptPubKey.begin(), scriptPubKey.end())));
        entry.push_back(Pair("amount", ValueFromAmount(out.tx->tx->vout[out.i].nValue)));
        entry.push_back(Pair("confirmations", out.nDepth));
        entry.push_back(Pair("spendable", out.fSpendable));
        entry.push_back(Pair("solvable", out.fSolvable));
        entry.push_back(Pair("safe", out.fSafe));
        results.push_back(entry);
    }

    return results;
}

UniValue fundrawtransaction(const JSONRPCRequest& request)
{
    CWallet * const pwallet = GetWalletForJSONRPCRequest(request);
    if (!EnsureWalletIsAvailable(pwallet, request.fHelp)) {
        return NullUniValue;
    }

    if (request.fHelp || request.params.size() < 1 || request.params.size() > 3)
        throw std::runtime_error(
                            "fundrawtransaction \"hexstring\" ( options iswitness )\n"
                            "\nAdd inputs to a transaction until it has enough in value to meet its out value.\n"
                            "This will not modify existing inputs, and will add at most one change output to the outputs.\n"
                            "No existing outputs will be modified unless \"subtractFeeFromOutputs\" is specified.\n"
                            "Note that inputs which were signed may need to be resigned after completion since in/outputs have been added.\n"
                            "The inputs added will not be signed, use signrawtransaction for that.\n"
                            "Note that all existing inputs must have their previous output transaction be in the wallet.\n"
                            "Note that all inputs selected must be of standard form and P2SH scripts must be\n"
                            "in the wallet using importaddress or addmultisigaddress (to calculate fees).\n"
                            "You can see whether this is the case by checking the \"solvable\" field in the listunspent output.\n"
                            "Only pay-to-pubkey, multisig, and P2SH versions thereof are currently supported for watch-only\n"
                            "\nArguments:\n"
                            "1. \"hexstring\"           (string, required) The hex string of the raw transaction\n"
                            "2. options                 (object, optional)\n"
                            "   {\n"
                            "     \"changeAddress\"          (string, optional, default pool address) The bitcoin address to receive the change\n"
                            "     \"changePosition\"         (numeric, optional, default random) The index of the change output\n"
                            "     \"change_type\"            (string, optional) The output type to use. Only valid if changeAddress is not specified. Options are \"legacy\", \"p2sh-segwit\", and \"bech32\". Default is set by -changetype.\n"
                            "     \"includeWatching\"        (boolean, optional, default false) Also select inputs which are watch only\n"
                            "     \"lockUnspents\"           (boolean, optional, default false) Lock selected unspent outputs\n"
                            "     \"feeRate\"                (numeric, optional, default not set: makes wallet determine the fee) Set a specific fee rate in " + CURRENCY_UNIT + "/kB\n"
                            "     \"subtractFeeFromOutputs\" (array, optional) A json array of integers.\n"
                            "                              The fee will be equally deducted from the amount of each specified output.\n"
                            "                              The outputs are specified by their zero-based index, before any change output is added.\n"
                            "                              Those recipients will receive less bitcoins than you enter in their corresponding amount field.\n"
                            "                              If no outputs are specified here, the sender pays the fee.\n"
                            "                                  [vout_index,...]\n"
                            "     \"replaceable\"            (boolean, optional) Marks this transaction as BIP125 replaceable.\n"
                            "                              Allows this transaction to be replaced by a transaction with higher fees\n"
                            "     \"conf_target\"            (numeric, optional) Confirmation target (in blocks)\n"
                            "     \"estimate_mode\"          (string, optional, default=UNSET) The fee estimate mode, must be one of:\n"
                            "         \"UNSET\"\n"
                            "         \"ECONOMICAL\"\n"
                            "         \"CONSERVATIVE\"\n"
                            "   }\n"
                            "                         for backward compatibility: passing in a true instead of an object will result in {\"includeWatching\":true}\n"
                            "3. iswitness               (boolean, optional) Whether the transaction hex is a serialized witness transaction \n"
                            "                              If iswitness is not present, heuristic tests will be used in decoding\n"

                            "\nResult:\n"
                            "{\n"
                            "  \"hex\":       \"value\", (string)  The resulting raw transaction (hex-encoded string)\n"
                            "  \"fee\":       n,         (numeric) Fee in " + CURRENCY_UNIT + " the resulting transaction pays\n"
                            "  \"changepos\": n          (numeric) The position of the added change output, or -1\n"
                            "}\n"
                            "\nExamples:\n"
                            "\nCreate a transaction with no inputs\n"
                            + HelpExampleCli("createrawtransaction", "\"[]\" \"{\\\"myaddress\\\":0.01}\"") +
                            "\nAdd sufficient unsigned inputs to meet the output value\n"
                            + HelpExampleCli("fundrawtransaction", "\"rawtransactionhex\"") +
                            "\nSign the transaction\n"
                            + HelpExampleCli("signrawtransaction", "\"fundedtransactionhex\"") +
                            "\nSend the transaction\n"
                            + HelpExampleCli("sendrawtransaction", "\"signedtransactionhex\"")
                            );

    ObserveSafeMode();
    RPCTypeCheck(request.params, {UniValue::VSTR});

    // Make sure the results are valid at least up to the most recent block
    // the user could have gotten from another RPC command prior to now
    pwallet->BlockUntilSyncedToCurrentChain();

    CCoinControl coinControl;
    int changePosition = -1;
    bool lockUnspents = false;
    UniValue subtractFeeFromOutputs;
    std::set<int> setSubtractFeeFromOutputs;

    if (!request.params[1].isNull()) {
      if (request.params[1].type() == UniValue::VBOOL) {
        // backward compatibility bool only fallback
        coinControl.fAllowWatchOnly = request.params[1].get_bool();
      }
      else {
        RPCTypeCheck(request.params, {UniValue::VSTR, UniValue::VOBJ, UniValue::VBOOL});

        UniValue options = request.params[1];

        RPCTypeCheckObj(options,
            {
                {"changeAddress", UniValueType(UniValue::VSTR)},
                {"changePosition", UniValueType(UniValue::VNUM)},
                {"change_type", UniValueType(UniValue::VSTR)},
                {"includeWatching", UniValueType(UniValue::VBOOL)},
                {"lockUnspents", UniValueType(UniValue::VBOOL)},
                {"reserveChangeKey", UniValueType(UniValue::VBOOL)}, // DEPRECATED (and ignored), should be removed in 0.16 or so.
                {"feeRate", UniValueType()}, // will be checked below
                {"subtractFeeFromOutputs", UniValueType(UniValue::VARR)},
                {"replaceable", UniValueType(UniValue::VBOOL)},
                {"conf_target", UniValueType(UniValue::VNUM)},
                {"estimate_mode", UniValueType(UniValue::VSTR)},
            },
            true, true);

        if (options.exists("changeAddress")) {
            CTxDestination dest = DecodeDestination(options["changeAddress"].get_str());

            if (!IsValidDestination(dest)) {
                throw JSONRPCError(RPC_INVALID_ADDRESS_OR_KEY, "changeAddress must be a valid bitcoin address");
            }

            coinControl.destChange = dest;
        }

        if (options.exists("changePosition"))
            changePosition = options["changePosition"].get_int();

        if (options.exists("change_type")) {
            if (options.exists("changeAddress")) {
                throw JSONRPCError(RPC_INVALID_PARAMETER, "Cannot specify both changeAddress and address_type options");
            }
            coinControl.change_type = ParseOutputType(options["change_type"].get_str(), coinControl.change_type);
            if (coinControl.change_type == OUTPUT_TYPE_NONE) {
                throw JSONRPCError(RPC_INVALID_ADDRESS_OR_KEY, strprintf("Unknown change type '%s'", options["change_type"].get_str()));
            }
        }

        if (options.exists("includeWatching"))
            coinControl.fAllowWatchOnly = options["includeWatching"].get_bool();

        if (options.exists("lockUnspents"))
            lockUnspents = options["lockUnspents"].get_bool();

        if (options.exists("feeRate"))
        {
            coinControl.m_feerate = CFeeRate(AmountFromValue(options["feeRate"]));
            coinControl.fOverrideFeeRate = true;
        }

        if (options.exists("subtractFeeFromOutputs"))
            subtractFeeFromOutputs = options["subtractFeeFromOutputs"].get_array();

        if (options.exists("replaceable")) {
            coinControl.signalRbf = options["replaceable"].get_bool();
        }
        if (options.exists("conf_target")) {
            if (options.exists("feeRate")) {
                throw JSONRPCError(RPC_INVALID_PARAMETER, "Cannot specify both conf_target and feeRate");
            }
            coinControl.m_confirm_target = ParseConfirmTarget(options["conf_target"]);
        }
        if (options.exists("estimate_mode")) {
            if (options.exists("feeRate")) {
                throw JSONRPCError(RPC_INVALID_PARAMETER, "Cannot specify both estimate_mode and feeRate");
            }
            if (!FeeModeFromString(options["estimate_mode"].get_str(), coinControl.m_fee_mode)) {
                throw JSONRPCError(RPC_INVALID_PARAMETER, "Invalid estimate_mode parameter");
            }
        }
      }
    }

    // parse hex string from parameter
    CMutableTransaction tx;
    bool try_witness = request.params[2].isNull() ? true : request.params[2].get_bool();
    bool try_no_witness = request.params[2].isNull() ? true : !request.params[2].get_bool();
    if (!DecodeHexTx(tx, request.params[0].get_str(), try_no_witness, try_witness)) {
        throw JSONRPCError(RPC_DESERIALIZATION_ERROR, "TX decode failed");
    }

    if (tx.vout.size() == 0)
        throw JSONRPCError(RPC_INVALID_PARAMETER, "TX must have at least one output");

    if (changePosition != -1 && (changePosition < 0 || (unsigned int)changePosition > tx.vout.size()))
        throw JSONRPCError(RPC_INVALID_PARAMETER, "changePosition out of bounds");

    for (unsigned int idx = 0; idx < subtractFeeFromOutputs.size(); idx++) {
        int pos = subtractFeeFromOutputs[idx].get_int();
        if (setSubtractFeeFromOutputs.count(pos))
            throw JSONRPCError(RPC_INVALID_PARAMETER, strprintf("Invalid parameter, duplicated position: %d", pos));
        if (pos < 0)
            throw JSONRPCError(RPC_INVALID_PARAMETER, strprintf("Invalid parameter, negative position: %d", pos));
        if (pos >= int(tx.vout.size()))
            throw JSONRPCError(RPC_INVALID_PARAMETER, strprintf("Invalid parameter, position too large: %d", pos));
        setSubtractFeeFromOutputs.insert(pos);
    }

    CAmount nFeeOut;
    std::string strFailReason;

    if (!pwallet->FundTransaction(tx, nFeeOut, changePosition, strFailReason, lockUnspents, setSubtractFeeFromOutputs, coinControl)) {
        throw JSONRPCError(RPC_WALLET_ERROR, strFailReason);
    }

    UniValue result(UniValue::VOBJ);
    result.push_back(Pair("hex", EncodeHexTx(tx)));
    result.push_back(Pair("changepos", changePosition));
    result.push_back(Pair("fee", ValueFromAmount(nFeeOut)));

    return result;
}

UniValue bumpfee(const JSONRPCRequest& request)
{
    CWallet * const pwallet = GetWalletForJSONRPCRequest(request);

    if (!EnsureWalletIsAvailable(pwallet, request.fHelp))
        return NullUniValue;

    if (request.fHelp || request.params.size() < 1 || request.params.size() > 2) {
        throw std::runtime_error(
            "bumpfee \"txid\" ( options ) \n"
            "\nBumps the fee of an opt-in-RBF transaction T, replacing it with a new transaction B.\n"
            "An opt-in RBF transaction with the given txid must be in the wallet.\n"
            "The command will pay the additional fee by decreasing (or perhaps removing) its change output.\n"
            "If the change output is not big enough to cover the increased fee, the command will currently fail\n"
            "instead of adding new inputs to compensate. (A future implementation could improve this.)\n"
            "The command will fail if the wallet or mempool contains a transaction that spends one of T's outputs.\n"
            "By default, the new fee will be calculated automatically using estimatefee.\n"
            "The user can specify a confirmation target for estimatefee.\n"
            "Alternatively, the user can specify totalFee, or use RPC settxfee to set a higher fee rate.\n"
            "At a minimum, the new fee rate must be high enough to pay an additional new relay fee (incrementalfee\n"
            "returned by getnetworkinfo) to enter the node's mempool.\n"
            "\nArguments:\n"
            "1. txid                  (string, required) The txid to be bumped\n"
            "2. options               (object, optional)\n"
            "   {\n"
            "     \"confTarget\"        (numeric, optional) Confirmation target (in blocks)\n"
            "     \"totalFee\"          (numeric, optional) Total fee (NOT feerate) to pay, in satoshis.\n"
            "                         In rare cases, the actual fee paid might be slightly higher than the specified\n"
            "                         totalFee if the tx change output has to be removed because it is too close to\n"
            "                         the dust threshold.\n"
            "     \"replaceable\"       (boolean, optional, default true) Whether the new transaction should still be\n"
            "                         marked bip-125 replaceable. If true, the sequence numbers in the transaction will\n"
            "                         be left unchanged from the original. If false, any input sequence numbers in the\n"
            "                         original transaction that were less than 0xfffffffe will be increased to 0xfffffffe\n"
            "                         so the new transaction will not be explicitly bip-125 replaceable (though it may\n"
            "                         still be replaceable in practice, for example if it has unconfirmed ancestors which\n"
            "                         are replaceable).\n"
            "     \"estimate_mode\"     (string, optional, default=UNSET) The fee estimate mode, must be one of:\n"
            "         \"UNSET\"\n"
            "         \"ECONOMICAL\"\n"
            "         \"CONSERVATIVE\"\n"
            "   }\n"
            "\nResult:\n"
            "{\n"
            "  \"txid\":    \"value\",   (string)  The id of the new transaction\n"
            "  \"origfee\":  n,         (numeric) Fee of the replaced transaction\n"
            "  \"fee\":      n,         (numeric) Fee of the new transaction\n"
            "  \"errors\":  [ str... ] (json array of strings) Errors encountered during processing (may be empty)\n"
            "}\n"
            "\nExamples:\n"
            "\nBump the fee, get the new transaction\'s txid\n" +
            HelpExampleCli("bumpfee", "<txid>"));
    }

    RPCTypeCheck(request.params, {UniValue::VSTR, UniValue::VOBJ});
    uint256 hash;
    hash.SetHex(request.params[0].get_str());

    // optional parameters
    CAmount totalFee = 0;
    CCoinControl coin_control;
    coin_control.signalRbf = true;
    if (!request.params[1].isNull()) {
        UniValue options = request.params[1];
        RPCTypeCheckObj(options,
            {
                {"confTarget", UniValueType(UniValue::VNUM)},
                {"totalFee", UniValueType(UniValue::VNUM)},
                {"replaceable", UniValueType(UniValue::VBOOL)},
                {"estimate_mode", UniValueType(UniValue::VSTR)},
            },
            true, true);

        if (options.exists("confTarget") && options.exists("totalFee")) {
            throw JSONRPCError(RPC_INVALID_PARAMETER, "confTarget and totalFee options should not both be set. Please provide either a confirmation target for fee estimation or an explicit total fee for the transaction.");
        } else if (options.exists("confTarget")) { // TODO: alias this to conf_target
            coin_control.m_confirm_target = ParseConfirmTarget(options["confTarget"]);
        } else if (options.exists("totalFee")) {
            totalFee = options["totalFee"].get_int64();
            if (totalFee <= 0) {
                throw JSONRPCError(RPC_INVALID_PARAMETER, strprintf("Invalid totalFee %s (must be greater than 0)", FormatMoney(totalFee)));
            }
        }

        if (options.exists("replaceable")) {
            coin_control.signalRbf = options["replaceable"].get_bool();
        }
        if (options.exists("estimate_mode")) {
            if (!FeeModeFromString(options["estimate_mode"].get_str(), coin_control.m_fee_mode)) {
                throw JSONRPCError(RPC_INVALID_PARAMETER, "Invalid estimate_mode parameter");
            }
        }
    }

    // Make sure the results are valid at least up to the most recent block
    // the user could have gotten from another RPC command prior to now
    pwallet->BlockUntilSyncedToCurrentChain();

    LOCK2(cs_main, pwallet->cs_wallet);
    EnsureWalletIsUnlocked(pwallet);


    std::vector<std::string> errors;
    CAmount old_fee;
    CAmount new_fee;
    CMutableTransaction mtx;
    feebumper::Result res = feebumper::CreateTransaction(pwallet, hash, coin_control, totalFee, errors, old_fee, new_fee, mtx);
    if (res != feebumper::Result::OK) {
        switch(res) {
            case feebumper::Result::INVALID_ADDRESS_OR_KEY:
                throw JSONRPCError(RPC_INVALID_ADDRESS_OR_KEY, errors[0]);
                break;
            case feebumper::Result::INVALID_REQUEST:
                throw JSONRPCError(RPC_INVALID_REQUEST, errors[0]);
                break;
            case feebumper::Result::INVALID_PARAMETER:
                throw JSONRPCError(RPC_INVALID_PARAMETER, errors[0]);
                break;
            case feebumper::Result::WALLET_ERROR:
                throw JSONRPCError(RPC_WALLET_ERROR, errors[0]);
                break;
            default:
                throw JSONRPCError(RPC_MISC_ERROR, errors[0]);
                break;
        }
    }

    // sign bumped transaction
    if (!feebumper::SignTransaction(pwallet, mtx)) {
        throw JSONRPCError(RPC_WALLET_ERROR, "Can't sign transaction.");
    }
    // commit the bumped transaction
    uint256 txid;
    if (feebumper::CommitTransaction(pwallet, hash, std::move(mtx), errors, txid) != feebumper::Result::OK) {
        throw JSONRPCError(RPC_WALLET_ERROR, errors[0]);
    }
    UniValue result(UniValue::VOBJ);
    result.push_back(Pair("txid", txid.GetHex()));
    result.push_back(Pair("origfee", ValueFromAmount(old_fee)));
    result.push_back(Pair("fee", ValueFromAmount(new_fee)));
    UniValue result_errors(UniValue::VARR);
    for (const std::string& error : errors) {
        result_errors.push_back(error);
    }
    result.push_back(Pair("errors", result_errors));

    return result;
}

UniValue generate(const JSONRPCRequest& request)
{
    CWallet * const pwallet = GetWalletForJSONRPCRequest(request);

    if (!EnsureWalletIsAvailable(pwallet, request.fHelp)) {
        return NullUniValue;
    }

    if (request.fHelp || request.params.size() < 1 || request.params.size() > 2) {
        throw std::runtime_error(
            "generate nblocks ( maxtries )\n"
            "\nMine up to nblocks blocks immediately (before the RPC call returns) to an address in the wallet.\n"
            "\nArguments:\n"
            "1. nblocks      (numeric, required) How many blocks are generated immediately.\n"
            "2. maxtries     (numeric, optional) How many iterations to try (default = 1000000).\n"
            "\nResult:\n"
            "[ blockhashes ]     (array) hashes of blocks generated\n"
            "\nExamples:\n"
            "\nGenerate 11 blocks\n"
            + HelpExampleCli("generate", "11")
        );
    }

    int num_generate = request.params[0].get_int();
    uint64_t max_tries = 1000000;
    if (!request.params[1].isNull()) {
        max_tries = request.params[1].get_int();
    }

    std::shared_ptr<CReserveScript> coinbase_script;
    pwallet->GetScriptForMining(coinbase_script);

    // If the keypool is exhausted, no script is returned at all.  Catch this.
    if (!coinbase_script) {
        throw JSONRPCError(RPC_WALLET_KEYPOOL_RAN_OUT, "Error: Keypool ran out, please call keypoolrefill first");
    }

    //throw an error if no script was provided
    if (coinbase_script->reserveScript.empty()) {
        throw JSONRPCError(RPC_INTERNAL_ERROR, "No coinbase script available");
    }

    return generateBlocks(coinbase_script, num_generate, max_tries, true);
}

UniValue rescanblockchain(const JSONRPCRequest& request)
{
    CWallet * const pwallet = GetWalletForJSONRPCRequest(request);
    if (!EnsureWalletIsAvailable(pwallet, request.fHelp)) {
        return NullUniValue;
    }

    if (request.fHelp || request.params.size() > 2) {
        throw std::runtime_error(
            "rescanblockchain (\"start_height\") (\"stop_height\")\n"
            "\nRescan the local blockchain for wallet related transactions.\n"
            "\nArguments:\n"
            "1. \"start_height\"    (numeric, optional) block height where the rescan should start\n"
            "2. \"stop_height\"     (numeric, optional) the last block height that should be scanned\n"
            "\nResult:\n"
            "{\n"
            "  \"start_height\"     (numeric) The block height where the rescan has started. If omitted, rescan started from the genesis block.\n"
            "  \"stop_height\"      (numeric) The height of the last rescanned block. If omitted, rescan stopped at the chain tip.\n"
            "}\n"
            "\nExamples:\n"
            + HelpExampleCli("rescanblockchain", "100000 120000")
            + HelpExampleRpc("rescanblockchain", "100000, 120000")
            );
    }

    WalletRescanReserver reserver(pwallet);
    if (!reserver.reserve()) {
        throw JSONRPCError(RPC_WALLET_ERROR, "Wallet is currently rescanning. Abort existing rescan or wait.");
    }

    CBlockIndex *pindexStart = nullptr;
    CBlockIndex *pindexStop = nullptr;
    CBlockIndex *pChainTip = nullptr;
    {
        LOCK(cs_main);
        pindexStart = chainActive.Genesis();
        pChainTip = chainActive.Tip();

        if (!request.params[0].isNull()) {
            pindexStart = chainActive[request.params[0].get_int()];
            if (!pindexStart) {
                throw JSONRPCError(RPC_INVALID_PARAMETER, "Invalid start_height");
            }
        }

        if (!request.params[1].isNull()) {
            pindexStop = chainActive[request.params[1].get_int()];
            if (!pindexStop) {
                throw JSONRPCError(RPC_INVALID_PARAMETER, "Invalid stop_height");
            }
            else if (pindexStop->nHeight < pindexStart->nHeight) {
                throw JSONRPCError(RPC_INVALID_PARAMETER, "stop_height must be greater then start_height");
            }
        }
    }

    // We can't rescan beyond non-pruned blocks, stop and throw an error
    if (fPruneMode) {
        LOCK(cs_main);
        CBlockIndex *block = pindexStop ? pindexStop : pChainTip;
        while (block && block->nHeight >= pindexStart->nHeight) {
            if (!(block->nStatus & BLOCK_HAVE_DATA)) {
                throw JSONRPCError(RPC_MISC_ERROR, "Can't rescan beyond pruned data. Use RPC call getblockchaininfo to determine your pruned height.");
            }
            block = block->pprev;
        }
    }

    CBlockIndex *stopBlock = pwallet->ScanForWalletTransactions(pindexStart, pindexStop, reserver, true);
    if (!stopBlock) {
        if (pwallet->IsAbortingRescan()) {
            throw JSONRPCError(RPC_MISC_ERROR, "Rescan aborted.");
        }
        // if we got a nullptr returned, ScanForWalletTransactions did rescan up to the requested stopindex
        stopBlock = pindexStop ? pindexStop : pChainTip;
    }
    else {
        throw JSONRPCError(RPC_MISC_ERROR, "Rescan failed. Potentially corrupted data files.");
    }
    UniValue response(UniValue::VOBJ);
    response.pushKV("start_height", pindexStart->nHeight);
    response.pushKV("stop_height", stopBlock->nHeight);
    return response;
}

extern UniValue abortrescan(const JSONRPCRequest& request); // in rpcdump.cpp
extern UniValue dumpprivkey(const JSONRPCRequest& request); // in rpcdump.cpp
extern UniValue importprivkey(const JSONRPCRequest& request);
extern UniValue importaddress(const JSONRPCRequest& request);
extern UniValue importpubkey(const JSONRPCRequest& request);
extern UniValue dumpwallet(const JSONRPCRequest& request);
extern UniValue importwallet(const JSONRPCRequest& request);
extern UniValue importprunedfunds(const JSONRPCRequest& request);
extern UniValue removeprunedfunds(const JSONRPCRequest& request);
extern UniValue importmulti(const JSONRPCRequest& request);
extern UniValue rescanblockchain(const JSONRPCRequest& request);

static const CRPCCommand commands[] =
{ //  category              name                        actor (function)           argNames
    //  --------------------- ------------------------    -----------------------  ----------
    { "rawtransactions",    "fundrawtransaction",       &fundrawtransaction,       {"hexstring","options","iswitness"} },
    { "hidden",             "resendwallettransactions", &resendwallettransactions, {} },
    { "wallet",             "abandontransaction",       &abandontransaction,       {"txid"} },
    { "wallet",             "abortrescan",              &abortrescan,              {} },
    { "wallet",             "addmultisigaddress",       &addmultisigaddress,       {"nrequired","keys","account","address_type"} },
    { "hidden",             "addwitnessaddress",        &addwitnessaddress,        {"address","p2sh"} },
    { "wallet",             "backupwallet",             &backupwallet,             {"destination"} },
    { "wallet",             "bumpfee",                  &bumpfee,                  {"txid", "options"} },
    { "wallet",             "dumpprivkey",              &dumpprivkey,              {"address"}  },
    { "wallet",             "dumpwallet",               &dumpwallet,               {"filename"} },
    { "wallet",             "encryptwallet",            &encryptwallet,            {"passphrase"} },
    { "wallet",             "getaccountaddress",        &getaccountaddress,        {"account"} },
    { "wallet",             "getaccount",               &getaccount,               {"address"} },
    { "wallet",             "getaddressesbyaccount",    &getaddressesbyaccount,    {"account"} },
    { "wallet",             "getbalance",               &getbalance,               {"account","minconf","include_watchonly"} },
    { "wallet",             "getnewaddress",            &getnewaddress,            {"account","address_type"} },
    { "wallet",             "getrawchangeaddress",      &getrawchangeaddress,      {"address_type"} },
    { "wallet",             "getreceivedbyaccount",     &getreceivedbyaccount,     {"account","minconf"} },
    { "wallet",             "getreceivedbyaddress",     &getreceivedbyaddress,     {"address","minconf"} },
    { "wallet",             "gettransaction",           &gettransaction,           {"txid","include_watchonly"} },
    { "wallet",             "getunconfirmedbalance",    &getunconfirmedbalance,    {} },
    { "wallet",             "getwalletinfo",            &getwalletinfo,            {} },
    { "wallet",             "importmulti",              &importmulti,              {"requests","options"} },
    { "wallet",             "importprivkey",            &importprivkey,            {"privkey","label","rescan"} },
    { "wallet",             "importwallet",             &importwallet,             {"filename"} },
    { "wallet",             "importaddress",            &importaddress,            {"address","label","rescan","p2sh"} },
    { "wallet",             "importprunedfunds",        &importprunedfunds,        {"rawtransaction","txoutproof"} },
    { "wallet",             "importpubkey",             &importpubkey,             {"pubkey","label","rescan"} },
    { "wallet",             "keypoolrefill",            &keypoolrefill,            {"newsize"} },
    { "wallet",             "listaccounts",             &listaccounts,             {"minconf","include_watchonly"} },
    { "wallet",             "listaddressgroupings",     &listaddressgroupings,     {} },
    { "wallet",             "listlockunspent",          &listlockunspent,          {} },
    { "wallet",             "listreceivedbyaccount",    &listreceivedbyaccount,    {"minconf","include_empty","include_watchonly"} },
    { "wallet",             "listreceivedbyaddress",    &listreceivedbyaddress,    {"minconf","include_empty","include_watchonly"} },
    { "wallet",             "listsinceblock",           &listsinceblock,           {"blockhash","target_confirmations","include_watchonly","include_removed"} },
    { "wallet",             "listtransactions",         &listtransactions,         {"account","count","skip","include_watchonly"} },
    { "wallet",             "listunspent",              &listunspent,              {"minconf","maxconf","addresses","include_unsafe","query_options"} },
    { "wallet",             "listwallets",              &listwallets,              {} },
    { "wallet",             "lockunspent",              &lockunspent,              {"unlock","transactions"} },
    { "wallet",             "move",                     &movecmd,                  {"fromaccount","toaccount","amount","minconf","comment"} },
    { "wallet",             "sendfrom",                 &sendfrom,                 {"fromaccount","toaddress","amount","minconf","comment","comment_to"} },
    { "wallet",             "sendmany",                 &sendmany,                 {"fromaccount","amounts","minconf","comment","subtractfeefrom","replaceable","conf_target","estimate_mode"} },
    { "wallet",             "sendtoaddress",            &sendtoaddress,            {"address","amount","comment","comment_to","subtractfeefromamount","replaceable","conf_target","estimate_mode"} },
    { "wallet",             "setaccount",               &setaccount,               {"address","account"} },
    { "wallet",             "settxfee",                 &settxfee,                 {"amount"} },
    { "wallet",             "signmessage",              &signmessage,              {"address","message"} },
    { "wallet",             "walletlock",               &walletlock,               {} },
    { "wallet",             "walletpassphrasechange",   &walletpassphrasechange,   {"oldpassphrase","newpassphrase"} },
    { "wallet",             "walletpassphrase",         &walletpassphrase,         {"passphrase","timeout"} },
    { "wallet",             "removeprunedfunds",        &removeprunedfunds,        {"txid"} },
    { "wallet",             "rescanblockchain",         &rescanblockchain,         {"start_height", "stop_height"} },

    { "generating",         "generate",                 &generate,                 {"nblocks","maxtries"} },
};

void RegisterWalletRPCCommands(CRPCTable &t)
{
    for (unsigned int vcidx = 0; vcidx < ARRAYLEN(commands); vcidx++)
        t.appendCommand(commands[vcidx].name, &commands[vcidx]);
}<|MERGE_RESOLUTION|>--- conflicted
+++ resolved
@@ -35,17 +35,13 @@
 
 #include <univalue.h>
 
+#ifdef USE_LIBEVENT
 void JSONRPCRequestWalletResolver(JSONRPCRequest& jreq, const HTTPRequest& httpreq)
 {
-<<<<<<< HEAD
-#ifdef USE_LIBEVENT
-    if (request.URI.substr(0, WALLET_ENDPOINT_BASE.size()) == WALLET_ENDPOINT_BASE) {
-=======
     static const std::string WALLET_ENDPOINT_BASE = "/wallet/";
 
     jreq.wallet = nullptr;
     if (jreq.URI.substr(0, WALLET_ENDPOINT_BASE.size()) == WALLET_ENDPOINT_BASE) {
->>>>>>> f5aa574c
         // wallet endpoint was used
         std::string requestedWallet = urlDecode(jreq.URI.substr(WALLET_ENDPOINT_BASE.size()));
         for (CWalletRef pwallet : ::vpwallets) {
@@ -60,22 +56,15 @@
         jreq.wallet = ::vpwallets[0];
     }
 }
+#endif
 
 CWallet *GetWalletForJSONRPCRequest(const JSONRPCRequest& request)
 {
     if (request.fHelp && (!request.wallet) && ::vpwallets.size() > 0) {
         return ::vpwallets[0];
     }
-<<<<<<< HEAD
-    return ::vpwallets.size() == 1 || (request.fHelp && ::vpwallets.size() > 0) ? ::vpwallets[0] : nullptr;
-#else
-    // GUI only has access to the first wallet
-    return vpwallets.empty() ? nullptr : vpwallets[0];
-#endif
-=======
 
     return request.wallet;
->>>>>>> f5aa574c
 }
 
 std::string HelpRequiringPassphrase(CWallet * const pwallet)
