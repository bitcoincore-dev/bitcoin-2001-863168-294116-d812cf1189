// Copyright (c) 2010 Satoshi Nakamoto
// Copyright (c) 2009-2015 The Bitcoin Core developers
// Distributed under the MIT software license, see the accompanying
// file COPYING or http://www.opensource.org/licenses/mit-license.php.

#include "amount.h"
#include "base58.h"
#include "chain.h"
#include "core_io.h"
#include "init.h"
#include "main.h"
#include "net.h"
#include "netbase.h"
#include "policy/rbf.h"
#include "rpcserver.h"
#include "timedata.h"
#include "util.h"
#include "utilmoneystr.h"
#include "wallet.h"
#include "walletdb.h"

#include <stdint.h>

#include <boost/assign/list_of.hpp>

#include <univalue.h>

using namespace std;

int64_t nWalletUnlockTime;
static CCriticalSection cs_nWalletUnlockTime;

std::string HelpRequiringPassphrase()
{
    return pwalletMain && pwalletMain->IsCrypted()
        ? "\nRequires wallet passphrase to be set with walletpassphrase call."
        : "";
}

bool EnsureWalletIsAvailable(bool avoidException)
{
    if (!pwalletMain)
    {
        if (!avoidException)
            throw JSONRPCError(RPC_METHOD_NOT_FOUND, "Method not found (disabled)");
        else
            return false;
    }
    return true;
}

void EnsureWalletIsUnlocked()
{
    if (pwalletMain->IsLocked())
        throw JSONRPCError(RPC_WALLET_UNLOCK_NEEDED, "Error: Please enter the wallet passphrase with walletpassphrase first.");
}

void WalletTxToJSON(const CWalletTx& wtx, UniValue& entry)
{
    int confirms = wtx.GetDepthInMainChain();
    entry.push_back(Pair("confirmations", confirms));
    if (wtx.IsCoinBase())
        entry.push_back(Pair("generated", true));
    if (confirms > 0)
    {
        entry.push_back(Pair("blockhash", wtx.hashBlock.GetHex()));
        entry.push_back(Pair("blockindex", wtx.nIndex));
        entry.push_back(Pair("blocktime", mapBlockIndex[wtx.hashBlock]->GetBlockTime()));
    } else {
        entry.push_back(Pair("trusted", wtx.IsTrusted()));
    }
    uint256 hash = wtx.GetHash();
    entry.push_back(Pair("txid", hash.GetHex()));
    UniValue conflicts(UniValue::VARR);
    BOOST_FOREACH(const uint256& conflict, wtx.GetConflicts())
        conflicts.push_back(conflict.GetHex());
    entry.push_back(Pair("walletconflicts", conflicts));
    entry.push_back(Pair("time", wtx.GetTxTime()));
    entry.push_back(Pair("timereceived", (int64_t)wtx.nTimeReceived));

    // Add opt-in RBF status
    std::string rbfStatus = "no";
    if (confirms <= 0) {
        LOCK(mempool.cs);
        if (!mempool.exists(hash)) {
            if (SignalsOptInRBF(wtx)) {
                rbfStatus = "yes";
            } else {
                rbfStatus = "unknown";
            }
        } else if (IsRBFOptIn(*mempool.mapTx.find(hash), mempool)) {
            rbfStatus = "yes";
        }
    }
    entry.push_back(Pair("bip125-replaceable", rbfStatus));

    BOOST_FOREACH(const PAIRTYPE(string,string)& item, wtx.mapValue)
        entry.push_back(Pair(item.first, item.second));
}

string AccountFromValue(const UniValue& value)
{
    string strAccount = value.get_str();
    if (strAccount == "*")
        throw JSONRPCError(RPC_WALLET_INVALID_ACCOUNT_NAME, "Invalid account name");
    return strAccount;
}

UniValue getnewaddress(const UniValue& params, bool fHelp)
{
    if (!EnsureWalletIsAvailable(fHelp))
        return NullUniValue;
    
    if (fHelp || params.size() > 1)
        throw runtime_error(
            "getnewaddress ( \"account\" )\n"
            "\nReturns a new Bitcoin address for receiving payments.\n"
            "If 'account' is specified (DEPRECATED), it is added to the address book \n"
            "so payments received with the address will be credited to 'account'.\n"
            "\nArguments:\n"
            "1. \"account\"        (string, optional) DEPRECATED. The account name for the address to be linked to. If not provided, the default account \"\" is used. It can also be set to the empty string \"\" to represent the default account. The account does not need to exist, it will be created if there is no account by the given name.\n"
            "\nResult:\n"
            "\"bitcoinaddress\"    (string) The new bitcoin address\n"
            "\nExamples:\n"
            + HelpExampleCli("getnewaddress", "")
            + HelpExampleRpc("getnewaddress", "")
        );

    LOCK2(cs_main, pwalletMain->cs_wallet);

    // Parse the account first so we don't generate a key if there's an error
    string strAccount;
    if (params.size() > 0)
        strAccount = AccountFromValue(params[0]);

    if (!pwalletMain->IsLocked())
        pwalletMain->TopUpKeyPool();

    // Generate a new key that is added to wallet
    CPubKey newKey;
    if (!pwalletMain->GetKeyFromPool(newKey))
        throw JSONRPCError(RPC_WALLET_KEYPOOL_RAN_OUT, "Error: Keypool ran out, please call keypoolrefill first");
    CKeyID keyID = newKey.GetID();

    pwalletMain->SetAddressBook(keyID, strAccount, "receive");

    return CBitcoinAddress(keyID).ToString();
}


CBitcoinAddress GetAccountAddress(string strAccount, bool bForceNew=false)
{
    CWalletDB walletdb(pwalletMain->strWalletFile);

    CAccount account;
    walletdb.ReadAccount(strAccount, account);

    bool bKeyUsed = false;

    // Check if the current key has been used
    if (account.vchPubKey.IsValid())
    {
        CScript scriptPubKey = GetScriptForDestination(account.vchPubKey.GetID());
        for (map<uint256, CWalletTx>::iterator it = pwalletMain->mapWallet.begin();
             it != pwalletMain->mapWallet.end() && account.vchPubKey.IsValid();
             ++it)
        {
            const CWalletTx& wtx = (*it).second;
            BOOST_FOREACH(const CTxOut& txout, wtx.vout)
                if (txout.scriptPubKey == scriptPubKey)
                    bKeyUsed = true;
        }
    }

    // Generate a new key
    if (!account.vchPubKey.IsValid() || bForceNew || bKeyUsed)
    {
        if (!pwalletMain->GetKeyFromPool(account.vchPubKey))
            throw JSONRPCError(RPC_WALLET_KEYPOOL_RAN_OUT, "Error: Keypool ran out, please call keypoolrefill first");

        pwalletMain->SetAddressBook(account.vchPubKey.GetID(), strAccount, "receive");
        walletdb.WriteAccount(strAccount, account);
    }

    return CBitcoinAddress(account.vchPubKey.GetID());
}

UniValue getaccountaddress(const UniValue& params, bool fHelp)
{
    if (!EnsureWalletIsAvailable(fHelp))
        return NullUniValue;
    
    if (fHelp || params.size() != 1)
        throw runtime_error(
            "getaccountaddress \"account\"\n"
            "\nDEPRECATED. Returns the current Bitcoin address for receiving payments to this account.\n"
            "\nArguments:\n"
            "1. \"account\"       (string, required) The account name for the address. It can also be set to the empty string \"\" to represent the default account. The account does not need to exist, it will be created and a new address created  if there is no account by the given name.\n"
            "\nResult:\n"
            "\"bitcoinaddress\"   (string) The account bitcoin address\n"
            "\nExamples:\n"
            + HelpExampleCli("getaccountaddress", "")
            + HelpExampleCli("getaccountaddress", "\"\"")
            + HelpExampleCli("getaccountaddress", "\"myaccount\"")
            + HelpExampleRpc("getaccountaddress", "\"myaccount\"")
        );

    LOCK2(cs_main, pwalletMain->cs_wallet);

    // Parse the account first so we don't generate a key if there's an error
    string strAccount = AccountFromValue(params[0]);

    UniValue ret(UniValue::VSTR);

    ret = GetAccountAddress(strAccount).ToString();
    return ret;
}


UniValue getrawchangeaddress(const UniValue& params, bool fHelp)
{
    if (!EnsureWalletIsAvailable(fHelp))
        return NullUniValue;
    
    if (fHelp || params.size() > 1)
        throw runtime_error(
            "getrawchangeaddress\n"
            "\nReturns a new Bitcoin address, for receiving change.\n"
            "This is for use with raw transactions, NOT normal use.\n"
            "\nResult:\n"
            "\"address\"    (string) The address\n"
            "\nExamples:\n"
            + HelpExampleCli("getrawchangeaddress", "")
            + HelpExampleRpc("getrawchangeaddress", "")
       );

    LOCK2(cs_main, pwalletMain->cs_wallet);

    if (!pwalletMain->IsLocked())
        pwalletMain->TopUpKeyPool();

    CReserveKey reservekey(pwalletMain);
    CPubKey vchPubKey;
    if (!reservekey.GetReservedKey(vchPubKey))
        throw JSONRPCError(RPC_WALLET_KEYPOOL_RAN_OUT, "Error: Keypool ran out, please call keypoolrefill first");

    reservekey.KeepKey();

    CKeyID keyID = vchPubKey.GetID();

    return CBitcoinAddress(keyID).ToString();
}


UniValue setaccount(const UniValue& params, bool fHelp)
{
    if (!EnsureWalletIsAvailable(fHelp))
        return NullUniValue;
    
    if (fHelp || params.size() < 1 || params.size() > 2)
        throw runtime_error(
            "setaccount \"bitcoinaddress\" \"account\"\n"
            "\nDEPRECATED. Sets the account associated with the given address.\n"
            "\nArguments:\n"
            "1. \"bitcoinaddress\"  (string, required) The bitcoin address to be associated with an account.\n"
            "2. \"account\"         (string, required) The account to assign the address to.\n"
            "\nExamples:\n"
            + HelpExampleCli("setaccount", "\"1D1ZrZNe3JUo7ZycKEYQQiQAWd9y54F4XZ\" \"tabby\"")
            + HelpExampleRpc("setaccount", "\"1D1ZrZNe3JUo7ZycKEYQQiQAWd9y54F4XZ\", \"tabby\"")
        );

    LOCK2(cs_main, pwalletMain->cs_wallet);

    CBitcoinAddress address(params[0].get_str());
    if (!address.IsValid())
        throw JSONRPCError(RPC_INVALID_ADDRESS_OR_KEY, "Invalid Bitcoin address");

    string strAccount;
    if (params.size() > 1)
        strAccount = AccountFromValue(params[1]);

    // Only add the account if the address is yours.
    if (IsMine(*pwalletMain, address.Get()))
    {
        // Detect when changing the account of an address that is the 'unused current key' of another account:
        if (pwalletMain->mapAddressBook.count(address.Get()))
        {
            string strOldAccount = pwalletMain->mapAddressBook[address.Get()].name;
            if (address == GetAccountAddress(strOldAccount))
                GetAccountAddress(strOldAccount, true);
        }
        pwalletMain->SetAddressBook(address.Get(), strAccount, "receive");
    }
    else
        throw JSONRPCError(RPC_MISC_ERROR, "setaccount can only be used with own address");

    return NullUniValue;
}


UniValue getaccount(const UniValue& params, bool fHelp)
{
    if (!EnsureWalletIsAvailable(fHelp))
        return NullUniValue;
    
    if (fHelp || params.size() != 1)
        throw runtime_error(
            "getaccount \"bitcoinaddress\"\n"
            "\nDEPRECATED. Returns the account associated with the given address.\n"
            "\nArguments:\n"
            "1. \"bitcoinaddress\"  (string, required) The bitcoin address for account lookup.\n"
            "\nResult:\n"
            "\"accountname\"        (string) the account address\n"
            "\nExamples:\n"
            + HelpExampleCli("getaccount", "\"1D1ZrZNe3JUo7ZycKEYQQiQAWd9y54F4XZ\"")
            + HelpExampleRpc("getaccount", "\"1D1ZrZNe3JUo7ZycKEYQQiQAWd9y54F4XZ\"")
        );

    LOCK2(cs_main, pwalletMain->cs_wallet);

    CBitcoinAddress address(params[0].get_str());
    if (!address.IsValid())
        throw JSONRPCError(RPC_INVALID_ADDRESS_OR_KEY, "Invalid Bitcoin address");

    string strAccount;
    map<CTxDestination, CAddressBookData>::iterator mi = pwalletMain->mapAddressBook.find(address.Get());
    if (mi != pwalletMain->mapAddressBook.end() && !(*mi).second.name.empty())
        strAccount = (*mi).second.name;
    return strAccount;
}


UniValue getaddressesbyaccount(const UniValue& params, bool fHelp)
{
    if (!EnsureWalletIsAvailable(fHelp))
        return NullUniValue;
    
    if (fHelp || params.size() != 1)
        throw runtime_error(
            "getaddressesbyaccount \"account\"\n"
            "\nDEPRECATED. Returns the list of addresses for the given account.\n"
            "\nArguments:\n"
            "1. \"account\"  (string, required) The account name.\n"
            "\nResult:\n"
            "[                     (json array of string)\n"
            "  \"bitcoinaddress\"  (string) a bitcoin address associated with the given account\n"
            "  ,...\n"
            "]\n"
            "\nExamples:\n"
            + HelpExampleCli("getaddressesbyaccount", "\"tabby\"")
            + HelpExampleRpc("getaddressesbyaccount", "\"tabby\"")
        );

    LOCK2(cs_main, pwalletMain->cs_wallet);

    string strAccount = AccountFromValue(params[0]);

    // Find all addresses that have the given account
    UniValue ret(UniValue::VARR);
    BOOST_FOREACH(const PAIRTYPE(CBitcoinAddress, CAddressBookData)& item, pwalletMain->mapAddressBook)
    {
        const CBitcoinAddress& address = item.first;
        const string& strName = item.second.name;
        if (strName == strAccount)
            ret.push_back(address.ToString());
    }
    return ret;
}

static void SendMoney(const CTxDestination &address, CAmount nValue, bool fSubtractFeeFromAmount, CWalletTx& wtxNew)
{
    CAmount curBalance = pwalletMain->GetBalance();

    // Check amount
    if (nValue <= 0)
        throw JSONRPCError(RPC_INVALID_PARAMETER, "Invalid amount");

    if (nValue > curBalance)
        throw JSONRPCError(RPC_WALLET_INSUFFICIENT_FUNDS, "Insufficient funds");

    // Parse Bitcoin address
    CScript scriptPubKey = GetScriptForDestination(address);

    // Create and send the transaction
    CReserveKey reservekey(pwalletMain);
    CAmount nFeeRequired;
    std::string strError;
    vector<CRecipient> vecSend;
    int nChangePosRet = -1;
    CRecipient recipient = {scriptPubKey, nValue, fSubtractFeeFromAmount};
    vecSend.push_back(recipient);
    if (!pwalletMain->CreateTransaction(vecSend, wtxNew, reservekey, nFeeRequired, nChangePosRet, strError)) {
        if (!fSubtractFeeFromAmount && nValue + nFeeRequired > pwalletMain->GetBalance())
            strError = strprintf("Error: This transaction requires a transaction fee of at least %s because of its amount, complexity, or use of recently received funds!", FormatMoney(nFeeRequired));
        throw JSONRPCError(RPC_WALLET_ERROR, strError);
    }
    if (!pwalletMain->CommitTransaction(wtxNew, reservekey))
        throw JSONRPCError(RPC_WALLET_ERROR, "Error: The transaction was rejected! This might happen if some of the coins in your wallet were already spent, such as if you used a copy of wallet.dat and coins were spent in the copy but not marked as spent here.");
}

UniValue sendtoaddress(const UniValue& params, bool fHelp)
{
    if (!EnsureWalletIsAvailable(fHelp))
        return NullUniValue;
    
    if (fHelp || params.size() < 2 || params.size() > 5)
        throw runtime_error(
            "sendtoaddress \"bitcoinaddress\" amount ( \"comment\" \"comment-to\" subtractfeefromamount )\n"
            "\nSend an amount to a given address.\n"
            + HelpRequiringPassphrase() +
            "\nArguments:\n"
            "1. \"bitcoinaddress\"  (string, required) The bitcoin address to send to.\n"
            "2. \"amount\"      (numeric or string, required) The amount in " + CURRENCY_UNIT + " to send. eg 0.1\n"
            "3. \"comment\"     (string, optional) A comment used to store what the transaction is for. \n"
            "                             This is not part of the transaction, just kept in your wallet.\n"
            "4. \"comment-to\"  (string, optional) A comment to store the name of the person or organization \n"
            "                             to which you're sending the transaction. This is not part of the \n"
            "                             transaction, just kept in your wallet.\n"
            "5. subtractfeefromamount  (boolean, optional, default=false) The fee will be deducted from the amount being sent.\n"
            "                             The recipient will receive less bitcoins than you enter in the amount field.\n"
            "\nResult:\n"
            "\"transactionid\"  (string) The transaction id.\n"
            "\nExamples:\n"
            + HelpExampleCli("sendtoaddress", "\"1M72Sfpbz1BPpXFHz9m3CdqATR44Jvaydd\" 0.1")
            + HelpExampleCli("sendtoaddress", "\"1M72Sfpbz1BPpXFHz9m3CdqATR44Jvaydd\" 0.1 \"donation\" \"seans outpost\"")
            + HelpExampleCli("sendtoaddress", "\"1M72Sfpbz1BPpXFHz9m3CdqATR44Jvaydd\" 0.1 \"\" \"\" true")
            + HelpExampleRpc("sendtoaddress", "\"1M72Sfpbz1BPpXFHz9m3CdqATR44Jvaydd\", 0.1, \"donation\", \"seans outpost\"")
        );

    LOCK2(cs_main, pwalletMain->cs_wallet);

    CBitcoinAddress address(params[0].get_str());
    if (!address.IsValid())
        throw JSONRPCError(RPC_INVALID_ADDRESS_OR_KEY, "Invalid Bitcoin address");

    // Amount
    CAmount nAmount = AmountFromValue(params[1]);
    if (nAmount <= 0)
        throw JSONRPCError(RPC_TYPE_ERROR, "Invalid amount for send");

    // Wallet comments
    CWalletTx wtx;
    if (params.size() > 2 && !params[2].isNull() && !params[2].get_str().empty())
        wtx.mapValue["comment"] = params[2].get_str();
    if (params.size() > 3 && !params[3].isNull() && !params[3].get_str().empty())
        wtx.mapValue["to"]      = params[3].get_str();

    bool fSubtractFeeFromAmount = false;
    if (params.size() > 4)
        fSubtractFeeFromAmount = params[4].get_bool();

    EnsureWalletIsUnlocked();

    SendMoney(address.Get(), nAmount, fSubtractFeeFromAmount, wtx);

    return wtx.GetHash().GetHex();
}

UniValue listaddressgroupings(const UniValue& params, bool fHelp)
{
    if (!EnsureWalletIsAvailable(fHelp))
        return NullUniValue;
    
    if (fHelp)
        throw runtime_error(
            "listaddressgroupings\n"
            "\nLists groups of addresses which have had their common ownership\n"
            "made public by common use as inputs or as the resulting change\n"
            "in past transactions\n"
            "\nResult:\n"
            "[\n"
            "  [\n"
            "    [\n"
            "      \"bitcoinaddress\",     (string) The bitcoin address\n"
            "      amount,                 (numeric) The amount in " + CURRENCY_UNIT + "\n"
            "      \"account\"             (string, optional) The account (DEPRECATED)\n"
            "    ]\n"
            "    ,...\n"
            "  ]\n"
            "  ,...\n"
            "]\n"
            "\nExamples:\n"
            + HelpExampleCli("listaddressgroupings", "")
            + HelpExampleRpc("listaddressgroupings", "")
        );

    LOCK2(cs_main, pwalletMain->cs_wallet);

    UniValue jsonGroupings(UniValue::VARR);
    map<CTxDestination, CAmount> balances = pwalletMain->GetAddressBalances();
    BOOST_FOREACH(set<CTxDestination> grouping, pwalletMain->GetAddressGroupings())
    {
        UniValue jsonGrouping(UniValue::VARR);
        BOOST_FOREACH(CTxDestination address, grouping)
        {
            UniValue addressInfo(UniValue::VARR);
            addressInfo.push_back(CBitcoinAddress(address).ToString());
            addressInfo.push_back(ValueFromAmount(balances[address]));
            {
                if (pwalletMain->mapAddressBook.find(CBitcoinAddress(address).Get()) != pwalletMain->mapAddressBook.end())
                    addressInfo.push_back(pwalletMain->mapAddressBook.find(CBitcoinAddress(address).Get())->second.name);
            }
            jsonGrouping.push_back(addressInfo);
        }
        jsonGroupings.push_back(jsonGrouping);
    }
    return jsonGroupings;
}

UniValue signmessage(const UniValue& params, bool fHelp)
{
    if (!EnsureWalletIsAvailable(fHelp))
        return NullUniValue;
    
    if (fHelp || params.size() != 2)
        throw runtime_error(
            "signmessage \"bitcoinaddress\" \"message\"\n"
            "\nSign a message with the private key of an address"
            + HelpRequiringPassphrase() + "\n"
            "\nArguments:\n"
            "1. \"bitcoinaddress\"  (string, required) The bitcoin address to use for the private key.\n"
            "2. \"message\"         (string, required) The message to create a signature of.\n"
            "\nResult:\n"
            "\"signature\"          (string) The signature of the message encoded in base 64\n"
            "\nExamples:\n"
            "\nUnlock the wallet for 30 seconds\n"
            + HelpExampleCli("walletpassphrase", "\"mypassphrase\" 30") +
            "\nCreate the signature\n"
            + HelpExampleCli("signmessage", "\"1D1ZrZNe3JUo7ZycKEYQQiQAWd9y54F4XZ\" \"my message\"") +
            "\nVerify the signature\n"
            + HelpExampleCli("verifymessage", "\"1D1ZrZNe3JUo7ZycKEYQQiQAWd9y54F4XZ\" \"signature\" \"my message\"") +
            "\nAs json rpc\n"
            + HelpExampleRpc("signmessage", "\"1D1ZrZNe3JUo7ZycKEYQQiQAWd9y54F4XZ\", \"my message\"")
        );

    LOCK2(cs_main, pwalletMain->cs_wallet);

    EnsureWalletIsUnlocked();

    string strAddress = params[0].get_str();
    string strMessage = params[1].get_str();

    CBitcoinAddress addr(strAddress);
    if (!addr.IsValid())
        throw JSONRPCError(RPC_TYPE_ERROR, "Invalid address");

    CKeyID keyID;
    if (!addr.GetKeyID(keyID))
        throw JSONRPCError(RPC_TYPE_ERROR, "Address does not refer to key");

    CKey key;
    if (!pwalletMain->GetKey(keyID, key))
        throw JSONRPCError(RPC_WALLET_ERROR, "Private key not available");

    CHashWriter ss(SER_GETHASH, 0);
    ss << strMessageMagic;
    ss << strMessage;

    vector<unsigned char> vchSig;
    if (!key.SignCompact(ss.GetHash(), vchSig))
        throw JSONRPCError(RPC_INVALID_ADDRESS_OR_KEY, "Sign failed");

    return EncodeBase64(&vchSig[0], vchSig.size());
}

UniValue getreceivedbyaddress(const UniValue& params, bool fHelp)
{
    if (!EnsureWalletIsAvailable(fHelp))
        return NullUniValue;
    
    if (fHelp || params.size() < 1 || params.size() > 2)
        throw runtime_error(
            "getreceivedbyaddress \"bitcoinaddress\" ( minconf )\n"
            "\nReturns the total amount received by the given bitcoinaddress in transactions with at least minconf confirmations.\n"
            "\nArguments:\n"
            "1. \"bitcoinaddress\"  (string, required) The bitcoin address for transactions.\n"
            "2. minconf             (numeric, optional, default=1) Only include transactions confirmed at least this many times.\n"
            "\nResult:\n"
            "amount   (numeric) The total amount in " + CURRENCY_UNIT + " received at this address.\n"
            "\nExamples:\n"
            "\nThe amount from transactions with at least 1 confirmation\n"
            + HelpExampleCli("getreceivedbyaddress", "\"1D1ZrZNe3JUo7ZycKEYQQiQAWd9y54F4XZ\"") +
            "\nThe amount including unconfirmed transactions, zero confirmations\n"
            + HelpExampleCli("getreceivedbyaddress", "\"1D1ZrZNe3JUo7ZycKEYQQiQAWd9y54F4XZ\" 0") +
            "\nThe amount with at least 6 confirmation, very safe\n"
            + HelpExampleCli("getreceivedbyaddress", "\"1D1ZrZNe3JUo7ZycKEYQQiQAWd9y54F4XZ\" 6") +
            "\nAs a json rpc call\n"
            + HelpExampleRpc("getreceivedbyaddress", "\"1D1ZrZNe3JUo7ZycKEYQQiQAWd9y54F4XZ\", 6")
       );

    LOCK2(cs_main, pwalletMain->cs_wallet);

    // Bitcoin address
    CBitcoinAddress address = CBitcoinAddress(params[0].get_str());
    if (!address.IsValid())
        throw JSONRPCError(RPC_INVALID_ADDRESS_OR_KEY, "Invalid Bitcoin address");
    CScript scriptPubKey = GetScriptForDestination(address.Get());
    if (!IsMine(*pwalletMain,scriptPubKey))
        return (double)0.0;

    // Minimum confirmations
    int nMinDepth = 1;
    if (params.size() > 1)
        nMinDepth = params[1].get_int();

    // Tally
    CAmount nAmount = 0;
    for (map<uint256, CWalletTx>::iterator it = pwalletMain->mapWallet.begin(); it != pwalletMain->mapWallet.end(); ++it)
    {
        const CWalletTx& wtx = (*it).second;
        if (wtx.IsCoinBase() || !CheckFinalTx(wtx))
            continue;

        BOOST_FOREACH(const CTxOut& txout, wtx.vout)
            if (txout.scriptPubKey == scriptPubKey)
                if (wtx.GetDepthInMainChain() >= nMinDepth)
                    nAmount += txout.nValue;
    }

    return  ValueFromAmount(nAmount);
}


UniValue getreceivedbyaccount(const UniValue& params, bool fHelp)
{
    if (!EnsureWalletIsAvailable(fHelp))
        return NullUniValue;
    
    if (fHelp || params.size() < 1 || params.size() > 2)
        throw runtime_error(
            "getreceivedbyaccount \"account\" ( minconf )\n"
            "\nDEPRECATED. Returns the total amount received by addresses with <account> in transactions with at least [minconf] confirmations.\n"
            "\nArguments:\n"
            "1. \"account\"      (string, required) The selected account, may be the default account using \"\".\n"
            "2. minconf          (numeric, optional, default=1) Only include transactions confirmed at least this many times.\n"
            "\nResult:\n"
            "amount              (numeric) The total amount in " + CURRENCY_UNIT + " received for this account.\n"
            "\nExamples:\n"
            "\nAmount received by the default account with at least 1 confirmation\n"
            + HelpExampleCli("getreceivedbyaccount", "\"\"") +
            "\nAmount received at the tabby account including unconfirmed amounts with zero confirmations\n"
            + HelpExampleCli("getreceivedbyaccount", "\"tabby\" 0") +
            "\nThe amount with at least 6 confirmation, very safe\n"
            + HelpExampleCli("getreceivedbyaccount", "\"tabby\" 6") +
            "\nAs a json rpc call\n"
            + HelpExampleRpc("getreceivedbyaccount", "\"tabby\", 6")
        );

    LOCK2(cs_main, pwalletMain->cs_wallet);

    // Minimum confirmations
    int nMinDepth = 1;
    if (params.size() > 1)
        nMinDepth = params[1].get_int();

    // Get the set of pub keys assigned to account
    string strAccount = AccountFromValue(params[0]);
    set<CTxDestination> setAddress = pwalletMain->GetAccountAddresses(strAccount);

    // Tally
    CAmount nAmount = 0;
    for (map<uint256, CWalletTx>::iterator it = pwalletMain->mapWallet.begin(); it != pwalletMain->mapWallet.end(); ++it)
    {
        const CWalletTx& wtx = (*it).second;
        if (wtx.IsCoinBase() || !CheckFinalTx(wtx))
            continue;

        BOOST_FOREACH(const CTxOut& txout, wtx.vout)
        {
            CTxDestination address;
            if (ExtractDestination(txout.scriptPubKey, address) && IsMine(*pwalletMain, address) && setAddress.count(address))
                if (wtx.GetDepthInMainChain() >= nMinDepth)
                    nAmount += txout.nValue;
        }
    }

    return (double)nAmount / (double)COIN;
}


CAmount GetAccountBalance(CWalletDB& walletdb, const string& strAccount, int nMinDepth, const isminefilter& filter)
{
    CAmount nBalance = 0;

    // Tally wallet transactions
    for (map<uint256, CWalletTx>::iterator it = pwalletMain->mapWallet.begin(); it != pwalletMain->mapWallet.end(); ++it)
    {
        const CWalletTx& wtx = (*it).second;
        if (!CheckFinalTx(wtx) || wtx.GetBlocksToMaturity() > 0 || wtx.GetDepthInMainChain() < 0)
            continue;

        CAmount nReceived, nSent, nFee;
        wtx.GetAccountAmounts(strAccount, nReceived, nSent, nFee, filter);

        if (nReceived != 0 && wtx.GetDepthInMainChain() >= nMinDepth)
            nBalance += nReceived;
        nBalance -= nSent + nFee;
    }

    // Tally internal accounting entries
    nBalance += walletdb.GetAccountCreditDebit(strAccount);

    return nBalance;
}

CAmount GetAccountBalance(const string& strAccount, int nMinDepth, const isminefilter& filter)
{
    CWalletDB walletdb(pwalletMain->strWalletFile);
    return GetAccountBalance(walletdb, strAccount, nMinDepth, filter);
}


UniValue getbalance(const UniValue& params, bool fHelp)
{
    if (!EnsureWalletIsAvailable(fHelp))
        return NullUniValue;
    
    if (fHelp || params.size() > 3)
        throw runtime_error(
            "getbalance ( \"account\" minconf includeWatchonly )\n"
            "\nIf account is not specified, returns the server's total available balance.\n"
            "If account is specified (DEPRECATED), returns the balance in the account.\n"
            "Note that the account \"\" is not the same as leaving the parameter out.\n"
            "The server total may be different to the balance in the default \"\" account.\n"
            "\nArguments:\n"
            "1. \"account\"      (string, optional) DEPRECATED. The selected account, or \"*\" for entire wallet. It may be the default account using \"\".\n"
            "2. minconf          (numeric, optional, default=1) Only include transactions confirmed at least this many times.\n"
            "3. includeWatchonly (bool, optional, default=false) Also include balance in watchonly addresses (see 'importaddress')\n"
            "\nResult:\n"
            "amount              (numeric) The total amount in " + CURRENCY_UNIT + " received for this account.\n"
            "\nExamples:\n"
            "\nThe total amount in the wallet\n"
            + HelpExampleCli("getbalance", "") +
            "\nThe total amount in the wallet at least 5 blocks confirmed\n"
            + HelpExampleCli("getbalance", "\"*\" 6") +
            "\nAs a json rpc call\n"
            + HelpExampleRpc("getbalance", "\"*\", 6")
        );

    LOCK2(cs_main, pwalletMain->cs_wallet);

    if (params.size() == 0)
        return  ValueFromAmount(pwalletMain->GetBalance());

    int nMinDepth = 1;
    if (params.size() > 1)
        nMinDepth = params[1].get_int();
    isminefilter filter = ISMINE_SPENDABLE;
    if(params.size() > 2)
        if(params[2].get_bool())
            filter = filter | ISMINE_WATCH_ONLY;

    if (params[0].get_str() == "*") {
        // Calculate total balance a different way from GetBalance()
        // (GetBalance() sums up all unspent TxOuts)
        // getbalance and "getbalance * 1 true" should return the same number
        CAmount nBalance = 0;
        for (map<uint256, CWalletTx>::iterator it = pwalletMain->mapWallet.begin(); it != pwalletMain->mapWallet.end(); ++it)
        {
            const CWalletTx& wtx = (*it).second;
            if (!CheckFinalTx(wtx) || wtx.GetBlocksToMaturity() > 0 || wtx.GetDepthInMainChain() < 0)
                continue;

            CAmount allFee;
            string strSentAccount;
            list<COutputEntry> listReceived;
            list<COutputEntry> listSent;
            wtx.GetAmounts(listReceived, listSent, allFee, strSentAccount, filter);
            if (wtx.GetDepthInMainChain() >= nMinDepth)
            {
                BOOST_FOREACH(const COutputEntry& r, listReceived)
                    nBalance += r.amount;
            }
            BOOST_FOREACH(const COutputEntry& s, listSent)
                nBalance -= s.amount;
            nBalance -= allFee;
        }
        return  ValueFromAmount(nBalance);
    }

    string strAccount = AccountFromValue(params[0]);

    CAmount nBalance = GetAccountBalance(strAccount, nMinDepth, filter);

    return ValueFromAmount(nBalance);
}

UniValue getunconfirmedbalance(const UniValue &params, bool fHelp)
{
    if (!EnsureWalletIsAvailable(fHelp))
        return NullUniValue;
    
    if (fHelp || params.size() > 0)
        throw runtime_error(
                "getunconfirmedbalance\n"
                "Returns the server's total unconfirmed balance\n");

    LOCK2(cs_main, pwalletMain->cs_wallet);

    return ValueFromAmount(pwalletMain->GetUnconfirmedBalance());
}


UniValue movecmd(const UniValue& params, bool fHelp)
{
    if (!EnsureWalletIsAvailable(fHelp))
        return NullUniValue;
    
    if (fHelp || params.size() < 3 || params.size() > 5)
        throw runtime_error(
            "move \"fromaccount\" \"toaccount\" amount ( minconf \"comment\" )\n"
            "\nDEPRECATED. Move a specified amount from one account in your wallet to another.\n"
            "\nArguments:\n"
            "1. \"fromaccount\"   (string, required) The name of the account to move funds from. May be the default account using \"\".\n"
            "2. \"toaccount\"     (string, required) The name of the account to move funds to. May be the default account using \"\".\n"
            "3. amount            (numeric) Quantity of " + CURRENCY_UNIT + " to move between accounts.\n"
            "4. minconf           (numeric, optional, default=1) Only use funds with at least this many confirmations.\n"
            "5. \"comment\"       (string, optional) An optional comment, stored in the wallet only.\n"
            "\nResult:\n"
            "true|false           (boolean) true if successful.\n"
            "\nExamples:\n"
            "\nMove 0.01 " + CURRENCY_UNIT + " from the default account to the account named tabby\n"
            + HelpExampleCli("move", "\"\" \"tabby\" 0.01") +
            "\nMove 0.01 " + CURRENCY_UNIT + " timotei to akiko with a comment and funds have 6 confirmations\n"
            + HelpExampleCli("move", "\"timotei\" \"akiko\" 0.01 6 \"happy birthday!\"") +
            "\nAs a json rpc call\n"
            + HelpExampleRpc("move", "\"timotei\", \"akiko\", 0.01, 6, \"happy birthday!\"")
        );

    LOCK2(cs_main, pwalletMain->cs_wallet);

    string strFrom = AccountFromValue(params[0]);
    string strTo = AccountFromValue(params[1]);
    CAmount nAmount = AmountFromValue(params[2]);
    if (nAmount <= 0)
        throw JSONRPCError(RPC_TYPE_ERROR, "Invalid amount for send");
    if (params.size() > 3)
        // unused parameter, used to be nMinDepth, keep type-checking it though
        (void)params[3].get_int();
    string strComment;
    if (params.size() > 4)
        strComment = params[4].get_str();

    CWalletDB walletdb(pwalletMain->strWalletFile);
    if (!walletdb.TxnBegin())
        throw JSONRPCError(RPC_DATABASE_ERROR, "database error");

    int64_t nNow = GetAdjustedTime();

    // Debit
    CAccountingEntry debit;
    debit.nOrderPos = pwalletMain->IncOrderPosNext(&walletdb);
    debit.strAccount = strFrom;
    debit.nCreditDebit = -nAmount;
    debit.nTime = nNow;
    debit.strOtherAccount = strTo;
    debit.strComment = strComment;
    pwalletMain->AddAccountingEntry(debit, walletdb);

    // Credit
    CAccountingEntry credit;
    credit.nOrderPos = pwalletMain->IncOrderPosNext(&walletdb);
    credit.strAccount = strTo;
    credit.nCreditDebit = nAmount;
    credit.nTime = nNow;
    credit.strOtherAccount = strFrom;
    credit.strComment = strComment;
    pwalletMain->AddAccountingEntry(credit, walletdb);

    if (!walletdb.TxnCommit())
        throw JSONRPCError(RPC_DATABASE_ERROR, "database error");

    return true;
}


UniValue sendfrom(const UniValue& params, bool fHelp)
{
    if (!EnsureWalletIsAvailable(fHelp))
        return NullUniValue;
    
    if (fHelp || params.size() < 3 || params.size() > 6)
        throw runtime_error(
            "sendfrom \"fromaccount\" \"tobitcoinaddress\" amount ( minconf \"comment\" \"comment-to\" )\n"
            "\nDEPRECATED (use sendtoaddress). Sent an amount from an account to a bitcoin address."
            + HelpRequiringPassphrase() + "\n"
            "\nArguments:\n"
            "1. \"fromaccount\"       (string, required) The name of the account to send funds from. May be the default account using \"\".\n"
            "2. \"tobitcoinaddress\"  (string, required) The bitcoin address to send funds to.\n"
            "3. amount                (numeric or string, required) The amount in " + CURRENCY_UNIT + " (transaction fee is added on top).\n"
            "4. minconf               (numeric, optional, default=1) Only use funds with at least this many confirmations.\n"
            "5. \"comment\"           (string, optional) A comment used to store what the transaction is for. \n"
            "                                     This is not part of the transaction, just kept in your wallet.\n"
            "6. \"comment-to\"        (string, optional) An optional comment to store the name of the person or organization \n"
            "                                     to which you're sending the transaction. This is not part of the transaction, \n"
            "                                     it is just kept in your wallet.\n"
            "\nResult:\n"
            "\"transactionid\"        (string) The transaction id.\n"
            "\nExamples:\n"
            "\nSend 0.01 " + CURRENCY_UNIT + " from the default account to the address, must have at least 1 confirmation\n"
            + HelpExampleCli("sendfrom", "\"\" \"1M72Sfpbz1BPpXFHz9m3CdqATR44Jvaydd\" 0.01") +
            "\nSend 0.01 from the tabby account to the given address, funds must have at least 6 confirmations\n"
            + HelpExampleCli("sendfrom", "\"tabby\" \"1M72Sfpbz1BPpXFHz9m3CdqATR44Jvaydd\" 0.01 6 \"donation\" \"seans outpost\"") +
            "\nAs a json rpc call\n"
            + HelpExampleRpc("sendfrom", "\"tabby\", \"1M72Sfpbz1BPpXFHz9m3CdqATR44Jvaydd\", 0.01, 6, \"donation\", \"seans outpost\"")
        );

    LOCK2(cs_main, pwalletMain->cs_wallet);

    string strAccount = AccountFromValue(params[0]);
    CBitcoinAddress address(params[1].get_str());
    if (!address.IsValid())
        throw JSONRPCError(RPC_INVALID_ADDRESS_OR_KEY, "Invalid Bitcoin address");
    CAmount nAmount = AmountFromValue(params[2]);
    if (nAmount <= 0)
        throw JSONRPCError(RPC_TYPE_ERROR, "Invalid amount for send");
    int nMinDepth = 1;
    if (params.size() > 3)
        nMinDepth = params[3].get_int();

    CWalletTx wtx;
    wtx.strFromAccount = strAccount;
    if (params.size() > 4 && !params[4].isNull() && !params[4].get_str().empty())
        wtx.mapValue["comment"] = params[4].get_str();
    if (params.size() > 5 && !params[5].isNull() && !params[5].get_str().empty())
        wtx.mapValue["to"]      = params[5].get_str();

    EnsureWalletIsUnlocked();

    // Check funds
    CAmount nBalance = GetAccountBalance(strAccount, nMinDepth, ISMINE_SPENDABLE);
    if (nAmount > nBalance)
        throw JSONRPCError(RPC_WALLET_INSUFFICIENT_FUNDS, "Account has insufficient funds");

    SendMoney(address.Get(), nAmount, false, wtx);

    return wtx.GetHash().GetHex();
}


UniValue sendmany(const UniValue& params, bool fHelp)
{
    if (!EnsureWalletIsAvailable(fHelp))
        return NullUniValue;
    
    if (fHelp || params.size() < 2 || params.size() > 5)
        throw runtime_error(
            "sendmany \"fromaccount\" {\"address\":amount,...} ( minconf \"comment\" [\"address\",...] )\n"
            "\nSend multiple times. Amounts are double-precision floating point numbers."
            + HelpRequiringPassphrase() + "\n"
            "\nArguments:\n"
            "1. \"fromaccount\"         (string, required) DEPRECATED. The account to send the funds from. Should be \"\" for the default account\n"
            "2. \"amounts\"             (string, required) A json object with addresses and amounts\n"
            "    {\n"
            "      \"address\":amount   (numeric or string) The bitcoin address is the key, the numeric amount (can be string) in " + CURRENCY_UNIT + " is the value\n"
            "      ,...\n"
            "    }\n"
            "3. minconf                 (numeric, optional, default=1) Only use the balance confirmed at least this many times.\n"
            "4. \"comment\"             (string, optional) A comment\n"
            "5. subtractfeefromamount   (string, optional) A json array with addresses.\n"
            "                           The fee will be equally deducted from the amount of each selected address.\n"
            "                           Those recipients will receive less bitcoins than you enter in their corresponding amount field.\n"
            "                           If no addresses are specified here, the sender pays the fee.\n"
            "    [\n"
            "      \"address\"            (string) Subtract fee from this address\n"
            "      ,...\n"
            "    ]\n"
            "\nResult:\n"
            "\"transactionid\"          (string) The transaction id for the send. Only 1 transaction is created regardless of \n"
            "                                    the number of addresses.\n"
            "\nExamples:\n"
            "\nSend two amounts to two different addresses:\n"
            + HelpExampleCli("sendmany", "\"\" \"{\\\"1D1ZrZNe3JUo7ZycKEYQQiQAWd9y54F4XZ\\\":0.01,\\\"1353tsE8YMTA4EuV7dgUXGjNFf9KpVvKHz\\\":0.02}\"") +
            "\nSend two amounts to two different addresses setting the confirmation and comment:\n"
            + HelpExampleCli("sendmany", "\"\" \"{\\\"1D1ZrZNe3JUo7ZycKEYQQiQAWd9y54F4XZ\\\":0.01,\\\"1353tsE8YMTA4EuV7dgUXGjNFf9KpVvKHz\\\":0.02}\" 6 \"testing\"") +
            "\nSend two amounts to two different addresses, subtract fee from amount:\n"
            + HelpExampleCli("sendmany", "\"\" \"{\\\"1D1ZrZNe3JUo7ZycKEYQQiQAWd9y54F4XZ\\\":0.01,\\\"1353tsE8YMTA4EuV7dgUXGjNFf9KpVvKHz\\\":0.02}\" 1 \"\" \"[\\\"1D1ZrZNe3JUo7ZycKEYQQiQAWd9y54F4XZ\\\",\\\"1353tsE8YMTA4EuV7dgUXGjNFf9KpVvKHz\\\"]\"") +
            "\nAs a json rpc call\n"
            + HelpExampleRpc("sendmany", "\"\", \"{\\\"1D1ZrZNe3JUo7ZycKEYQQiQAWd9y54F4XZ\\\":0.01,\\\"1353tsE8YMTA4EuV7dgUXGjNFf9KpVvKHz\\\":0.02}\", 6, \"testing\"")
        );

    LOCK2(cs_main, pwalletMain->cs_wallet);

    string strAccount = AccountFromValue(params[0]);
    UniValue sendTo = params[1].get_obj();
    int nMinDepth = 1;
    if (params.size() > 2)
        nMinDepth = params[2].get_int();

    CWalletTx wtx;
    wtx.strFromAccount = strAccount;
    if (params.size() > 3 && !params[3].isNull() && !params[3].get_str().empty())
        wtx.mapValue["comment"] = params[3].get_str();

    UniValue subtractFeeFromAmount(UniValue::VARR);
    if (params.size() > 4)
        subtractFeeFromAmount = params[4].get_array();

    set<CBitcoinAddress> setAddress;
    vector<CRecipient> vecSend;

    CAmount totalAmount = 0;
    vector<string> keys = sendTo.getKeys();
    BOOST_FOREACH(const string& name_, keys)
    {
        CBitcoinAddress address(name_);
        if (!address.IsValid())
            throw JSONRPCError(RPC_INVALID_ADDRESS_OR_KEY, string("Invalid Bitcoin address: ")+name_);

        if (setAddress.count(address))
            throw JSONRPCError(RPC_INVALID_PARAMETER, string("Invalid parameter, duplicated address: ")+name_);
        setAddress.insert(address);

        CScript scriptPubKey = GetScriptForDestination(address.Get());
        CAmount nAmount = AmountFromValue(sendTo[name_]);
        if (nAmount <= 0)
            throw JSONRPCError(RPC_TYPE_ERROR, "Invalid amount for send");
        totalAmount += nAmount;

        bool fSubtractFeeFromAmount = false;
        for (unsigned int idx = 0; idx < subtractFeeFromAmount.size(); idx++) {
            const UniValue& addr = subtractFeeFromAmount[idx];
            if (addr.get_str() == name_)
                fSubtractFeeFromAmount = true;
        }

        CRecipient recipient = {scriptPubKey, nAmount, fSubtractFeeFromAmount};
        vecSend.push_back(recipient);
    }

    EnsureWalletIsUnlocked();

    // Check funds
    CAmount nBalance = GetAccountBalance(strAccount, nMinDepth, ISMINE_SPENDABLE);
    if (totalAmount > nBalance)
        throw JSONRPCError(RPC_WALLET_INSUFFICIENT_FUNDS, "Account has insufficient funds");

    // Send
    CReserveKey keyChange(pwalletMain);
    CAmount nFeeRequired = 0;
    int nChangePosRet = -1;
    string strFailReason;
    bool fCreated = pwalletMain->CreateTransaction(vecSend, wtx, keyChange, nFeeRequired, nChangePosRet, strFailReason);
    if (!fCreated)
        throw JSONRPCError(RPC_WALLET_INSUFFICIENT_FUNDS, strFailReason);
    if (!pwalletMain->CommitTransaction(wtx, keyChange))
        throw JSONRPCError(RPC_WALLET_ERROR, "Transaction commit failed");

    return wtx.GetHash().GetHex();
}

// Defined in rpcmisc.cpp
extern CScript _createmultisig_redeemScript(const UniValue& params);

UniValue addmultisigaddress(const UniValue& params, bool fHelp)
{
    if (!EnsureWalletIsAvailable(fHelp))
        return NullUniValue;
    
    if (fHelp || params.size() < 2 || params.size() > 3)
    {
        string msg = "addmultisigaddress nrequired [\"key\",...] ( \"account\" )\n"
            "\nAdd a nrequired-to-sign multisignature address to the wallet.\n"
            "Each key is a Bitcoin address or hex-encoded public key.\n"
            "If 'account' is specified (DEPRECATED), assign address to that account.\n"

            "\nArguments:\n"
            "1. nrequired        (numeric, required) The number of required signatures out of the n keys or addresses.\n"
            "2. \"keysobject\"   (string, required) A json array of bitcoin addresses or hex-encoded public keys\n"
            "     [\n"
            "       \"address\"  (string) bitcoin address or hex-encoded public key\n"
            "       ...,\n"
            "     ]\n"
            "3. \"account\"      (string, optional) DEPRECATED. An account to assign the addresses to.\n"

            "\nResult:\n"
            "\"bitcoinaddress\"  (string) A bitcoin address associated with the keys.\n"

            "\nExamples:\n"
            "\nAdd a multisig address from 2 addresses\n"
            + HelpExampleCli("addmultisigaddress", "2 \"[\\\"16sSauSf5pF2UkUwvKGq4qjNRzBZYqgEL5\\\",\\\"171sgjn4YtPu27adkKGrdDwzRTxnRkBfKV\\\"]\"") +
            "\nAs json rpc call\n"
            + HelpExampleRpc("addmultisigaddress", "2, \"[\\\"16sSauSf5pF2UkUwvKGq4qjNRzBZYqgEL5\\\",\\\"171sgjn4YtPu27adkKGrdDwzRTxnRkBfKV\\\"]\"")
        ;
        throw runtime_error(msg);
    }

    LOCK2(cs_main, pwalletMain->cs_wallet);

    string strAccount;
    if (params.size() > 2)
        strAccount = AccountFromValue(params[2]);

    // Construct using pay-to-script-hash:
    CScript inner = _createmultisig_redeemScript(params);
    CScriptID innerID(inner);
    pwalletMain->AddCScript(inner);

    pwalletMain->SetAddressBook(innerID, strAccount, "send");
    return CBitcoinAddress(innerID).ToString();
}


struct tallyitem
{
    CAmount nAmount;
    int nConf;
    vector<uint256> txids;
    bool fIsWatchonly;
    tallyitem()
    {
        nAmount = 0;
        nConf = std::numeric_limits<int>::max();
        fIsWatchonly = false;
    }
};

UniValue ListReceived(const UniValue& params, bool fByAccounts)
{
    // Minimum confirmations
    int nMinDepth = 1;
    if (params.size() > 0)
        nMinDepth = params[0].get_int();

    // Whether to include empty accounts
    bool fIncludeEmpty = false;
    if (params.size() > 1)
        fIncludeEmpty = params[1].get_bool();

    isminefilter filter = ISMINE_SPENDABLE;
    if(params.size() > 2)
        if(params[2].get_bool())
            filter = filter | ISMINE_WATCH_ONLY;

    // Tally
    map<CBitcoinAddress, tallyitem> mapTally;
    for (map<uint256, CWalletTx>::iterator it = pwalletMain->mapWallet.begin(); it != pwalletMain->mapWallet.end(); ++it)
    {
        const CWalletTx& wtx = (*it).second;

        if (wtx.IsCoinBase() || !CheckFinalTx(wtx))
            continue;

        int nDepth = wtx.GetDepthInMainChain();
        if (nDepth < nMinDepth)
            continue;

        BOOST_FOREACH(const CTxOut& txout, wtx.vout)
        {
            CTxDestination address;
            if (!ExtractDestination(txout.scriptPubKey, address))
                continue;

            isminefilter mine = IsMine(*pwalletMain, address);
            if(!(mine & filter))
                continue;

            tallyitem& item = mapTally[address];
            item.nAmount += txout.nValue;
            item.nConf = min(item.nConf, nDepth);
            item.txids.push_back(wtx.GetHash());
            if (mine & ISMINE_WATCH_ONLY)
                item.fIsWatchonly = true;
        }
    }

    // Reply
    UniValue ret(UniValue::VARR);
    map<string, tallyitem> mapAccountTally;
    BOOST_FOREACH(const PAIRTYPE(CBitcoinAddress, CAddressBookData)& item, pwalletMain->mapAddressBook)
    {
        const CBitcoinAddress& address = item.first;
        const string& strAccount = item.second.name;
        map<CBitcoinAddress, tallyitem>::iterator it = mapTally.find(address);
        if (it == mapTally.end() && !fIncludeEmpty)
            continue;

        CAmount nAmount = 0;
        int nConf = std::numeric_limits<int>::max();
        bool fIsWatchonly = false;
        if (it != mapTally.end())
        {
            nAmount = (*it).second.nAmount;
            nConf = (*it).second.nConf;
            fIsWatchonly = (*it).second.fIsWatchonly;
        }

        if (fByAccounts)
        {
            tallyitem& item = mapAccountTally[strAccount];
            item.nAmount += nAmount;
            item.nConf = min(item.nConf, nConf);
            item.fIsWatchonly = fIsWatchonly;
        }
        else
        {
            UniValue obj(UniValue::VOBJ);
            if(fIsWatchonly)
                obj.push_back(Pair("involvesWatchonly", true));
            obj.push_back(Pair("address",       address.ToString()));
            obj.push_back(Pair("account",       strAccount));
            obj.push_back(Pair("amount",        ValueFromAmount(nAmount)));
            obj.push_back(Pair("confirmations", (nConf == std::numeric_limits<int>::max() ? 0 : nConf)));
            if (!fByAccounts)
                obj.push_back(Pair("label", strAccount));
            UniValue transactions(UniValue::VARR);
            if (it != mapTally.end())
            {
                BOOST_FOREACH(const uint256& item, (*it).second.txids)
                {
                    transactions.push_back(item.GetHex());
                }
            }
            obj.push_back(Pair("txids", transactions));
            ret.push_back(obj);
        }
    }

    if (fByAccounts)
    {
        for (map<string, tallyitem>::iterator it = mapAccountTally.begin(); it != mapAccountTally.end(); ++it)
        {
            CAmount nAmount = (*it).second.nAmount;
            int nConf = (*it).second.nConf;
            UniValue obj(UniValue::VOBJ);
            if((*it).second.fIsWatchonly)
                obj.push_back(Pair("involvesWatchonly", true));
            obj.push_back(Pair("account",       (*it).first));
            obj.push_back(Pair("amount",        ValueFromAmount(nAmount)));
            obj.push_back(Pair("confirmations", (nConf == std::numeric_limits<int>::max() ? 0 : nConf)));
            ret.push_back(obj);
        }
    }

    return ret;
}

UniValue listreceivedbyaddress(const UniValue& params, bool fHelp)
{
    if (!EnsureWalletIsAvailable(fHelp))
        return NullUniValue;
    
    if (fHelp || params.size() > 3)
        throw runtime_error(
            "listreceivedbyaddress ( minconf includeempty includeWatchonly)\n"
            "\nList balances by receiving address.\n"
            "\nArguments:\n"
            "1. minconf       (numeric, optional, default=1) The minimum number of confirmations before payments are included.\n"
            "2. includeempty  (numeric, optional, default=false) Whether to include addresses that haven't received any payments.\n"
            "3. includeWatchonly (bool, optional, default=false) Whether to include watchonly addresses (see 'importaddress').\n"

            "\nResult:\n"
            "[\n"
            "  {\n"
            "    \"involvesWatchonly\" : true,        (bool) Only returned if imported addresses were involved in transaction\n"
            "    \"address\" : \"receivingaddress\",  (string) The receiving address\n"
            "    \"account\" : \"accountname\",       (string) DEPRECATED. The account of the receiving address. The default account is \"\".\n"
            "    \"amount\" : x.xxx,                  (numeric) The total amount in " + CURRENCY_UNIT + " received by the address\n"
            "    \"confirmations\" : n,               (numeric) The number of confirmations of the most recent transaction included\n"
            "    \"label\" : \"label\"                (string) A comment for the address/transaction, if any\n"
            "  }\n"
            "  ,...\n"
            "]\n"

            "\nExamples:\n"
            + HelpExampleCli("listreceivedbyaddress", "")
            + HelpExampleCli("listreceivedbyaddress", "6 true")
            + HelpExampleRpc("listreceivedbyaddress", "6, true, true")
        );

    LOCK2(cs_main, pwalletMain->cs_wallet);

    return ListReceived(params, false);
}

UniValue listreceivedbyaccount(const UniValue& params, bool fHelp)
{
    if (!EnsureWalletIsAvailable(fHelp))
        return NullUniValue;
    
    if (fHelp || params.size() > 3)
        throw runtime_error(
            "listreceivedbyaccount ( minconf includeempty includeWatchonly)\n"
            "\nDEPRECATED. List balances by account.\n"
            "\nArguments:\n"
            "1. minconf      (numeric, optional, default=1) The minimum number of confirmations before payments are included.\n"
            "2. includeempty (boolean, optional, default=false) Whether to include accounts that haven't received any payments.\n"
            "3. includeWatchonly (bool, optional, default=false) Whether to include watchonly addresses (see 'importaddress').\n"

            "\nResult:\n"
            "[\n"
            "  {\n"
            "    \"involvesWatchonly\" : true,   (bool) Only returned if imported addresses were involved in transaction\n"
            "    \"account\" : \"accountname\",  (string) The account name of the receiving account\n"
            "    \"amount\" : x.xxx,             (numeric) The total amount received by addresses with this account\n"
            "    \"confirmations\" : n,          (numeric) The number of confirmations of the most recent transaction included\n"
            "    \"label\" : \"label\"           (string) A comment for the address/transaction, if any\n"
            "  }\n"
            "  ,...\n"
            "]\n"

            "\nExamples:\n"
            + HelpExampleCli("listreceivedbyaccount", "")
            + HelpExampleCli("listreceivedbyaccount", "6 true")
            + HelpExampleRpc("listreceivedbyaccount", "6, true, true")
        );

    LOCK2(cs_main, pwalletMain->cs_wallet);

    return ListReceived(params, true);
}

static void MaybePushAddress(UniValue & entry, const CTxDestination &dest)
{
    CBitcoinAddress addr;
    if (addr.Set(dest))
        entry.push_back(Pair("address", addr.ToString()));
}

void ListTransactions(const CWalletTx& wtx, const string& strAccount, int nMinDepth, bool fLong, UniValue& ret, const isminefilter& filter)
{
    CAmount nFee;
    string strSentAccount;
    list<COutputEntry> listReceived;
    list<COutputEntry> listSent;

    wtx.GetAmounts(listReceived, listSent, nFee, strSentAccount, filter);

    bool fAllAccounts = (strAccount == string("*"));
    bool involvesWatchonly = wtx.IsFromMe(ISMINE_WATCH_ONLY);

    // Sent
    if ((!listSent.empty() || nFee != 0) && (fAllAccounts || strAccount == strSentAccount))
    {
        BOOST_FOREACH(const COutputEntry& s, listSent)
        {
            UniValue entry(UniValue::VOBJ);
            if(involvesWatchonly || (::IsMine(*pwalletMain, s.destination) & ISMINE_WATCH_ONLY))
                entry.push_back(Pair("involvesWatchonly", true));
            entry.push_back(Pair("account", strSentAccount));
            MaybePushAddress(entry, s.destination);
            entry.push_back(Pair("category", "send"));
            entry.push_back(Pair("amount", ValueFromAmount(-s.amount)));
            if (pwalletMain->mapAddressBook.count(s.destination))
                entry.push_back(Pair("label", pwalletMain->mapAddressBook[s.destination].name));
            entry.push_back(Pair("vout", s.vout));
            entry.push_back(Pair("fee", ValueFromAmount(-nFee)));
            if (fLong)
                WalletTxToJSON(wtx, entry);
            ret.push_back(entry);
        }
    }

    // Received
    if (listReceived.size() > 0 && wtx.GetDepthInMainChain() >= nMinDepth)
    {
        BOOST_FOREACH(const COutputEntry& r, listReceived)
        {
            string account;
            if (pwalletMain->mapAddressBook.count(r.destination))
                account = pwalletMain->mapAddressBook[r.destination].name;
            if (fAllAccounts || (account == strAccount))
            {
                UniValue entry(UniValue::VOBJ);
                if(involvesWatchonly || (::IsMine(*pwalletMain, r.destination) & ISMINE_WATCH_ONLY))
                    entry.push_back(Pair("involvesWatchonly", true));
                entry.push_back(Pair("account", account));
                MaybePushAddress(entry, r.destination);
                if (wtx.IsCoinBase())
                {
                    if (wtx.GetDepthInMainChain() < 1)
                        entry.push_back(Pair("category", "orphan"));
                    else if (wtx.GetBlocksToMaturity() > 0)
                        entry.push_back(Pair("category", "immature"));
                    else
                        entry.push_back(Pair("category", "generate"));
                }
                else
                {
                    entry.push_back(Pair("category", "receive"));
                }
                entry.push_back(Pair("amount", ValueFromAmount(r.amount)));
                if (pwalletMain->mapAddressBook.count(r.destination))
                    entry.push_back(Pair("label", account));
                entry.push_back(Pair("vout", r.vout));
                if (fLong)
                    WalletTxToJSON(wtx, entry);
                ret.push_back(entry);
            }
        }
    }
}

void AcentryToJSON(const CAccountingEntry& acentry, const string& strAccount, UniValue& ret)
{
    bool fAllAccounts = (strAccount == string("*"));

    if (fAllAccounts || acentry.strAccount == strAccount)
    {
        UniValue entry(UniValue::VOBJ);
        entry.push_back(Pair("account", acentry.strAccount));
        entry.push_back(Pair("category", "move"));
        entry.push_back(Pair("time", acentry.nTime));
        entry.push_back(Pair("amount", ValueFromAmount(acentry.nCreditDebit)));
        entry.push_back(Pair("otheraccount", acentry.strOtherAccount));
        entry.push_back(Pair("comment", acentry.strComment));
        ret.push_back(entry);
    }
}

UniValue listtransactions(const UniValue& params, bool fHelp)
{
    if (!EnsureWalletIsAvailable(fHelp))
        return NullUniValue;
    
    if (fHelp || params.size() > 4)
        throw runtime_error(
            "listtransactions ( \"account\" count from includeWatchonly)\n"
            "\nReturns up to 'count' most recent transactions skipping the first 'from' transactions for account 'account'.\n"
            "\nArguments:\n"
            "1. \"account\"    (string, optional) DEPRECATED. The account name. Should be \"*\".\n"
            "2. count          (numeric, optional, default=10) The number of transactions to return\n"
            "3. from           (numeric, optional, default=0) The number of transactions to skip\n"
            "4. includeWatchonly (bool, optional, default=false) Include transactions to watchonly addresses (see 'importaddress')\n"
            "\nResult:\n"
            "[\n"
            "  {\n"
            "    \"account\":\"accountname\",       (string) DEPRECATED. The account name associated with the transaction. \n"
            "                                                It will be \"\" for the default account.\n"
            "    \"address\":\"bitcoinaddress\",    (string) The bitcoin address of the transaction. Not present for \n"
            "                                                move transactions (category = move).\n"
            "    \"category\":\"send|receive|move\", (string) The transaction category. 'move' is a local (off blockchain)\n"
            "                                                transaction between accounts, and not associated with an address,\n"
            "                                                transaction id or block. 'send' and 'receive' transactions are \n"
            "                                                associated with an address, transaction id and block details\n"
            "    \"amount\": x.xxx,          (numeric) The amount in " + CURRENCY_UNIT + ". This is negative for the 'send' category, and for the\n"
            "                                         'move' category for moves outbound. It is positive for the 'receive' category,\n"
            "                                         and for the 'move' category for inbound funds.\n"
            "    \"vout\": n,                (numeric) the vout value\n"
            "    \"fee\": x.xxx,             (numeric) The amount of the fee in " + CURRENCY_UNIT + ". This is negative and only available for the \n"
            "                                         'send' category of transactions.\n"
            "    \"confirmations\": n,       (numeric) The number of confirmations for the transaction. Available for 'send' and \n"
            "                                         'receive' category of transactions. Negative confirmations indicate the\n"
            "                                         transation conflicts with the block chain\n"
            "    \"trusted\": xxx            (bool) Whether we consider the outputs of this unconfirmed transaction safe to spend.\n"
            "    \"blockhash\": \"hashvalue\", (string) The block hash containing the transaction. Available for 'send' and 'receive'\n"
            "                                          category of transactions.\n"
            "    \"blockindex\": n,          (numeric) The block index containing the transaction. Available for 'send' and 'receive'\n"
            "                                          category of transactions.\n"
            "    \"blocktime\": xxx,         (numeric) The block time in seconds since epoch (1 Jan 1970 GMT).\n"
            "    \"txid\": \"transactionid\", (string) The transaction id. Available for 'send' and 'receive' category of transactions.\n"
            "    \"time\": xxx,              (numeric) The transaction time in seconds since epoch (midnight Jan 1 1970 GMT).\n"
            "    \"timereceived\": xxx,      (numeric) The time received in seconds since epoch (midnight Jan 1 1970 GMT). Available \n"
            "                                          for 'send' and 'receive' category of transactions.\n"
            "    \"comment\": \"...\",       (string) If a comment is associated with the transaction.\n"
            "    \"label\": \"label\"        (string) A comment for the address/transaction, if any\n"
            "    \"otheraccount\": \"accountname\",  (string) For the 'move' category of transactions, the account the funds came \n"
            "                                          from (for receiving funds, positive amounts), or went to (for sending funds,\n"
            "                                          negative amounts).\n"
            "    \"bip125-replaceable\": \"yes|no|unknown\"  (string) Whether this transaction could be replaced due to BIP125 (replace-by-fee);\n"
            "                                                     may be unknown for unconfirmed transactions not in the mempool\n"
            "  }\n"
            "]\n"

            "\nExamples:\n"
            "\nList the most recent 10 transactions in the systems\n"
            + HelpExampleCli("listtransactions", "") +
            "\nList transactions 100 to 120\n"
            + HelpExampleCli("listtransactions", "\"*\" 20 100") +
            "\nAs a json rpc call\n"
            + HelpExampleRpc("listtransactions", "\"*\", 20, 100")
        );

    LOCK2(cs_main, pwalletMain->cs_wallet);

    string strAccount = "*";
    if (params.size() > 0)
        strAccount = params[0].get_str();
    int nCount = 10;
    if (params.size() > 1)
        nCount = params[1].get_int();
    int nFrom = 0;
    if (params.size() > 2)
        nFrom = params[2].get_int();
    isminefilter filter = ISMINE_SPENDABLE;
    if(params.size() > 3)
        if(params[3].get_bool())
            filter = filter | ISMINE_WATCH_ONLY;

    if (nCount < 0)
        throw JSONRPCError(RPC_INVALID_PARAMETER, "Negative count");
    if (nFrom < 0)
        throw JSONRPCError(RPC_INVALID_PARAMETER, "Negative from");

    UniValue ret(UniValue::VARR);

    const CWallet::TxItems & txOrdered = pwalletMain->wtxOrdered;

    // iterate backwards until we have nCount items to return:
    for (CWallet::TxItems::const_reverse_iterator it = txOrdered.rbegin(); it != txOrdered.rend(); ++it)
    {
        CWalletTx *const pwtx = (*it).second.first;
        if (pwtx != 0)
            ListTransactions(*pwtx, strAccount, 0, true, ret, filter);
        CAccountingEntry *const pacentry = (*it).second.second;
        if (pacentry != 0)
            AcentryToJSON(*pacentry, strAccount, ret);

        if ((int)ret.size() >= (nCount+nFrom)) break;
    }
    // ret is newest to oldest

    if (nFrom > (int)ret.size())
        nFrom = ret.size();
    if ((nFrom + nCount) > (int)ret.size())
        nCount = ret.size() - nFrom;

    vector<UniValue> arrTmp = ret.getValues();

    vector<UniValue>::iterator first = arrTmp.begin();
    std::advance(first, nFrom);
    vector<UniValue>::iterator last = arrTmp.begin();
    std::advance(last, nFrom+nCount);

    if (last != arrTmp.end()) arrTmp.erase(last, arrTmp.end());
    if (first != arrTmp.begin()) arrTmp.erase(arrTmp.begin(), first);

    std::reverse(arrTmp.begin(), arrTmp.end()); // Return oldest to newest

    ret.clear();
    ret.setArray();
    ret.push_backV(arrTmp);

    return ret;
}

UniValue listaccounts(const UniValue& params, bool fHelp)
{
    if (!EnsureWalletIsAvailable(fHelp))
        return NullUniValue;
    
    if (fHelp || params.size() > 2)
        throw runtime_error(
            "listaccounts ( minconf includeWatchonly)\n"
            "\nDEPRECATED. Returns Object that has account names as keys, account balances as values.\n"
            "\nArguments:\n"
            "1. minconf          (numeric, optional, default=1) Only include transactions with at least this many confirmations\n"
            "2. includeWatchonly (bool, optional, default=false) Include balances in watchonly addresses (see 'importaddress')\n"
            "\nResult:\n"
            "{                      (json object where keys are account names, and values are numeric balances\n"
            "  \"account\": x.xxx,  (numeric) The property name is the account name, and the value is the total balance for the account.\n"
            "  ...\n"
            "}\n"
            "\nExamples:\n"
            "\nList account balances where there at least 1 confirmation\n"
            + HelpExampleCli("listaccounts", "") +
            "\nList account balances including zero confirmation transactions\n"
            + HelpExampleCli("listaccounts", "0") +
            "\nList account balances for 6 or more confirmations\n"
            + HelpExampleCli("listaccounts", "6") +
            "\nAs json rpc call\n"
            + HelpExampleRpc("listaccounts", "6")
        );

    LOCK2(cs_main, pwalletMain->cs_wallet);

    int nMinDepth = 1;
    if (params.size() > 0)
        nMinDepth = params[0].get_int();
    isminefilter includeWatchonly = ISMINE_SPENDABLE;
    if(params.size() > 1)
        if(params[1].get_bool())
            includeWatchonly = includeWatchonly | ISMINE_WATCH_ONLY;

    map<string, CAmount> mapAccountBalances;
    BOOST_FOREACH(const PAIRTYPE(CTxDestination, CAddressBookData)& entry, pwalletMain->mapAddressBook) {
        if (IsMine(*pwalletMain, entry.first) & includeWatchonly) // This address belongs to me
            mapAccountBalances[entry.second.name] = 0;
    }

    for (map<uint256, CWalletTx>::iterator it = pwalletMain->mapWallet.begin(); it != pwalletMain->mapWallet.end(); ++it)
    {
        const CWalletTx& wtx = (*it).second;
        CAmount nFee;
        string strSentAccount;
        list<COutputEntry> listReceived;
        list<COutputEntry> listSent;
        int nDepth = wtx.GetDepthInMainChain();
        if (wtx.GetBlocksToMaturity() > 0 || nDepth < 0)
            continue;
        wtx.GetAmounts(listReceived, listSent, nFee, strSentAccount, includeWatchonly);
        mapAccountBalances[strSentAccount] -= nFee;
        BOOST_FOREACH(const COutputEntry& s, listSent)
            mapAccountBalances[strSentAccount] -= s.amount;
        if (nDepth >= nMinDepth)
        {
            BOOST_FOREACH(const COutputEntry& r, listReceived)
                if (pwalletMain->mapAddressBook.count(r.destination))
                    mapAccountBalances[pwalletMain->mapAddressBook[r.destination].name] += r.amount;
                else
                    mapAccountBalances[""] += r.amount;
        }
    }

    const list<CAccountingEntry> & acentries = pwalletMain->laccentries;
    BOOST_FOREACH(const CAccountingEntry& entry, acentries)
        mapAccountBalances[entry.strAccount] += entry.nCreditDebit;

    UniValue ret(UniValue::VOBJ);
    BOOST_FOREACH(const PAIRTYPE(string, CAmount)& accountBalance, mapAccountBalances) {
        ret.push_back(Pair(accountBalance.first, ValueFromAmount(accountBalance.second)));
    }
    return ret;
}

UniValue listsinceblock(const UniValue& params, bool fHelp)
{
    if (!EnsureWalletIsAvailable(fHelp))
        return NullUniValue;
    
    if (fHelp)
        throw runtime_error(
            "listsinceblock ( \"blockhash\" target-confirmations includeWatchonly)\n"
            "\nGet all transactions in blocks since block [blockhash], or all transactions if omitted\n"
            "\nArguments:\n"
            "1. \"blockhash\"   (string, optional) The block hash to list transactions since\n"
            "2. target-confirmations:    (numeric, optional) The confirmations required, must be 1 or more\n"
            "3. includeWatchonly:        (bool, optional, default=false) Include transactions to watchonly addresses (see 'importaddress')"
            "\nResult:\n"
            "{\n"
            "  \"transactions\": [\n"
            "    \"account\":\"accountname\",       (string) DEPRECATED. The account name associated with the transaction. Will be \"\" for the default account.\n"
            "    \"address\":\"bitcoinaddress\",    (string) The bitcoin address of the transaction. Not present for move transactions (category = move).\n"
            "    \"category\":\"send|receive\",     (string) The transaction category. 'send' has negative amounts, 'receive' has positive amounts.\n"
            "    \"amount\": x.xxx,          (numeric) The amount in " + CURRENCY_UNIT + ". This is negative for the 'send' category, and for the 'move' category for moves \n"
            "                                          outbound. It is positive for the 'receive' category, and for the 'move' category for inbound funds.\n"
            "    \"vout\" : n,               (numeric) the vout value\n"
            "    \"fee\": x.xxx,             (numeric) The amount of the fee in " + CURRENCY_UNIT + ". This is negative and only available for the 'send' category of transactions.\n"
            "    \"confirmations\": n,       (numeric) The number of confirmations for the transaction. Available for 'send' and 'receive' category of transactions.\n"
            "    \"blockhash\": \"hashvalue\",     (string) The block hash containing the transaction. Available for 'send' and 'receive' category of transactions.\n"
            "    \"blockindex\": n,          (numeric) The block index containing the transaction. Available for 'send' and 'receive' category of transactions.\n"
            "    \"blocktime\": xxx,         (numeric) The block time in seconds since epoch (1 Jan 1970 GMT).\n"
            "    \"txid\": \"transactionid\",  (string) The transaction id. Available for 'send' and 'receive' category of transactions.\n"
            "    \"time\": xxx,              (numeric) The transaction time in seconds since epoch (Jan 1 1970 GMT).\n"
            "    \"timereceived\": xxx,      (numeric) The time received in seconds since epoch (Jan 1 1970 GMT). Available for 'send' and 'receive' category of transactions.\n"
            "    \"comment\": \"...\",       (string) If a comment is associated with the transaction.\n"
            "    \"label\" : \"label\"       (string) A comment for the address/transaction, if any\n"
            "    \"to\": \"...\",            (string) If a comment to is associated with the transaction.\n"
             "  ],\n"
            "  \"lastblock\": \"lastblockhash\"     (string) The hash of the last block\n"
            "}\n"
            "\nExamples:\n"
            + HelpExampleCli("listsinceblock", "")
            + HelpExampleCli("listsinceblock", "\"000000000000000bacf66f7497b7dc45ef753ee9a7d38571037cdb1a57f663ad\" 6")
            + HelpExampleRpc("listsinceblock", "\"000000000000000bacf66f7497b7dc45ef753ee9a7d38571037cdb1a57f663ad\", 6")
        );

    LOCK2(cs_main, pwalletMain->cs_wallet);

    CBlockIndex *pindex = NULL;
    int target_confirms = 1;
    isminefilter filter = ISMINE_SPENDABLE;

    if (params.size() > 0)
    {
        uint256 blockId;

        blockId.SetHex(params[0].get_str());
        BlockMap::iterator it = mapBlockIndex.find(blockId);
        if (it != mapBlockIndex.end())
            pindex = it->second;
    }

    if (params.size() > 1)
    {
        target_confirms = params[1].get_int();

        if (target_confirms < 1)
            throw JSONRPCError(RPC_INVALID_PARAMETER, "Invalid parameter");
    }

    if(params.size() > 2)
        if(params[2].get_bool())
            filter = filter | ISMINE_WATCH_ONLY;

    int depth = pindex ? (1 + chainActive.Height() - pindex->nHeight) : -1;

    UniValue transactions(UniValue::VARR);

    for (map<uint256, CWalletTx>::iterator it = pwalletMain->mapWallet.begin(); it != pwalletMain->mapWallet.end(); it++)
    {
        CWalletTx tx = (*it).second;

        if (depth == -1 || tx.GetDepthInMainChain() < depth)
            ListTransactions(tx, "*", 0, true, transactions, filter);
    }

    CBlockIndex *pblockLast = chainActive[chainActive.Height() + 1 - target_confirms];
    uint256 lastblock = pblockLast ? pblockLast->GetBlockHash() : uint256();

    UniValue ret(UniValue::VOBJ);
    ret.push_back(Pair("transactions", transactions));
    ret.push_back(Pair("lastblock", lastblock.GetHex()));

    return ret;
}

UniValue gettransaction(const UniValue& params, bool fHelp)
{
    if (!EnsureWalletIsAvailable(fHelp))
        return NullUniValue;
    
    if (fHelp || params.size() < 1 || params.size() > 2)
        throw runtime_error(
            "gettransaction \"txid\" ( includeWatchonly )\n"
            "\nGet detailed information about in-wallet transaction <txid>\n"
            "\nArguments:\n"
            "1. \"txid\"    (string, required) The transaction id\n"
            "2. \"includeWatchonly\"    (bool, optional, default=false) Whether to include watchonly addresses in balance calculation and details[]\n"
            "\nResult:\n"
            "{\n"
            "  \"amount\" : x.xxx,        (numeric) The transaction amount in " + CURRENCY_UNIT + "\n"
            "  \"confirmations\" : n,     (numeric) The number of confirmations\n"
            "  \"blockhash\" : \"hash\",  (string) The block hash\n"
            "  \"blockindex\" : xx,       (numeric) The block index\n"
            "  \"blocktime\" : ttt,       (numeric) The time in seconds since epoch (1 Jan 1970 GMT)\n"
            "  \"txid\" : \"transactionid\",   (string) The transaction id.\n"
            "  \"time\" : ttt,            (numeric) The transaction time in seconds since epoch (1 Jan 1970 GMT)\n"
            "  \"timereceived\" : ttt,    (numeric) The time received in seconds since epoch (1 Jan 1970 GMT)\n"
            "  \"bip125-replaceable\": \"yes|no|unknown\"  (string) Whether this transaction could be replaced due to BIP125 (replace-by-fee);\n"
            "                                                   may be unknown for unconfirmed transactions not in the mempool\n"
            "  \"details\" : [\n"
            "    {\n"
            "      \"account\" : \"accountname\",  (string) DEPRECATED. The account name involved in the transaction, can be \"\" for the default account.\n"
            "      \"address\" : \"bitcoinaddress\",   (string) The bitcoin address involved in the transaction\n"
            "      \"category\" : \"send|receive\",    (string) The category, either 'send' or 'receive'\n"
            "      \"amount\" : x.xxx,                 (numeric) The amount in " + CURRENCY_UNIT + "\n"
            "      \"label\" : \"label\",              (string) A comment for the address/transaction, if any\n"
            "      \"vout\" : n,                       (numeric) the vout value\n"
            "    }\n"
            "    ,...\n"
            "  ],\n"
            "  \"hex\" : \"data\"         (string) Raw data for transaction\n"
            "}\n"

            "\nExamples:\n"
            + HelpExampleCli("gettransaction", "\"1075db55d416d3ca199f55b6084e2115b9345e16c5cf302fc80e9d5fbf5d48d\"")
            + HelpExampleCli("gettransaction", "\"1075db55d416d3ca199f55b6084e2115b9345e16c5cf302fc80e9d5fbf5d48d\" true")
            + HelpExampleRpc("gettransaction", "\"1075db55d416d3ca199f55b6084e2115b9345e16c5cf302fc80e9d5fbf5d48d\"")
        );

    LOCK2(cs_main, pwalletMain->cs_wallet);

    uint256 hash;
    hash.SetHex(params[0].get_str());

    isminefilter filter = ISMINE_SPENDABLE;
    if(params.size() > 1)
        if(params[1].get_bool())
            filter = filter | ISMINE_WATCH_ONLY;

    UniValue entry(UniValue::VOBJ);
    if (!pwalletMain->mapWallet.count(hash))
        throw JSONRPCError(RPC_INVALID_ADDRESS_OR_KEY, "Invalid or non-wallet transaction id");
    const CWalletTx& wtx = pwalletMain->mapWallet[hash];

    CAmount nCredit = wtx.GetCredit(filter);
    CAmount nDebit = wtx.GetDebit(filter);
    CAmount nNet = nCredit - nDebit;
    CAmount nFee = (wtx.IsFromMe(filter) ? wtx.GetValueOut() - nDebit : 0);

    entry.push_back(Pair("amount", ValueFromAmount(nNet - nFee)));
    if (wtx.IsFromMe(filter))
        entry.push_back(Pair("fee", ValueFromAmount(nFee)));

    WalletTxToJSON(wtx, entry);

    UniValue details(UniValue::VARR);
    ListTransactions(wtx, "*", 0, false, details, filter);
    entry.push_back(Pair("details", details));

    string strHex = EncodeHexTx(static_cast<CTransaction>(wtx));
    entry.push_back(Pair("hex", strHex));

    return entry;
}

UniValue abandontransaction(const UniValue& params, bool fHelp)
{
    if (!EnsureWalletIsAvailable(fHelp))
        return NullUniValue;

    if (fHelp || params.size() != 1)
        throw runtime_error(
            "abandontransaction \"txid\"\n"
            "\nMark in-wallet transaction <txid> as abandoned\n"
            "This will mark this transaction and all its in-wallet descendants as abandoned which will allow\n"
            "for their inputs to be respent.  It can be used to replace \"stuck\" or evicted transactions.\n"
            "It only works on transactions which are not included in a block and are not currently in the mempool.\n"
            "It has no effect on transactions which are already conflicted or abandoned.\n"
            "\nArguments:\n"
            "1. \"txid\"    (string, required) The transaction id\n"
            "\nResult:\n"
            "\nExamples:\n"
            + HelpExampleCli("abandontransaction", "\"1075db55d416d3ca199f55b6084e2115b9345e16c5cf302fc80e9d5fbf5d48d\"")
            + HelpExampleRpc("abandontransaction", "\"1075db55d416d3ca199f55b6084e2115b9345e16c5cf302fc80e9d5fbf5d48d\"")
        );

    LOCK2(cs_main, pwalletMain->cs_wallet);

    uint256 hash;
    hash.SetHex(params[0].get_str());

    if (!pwalletMain->mapWallet.count(hash))
        throw JSONRPCError(RPC_INVALID_ADDRESS_OR_KEY, "Invalid or non-wallet transaction id");
    if (!pwalletMain->AbandonTransaction(hash))
        throw JSONRPCError(RPC_INVALID_ADDRESS_OR_KEY, "Transaction not eligible for abandonment");

    return NullUniValue;
}


UniValue backupwallet(const UniValue& params, bool fHelp)
{
    if (!EnsureWalletIsAvailable(fHelp))
        return NullUniValue;
    
    if (fHelp || params.size() != 1)
        throw runtime_error(
            "backupwallet \"destination\"\n"
            "\nSafely copies wallet.dat to destination, which can be a directory or a path with filename.\n"
            "\nArguments:\n"
            "1. \"destination\"   (string) The destination directory or file\n"
            "\nExamples:\n"
            + HelpExampleCli("backupwallet", "\"backup.dat\"")
            + HelpExampleRpc("backupwallet", "\"backup.dat\"")
        );

    LOCK2(cs_main, pwalletMain->cs_wallet);

    string strDest = params[0].get_str();
    if (!BackupWallet(*pwalletMain, strDest))
        throw JSONRPCError(RPC_WALLET_ERROR, "Error: Wallet backup failed!");

    return NullUniValue;
}


UniValue keypoolrefill(const UniValue& params, bool fHelp)
{
    if (!EnsureWalletIsAvailable(fHelp))
        return NullUniValue;
    
    if (fHelp || params.size() > 1)
        throw runtime_error(
            "keypoolrefill ( newsize )\n"
            "\nFills the keypool."
            + HelpRequiringPassphrase() + "\n"
            "\nArguments\n"
            "1. newsize     (numeric, optional, default=100) The new keypool size\n"
            "\nExamples:\n"
            + HelpExampleCli("keypoolrefill", "")
            + HelpExampleRpc("keypoolrefill", "")
        );

    LOCK2(cs_main, pwalletMain->cs_wallet);

    // 0 is interpreted by TopUpKeyPool() as the default keypool size given by -keypool
    unsigned int kpSize = 0;
    if (params.size() > 0) {
        if (params[0].get_int() < 0)
            throw JSONRPCError(RPC_INVALID_PARAMETER, "Invalid parameter, expected valid size.");
        kpSize = (unsigned int)params[0].get_int();
    }

    EnsureWalletIsUnlocked();
    pwalletMain->TopUpKeyPool(kpSize);

    if (pwalletMain->GetKeyPoolSize() < kpSize)
        throw JSONRPCError(RPC_WALLET_ERROR, "Error refreshing keypool.");

    return NullUniValue;
}


static void LockWallet(CWallet* pWallet)
{
    LOCK(cs_nWalletUnlockTime);
    nWalletUnlockTime = 0;
    pWallet->Lock();
}

UniValue walletpassphrase(const UniValue& params, bool fHelp)
{
    if (!EnsureWalletIsAvailable(fHelp))
        return NullUniValue;
    
    if (pwalletMain->IsCrypted() && (fHelp || params.size() != 2))
        throw runtime_error(
            "walletpassphrase \"passphrase\" timeout\n"
            "\nStores the wallet decryption key in memory for 'timeout' seconds.\n"
            "This is needed prior to performing transactions related to private keys such as sending bitcoins\n"
            "\nArguments:\n"
            "1. \"passphrase\"     (string, required) The wallet passphrase\n"
            "2. timeout            (numeric, required) The time to keep the decryption key in seconds.\n"
            "\nNote:\n"
            "Issuing the walletpassphrase command while the wallet is already unlocked will set a new unlock\n"
            "time that overrides the old one.\n"
            "\nExamples:\n"
            "\nunlock the wallet for 60 seconds\n"
            + HelpExampleCli("walletpassphrase", "\"my pass phrase\" 60") +
            "\nLock the wallet again (before 60 seconds)\n"
            + HelpExampleCli("walletlock", "") +
            "\nAs json rpc call\n"
            + HelpExampleRpc("walletpassphrase", "\"my pass phrase\", 60")
        );

    LOCK2(cs_main, pwalletMain->cs_wallet);

    if (fHelp)
        return true;
    if (!pwalletMain->IsCrypted())
        throw JSONRPCError(RPC_WALLET_WRONG_ENC_STATE, "Error: running with an unencrypted wallet, but walletpassphrase was called.");

    // Note that the walletpassphrase is stored in params[0] which is not mlock()ed
    SecureString strWalletPass;
    strWalletPass.reserve(100);
    // TODO: get rid of this .c_str() by implementing SecureString::operator=(std::string)
    // Alternately, find a way to make params[0] mlock()'d to begin with.
    strWalletPass = params[0].get_str().c_str();

    if (strWalletPass.length() > 0)
    {
        if (!pwalletMain->Unlock(strWalletPass))
            throw JSONRPCError(RPC_WALLET_PASSPHRASE_INCORRECT, "Error: The wallet passphrase entered was incorrect.");
    }
    else
        throw runtime_error(
            "walletpassphrase <passphrase> <timeout>\n"
            "Stores the wallet decryption key in memory for <timeout> seconds.");

    pwalletMain->TopUpKeyPool();

    int64_t nSleepTime = params[1].get_int64();
    LOCK(cs_nWalletUnlockTime);
    nWalletUnlockTime = GetTime() + nSleepTime;
    RPCRunLater("lockwallet", boost::bind(LockWallet, pwalletMain), nSleepTime);

    return NullUniValue;
}


UniValue walletpassphrasechange(const UniValue& params, bool fHelp)
{
    if (!EnsureWalletIsAvailable(fHelp))
        return NullUniValue;
    
    if (pwalletMain->IsCrypted() && (fHelp || params.size() != 2))
        throw runtime_error(
            "walletpassphrasechange \"oldpassphrase\" \"newpassphrase\"\n"
            "\nChanges the wallet passphrase from 'oldpassphrase' to 'newpassphrase'.\n"
            "\nArguments:\n"
            "1. \"oldpassphrase\"      (string) The current passphrase\n"
            "2. \"newpassphrase\"      (string) The new passphrase\n"
            "\nExamples:\n"
            + HelpExampleCli("walletpassphrasechange", "\"old one\" \"new one\"")
            + HelpExampleRpc("walletpassphrasechange", "\"old one\", \"new one\"")
        );

    LOCK2(cs_main, pwalletMain->cs_wallet);

    if (fHelp)
        return true;
    if (!pwalletMain->IsCrypted())
        throw JSONRPCError(RPC_WALLET_WRONG_ENC_STATE, "Error: running with an unencrypted wallet, but walletpassphrasechange was called.");

    // TODO: get rid of these .c_str() calls by implementing SecureString::operator=(std::string)
    // Alternately, find a way to make params[0] mlock()'d to begin with.
    SecureString strOldWalletPass;
    strOldWalletPass.reserve(100);
    strOldWalletPass = params[0].get_str().c_str();

    SecureString strNewWalletPass;
    strNewWalletPass.reserve(100);
    strNewWalletPass = params[1].get_str().c_str();

    if (strOldWalletPass.length() < 1 || strNewWalletPass.length() < 1)
        throw runtime_error(
            "walletpassphrasechange <oldpassphrase> <newpassphrase>\n"
            "Changes the wallet passphrase from <oldpassphrase> to <newpassphrase>.");

    if (!pwalletMain->ChangeWalletPassphrase(strOldWalletPass, strNewWalletPass))
        throw JSONRPCError(RPC_WALLET_PASSPHRASE_INCORRECT, "Error: The wallet passphrase entered was incorrect.");

    return NullUniValue;
}


UniValue walletlock(const UniValue& params, bool fHelp)
{
    if (!EnsureWalletIsAvailable(fHelp))
        return NullUniValue;
    
    if (pwalletMain->IsCrypted() && (fHelp || params.size() != 0))
        throw runtime_error(
            "walletlock\n"
            "\nRemoves the wallet encryption key from memory, locking the wallet.\n"
            "After calling this method, you will need to call walletpassphrase again\n"
            "before being able to call any methods which require the wallet to be unlocked.\n"
            "\nExamples:\n"
            "\nSet the passphrase for 2 minutes to perform a transaction\n"
            + HelpExampleCli("walletpassphrase", "\"my pass phrase\" 120") +
            "\nPerform a send (requires passphrase set)\n"
            + HelpExampleCli("sendtoaddress", "\"1M72Sfpbz1BPpXFHz9m3CdqATR44Jvaydd\" 1.0") +
            "\nClear the passphrase since we are done before 2 minutes is up\n"
            + HelpExampleCli("walletlock", "") +
            "\nAs json rpc call\n"
            + HelpExampleRpc("walletlock", "")
        );

    LOCK2(cs_main, pwalletMain->cs_wallet);

    if (fHelp)
        return true;
    if (!pwalletMain->IsCrypted())
        throw JSONRPCError(RPC_WALLET_WRONG_ENC_STATE, "Error: running with an unencrypted wallet, but walletlock was called.");

    {
        LOCK(cs_nWalletUnlockTime);
        pwalletMain->Lock();
        nWalletUnlockTime = 0;
    }

    return NullUniValue;
}


UniValue encryptwallet(const UniValue& params, bool fHelp)
{
    if (!EnsureWalletIsAvailable(fHelp))
        return NullUniValue;
    
    if (!pwalletMain->IsCrypted() && (fHelp || params.size() != 1))
        throw runtime_error(
            "encryptwallet \"passphrase\"\n"
            "\nEncrypts the wallet with 'passphrase'. This is for first time encryption.\n"
            "After this, any calls that interact with private keys such as sending or signing \n"
            "will require the passphrase to be set prior the making these calls.\n"
            "Use the walletpassphrase call for this, and then walletlock call.\n"
            "If the wallet is already encrypted, use the walletpassphrasechange call.\n"
            "Note that this will shutdown the server.\n"
            "\nArguments:\n"
            "1. \"passphrase\"    (string) The pass phrase to encrypt the wallet with. It must be at least 1 character, but should be long.\n"
            "\nExamples:\n"
            "\nEncrypt you wallet\n"
            + HelpExampleCli("encryptwallet", "\"my pass phrase\"") +
            "\nNow set the passphrase to use the wallet, such as for signing or sending bitcoin\n"
            + HelpExampleCli("walletpassphrase", "\"my pass phrase\"") +
            "\nNow we can so something like sign\n"
            + HelpExampleCli("signmessage", "\"bitcoinaddress\" \"test message\"") +
            "\nNow lock the wallet again by removing the passphrase\n"
            + HelpExampleCli("walletlock", "") +
            "\nAs a json rpc call\n"
            + HelpExampleRpc("encryptwallet", "\"my pass phrase\"")
        );

    LOCK2(cs_main, pwalletMain->cs_wallet);

    if (fHelp)
        return true;
    if (pwalletMain->IsCrypted())
        throw JSONRPCError(RPC_WALLET_WRONG_ENC_STATE, "Error: running with an encrypted wallet, but encryptwallet was called.");

    // TODO: get rid of this .c_str() by implementing SecureString::operator=(std::string)
    // Alternately, find a way to make params[0] mlock()'d to begin with.
    SecureString strWalletPass;
    strWalletPass.reserve(100);
    strWalletPass = params[0].get_str().c_str();

    if (strWalletPass.length() < 1)
        throw runtime_error(
            "encryptwallet <passphrase>\n"
            "Encrypts the wallet with <passphrase>.");

    if (!pwalletMain->EncryptWallet(strWalletPass))
        throw JSONRPCError(RPC_WALLET_ENCRYPTION_FAILED, "Error: Failed to encrypt the wallet.");

    // BDB seems to have a bad habit of writing old data into
    // slack space in .dat files; that is bad if the old data is
    // unencrypted private keys. So:
    StartShutdown();
    return "wallet encrypted; Bitcoin server stopping, restart to run with encrypted wallet. The keypool has been flushed, you need to make a new backup.";
}

UniValue lockunspent(const UniValue& params, bool fHelp)
{
    if (!EnsureWalletIsAvailable(fHelp))
        return NullUniValue;
    
    if (fHelp || params.size() < 1 || params.size() > 2)
        throw runtime_error(
            "lockunspent unlock [{\"txid\":\"txid\",\"vout\":n},...]\n"
            "\nUpdates list of temporarily unspendable outputs.\n"
            "Temporarily lock (unlock=false) or unlock (unlock=true) specified transaction outputs.\n"
            "A locked transaction output will not be chosen by automatic coin selection, when spending bitcoins.\n"
            "Locks are stored in memory only. Nodes start with zero locked outputs, and the locked output list\n"
            "is always cleared (by virtue of process exit) when a node stops or fails.\n"
            "Also see the listunspent call\n"
            "\nArguments:\n"
            "1. unlock            (boolean, required) Whether to unlock (true) or lock (false) the specified transactions\n"
            "2. \"transactions\"  (string, required) A json array of objects. Each object the txid (string) vout (numeric)\n"
            "     [           (json array of json objects)\n"
            "       {\n"
            "         \"txid\":\"id\",    (string) The transaction id\n"
            "         \"vout\": n         (numeric) The output number\n"
            "       }\n"
            "       ,...\n"
            "     ]\n"

            "\nResult:\n"
            "true|false    (boolean) Whether the command was successful or not\n"

            "\nExamples:\n"
            "\nList the unspent transactions\n"
            + HelpExampleCli("listunspent", "") +
            "\nLock an unspent transaction\n"
            + HelpExampleCli("lockunspent", "false \"[{\\\"txid\\\":\\\"a08e6907dbbd3d809776dbfc5d82e371b764ed838b5655e72f463568df1aadf0\\\",\\\"vout\\\":1}]\"") +
            "\nList the locked transactions\n"
            + HelpExampleCli("listlockunspent", "") +
            "\nUnlock the transaction again\n"
            + HelpExampleCli("lockunspent", "true \"[{\\\"txid\\\":\\\"a08e6907dbbd3d809776dbfc5d82e371b764ed838b5655e72f463568df1aadf0\\\",\\\"vout\\\":1}]\"") +
            "\nAs a json rpc call\n"
            + HelpExampleRpc("lockunspent", "false, \"[{\\\"txid\\\":\\\"a08e6907dbbd3d809776dbfc5d82e371b764ed838b5655e72f463568df1aadf0\\\",\\\"vout\\\":1}]\"")
        );

    LOCK2(cs_main, pwalletMain->cs_wallet);

    if (params.size() == 1)
        RPCTypeCheck(params, boost::assign::list_of(UniValue::VBOOL));
    else
        RPCTypeCheck(params, boost::assign::list_of(UniValue::VBOOL)(UniValue::VARR));

    bool fUnlock = params[0].get_bool();

    if (params.size() == 1) {
        if (fUnlock)
            pwalletMain->UnlockAllCoins();
        return true;
    }

    UniValue outputs = params[1].get_array();
    for (unsigned int idx = 0; idx < outputs.size(); idx++) {
        const UniValue& output = outputs[idx];
        if (!output.isObject())
            throw JSONRPCError(RPC_INVALID_PARAMETER, "Invalid parameter, expected object");
        const UniValue& o = output.get_obj();

        RPCTypeCheckObj(o, boost::assign::map_list_of("txid", UniValue::VSTR)("vout", UniValue::VNUM));

        string txid = find_value(o, "txid").get_str();
        if (!IsHex(txid))
            throw JSONRPCError(RPC_INVALID_PARAMETER, "Invalid parameter, expected hex txid");

        int nOutput = find_value(o, "vout").get_int();
        if (nOutput < 0)
            throw JSONRPCError(RPC_INVALID_PARAMETER, "Invalid parameter, vout must be positive");

        COutPoint outpt(uint256S(txid), nOutput);

        if (fUnlock)
            pwalletMain->UnlockCoin(outpt);
        else
            pwalletMain->LockCoin(outpt);
    }

    return true;
}

UniValue listlockunspent(const UniValue& params, bool fHelp)
{
    if (!EnsureWalletIsAvailable(fHelp))
        return NullUniValue;
    
    if (fHelp || params.size() > 0)
        throw runtime_error(
            "listlockunspent\n"
            "\nReturns list of temporarily unspendable outputs.\n"
            "See the lockunspent call to lock and unlock transactions for spending.\n"
            "\nResult:\n"
            "[\n"
            "  {\n"
            "    \"txid\" : \"transactionid\",     (string) The transaction id locked\n"
            "    \"vout\" : n                      (numeric) The vout value\n"
            "  }\n"
            "  ,...\n"
            "]\n"
            "\nExamples:\n"
            "\nList the unspent transactions\n"
            + HelpExampleCli("listunspent", "") +
            "\nLock an unspent transaction\n"
            + HelpExampleCli("lockunspent", "false \"[{\\\"txid\\\":\\\"a08e6907dbbd3d809776dbfc5d82e371b764ed838b5655e72f463568df1aadf0\\\",\\\"vout\\\":1}]\"") +
            "\nList the locked transactions\n"
            + HelpExampleCli("listlockunspent", "") +
            "\nUnlock the transaction again\n"
            + HelpExampleCli("lockunspent", "true \"[{\\\"txid\\\":\\\"a08e6907dbbd3d809776dbfc5d82e371b764ed838b5655e72f463568df1aadf0\\\",\\\"vout\\\":1}]\"") +
            "\nAs a json rpc call\n"
            + HelpExampleRpc("listlockunspent", "")
        );

    LOCK2(cs_main, pwalletMain->cs_wallet);

    vector<COutPoint> vOutpts;
    pwalletMain->ListLockedCoins(vOutpts);

    UniValue ret(UniValue::VARR);

    BOOST_FOREACH(COutPoint &outpt, vOutpts) {
        UniValue o(UniValue::VOBJ);

        o.push_back(Pair("txid", outpt.hash.GetHex()));
        o.push_back(Pair("vout", (int)outpt.n));
        ret.push_back(o);
    }

    return ret;
}

UniValue settxfee(const UniValue& params, bool fHelp)
{
    if (!EnsureWalletIsAvailable(fHelp))
        return NullUniValue;
    
    if (fHelp || params.size() < 1 || params.size() > 1)
        throw runtime_error(
            "settxfee amount\n"
            "\nSet the transaction fee per kB. Overwrites the paytxfee parameter.\n"
            "\nArguments:\n"
            "1. amount         (numeric or sting, required) The transaction fee in " + CURRENCY_UNIT + "/kB\n"
            "\nResult\n"
            "true|false        (boolean) Returns true if successful\n"
            "\nExamples:\n"
            + HelpExampleCli("settxfee", "0.00001")
            + HelpExampleRpc("settxfee", "0.00001")
        );

    LOCK2(cs_main, pwalletMain->cs_wallet);

    // Amount
    CAmount nAmount = AmountFromValue(params[0]);

    payTxFee = CFeeRate(nAmount, 1000);
    return true;
}

UniValue getwalletinfo(const UniValue& params, bool fHelp)
{
    if (!EnsureWalletIsAvailable(fHelp))
        return NullUniValue;
    
    if (fHelp || params.size() != 0)
        throw runtime_error(
            "getwalletinfo\n"
            "Returns an object containing various wallet state info.\n"
            "\nResult:\n"
            "{\n"
            "  \"walletversion\": xxxxx,     (numeric) the wallet version\n"
            "  \"balance\": xxxxxxx,         (numeric) the total confirmed balance of the wallet in " + CURRENCY_UNIT + "\n"
            "  \"unconfirmed_balance\": xxx, (numeric) the total unconfirmed balance of the wallet in " + CURRENCY_UNIT + "\n"
            "  \"immature_balance\": xxxxxx, (numeric) the total immature balance of the wallet in " + CURRENCY_UNIT + "\n"
            "  \"txcount\": xxxxxxx,         (numeric) the total number of transactions in the wallet\n"
            "  \"keypoololdest\": xxxxxx,    (numeric) the timestamp (seconds since GMT epoch) of the oldest pre-generated key in the key pool\n"
            "  \"keypoolsize\": xxxx,        (numeric) how many new keys are pre-generated\n"
            "  \"unlocked_until\": ttt,      (numeric) the timestamp in seconds since epoch (midnight Jan 1 1970 GMT) that the wallet is unlocked for transfers, or 0 if the wallet is locked\n"
            "  \"paytxfee\": x.xxxx,         (numeric) the transaction fee configuration, set in " + CURRENCY_UNIT + "/kB\n"
            "}\n"
            "\nExamples:\n"
            + HelpExampleCli("getwalletinfo", "")
            + HelpExampleRpc("getwalletinfo", "")
        );

    LOCK2(cs_main, pwalletMain->cs_wallet);

    UniValue obj(UniValue::VOBJ);
    obj.push_back(Pair("walletversion", pwalletMain->GetVersion()));
    obj.push_back(Pair("balance",       ValueFromAmount(pwalletMain->GetBalance())));
    obj.push_back(Pair("unconfirmed_balance", ValueFromAmount(pwalletMain->GetUnconfirmedBalance())));
    obj.push_back(Pair("immature_balance",    ValueFromAmount(pwalletMain->GetImmatureBalance())));
    obj.push_back(Pair("txcount",       (int)pwalletMain->mapWallet.size()));
    obj.push_back(Pair("keypoololdest", pwalletMain->GetOldestKeyPoolTime()));
    obj.push_back(Pair("keypoolsize",   (int)pwalletMain->GetKeyPoolSize()));
    if (pwalletMain->IsCrypted())
        obj.push_back(Pair("unlocked_until", nWalletUnlockTime));
    obj.push_back(Pair("paytxfee",      ValueFromAmount(payTxFee.GetFeePerK())));
    return obj;
}

UniValue resendwallettransactions(const UniValue& params, bool fHelp)
{
    if (!EnsureWalletIsAvailable(fHelp))
        return NullUniValue;
    
    if (fHelp || params.size() != 0)
        throw runtime_error(
            "resendwallettransactions\n"
            "Immediately re-broadcast unconfirmed wallet transactions to all peers.\n"
            "Intended only for testing; the wallet code periodically re-broadcasts\n"
            "automatically.\n"
            "Returns array of transaction ids that were re-broadcast.\n"
            );

    LOCK2(cs_main, pwalletMain->cs_wallet);

    std::vector<uint256> txids = pwalletMain->ResendWalletTransactionsBefore(GetTime());
    UniValue result(UniValue::VARR);
    BOOST_FOREACH(const uint256& txid, txids)
    {
        result.push_back(txid.ToString());
    }
    return result;
}

UniValue listunspent(const UniValue& params, bool fHelp)
{
    if (!EnsureWalletIsAvailable(fHelp))
        return NullUniValue;
    
    if (fHelp || params.size() > 3)
        throw runtime_error(
            "listunspent ( minconf maxconf  [\"address\",...] )\n"
            "\nReturns array of unspent transaction outputs\n"
            "with between minconf and maxconf (inclusive) confirmations.\n"
            "Optionally filter to only include txouts paid to specified addresses.\n"
            "Results are an array of Objects, each of which has:\n"
            "{txid, vout, scriptPubKey, amount, confirmations}\n"
            "\nArguments:\n"
            "1. minconf          (numeric, optional, default=1) The minimum confirmations to filter\n"
            "2. maxconf          (numeric, optional, default=9999999) The maximum confirmations to filter\n"
            "3. \"addresses\"    (string) A json array of bitcoin addresses to filter\n"
            "    [\n"
            "      \"address\"   (string) bitcoin address\n"
            "      ,...\n"
            "    ]\n"
            "\nResult\n"
            "[                   (array of json object)\n"
            "  {\n"
            "    \"txid\" : \"txid\",        (string) the transaction id \n"
            "    \"vout\" : n,               (numeric) the vout value\n"
            "    \"address\" : \"address\",  (string) the bitcoin address\n"
            "    \"account\" : \"account\",  (string) DEPRECATED. The associated account, or \"\" for the default account\n"
            "    \"scriptPubKey\" : \"key\", (string) the script key\n"
            "    \"amount\" : x.xxx,         (numeric) the transaction amount in " + CURRENCY_UNIT + "\n"
            "    \"confirmations\" : n       (numeric) The number of confirmations\n"
            "  }\n"
            "  ,...\n"
            "]\n"

            "\nExamples\n"
            + HelpExampleCli("listunspent", "")
            + HelpExampleCli("listunspent", "6 9999999 \"[\\\"1PGFqEzfmQch1gKD3ra4k18PNj3tTUUSqg\\\",\\\"1LtvqCaApEdUGFkpKMM4MstjcaL4dKg8SP\\\"]\"")
            + HelpExampleRpc("listunspent", "6, 9999999 \"[\\\"1PGFqEzfmQch1gKD3ra4k18PNj3tTUUSqg\\\",\\\"1LtvqCaApEdUGFkpKMM4MstjcaL4dKg8SP\\\"]\"")
        );

    RPCTypeCheck(params, boost::assign::list_of(UniValue::VNUM)(UniValue::VNUM)(UniValue::VARR));

    int nMinDepth = 1;
    if (params.size() > 0)
        nMinDepth = params[0].get_int();

    int nMaxDepth = 9999999;
    if (params.size() > 1)
        nMaxDepth = params[1].get_int();

    set<CBitcoinAddress> setAddress;
    if (params.size() > 2) {
        UniValue inputs = params[2].get_array();
        for (unsigned int idx = 0; idx < inputs.size(); idx++) {
            const UniValue& input = inputs[idx];
            CBitcoinAddress address(input.get_str());
            if (!address.IsValid())
                throw JSONRPCError(RPC_INVALID_ADDRESS_OR_KEY, string("Invalid Bitcoin address: ")+input.get_str());
            if (setAddress.count(address))
                throw JSONRPCError(RPC_INVALID_PARAMETER, string("Invalid parameter, duplicated address: ")+input.get_str());
           setAddress.insert(address);
        }
    }

    UniValue results(UniValue::VARR);
    vector<COutput> vecOutputs;
    assert(pwalletMain != NULL);
    LOCK2(cs_main, pwalletMain->cs_wallet);
    pwalletMain->AvailableCoins(vecOutputs, false, NULL, true);
    BOOST_FOREACH(const COutput& out, vecOutputs) {
        if (out.nDepth < nMinDepth || out.nDepth > nMaxDepth)
            continue;

        if (setAddress.size()) {
            CTxDestination address;
            if (!ExtractDestination(out.tx->vout[out.i].scriptPubKey, address))
                continue;

            if (!setAddress.count(address))
                continue;
        }

        CAmount nValue = out.tx->vout[out.i].nValue;
        const CScript& pk = out.tx->vout[out.i].scriptPubKey;
        UniValue entry(UniValue::VOBJ);
        entry.push_back(Pair("txid", out.tx->GetHash().GetHex()));
        entry.push_back(Pair("vout", out.i));
        CTxDestination address;
        if (ExtractDestination(out.tx->vout[out.i].scriptPubKey, address)) {
            entry.push_back(Pair("address", CBitcoinAddress(address).ToString()));
            if (pwalletMain->mapAddressBook.count(address))
                entry.push_back(Pair("account", pwalletMain->mapAddressBook[address].name));
        }
        entry.push_back(Pair("scriptPubKey", HexStr(pk.begin(), pk.end())));
        if (pk.IsPayToScriptHash()) {
            CTxDestination address;
            if (ExtractDestination(pk, address)) {
                const CScriptID& hash = boost::get<CScriptID>(address);
                CScript redeemScript;
                if (pwalletMain->GetCScript(hash, redeemScript))
                    entry.push_back(Pair("redeemScript", HexStr(redeemScript.begin(), redeemScript.end())));
            }
        }
        entry.push_back(Pair("amount",ValueFromAmount(nValue)));
        entry.push_back(Pair("confirmations",out.nDepth));
        entry.push_back(Pair("spendable", out.fSpendable));
        results.push_back(entry);
    }

    return results;
}

UniValue fundrawtransaction(const UniValue& params, bool fHelp)
{
    if (!EnsureWalletIsAvailable(fHelp))
        return NullUniValue;

    if (fHelp || params.size() < 1 || params.size() > 2)
        throw runtime_error(
                            "fundrawtransaction \"hexstring\" ( options )\n"
                            "\nAdd inputs to a transaction until it has enough in value to meet its out value.\n"
                            "This will not modify existing inputs, and will add one change output to the outputs.\n"
                            "Note that inputs which were signed may need to be resigned after completion since in/outputs have been added.\n"
                            "The inputs added will not be signed, use signrawtransaction for that.\n"
                            "Note that all existing inputs must have their previous output transaction be in the wallet.\n"
                            "Note that all inputs selected must be of standard form and P2SH scripts must be"
                            "in the wallet using importaddress or addmultisigaddress (to calculate fees).\n"
                            "Only pay-to-pubkey, multisig, and P2SH versions thereof are currently supported for watch-only\n"
                            "\nArguments:\n"
                            "1. \"hexstring\"           (string, required) The hex string of the raw transaction\n"
                            "2. options               (object, optional)\n"
                            "   {\n"
                            "     \"changeAddress\"     (string, optional, default=pool address) The bitcoin address to receive the change\n"
                            "     \"changePosition\"    (numeric, optional, default=random) The index of the change output\n"
                            "     \"includeWatching\"   (boolean, optional, default=false) Also select inputs which are watch only\n"
                            "     \"optIntoRbf\"        (boolean, optional, default=false) Allow this transaction to be replaced by a transaction with heigher fees\n"
                            "   }\n"
                            "\nResult:\n"
                            "{\n"
                            "  \"hex\":       \"value\", (string)  The resulting raw transaction (hex-encoded string)\n"
                            "  \"fee\":       n,         (numeric) Fee the resulting transaction pays\n"
                            "  \"changepos\": n          (numeric) The position of the added change output, or -1\n"
                            "}\n"
                            "\"hex\"             \n"
                            "\nExamples:\n"
                            "\nCreate a transaction with no inputs\n"
                            + HelpExampleCli("createrawtransaction", "\"[]\" \"{\\\"myaddress\\\":0.01}\"") +
                            "\nAdd sufficient unsigned inputs to meet the output value\n"
                            + HelpExampleCli("fundrawtransaction", "\"rawtransactionhex\"") +
                            "\nSign the transaction\n"
                            + HelpExampleCli("signrawtransaction", "\"fundedtransactionhex\"") +
                            "\nSend the transaction\n"
                            + HelpExampleCli("sendrawtransaction", "\"signedtransactionhex\"")
                            );

    RPCTypeCheck(params, boost::assign::list_of(UniValue::VSTR));

    CTxDestination changeAddress = CNoDestination();
    int changePosition = -1;
    bool includeWatching = false;
    unsigned int flags = CREATE_TX_DONT_SIGN;

    if (params.size() > 1) {
      if (params[1].type() == UniValue::VBOOL) {
        includeWatching = params[1].get_bool();
      }
      else {
        RPCTypeCheck(params, boost::assign::list_of(UniValue::VSTR)(UniValue::VOBJ));

        UniValue options = params[1];

        if (options.exists("changeAddress"))
            changeAddress = CBitcoinAddress(options["changeAddress"].get_str()).Get();

        if (options.exists("changePosition"))
            changePosition = options["changePosition"].get_int();

        if (options.exists("includeWatching"))
            includeWatching = options["includeWatching"].get_bool();

        if (options.exists("optIntoRbf") && options["optIntoRbf"].get_bool()) {
            flags |= CREATE_TX_RBF_OPT_IN;
        }
      }
    }

    // parse hex string from parameter
    CTransaction origTx;
    if (!DecodeHexTx(origTx, params[0].get_str()))
        throw JSONRPCError(RPC_DESERIALIZATION_ERROR, "TX decode failed");

    if (origTx.vout.size() == 0)
        throw JSONRPCError(RPC_INVALID_PARAMETER, "TX must have at least one output");

    CMutableTransaction tx(origTx);
    CAmount nFee;
    string strFailReason;
<<<<<<< HEAD

    if(!pwalletMain->FundTransaction(tx, nFee, changePosition, strFailReason, includeWatching, changeAddress, flags))
=======
    int nChangePos = -1;
    unsigned int flags = CREATE_TX_DONT_SIGN;
    if (params.size() > 2) {
        if (params[2].isTrue()) {
            flags |= CREATE_TX_RBF_OPT_IN;
        } else if (params[2].isFalse()) {  // NOTE: null does not get this behaviour
            flags |= CREATE_TX_RBF_OPT_OUT;
        }
    }
    if(!pwalletMain->FundTransaction(tx, nFee, nChangePos, strFailReason, includeWatching, flags))
>>>>>>> 93128361
        throw JSONRPCError(RPC_INTERNAL_ERROR, strFailReason);

    UniValue result(UniValue::VOBJ);
    result.push_back(Pair("hex", EncodeHexTx(tx)));
    result.push_back(Pair("changepos", changePosition));
    result.push_back(Pair("fee", ValueFromAmount(nFee)));

    return result;
}<|MERGE_RESOLUTION|>--- conflicted
+++ resolved
@@ -2500,8 +2500,13 @@
         if (options.exists("includeWatching"))
             includeWatching = options["includeWatching"].get_bool();
 
-        if (options.exists("optIntoRbf") && options["optIntoRbf"].get_bool()) {
-            flags |= CREATE_TX_RBF_OPT_IN;
+        if (options.exists("optIntoRbf")) {
+            const bool val = options["optIntoRbf"].get_bool();
+            if (val) {
+                flags |= CREATE_TX_RBF_OPT_IN;
+            } else {
+                flags |= CREATE_TX_RBF_OPT_OUT;
+            }
         }
       }
     }
@@ -2517,21 +2522,8 @@
     CMutableTransaction tx(origTx);
     CAmount nFee;
     string strFailReason;
-<<<<<<< HEAD
 
     if(!pwalletMain->FundTransaction(tx, nFee, changePosition, strFailReason, includeWatching, changeAddress, flags))
-=======
-    int nChangePos = -1;
-    unsigned int flags = CREATE_TX_DONT_SIGN;
-    if (params.size() > 2) {
-        if (params[2].isTrue()) {
-            flags |= CREATE_TX_RBF_OPT_IN;
-        } else if (params[2].isFalse()) {  // NOTE: null does not get this behaviour
-            flags |= CREATE_TX_RBF_OPT_OUT;
-        }
-    }
-    if(!pwalletMain->FundTransaction(tx, nFee, nChangePos, strFailReason, includeWatching, flags))
->>>>>>> 93128361
         throw JSONRPCError(RPC_INTERNAL_ERROR, strFailReason);
 
     UniValue result(UniValue::VOBJ);
