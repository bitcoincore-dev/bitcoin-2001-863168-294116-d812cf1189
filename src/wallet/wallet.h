// Copyright (c) 2009-2010 Satoshi Nakamoto
// Copyright (c) 2009-2015 The Bitcoin Core developers
// Distributed under the MIT software license, see the accompanying
// file COPYING or http://www.opensource.org/licenses/mit-license.php.

#ifndef BITCOIN_WALLET_WALLET_H
#define BITCOIN_WALLET_WALLET_H

#include "amount.h"
#include "streams.h"
#include "tinyformat.h"
#include "ui_interface.h"
#include "utilstrencodings.h"
#include "validationinterface.h"
#include "script/ismine.h"
#include "wallet/crypter.h"
#include "wallet/walletdb.h"
#include "wallet/rpcwallet.h"

#include <algorithm>
#include <map>
#include <set>
#include <stdexcept>
#include <stdint.h>
#include <string>
#include <utility>
#include <vector>

#include <boost/shared_ptr.hpp>

extern CWallet* pwalletMain;

/**
 * Settings
 */
extern CFeeRate payTxFee;
extern unsigned int nTxConfirmTarget;
extern bool bSpendZeroConfChange;
extern bool fSendFreeTransactions;

static const unsigned int DEFAULT_KEYPOOL_SIZE = 100;
//! -paytxfee default
static const CAmount DEFAULT_TRANSACTION_FEE = 0;
//! -fallbackfee default
static const CAmount DEFAULT_FALLBACK_FEE = 20000;
//! -mintxfee default
static const CAmount DEFAULT_TRANSACTION_MINFEE = 1000;
//! minimum change amount
static const CAmount MIN_CHANGE = CENT;
//! Default for -spendzeroconfchange
static const bool DEFAULT_SPEND_ZEROCONF_CHANGE = true;
//! Default for -sendfreetransactions
static const bool DEFAULT_SEND_FREE_TRANSACTIONS = false;
//! -txconfirmtarget default
static const unsigned int DEFAULT_TX_CONFIRM_TARGET = 2;
//! Largest (in bytes) free transaction we're willing to create
static const unsigned int MAX_FREE_TRANSACTION_CREATE_SIZE = 1000;
static const bool DEFAULT_WALLETBROADCAST = true;

//! if set, all keys will be derived by using BIP32
static const bool DEFAULT_USE_HD_WALLET = true;

extern const char * DEFAULT_WALLET_DAT;

class CBlockIndex;
class CCoinControl;
class COutput;
class CReserveKey;
class CScript;
class CTxMemPool;
class CWalletTx;

/** (client) version numbers for particular wallet features */
enum WalletFeature
{
    FEATURE_BASE = 10500, // the earliest version new wallets supports (only useful for getinfo's clientversion output)

    FEATURE_WALLETCRYPT = 40000, // wallet encryption
    FEATURE_COMPRPUBKEY = 60000, // compressed public keys

    FEATURE_HD = 130000, // Hierarchical key derivation after BIP32 (HD Wallet)
    FEATURE_LATEST = FEATURE_COMPRPUBKEY // HD is optional, use FEATURE_COMPRPUBKEY as latest version
};


/** A key pool entry */
class CKeyPool
{
public:
    int64_t nTime;
    CPubKey vchPubKey;

    CKeyPool();
    CKeyPool(const CPubKey& vchPubKeyIn);

    ADD_SERIALIZE_METHODS;

    template <typename Stream, typename Operation>
    inline void SerializationOp(Stream& s, Operation ser_action, int nType, int nVersion) {
        if (!(nType & SER_GETHASH))
            READWRITE(nVersion);
        READWRITE(nTime);
        READWRITE(vchPubKey);
    }
};

/** Address book data */
class CAddressBookData
{
public:
    std::string name;
    std::string purpose;

    CAddressBookData()
    {
        purpose = "unknown";
    }

    typedef std::map<std::string, std::string> StringMap;
    StringMap destdata;
};

struct CRecipient
{
    CScript scriptPubKey;
    CAmount nAmount;
    bool fSubtractFeeFromAmount;
};

typedef std::map<std::string, std::string> mapValue_t;


static void ReadOrderPos(int64_t& nOrderPos, mapValue_t& mapValue)
{
    if (!mapValue.count("n"))
    {
        nOrderPos = -1; // TODO: calculate elsewhere
        return;
    }
    nOrderPos = atoi64(mapValue["n"].c_str());
}


static void WriteOrderPos(const int64_t& nOrderPos, mapValue_t& mapValue)
{
    if (nOrderPos == -1)
        return;
    mapValue["n"] = i64tostr(nOrderPos);
}

struct COutputEntry
{
    CTxDestination destination;
    CAmount amount;
    int vout;
};

/** A transaction with a merkle branch linking it to the block chain. */
class CMerkleTx : public CTransaction
{
private:
  /** Constant used in hashBlock to indicate tx has been abandoned */
    static const uint256 ABANDON_HASH;

public:
    uint256 hashBlock;

    /* An nIndex == -1 means that hashBlock (in nonzero) refers to the earliest
     * block in the chain we know this or any in-wallet dependency conflicts
     * with. Older clients interpret nIndex == -1 as unconfirmed for backward
     * compatibility.
     */
    int nIndex;

    CMerkleTx()
    {
        Init();
    }

    CMerkleTx(const CTransaction& txIn) : CTransaction(txIn)
    {
        Init();
    }

    void Init()
    {
        hashBlock = uint256();
        nIndex = -1;
    }

    ADD_SERIALIZE_METHODS;

    template <typename Stream, typename Operation>
    inline void SerializationOp(Stream& s, Operation ser_action, int nType, int nVersion) {
        std::vector<uint256> vMerkleBranch; // For compatibility with older versions.
        READWRITE(*(CTransaction*)this);
        nVersion = this->nVersion;
        READWRITE(hashBlock);
        READWRITE(vMerkleBranch);
        READWRITE(nIndex);
    }

    int SetMerkleBranch(const CBlock& block);

    /**
     * Return depth of transaction in blockchain:
     * <0  : conflicts with a transaction this deep in the blockchain
     *  0  : in memory pool, waiting to be included in a block
     * >=1 : this many blocks deep in the main chain
     */
    int GetDepthInMainChain(const CBlockIndex* &pindexRet) const;
    int GetDepthInMainChain() const { const CBlockIndex *pindexRet; return GetDepthInMainChain(pindexRet); }
    bool IsInMainChain() const { const CBlockIndex *pindexRet; return GetDepthInMainChain(pindexRet) > 0; }
    int GetBlocksToMaturity() const;
    /** Pass this transaction to the mempool. Fails if absolute fee exceeds absurd fee. */
<<<<<<< HEAD
    bool AcceptToMemoryPool(bool fLimitFree, const CAmount nAbsurdFee, const std::set<std::string>& setIgnoreRejects=std::set<std::string>());
=======
    bool AcceptToMemoryPool(bool fLimitFree, const CAmount nAbsurdFee, CValidationState& state);
>>>>>>> f5d606e5
    bool hashUnset() const { return (hashBlock.IsNull() || hashBlock == ABANDON_HASH); }
    bool isAbandoned() const { return (hashBlock == ABANDON_HASH); }
    void setAbandoned() { hashBlock = ABANDON_HASH; }
};

/** 
 * A transaction with a bunch of additional info that only the owner cares about.
 * It includes any unrecorded transactions needed to link it back to the block chain.
 */
class CWalletTx : public CMerkleTx
{
private:
    const CWallet* pwallet;

public:
    mapValue_t mapValue;
    std::vector<std::pair<std::string, std::string> > vOrderForm;
    unsigned int fTimeReceivedIsTxTime;
    unsigned int nTimeReceived; //!< time received by this node
    unsigned int nTimeSmart;
    char fFromMe;
    std::string strFromAccount;
    int64_t nOrderPos; //!< position in ordered transaction list

    // memory only
    mutable bool fDebitCached;
    mutable bool fCreditCached;
    mutable bool fImmatureCreditCached;
    mutable bool fAvailableCreditCached;
    mutable bool fWatchDebitCached;
    mutable bool fWatchCreditCached;
    mutable bool fImmatureWatchCreditCached;
    mutable bool fAvailableWatchCreditCached;
    mutable bool fChangeCached;
    mutable CAmount nDebitCached;
    mutable CAmount nCreditCached;
    mutable CAmount nImmatureCreditCached;
    mutable CAmount nAvailableCreditCached;
    mutable CAmount nWatchDebitCached;
    mutable CAmount nWatchCreditCached;
    mutable CAmount nImmatureWatchCreditCached;
    mutable CAmount nAvailableWatchCreditCached;
    mutable CAmount nChangeCached;

    CWalletTx()
    {
        Init(NULL);
    }

    CWalletTx(const CWallet* pwalletIn)
    {
        Init(pwalletIn);
    }

    CWalletTx(const CWallet* pwalletIn, const CMerkleTx& txIn) : CMerkleTx(txIn)
    {
        Init(pwalletIn);
    }

    CWalletTx(const CWallet* pwalletIn, const CTransaction& txIn) : CMerkleTx(txIn)
    {
        Init(pwalletIn);
    }

    void Init(const CWallet* pwalletIn)
    {
        pwallet = pwalletIn;
        mapValue.clear();
        vOrderForm.clear();
        fTimeReceivedIsTxTime = false;
        nTimeReceived = 0;
        nTimeSmart = 0;
        fFromMe = false;
        strFromAccount.clear();
        fDebitCached = false;
        fCreditCached = false;
        fImmatureCreditCached = false;
        fAvailableCreditCached = false;
        fWatchDebitCached = false;
        fWatchCreditCached = false;
        fImmatureWatchCreditCached = false;
        fAvailableWatchCreditCached = false;
        fChangeCached = false;
        nDebitCached = 0;
        nCreditCached = 0;
        nImmatureCreditCached = 0;
        nAvailableCreditCached = 0;
        nWatchDebitCached = 0;
        nWatchCreditCached = 0;
        nAvailableWatchCreditCached = 0;
        nImmatureWatchCreditCached = 0;
        nChangeCached = 0;
        nOrderPos = -1;
    }

    ADD_SERIALIZE_METHODS;

    template <typename Stream, typename Operation>
    inline void SerializationOp(Stream& s, Operation ser_action, int nType, int nVersion) {
        if (ser_action.ForRead())
            Init(NULL);
        char fSpent = false;

        if (!ser_action.ForRead())
        {
            mapValue["fromaccount"] = strFromAccount;

            WriteOrderPos(nOrderPos, mapValue);

            if (nTimeSmart)
                mapValue["timesmart"] = strprintf("%u", nTimeSmart);
        }

        READWRITE(*(CMerkleTx*)this);
        std::vector<CMerkleTx> vUnused; //!< Used to be vtxPrev
        READWRITE(vUnused);
        READWRITE(mapValue);
        READWRITE(vOrderForm);
        READWRITE(fTimeReceivedIsTxTime);
        READWRITE(nTimeReceived);
        READWRITE(fFromMe);
        READWRITE(fSpent);

        if (ser_action.ForRead())
        {
            strFromAccount = mapValue["fromaccount"];

            ReadOrderPos(nOrderPos, mapValue);

            nTimeSmart = mapValue.count("timesmart") ? (unsigned int)atoi64(mapValue["timesmart"]) : 0;
        }

        mapValue.erase("fromaccount");
        mapValue.erase("version");
        mapValue.erase("spent");
        mapValue.erase("n");
        mapValue.erase("timesmart");
    }

    //! make sure balances are recalculated
    void MarkDirty()
    {
        fCreditCached = false;
        fAvailableCreditCached = false;
        fWatchDebitCached = false;
        fWatchCreditCached = false;
        fAvailableWatchCreditCached = false;
        fImmatureWatchCreditCached = false;
        fDebitCached = false;
        fChangeCached = false;
    }

    void BindWallet(CWallet *pwalletIn)
    {
        pwallet = pwalletIn;
        MarkDirty();
    }

    //! filter decides which addresses will count towards the debit
    CAmount GetDebit(const isminefilter& filter) const;
    CAmount GetCredit(const isminefilter& filter) const;
    CAmount GetImmatureCredit(bool fUseCache=true) const;
    CAmount GetAvailableCredit(bool fUseCache=true) const;
    CAmount GetImmatureWatchOnlyCredit(const bool& fUseCache=true) const;
    CAmount GetAvailableWatchOnlyCredit(const bool& fUseCache=true) const;
    CAmount GetChange() const;

    void GetAmounts(std::list<COutputEntry>& listReceived,
                    std::list<COutputEntry>& listSent, CAmount& nFee, std::string& strSentAccount, const isminefilter& filter) const;

    void GetAccountAmounts(const std::string& strAccount, CAmount& nReceived,
                           CAmount& nSent, CAmount& nFee, const isminefilter& filter) const;

    bool IsFromMe(const isminefilter& filter) const
    {
        return (GetDebit(filter) > 0);
    }

    // True if only scriptSigs are different
    bool IsEquivalentTo(const CWalletTx& tx) const;

    bool InMempool() const;
    bool IsTrusted() const;

    int64_t GetTxTime() const;
    int GetRequestCount() const;

    bool RelayWalletTransaction();

    std::set<uint256> GetConflicts() const;
};




class COutput
{
public:
    const CWalletTx *tx;
    int i;
    int nDepth;
    bool fSpendable;
    bool fSolvable;

    COutput(const CWalletTx *txIn, int iIn, int nDepthIn, bool fSpendableIn, bool fSolvableIn)
    {
        tx = txIn; i = iIn; nDepth = nDepthIn; fSpendable = fSpendableIn; fSolvable = fSolvableIn;
    }

    std::string ToString() const;
};




/** Private key that includes an expiration date in case it never gets used. */
class CWalletKey
{
public:
    CPrivKey vchPrivKey;
    int64_t nTimeCreated;
    int64_t nTimeExpires;
    std::string strComment;
    //! todo: add something to note what created it (user, getnewaddress, change)
    //!   maybe should have a map<string, string> property map

    CWalletKey(int64_t nExpires=0);

    ADD_SERIALIZE_METHODS;

    template <typename Stream, typename Operation>
    inline void SerializationOp(Stream& s, Operation ser_action, int nType, int nVersion) {
        if (!(nType & SER_GETHASH))
            READWRITE(nVersion);
        READWRITE(vchPrivKey);
        READWRITE(nTimeCreated);
        READWRITE(nTimeExpires);
        READWRITE(LIMITED_STRING(strComment, 65536));
    }
};

/**
 * Internal transfers.
 * Database key is acentry<account><counter>.
 */
class CAccountingEntry
{
public:
    std::string strAccount;
    CAmount nCreditDebit;
    int64_t nTime;
    std::string strOtherAccount;
    std::string strComment;
    mapValue_t mapValue;
    int64_t nOrderPos; //!< position in ordered transaction list
    uint64_t nEntryNo;

    CAccountingEntry()
    {
        SetNull();
    }

    void SetNull()
    {
        nCreditDebit = 0;
        nTime = 0;
        strAccount.clear();
        strOtherAccount.clear();
        strComment.clear();
        nOrderPos = -1;
        nEntryNo = 0;
    }

    ADD_SERIALIZE_METHODS;

    template <typename Stream, typename Operation>
    inline void SerializationOp(Stream& s, Operation ser_action, int nType, int nVersion) {
        if (!(nType & SER_GETHASH))
            READWRITE(nVersion);
        //! Note: strAccount is serialized as part of the key, not here.
        READWRITE(nCreditDebit);
        READWRITE(nTime);
        READWRITE(LIMITED_STRING(strOtherAccount, 65536));

        if (!ser_action.ForRead())
        {
            WriteOrderPos(nOrderPos, mapValue);

            if (!(mapValue.empty() && _ssExtra.empty()))
            {
                CDataStream ss(nType, nVersion);
                ss.insert(ss.begin(), '\0');
                ss << mapValue;
                ss.insert(ss.end(), _ssExtra.begin(), _ssExtra.end());
                strComment.append(ss.str());
            }
        }

        READWRITE(LIMITED_STRING(strComment, 65536));

        size_t nSepPos = strComment.find("\0", 0, 1);
        if (ser_action.ForRead())
        {
            mapValue.clear();
            if (std::string::npos != nSepPos)
            {
                CDataStream ss(std::vector<char>(strComment.begin() + nSepPos + 1, strComment.end()), nType, nVersion);
                ss >> mapValue;
                _ssExtra = std::vector<char>(ss.begin(), ss.end());
            }
            ReadOrderPos(nOrderPos, mapValue);
        }
        if (std::string::npos != nSepPos)
            strComment.erase(nSepPos);

        mapValue.erase("n");
    }

private:
    std::vector<char> _ssExtra;
};


/** 
 * A CWallet is an extension of a keystore, which also maintains a set of transactions and balances,
 * and provides the ability to create new transactions.
 */
class CWallet : public CCryptoKeyStore, public CValidationInterface
{
private:
    /**
     * Select a set of coins such that nValueRet >= nTargetValue and at least
     * all coins from coinControl are selected; Never select unconfirmed coins
     * if they are not ours
     */
    bool SelectCoins(const std::vector<COutput>& vAvailableCoins, const CAmount& nTargetValue, std::set<std::pair<const CWalletTx*,unsigned int> >& setCoinsRet, CAmount& nValueRet, const CCoinControl *coinControl = NULL) const;

    CWalletDB *pwalletdbEncryption;

    //! the current wallet version: clients below this version are not able to load the wallet
    int nWalletVersion;

    //! the maximum wallet format version: memory-only variable that specifies to what version this wallet may be upgraded
    int nWalletMaxVersion;

    int64_t nNextResend;
    int64_t nLastResend;
    bool fBroadcastTransactions;

    /**
     * Used to keep track of spent outpoints, and
     * detect and report conflicts (double-spends or
     * mutated transactions where the mutant gets mined).
     */
    typedef std::multimap<COutPoint, uint256> TxSpends;
    TxSpends mapTxSpends;
    void AddToSpends(const COutPoint& outpoint, const uint256& wtxid);
    void AddToSpends(const uint256& wtxid);

    /* Mark a transaction (and its in-wallet descendants) as conflicting with a particular block. */
    void MarkConflicted(const uint256& hashBlock, const uint256& hashTx);

    void SyncMetaData(std::pair<TxSpends::iterator, TxSpends::iterator>);

    /* the HD chain data model (external chain counters) */
    CHDChain hdChain;

public:
    /*
     * Main wallet lock.
     * This lock protects all the fields added by CWallet
     *   except for:
     *      fFileBacked (immutable after instantiation)
     *      strWalletFile (immutable after instantiation)
     */
    mutable CCriticalSection cs_wallet;

    bool fFileBacked;
    std::string strWalletFile;

    std::set<int64_t> setKeyPool;
    std::map<CKeyID, CKeyMetadata> mapKeyMetadata;

    typedef std::map<unsigned int, CMasterKey> MasterKeyMap;
    MasterKeyMap mapMasterKeys;
    unsigned int nMasterKeyMaxID;

    CWallet()
    {
        SetNull();
    }

    CWallet(const std::string& strWalletFileIn)
    {
        SetNull();

        strWalletFile = strWalletFileIn;
        fFileBacked = true;
    }

    ~CWallet()
    {
        delete pwalletdbEncryption;
        pwalletdbEncryption = NULL;
    }

    void SetNull()
    {
        nWalletVersion = FEATURE_BASE;
        nWalletMaxVersion = FEATURE_BASE;
        fFileBacked = false;
        nMasterKeyMaxID = 0;
        pwalletdbEncryption = NULL;
        nOrderPosNext = 0;
        nNextResend = 0;
        nLastResend = 0;
        nTimeFirstKey = 0;
        fBroadcastTransactions = false;
    }

    std::map<uint256, CWalletTx> mapWallet;
    std::list<CAccountingEntry> laccentries;

    typedef std::pair<CWalletTx*, CAccountingEntry*> TxPair;
    typedef std::multimap<int64_t, TxPair > TxItems;
    TxItems wtxOrdered;

    int64_t nOrderPosNext;
    std::map<uint256, int> mapRequestCount;

    std::map<CTxDestination, CAddressBookData> mapAddressBook;

    CPubKey vchDefaultKey;

    std::set<COutPoint> setLockedCoins;

    int64_t nTimeFirstKey;

    const CWalletTx* GetWalletTx(const uint256& hash) const;

    //! check whether we are allowed to upgrade (or already support) to the named feature
    bool CanSupportFeature(enum WalletFeature wf) { AssertLockHeld(cs_wallet); return nWalletMaxVersion >= wf; }

    /**
     * populate vCoins with vector of available COutputs.
     */
    void AvailableCoins(std::vector<COutput>& vCoins, bool fOnlyConfirmed=true, const CCoinControl *coinControl = NULL, bool fIncludeZeroValue=false) const;

    /**
     * Shuffle and select coins until nTargetValue is reached while avoiding
     * small change; This method is stochastic for some inputs and upon
     * completion the coin set and corresponding actual target value is
     * assembled
     */
    bool SelectCoinsMinConf(const CAmount& nTargetValue, int nConfMine, int nConfTheirs, std::vector<COutput> vCoins, std::set<std::pair<const CWalletTx*,unsigned int> >& setCoinsRet, CAmount& nValueRet) const;

    bool IsSpent(const uint256& hash, unsigned int n) const;

    bool IsLockedCoin(uint256 hash, unsigned int n) const;
    void LockCoin(const COutPoint& output);
    void UnlockCoin(const COutPoint& output);
    void UnlockAllCoins();
    void ListLockedCoins(std::vector<COutPoint>& vOutpts);

    /**
     * keystore implementation
     * Generate a new key
     */
    CPubKey GenerateNewKey();
    //! Adds a key to the store, and saves it to disk.
    bool AddKeyPubKey(const CKey& key, const CPubKey &pubkey);
    //! Adds a key to the store, without saving it to disk (used by LoadWallet)
    bool LoadKey(const CKey& key, const CPubKey &pubkey) { return CCryptoKeyStore::AddKeyPubKey(key, pubkey); }
    //! Load metadata (used by LoadWallet)
    bool LoadKeyMetadata(const CPubKey &pubkey, const CKeyMetadata &metadata);

    bool LoadMinVersion(int nVersion) { AssertLockHeld(cs_wallet); nWalletVersion = nVersion; nWalletMaxVersion = std::max(nWalletMaxVersion, nVersion); return true; }

    //! Adds an encrypted key to the store, and saves it to disk.
    bool AddCryptedKey(const CPubKey &vchPubKey, const std::vector<unsigned char> &vchCryptedSecret);
    //! Adds an encrypted key to the store, without saving it to disk (used by LoadWallet)
    bool LoadCryptedKey(const CPubKey &vchPubKey, const std::vector<unsigned char> &vchCryptedSecret);
    bool AddCScript(const CScript& redeemScript);
    bool LoadCScript(const CScript& redeemScript);

    //! Adds a destination data tuple to the store, and saves it to disk
    bool AddDestData(const CTxDestination &dest, const std::string &key, const std::string &value);
    //! Erases a destination data tuple in the store and on disk
    bool EraseDestData(const CTxDestination &dest, const std::string &key);
    //! Adds a destination data tuple to the store, without saving it to disk
    bool LoadDestData(const CTxDestination &dest, const std::string &key, const std::string &value);
    //! Look up a destination data tuple in the store, return true if found false otherwise
    bool GetDestData(const CTxDestination &dest, const std::string &key, std::string *value) const;

    //! Adds a watch-only address to the store, and saves it to disk.
    bool AddWatchOnly(const CScript &dest);
    bool RemoveWatchOnly(const CScript &dest);
    //! Adds a watch-only address to the store, without saving it to disk (used by LoadWallet)
    bool LoadWatchOnly(const CScript &dest);

    bool Unlock(const SecureString& strWalletPassphrase);
    bool ChangeWalletPassphrase(const SecureString& strOldWalletPassphrase, const SecureString& strNewWalletPassphrase);
    bool EncryptWallet(const SecureString& strWalletPassphrase);

    void GetKeyBirthTimes(std::map<CKeyID, int64_t> &mapKeyBirth) const;

    /** 
     * Increment the next transaction order id
     * @return next transaction order id
     */
    int64_t IncOrderPosNext(CWalletDB *pwalletdb = NULL);
    bool AccountMove(std::string strFrom, std::string strTo, CAmount nAmount, std::string strComment = "");
    bool GetAccountPubkey(CPubKey &pubKey, std::string strAccount, bool bForceNew = false);

    void MarkDirty();
    bool AddToWallet(const CWalletTx& wtxIn, bool fFromLoadWallet, CWalletDB* pwalletdb);
    void SyncTransaction(const CTransaction& tx, const CBlockIndex *pindex, const CBlock* pblock);
    bool AddToWalletIfInvolvingMe(const CTransaction& tx, const CBlock* pblock, bool fUpdate);
    int ScanForWalletTransactions(CBlockIndex* pindexStart, bool fUpdate = false);
    void ReacceptWalletTransactions();
    void ResendWalletTransactions(int64_t nBestBlockTime);
    std::vector<uint256> ResendWalletTransactionsBefore(int64_t nTime);
    CAmount GetBalance() const;
    CAmount GetUnconfirmedBalance() const;
    CAmount GetImmatureBalance() const;
    CAmount GetWatchOnlyBalance() const;
    CAmount GetUnconfirmedWatchOnlyBalance() const;
    CAmount GetImmatureWatchOnlyBalance() const;

    /**
     * Insert additional inputs into the transaction by
     * calling CreateTransaction();
     */
    bool FundTransaction(CMutableTransaction& tx, CAmount& nFeeRet, bool overrideEstimatedFeeRate, const CFeeRate& specificFeeRate, int& nChangePosInOut, std::string& strFailReason, bool includeWatching, bool lockUnspents, const CTxDestination& destChange = CNoDestination());

    /**
     * Create a new transaction paying the recipients with a set of coins
     * selected by SelectCoins(); Also create the change output, when needed
     * @note passing nChangePosInOut as -1 will result in setting a random position
     */
    bool CreateTransaction(const std::vector<CRecipient>& vecSend, CWalletTx& wtxNew, CReserveKey& reservekey, CAmount& nFeeRet, int& nChangePosInOut,
                           std::string& strFailReason, const CCoinControl *coinControl = NULL, bool sign = true);
    bool CommitTransaction(CWalletTx& wtxNew, CReserveKey& reservekey);

    bool AddAccountingEntry(const CAccountingEntry&, CWalletDB & pwalletdb);

    static CFeeRate minTxFee;
    static CFeeRate fallbackFee;
    /**
     * Estimate the minimum fee considering user set parameters
     * and the required fee
     */
    static CAmount GetMinimumFee(unsigned int nTxBytes, unsigned int nConfirmTarget, const CTxMemPool& pool);
    /**
     * Return the minimum required fee taking into account the
     * floating relay fee and user set minimum transaction fee
     */
    static CAmount GetRequiredFee(unsigned int nTxBytes);

    bool NewKeyPool();
    bool TopUpKeyPool(unsigned int kpSize = 0);
    void ReserveKeyFromKeyPool(int64_t& nIndex, CKeyPool& keypool);
    void KeepKey(int64_t nIndex);
    void ReturnKey(int64_t nIndex);
    bool GetKeyFromPool(CPubKey &key);
    int64_t GetOldestKeyPoolTime();
    void GetAllReserveKeys(std::set<CKeyID>& setAddress) const;

    std::set< std::set<CTxDestination> > GetAddressGroupings();
    std::map<CTxDestination, CAmount> GetAddressBalances();

    CAmount GetAccountBalance(const std::string& strAccount, int nMinDepth, const isminefilter& filter);
    CAmount GetAccountBalance(CWalletDB& walletdb, const std::string& strAccount, int nMinDepth, const isminefilter& filter);
    std::set<CTxDestination> GetAccountAddresses(const std::string& strAccount) const;

    isminetype IsMine(const CTxIn& txin) const;
    CAmount GetDebit(const CTxIn& txin, const isminefilter& filter) const;
    isminetype IsMine(const CTxOut& txout) const;
    CAmount GetCredit(const CTxOut& txout, const isminefilter& filter) const;
    bool IsChange(const CTxOut& txout) const;
    CAmount GetChange(const CTxOut& txout) const;
    bool IsMine(const CTransaction& tx) const;
    /** should probably be renamed to IsRelevantToMe */
    bool IsFromMe(const CTransaction& tx) const;
    CAmount GetDebit(const CTransaction& tx, const isminefilter& filter) const;
    CAmount GetCredit(const CTransaction& tx, const isminefilter& filter) const;
    CAmount GetChange(const CTransaction& tx) const;
    void SetBestChain(const CBlockLocator& loc);

    DBErrors LoadWallet(bool& fFirstRunRet);
    DBErrors ZapWalletTx(std::vector<CWalletTx>& vWtx);
    DBErrors ZapSelectTx(std::vector<uint256>& vHashIn, std::vector<uint256>& vHashOut);

    bool SetAddressBook(const CTxDestination& address, const std::string& strName, const std::string& purpose);

    bool DelAddressBook(const CTxDestination& address);

    void UpdatedTransaction(const uint256 &hashTx);

    void Inventory(const uint256 &hash)
    {
        {
            LOCK(cs_wallet);
            std::map<uint256, int>::iterator mi = mapRequestCount.find(hash);
            if (mi != mapRequestCount.end())
                (*mi).second++;
        }
    }

    void GetScriptForMining(boost::shared_ptr<CReserveScript> &script);
    void ResetRequestCount(const uint256 &hash)
    {
        LOCK(cs_wallet);
        mapRequestCount[hash] = 0;
    };
    
    unsigned int GetKeyPoolSize()
    {
        AssertLockHeld(cs_wallet); // setKeyPool
        return setKeyPool.size();
    }

    bool SetDefaultKey(const CPubKey &vchPubKey);

    //! signify that a particular wallet feature is now used. this may change nWalletVersion and nWalletMaxVersion if those are lower
    bool SetMinVersion(enum WalletFeature, CWalletDB* pwalletdbIn = NULL, bool fExplicit = false);

    //! change which version we're allowed to upgrade to (note that this does not immediately imply upgrading to that format)
    bool SetMaxVersion(int nVersion);

    //! get the current wallet format (the oldest client version guaranteed to understand this wallet)
    int GetVersion() { LOCK(cs_wallet); return nWalletVersion; }

    //! Get wallet transactions that conflict with given transaction (spend same outputs)
    std::set<uint256> GetConflicts(const uint256& txid) const;

    //! Flush wallet (bitdb flush)
    void Flush(bool shutdown=false);

    //! Verify the wallet database and perform salvage if required
    static bool Verify();
    
    /** 
     * Address book entry changed.
     * @note called with lock cs_wallet held.
     */
    boost::signals2::signal<void (CWallet *wallet, const CTxDestination
            &address, const std::string &label, bool isMine,
            const std::string &purpose,
            ChangeType status)> NotifyAddressBookChanged;

    /** 
     * Wallet transaction added, removed or updated.
     * @note called with lock cs_wallet held.
     */
    boost::signals2::signal<void (CWallet *wallet, const uint256 &hashTx,
            ChangeType status)> NotifyTransactionChanged;

    /** Show progress e.g. for rescan */
    boost::signals2::signal<void (const std::string &title, int nProgress)> ShowProgress;

    /** Watch-only address added */
    boost::signals2::signal<void (bool fHaveWatchOnly)> NotifyWatchonlyChanged;

    /** Inquire whether this wallet broadcasts transactions. */
    bool GetBroadcastTransactions() const { return fBroadcastTransactions; }
    /** Set whether this wallet broadcasts transactions. */
    void SetBroadcastTransactions(bool broadcast) { fBroadcastTransactions = broadcast; }

    /* Mark a transaction (and it in-wallet descendants) as abandoned so its inputs may be respent. */
    bool AbandonTransaction(const uint256& hashTx);

    /* Returns the wallets help message */
    static std::string GetWalletHelpString(bool showDebug);

    /* Initializes the wallet, returns a new CWallet instance or a null pointer in case of an error */
    static bool InitLoadWallet();

    /* Wallets parameter interaction */
    static bool ParameterInteraction();

    bool BackupWallet(const std::string& strDest);

    /* Set the HD chain model (chain child index counters) */
    bool SetHDChain(const CHDChain& chain, bool memonly);
    const CHDChain& GetHDChain() { return hdChain; }

    /* Generates a new HD master key (will not be activated) */
    CPubKey GenerateNewHDMasterKey();
    
    /* Set the current HD master key (will reset the chain child index counters) */
    bool SetHDMasterKey(const CPubKey& key);
};

/** A key allocated from the key pool. */
class CReserveKey : public CReserveScript
{
protected:
    CWallet* pwallet;
    int64_t nIndex;
    CPubKey vchPubKey;
public:
    CReserveKey(CWallet* pwalletIn)
    {
        nIndex = -1;
        pwallet = pwalletIn;
    }

    ~CReserveKey()
    {
        ReturnKey();
    }

    void ReturnKey();
    bool GetReservedKey(CPubKey &pubkey);
    void KeepKey();
    void KeepScript() { KeepKey(); }
};


/** 
 * Account information.
 * Stored in wallet with key "acc"+string account name.
 */
class CAccount
{
public:
    CPubKey vchPubKey;

    CAccount()
    {
        SetNull();
    }

    void SetNull()
    {
        vchPubKey = CPubKey();
    }

    ADD_SERIALIZE_METHODS;

    template <typename Stream, typename Operation>
    inline void SerializationOp(Stream& s, Operation ser_action, int nType, int nVersion) {
        if (!(nType & SER_GETHASH))
            READWRITE(nVersion);
        READWRITE(vchPubKey);
    }
};

#endif // BITCOIN_WALLET_WALLET_H<|MERGE_RESOLUTION|>--- conflicted
+++ resolved
@@ -213,11 +213,7 @@
     bool IsInMainChain() const { const CBlockIndex *pindexRet; return GetDepthInMainChain(pindexRet) > 0; }
     int GetBlocksToMaturity() const;
     /** Pass this transaction to the mempool. Fails if absolute fee exceeds absurd fee. */
-<<<<<<< HEAD
-    bool AcceptToMemoryPool(bool fLimitFree, const CAmount nAbsurdFee, const std::set<std::string>& setIgnoreRejects=std::set<std::string>());
-=======
-    bool AcceptToMemoryPool(bool fLimitFree, const CAmount nAbsurdFee, CValidationState& state);
->>>>>>> f5d606e5
+    bool AcceptToMemoryPool(bool fLimitFree, const CAmount nAbsurdFee, CValidationState& state, const std::set<std::string>& setIgnoreRejects=std::set<std::string>());
     bool hashUnset() const { return (hashBlock.IsNull() || hashBlock == ABANDON_HASH); }
     bool isAbandoned() const { return (hashBlock == ABANDON_HASH); }
     void setAbandoned() { hashBlock = ABANDON_HASH; }
