// Copyright (c) 2009-2010 Satoshi Nakamoto
// Copyright (c) 2009-2015 The Bitcoin Core developers
// Distributed under the MIT software license, see the accompanying
// file COPYING or http://www.opensource.org/licenses/mit-license.php.

#ifndef BITCOIN_WALLET_WALLET_H
#define BITCOIN_WALLET_WALLET_H

#include "amount.h"
#include "streams.h"
#include "tinyformat.h"
#include "ui_interface.h"
#include "utilstrencodings.h"
#include "validationinterface.h"
#include "script/ismine.h"
#include "wallet/crypter.h"
#include "wallet/walletdb.h"
#include "wallet/rpcwallet.h"

#include <algorithm>
#include <map>
#include <set>
#include <stdexcept>
#include <stdint.h>
#include <string>
#include <utility>
#include <vector>

#include <boost/shared_ptr.hpp>

typedef CWallet* CWallet_ptr;
extern std::vector<CWallet_ptr> vpwallets;

/**
 * Settings
 */
extern CFeeRate payTxFee;
extern unsigned int nTxConfirmTarget;
extern bool bSpendZeroConfChange;
extern bool fSendFreeTransactions;
extern bool fWalletRbf;

static const unsigned int DEFAULT_KEYPOOL_SIZE = 100;
//! -paytxfee default
static const CAmount DEFAULT_TRANSACTION_FEE = 0;
//! -fallbackfee default
static const CAmount DEFAULT_FALLBACK_FEE = 20000;
//! -mintxfee default
static const CAmount DEFAULT_TRANSACTION_MINFEE = 1000;
//! minimum change amount
static const CAmount MIN_CHANGE = CENT;
//! Default for -spendzeroconfchange
static const bool DEFAULT_SPEND_ZEROCONF_CHANGE = true;
//! Default for -sendfreetransactions
static const bool DEFAULT_SEND_FREE_TRANSACTIONS = false;
//! Default for -walletrejectlongchains
static const bool DEFAULT_WALLET_REJECT_LONG_CHAINS = false;
//! -txconfirmtarget default
static const unsigned int DEFAULT_TX_CONFIRM_TARGET = 2;
//! -walletrbf default
static const bool DEFAULT_WALLET_RBF = false;
//! Largest (in bytes) free transaction we're willing to create
static const unsigned int MAX_FREE_TRANSACTION_CREATE_SIZE = 1000;
static const bool DEFAULT_WALLETBROADCAST = true;

//! if set, all keys will be derived by using BIP32
static const bool DEFAULT_USE_HD_WALLET = true;

extern const char * DEFAULT_WALLET_DAT;

class CBlockIndex;
class CCoinControl;
class COutput;
class CReserveKey;
class CScript;
class CTxMemPool;
class CWalletTx;

/** (client) version numbers for particular wallet features */
enum WalletFeature
{
    FEATURE_BASE = 10500, // the earliest version new wallets supports (only useful for getinfo's clientversion output)

    FEATURE_WALLETCRYPT = 40000, // wallet encryption
    FEATURE_COMPRPUBKEY = 60000, // compressed public keys
    FEATURE_KEYFLAGS    = 70000, // key metadata flags for storing informations like key origin

    FEATURE_HD = 130000, // Hierarchical key derivation after BIP32 (HD Wallet)
    FEATURE_LATEST = FEATURE_KEYFLAGS // HD is optional, use FEATURE_KEYFLAGS as latest version
};


/** A key pool entry */
class CKeyPool
{
public:
    int64_t nTime;
    CPubKey vchPubKey;

    CKeyPool();
    CKeyPool(const CPubKey& vchPubKeyIn);

    ADD_SERIALIZE_METHODS;

    template <typename Stream, typename Operation>
    inline void SerializationOp(Stream& s, Operation ser_action, int nType, int nVersion) {
        if (!(nType & SER_GETHASH))
            READWRITE(nVersion);
        READWRITE(nTime);
        READWRITE(vchPubKey);
    }
};

/** Address book data */
class CAddressBookData
{
public:
    std::string name;
    std::string purpose;

    CAddressBookData()
    {
        purpose = "unknown";
    }

    typedef std::map<std::string, std::string> StringMap;
    StringMap destdata;
};

struct CRecipient
{
    CScript scriptPubKey;
    CAmount nAmount;
    bool fSubtractFeeFromAmount;
};

typedef std::map<std::string, std::string> mapValue_t;


static void ReadOrderPos(int64_t& nOrderPos, mapValue_t& mapValue)
{
    if (!mapValue.count("n"))
    {
        nOrderPos = -1; // TODO: calculate elsewhere
        return;
    }
    nOrderPos = atoi64(mapValue["n"].c_str());
}


static void WriteOrderPos(const int64_t& nOrderPos, mapValue_t& mapValue)
{
    if (nOrderPos == -1)
        return;
    mapValue["n"] = i64tostr(nOrderPos);
}

struct COutputEntry
{
    CTxDestination destination;
    CAmount amount;
    int vout;
};

/** A transaction with a merkle branch linking it to the block chain. */
class CMerkleTx : public CTransaction
{
private:
  /** Constant used in hashBlock to indicate tx has been abandoned */
    static const uint256 ABANDON_HASH;

public:
    uint256 hashBlock;

    /* An nIndex == -1 means that hashBlock (in nonzero) refers to the earliest
     * block in the chain we know this or any in-wallet dependency conflicts
     * with. Older clients interpret nIndex == -1 as unconfirmed for backward
     * compatibility.
     */
    int nIndex;

    CMerkleTx()
    {
        Init();
    }

    CMerkleTx(const CTransaction& txIn) : CTransaction(txIn)
    {
        Init();
    }

    void Init()
    {
        hashBlock = uint256();
        nIndex = -1;
    }

    ADD_SERIALIZE_METHODS;

    template <typename Stream, typename Operation>
    inline void SerializationOp(Stream& s, Operation ser_action, int nType, int nVersion) {
        std::vector<uint256> vMerkleBranch; // For compatibility with older versions.
        READWRITE(*(CTransaction*)this);
        nVersion = this->nVersion;
        READWRITE(hashBlock);
        READWRITE(vMerkleBranch);
        READWRITE(nIndex);
    }

    int SetMerkleBranch(const CBlock& block);

    /**
     * Return depth of transaction in blockchain:
     * <0  : conflicts with a transaction this deep in the blockchain
     *  0  : in memory pool, waiting to be included in a block
     * >=1 : this many blocks deep in the main chain
     */
    int GetDepthInMainChain(const CBlockIndex* &pindexRet) const;
    int GetDepthInMainChain() const { const CBlockIndex *pindexRet; return GetDepthInMainChain(pindexRet); }
    bool IsInMainChain() const { const CBlockIndex *pindexRet; return GetDepthInMainChain(pindexRet) > 0; }
    int GetBlocksToMaturity() const;
    /** Pass this transaction to the mempool. Fails if absolute fee exceeds absurd fee. */
    bool AcceptToMemoryPool(bool fLimitFree, const CAmount nAbsurdFee, CValidationState& state, const std::set<std::string>& setIgnoreRejects=std::set<std::string>());
    bool hashUnset() const { return (hashBlock.IsNull() || hashBlock == ABANDON_HASH); }
    bool isAbandoned() const { return (hashBlock == ABANDON_HASH); }
    void setAbandoned() { hashBlock = ABANDON_HASH; }
};

/** 
 * A transaction with a bunch of additional info that only the owner cares about.
 * It includes any unrecorded transactions needed to link it back to the block chain.
 */
class CWalletTx : public CMerkleTx
{
private:
    const CWallet* pwallet;

public:
    mapValue_t mapValue;
    std::vector<std::pair<std::string, std::string> > vOrderForm;
    unsigned int fTimeReceivedIsTxTime;
    unsigned int nTimeReceived; //!< time received by this node
    unsigned int nTimeSmart;
    char fFromMe;
    std::string strFromAccount;
    int64_t nOrderPos; //!< position in ordered transaction list

    // memory only
    mutable bool fDebitCached;
    mutable bool fCreditCached;
    mutable bool fImmatureCreditCached;
    mutable bool fAvailableCreditCached;
    mutable bool fWatchDebitCached;
    mutable bool fWatchCreditCached;
    mutable bool fImmatureWatchCreditCached;
    mutable bool fAvailableWatchCreditCached;
    mutable bool fChangeCached;
    mutable CAmount nDebitCached;
    mutable CAmount nCreditCached;
    mutable CAmount nImmatureCreditCached;
    mutable CAmount nAvailableCreditCached;
    mutable CAmount nWatchDebitCached;
    mutable CAmount nWatchCreditCached;
    mutable CAmount nImmatureWatchCreditCached;
    mutable CAmount nAvailableWatchCreditCached;
    mutable CAmount nChangeCached;

    CWalletTx()
    {
        Init(NULL);
    }

    CWalletTx(const CWallet* pwalletIn)
    {
        Init(pwalletIn);
    }

    CWalletTx(const CWallet* pwalletIn, const CMerkleTx& txIn) : CMerkleTx(txIn)
    {
        Init(pwalletIn);
    }

    CWalletTx(const CWallet* pwalletIn, const CTransaction& txIn) : CMerkleTx(txIn)
    {
        Init(pwalletIn);
    }

    void Init(const CWallet* pwalletIn)
    {
        pwallet = pwalletIn;
        mapValue.clear();
        vOrderForm.clear();
        fTimeReceivedIsTxTime = false;
        nTimeReceived = 0;
        nTimeSmart = 0;
        fFromMe = false;
        strFromAccount.clear();
        fDebitCached = false;
        fCreditCached = false;
        fImmatureCreditCached = false;
        fAvailableCreditCached = false;
        fWatchDebitCached = false;
        fWatchCreditCached = false;
        fImmatureWatchCreditCached = false;
        fAvailableWatchCreditCached = false;
        fChangeCached = false;
        nDebitCached = 0;
        nCreditCached = 0;
        nImmatureCreditCached = 0;
        nAvailableCreditCached = 0;
        nWatchDebitCached = 0;
        nWatchCreditCached = 0;
        nAvailableWatchCreditCached = 0;
        nImmatureWatchCreditCached = 0;
        nChangeCached = 0;
        nOrderPos = -1;
    }

    ADD_SERIALIZE_METHODS;

    template <typename Stream, typename Operation>
    inline void SerializationOp(Stream& s, Operation ser_action, int nType, int nVersion) {
        if (ser_action.ForRead())
            Init(NULL);
        char fSpent = false;

        if (!ser_action.ForRead())
        {
            mapValue["fromaccount"] = strFromAccount;

            WriteOrderPos(nOrderPos, mapValue);

            if (nTimeSmart)
                mapValue["timesmart"] = strprintf("%u", nTimeSmart);
        }

        READWRITE(*(CMerkleTx*)this);
        std::vector<CMerkleTx> vUnused; //!< Used to be vtxPrev
        READWRITE(vUnused);
        READWRITE(mapValue);
        READWRITE(vOrderForm);
        READWRITE(fTimeReceivedIsTxTime);
        READWRITE(nTimeReceived);
        READWRITE(fFromMe);
        READWRITE(fSpent);

        if (ser_action.ForRead())
        {
            strFromAccount = mapValue["fromaccount"];

            ReadOrderPos(nOrderPos, mapValue);

            nTimeSmart = mapValue.count("timesmart") ? (unsigned int)atoi64(mapValue["timesmart"]) : 0;
        }

        mapValue.erase("fromaccount");
        mapValue.erase("version");
        mapValue.erase("spent");
        mapValue.erase("n");
        mapValue.erase("timesmart");
    }

    //! make sure balances are recalculated
    void MarkDirty()
    {
        fCreditCached = false;
        fAvailableCreditCached = false;
        fWatchDebitCached = false;
        fWatchCreditCached = false;
        fAvailableWatchCreditCached = false;
        fImmatureWatchCreditCached = false;
        fDebitCached = false;
        fChangeCached = false;
    }

    void BindWallet(CWallet *pwalletIn)
    {
        pwallet = pwalletIn;
        MarkDirty();
    }

    //! filter decides which addresses will count towards the debit
    CAmount GetDebit(const isminefilter& filter) const;
    CAmount GetCredit(const isminefilter& filter) const;
    CAmount GetImmatureCredit(bool fUseCache=true) const;
    CAmount GetAvailableCredit(bool fUseCache=true) const;
    CAmount GetImmatureWatchOnlyCredit(const bool& fUseCache=true) const;
    CAmount GetAvailableWatchOnlyCredit(const bool& fUseCache=true) const;
    CAmount GetChange() const;

    void GetAmounts(std::list<COutputEntry>& listReceived,
                    std::list<COutputEntry>& listSent, CAmount& nFee, std::string& strSentAccount, const isminefilter& filter) const;

    void GetAccountAmounts(const std::string& strAccount, CAmount& nReceived,
                           CAmount& nSent, CAmount& nFee, const isminefilter& filter) const;

    bool IsFromMe(const isminefilter& filter) const
    {
        return (GetDebit(filter) > 0);
    }

    // True if only scriptSigs are different
    bool IsEquivalentTo(const CWalletTx& tx) const;

    bool InMempool() const;
    bool IsTrusted() const;

    int64_t GetTxTime() const;
    int GetRequestCount() const;

    bool RelayWalletTransaction();

    std::set<uint256> GetConflicts() const;
};




class COutput
{
public:
    const CWalletTx *tx;
    int i;
    int nDepth;
    bool fSpendable;
    bool fSolvable;

    COutput(const CWalletTx *txIn, int iIn, int nDepthIn, bool fSpendableIn, bool fSolvableIn)
    {
        tx = txIn; i = iIn; nDepth = nDepthIn; fSpendable = fSpendableIn; fSolvable = fSolvableIn;
    }

    std::string ToString() const;
};




/** Private key that includes an expiration date in case it never gets used. */
class CWalletKey
{
public:
    CPrivKey vchPrivKey;
    int64_t nTimeCreated;
    int64_t nTimeExpires;
    std::string strComment;
    //! todo: add something to note what created it (user, getnewaddress, change)
    //!   maybe should have a map<string, string> property map

    CWalletKey(int64_t nExpires=0);

    ADD_SERIALIZE_METHODS;

    template <typename Stream, typename Operation>
    inline void SerializationOp(Stream& s, Operation ser_action, int nType, int nVersion) {
        if (!(nType & SER_GETHASH))
            READWRITE(nVersion);
        READWRITE(vchPrivKey);
        READWRITE(nTimeCreated);
        READWRITE(nTimeExpires);
        READWRITE(LIMITED_STRING(strComment, 65536));
    }
};

/**
 * Internal transfers.
 * Database key is acentry<account><counter>.
 */
class CAccountingEntry
{
public:
    std::string strAccount;
    CAmount nCreditDebit;
    int64_t nTime;
    std::string strOtherAccount;
    std::string strComment;
    mapValue_t mapValue;
    int64_t nOrderPos; //!< position in ordered transaction list
    uint64_t nEntryNo;

    CAccountingEntry()
    {
        SetNull();
    }

    void SetNull()
    {
        nCreditDebit = 0;
        nTime = 0;
        strAccount.clear();
        strOtherAccount.clear();
        strComment.clear();
        nOrderPos = -1;
        nEntryNo = 0;
    }

    ADD_SERIALIZE_METHODS;

    template <typename Stream, typename Operation>
    inline void SerializationOp(Stream& s, Operation ser_action, int nType, int nVersion) {
        if (!(nType & SER_GETHASH))
            READWRITE(nVersion);
        //! Note: strAccount is serialized as part of the key, not here.
        READWRITE(nCreditDebit);
        READWRITE(nTime);
        READWRITE(LIMITED_STRING(strOtherAccount, 65536));

        if (!ser_action.ForRead())
        {
            WriteOrderPos(nOrderPos, mapValue);

            if (!(mapValue.empty() && _ssExtra.empty()))
            {
                CDataStream ss(nType, nVersion);
                ss.insert(ss.begin(), '\0');
                ss << mapValue;
                ss.insert(ss.end(), _ssExtra.begin(), _ssExtra.end());
                strComment.append(ss.str());
            }
        }

        READWRITE(LIMITED_STRING(strComment, 65536));

        size_t nSepPos = strComment.find("\0", 0, 1);
        if (ser_action.ForRead())
        {
            mapValue.clear();
            if (std::string::npos != nSepPos)
            {
                CDataStream ss(std::vector<char>(strComment.begin() + nSepPos + 1, strComment.end()), nType, nVersion);
                ss >> mapValue;
                _ssExtra = std::vector<char>(ss.begin(), ss.end());
            }
            ReadOrderPos(nOrderPos, mapValue);
        }
        if (std::string::npos != nSepPos)
            strComment.erase(nSepPos);

        mapValue.erase("n");
    }

private:
    std::vector<char> _ssExtra;
};

enum CreateTransactionFlags {
    CREATE_TX_DEFAULT     = 0,
    CREATE_TX_DONT_SIGN   = (1U << 0),
    CREATE_TX_RBF_OPT_IN  = (1U << 1),
    CREATE_TX_RBF_OPT_OUT = (1U << 15)
};

/** 
 * A CWallet is an extension of a keystore, which also maintains a set of transactions and balances,
 * and provides the ability to create new transactions.
 */
class CWallet : public CCryptoKeyStore, public CValidationInterface
{
private:
    /**
     * Select a set of coins such that nValueRet >= nTargetValue and at least
     * all coins from coinControl are selected; Never select unconfirmed coins
     * if they are not ours
     */
    bool SelectCoins(const std::vector<COutput>& vAvailableCoins, const CAmount& nTargetValue, std::set<std::pair<const CWalletTx*,unsigned int> >& setCoinsRet, CAmount& nValueRet, const CCoinControl *coinControl = NULL) const;

    CWalletDB *pwalletdbEncryption;

    //! the current wallet version: clients below this version are not able to load the wallet
    int nWalletVersion;

    //! the maximum wallet format version: memory-only variable that specifies to what version this wallet may be upgraded
    int nWalletMaxVersion;

    int64_t nNextResend;
    int64_t nLastResend;
    bool fBroadcastTransactions;

    /**
     * Used to keep track of spent outpoints, and
     * detect and report conflicts (double-spends or
     * mutated transactions where the mutant gets mined).
     */
    typedef std::multimap<COutPoint, uint256> TxSpends;
    TxSpends mapTxSpends;
    void AddToSpends(const COutPoint& outpoint, const uint256& wtxid);
    void AddToSpends(const uint256& wtxid);

    /* Mark a transaction (and its in-wallet descendants) as conflicting with a particular block. */
    void MarkConflicted(const uint256& hashBlock, const uint256& hashTx);

    void SyncMetaData(std::pair<TxSpends::iterator, TxSpends::iterator>);

    /* the HD chain data model (external chain counters) */
    CHDChain hdChain;

public:
    /*
     * Main wallet lock.
     * This lock protects all the fields added by CWallet
     *   except for:
     *      fFileBacked (immutable after instantiation)
     *      strWalletFile (immutable after instantiation)
     */
    mutable CCriticalSection cs_wallet;

    bool fFileBacked;
    std::string strWalletFile;

    std::set<int64_t> setKeyPool;
    std::map<CKeyID, CKeyMetadata> mapKeyMetadata;

    typedef std::map<unsigned int, CMasterKey> MasterKeyMap;
    MasterKeyMap mapMasterKeys;
    unsigned int nMasterKeyMaxID;

    CWallet()
    {
        SetNull();
    }

    CWallet(const std::string& strWalletFileIn)
    {
        SetNull();

        strWalletFile = strWalletFileIn;
        fFileBacked = true;
    }

    ~CWallet()
    {
        delete pwalletdbEncryption;
        pwalletdbEncryption = NULL;
    }

    void SetNull()
    {
        nWalletVersion = FEATURE_BASE;
        nWalletMaxVersion = FEATURE_BASE;
        fFileBacked = false;
        nMasterKeyMaxID = 0;
        pwalletdbEncryption = NULL;
        nOrderPosNext = 0;
        nNextResend = 0;
        nLastResend = 0;
        nTimeFirstKey = 0;
        fBroadcastTransactions = false;
    }

    std::map<uint256, CWalletTx> mapWallet;
    std::list<CAccountingEntry> laccentries;

    typedef std::pair<CWalletTx*, CAccountingEntry*> TxPair;
    typedef std::multimap<int64_t, TxPair > TxItems;
    TxItems wtxOrdered;

    int64_t nOrderPosNext;
    std::map<uint256, int> mapRequestCount;

    std::map<CTxDestination, CAddressBookData> mapAddressBook;

    CPubKey vchDefaultKey;

    std::set<COutPoint> setLockedCoins;

    int64_t nTimeFirstKey;

    const CWalletTx* GetWalletTx(const uint256& hash) const;

    //! check whether we are allowed to upgrade (or already support) to the named feature
    bool CanSupportFeature(enum WalletFeature wf) {
        AssertLockHeld(cs_wallet);
        if (wf == FEATURE_KEYFLAGS && nWalletVersion >= FEATURE_HD) {
            // HD wallets are incompatible with keyflags
            return false;
        }
        return nWalletMaxVersion >= wf;
    }

    /**
     * populate vCoins with vector of available COutputs.
     */
    void AvailableCoins(std::vector<COutput>& vCoins, bool fOnlyConfirmed=true, const CCoinControl *coinControl = NULL, const CAmount& nMinimumAmount = 1, const CAmount& nMaximumAmount = MAX_MONEY, const CAmount& nMinimumSumAmount = MAX_MONEY, const uint64_t& nMaximumCount = 0) const;

    /**
     * Shuffle and select coins until nTargetValue is reached while avoiding
     * small change; This method is stochastic for some inputs and upon
     * completion the coin set and corresponding actual target value is
     * assembled
     */
    bool SelectCoinsMinConf(const CAmount& nTargetValue, int nConfMine, int nConfTheirs, uint64_t nMaxAncestors, std::vector<COutput> vCoins, std::set<std::pair<const CWalletTx*,unsigned int> >& setCoinsRet, CAmount& nValueRet) const;

    bool IsSpent(const uint256& hash, unsigned int n) const;

    bool IsLockedCoin(uint256 hash, unsigned int n) const;
    void LockCoin(const COutPoint& output);
    void UnlockCoin(const COutPoint& output);
    void UnlockAllCoins();
    void ListLockedCoins(std::vector<COutPoint>& vOutpts);

    /**
     * keystore implementation
     * Generate a new key
     */
    CPubKey GenerateNewKey();
    //! Adds a key to the store, and saves it to disk.
    bool AddKeyPubKey(const CKey& key, const CPubKey &pubkey);
    //! Adds a key to the store, without saving it to disk (used by LoadWallet)
    bool LoadKey(const CKey& key, const CPubKey &pubkey) { return CCryptoKeyStore::AddKeyPubKey(key, pubkey); }
    //! Load metadata (used by LoadWallet)
    bool LoadKeyMetadata(const CPubKey &pubkey, const CKeyMetadata &metadata);

    bool LoadMinVersion(int nVersion) { AssertLockHeld(cs_wallet); nWalletVersion = nVersion; nWalletMaxVersion = std::max(nWalletMaxVersion, nVersion); return true; }

    //! Adds an encrypted key to the store, and saves it to disk.
    bool AddCryptedKey(const CPubKey &vchPubKey, const std::vector<unsigned char> &vchCryptedSecret);
    //! Adds an encrypted key to the store, without saving it to disk (used by LoadWallet)
    bool LoadCryptedKey(const CPubKey &vchPubKey, const std::vector<unsigned char> &vchCryptedSecret);
    bool AddCScript(const CScript& redeemScript);
    bool LoadCScript(const CScript& redeemScript);

    //! Adds a destination data tuple to the store, and saves it to disk
    bool AddDestData(const CTxDestination &dest, const std::string &key, const std::string &value);
    //! Erases a destination data tuple in the store and on disk
    bool EraseDestData(const CTxDestination &dest, const std::string &key);
    //! Adds a destination data tuple to the store, without saving it to disk
    bool LoadDestData(const CTxDestination &dest, const std::string &key, const std::string &value);
    //! Look up a destination data tuple in the store, return true if found false otherwise
    bool GetDestData(const CTxDestination &dest, const std::string &key, std::string *value) const;

    //! Adds a watch-only address to the store, and saves it to disk.
    bool AddWatchOnly(const CScript &dest);
    bool RemoveWatchOnly(const CScript &dest);
    //! Adds a watch-only address to the store, without saving it to disk (used by LoadWallet)
    bool LoadWatchOnly(const CScript &dest);

    //! Holds a timestamp at which point the wallet is scheduled (externally) to be relocked. Caller must arrange for actual relocking to occur via Lock().
    int64_t nRelockTime;

    bool Unlock(const SecureString& strWalletPassphrase);
    bool ChangeWalletPassphrase(const SecureString& strOldWalletPassphrase, const SecureString& strNewWalletPassphrase);
    bool EncryptWallet(const SecureString& strWalletPassphrase);

    void GetKeyBirthTimes(std::map<CKeyID, int64_t> &mapKeyBirth) const;

    /** 
     * Increment the next transaction order id
     * @return next transaction order id
     */
    int64_t IncOrderPosNext(CWalletDB *pwalletdb = NULL);
    bool AccountMove(std::string strFrom, std::string strTo, CAmount nAmount, std::string strComment = "");
    bool GetAccountPubkey(CPubKey &pubKey, std::string strAccount, bool bForceNew = false);

    void MarkDirty();
    bool AddToWallet(const CWalletTx& wtxIn, bool fFromLoadWallet, CWalletDB* pwalletdb);
    void SyncTransaction(const CTransaction& tx, const CBlockIndex *pindex, const CBlock* pblock);
    bool AddToWalletIfInvolvingMe(const CTransaction& tx, const CBlock* pblock, bool fUpdate);
    int ScanForWalletTransactions(CBlockIndex* pindexStart, CBlockIndex* pindexStop, bool fUpdate = false);
    void ReacceptWalletTransactions();
    void ResendWalletTransactions(int64_t nBestBlockTime);
    std::vector<uint256> ResendWalletTransactionsBefore(int64_t nTime);
    CAmount GetBalance() const;
    CAmount GetUnconfirmedBalance() const;
    CAmount GetImmatureBalance() const;
    CAmount GetWatchOnlyBalance() const;
    CAmount GetUnconfirmedWatchOnlyBalance() const;
    CAmount GetImmatureWatchOnlyBalance() const;

    /**
     * Insert additional inputs into the transaction by
     * calling CreateTransaction();
     */
<<<<<<< HEAD
    bool FundTransaction(CMutableTransaction& tx, CAmount& nFeeRet, bool overrideEstimatedFeeRate, const CFeeRate& specificFeeRate, int& nChangePosInOut, std::string& strFailReason, bool includeWatching, bool lockUnspents, const CTxDestination& destChange = CNoDestination(), unsigned int flags = CREATE_TX_DONT_SIGN);
=======
    bool FundTransaction(CMutableTransaction& tx, CAmount& nFeeRet, bool overrideEstimatedFeeRate, const CFeeRate& specificFeeRate, int& nChangePosInOut, std::string& strFailReason, bool includeWatching, bool lockUnspents, const std::set<int>& setSubtractFeeFromOutputs, const CTxDestination& destChange = CNoDestination());
>>>>>>> 274975fc

    /**
     * Create a new transaction paying the recipients with a set of coins
     * selected by SelectCoins(); Also create the change output, when needed
     * @note passing nChangePosInOut as -1 will result in setting a random position
     */
    bool CreateTransaction(const std::vector<CRecipient>& vecSend, CWalletTx& wtxNew, CReserveKey& reservekey, CAmount& nFeeRet, int& nChangePosInOut,
                           std::string& strFailReason, const CCoinControl *coinControl = NULL, unsigned int flags = CREATE_TX_DEFAULT);
    bool CommitTransaction(CWalletTx& wtxNew, CReserveKey& reservekey);

    bool AddAccountingEntry(const CAccountingEntry&, CWalletDB & pwalletdb);

    static CFeeRate minTxFee;
    static CFeeRate fallbackFee;
    /**
     * Estimate the minimum fee considering user set parameters
     * and the required fee
     */
    static CAmount GetMinimumFee(unsigned int nTxBytes, unsigned int nConfirmTarget, const CTxMemPool& pool);
    /**
     * Return the minimum required fee taking into account the
     * floating relay fee and user set minimum transaction fee
     */
    static CAmount GetRequiredFee(unsigned int nTxBytes);

    bool NewKeyPool();
    bool TopUpKeyPool(unsigned int kpSize = 0);
    void ReserveKeyFromKeyPool(int64_t& nIndex, CKeyPool& keypool);
    void KeepKey(int64_t nIndex);
    void ReturnKey(int64_t nIndex);
    bool GetKeyFromPool(CPubKey &key);
    int64_t GetOldestKeyPoolTime();
    void GetAllReserveKeys(std::set<CKeyID>& setAddress) const;

    std::set< std::set<CTxDestination> > GetAddressGroupings();
    std::map<CTxDestination, CAmount> GetAddressBalances();

    CAmount GetAccountBalance(const std::string& strAccount, int nMinDepth, const isminefilter& filter);
    CAmount GetAccountBalance(CWalletDB& walletdb, const std::string& strAccount, int nMinDepth, const isminefilter& filter);
    std::set<CTxDestination> GetAccountAddresses(const std::string& strAccount) const;

    isminetype IsMine(const CTxIn& txin) const;
    /**
     * Returns amount of debit if the input matches the
     * filter, otherwise returns 0
     */
    CAmount GetDebit(const CTxIn& txin, const isminefilter& filter) const;
    isminetype IsMine(const CTxOut& txout) const;
    CAmount GetCredit(const CTxOut& txout, const isminefilter& filter) const;
    bool IsChange(const CTxOut& txout) const;
    CAmount GetChange(const CTxOut& txout) const;
    bool IsMine(const CTransaction& tx) const;
    /** should probably be renamed to IsRelevantToMe */
    bool IsFromMe(const CTransaction& tx) const;
    CAmount GetDebit(const CTransaction& tx, const isminefilter& filter) const;
    /** Returns whether all of the inputs match the filter */
    bool IsAllFromMe(const CTransaction& tx, const isminefilter& filter) const;
    CAmount GetCredit(const CTransaction& tx, const isminefilter& filter) const;
    CAmount GetChange(const CTransaction& tx) const;
    void SetBestChain(const CBlockLocator& loc);

    DBErrors LoadWallet(bool& fFirstRunRet);
    DBErrors ZapWalletTx(std::vector<CWalletTx>& vWtx);
    DBErrors ZapSelectTx(std::vector<uint256>& vHashIn, std::vector<uint256>& vHashOut);

    bool SetAddressBook(const CTxDestination& address, const std::string& strName, const std::string& purpose);

    bool DelAddressBook(const CTxDestination& address);

    void UpdatedTransaction(const uint256 &hashTx);

    void Inventory(const uint256 &hash)
    {
        {
            LOCK(cs_wallet);
            std::map<uint256, int>::iterator mi = mapRequestCount.find(hash);
            if (mi != mapRequestCount.end())
                (*mi).second++;
        }
    }

    void GetScriptForMining(boost::shared_ptr<CReserveScript> &script);
    void ResetRequestCount(const uint256 &hash)
    {
        LOCK(cs_wallet);
        mapRequestCount[hash] = 0;
    };
    
    unsigned int GetKeyPoolSize()
    {
        AssertLockHeld(cs_wallet); // setKeyPool
        return setKeyPool.size();
    }

    bool SetDefaultKey(const CPubKey &vchPubKey);

    //! signify that a particular wallet feature is now used. this may change nWalletVersion and nWalletMaxVersion if those are lower
    bool SetMinVersion(enum WalletFeature, CWalletDB* pwalletdbIn = NULL, bool fExplicit = false);

    //! change which version we're allowed to upgrade to (note that this does not immediately imply upgrading to that format)
    bool SetMaxVersion(int nVersion);

    //! get the current wallet format (the oldest client version guaranteed to understand this wallet)
    int GetVersion() { LOCK(cs_wallet); return nWalletVersion; }

    //! Get wallet transactions that conflict with given transaction (spend same outputs)
    std::set<uint256> GetConflicts(const uint256& txid) const;

    //! Check if a given transaction has any of its outputs spent by another transaction in the wallet
    bool HasWalletSpend(const uint256& txid) const;

    //! Flush wallet (bitdb flush)
    void Flush(bool shutdown=false);

    //! Verify the wallet database and perform salvage if required
    static bool Verify();
    
    /** 
     * Address book entry changed.
     * @note called with lock cs_wallet held.
     */
    boost::signals2::signal<void (CWallet *wallet, const CTxDestination
            &address, const std::string &label, bool isMine,
            const std::string &purpose,
            ChangeType status)> NotifyAddressBookChanged;

    /** 
     * Wallet transaction added, removed or updated.
     * @note called with lock cs_wallet held.
     */
    boost::signals2::signal<void (CWallet *wallet, const uint256 &hashTx,
            ChangeType status)> NotifyTransactionChanged;

    /** Show progress e.g. for rescan */
    boost::signals2::signal<void (const std::string &title, int nProgress)> ShowProgress;

    /** Watch-only address added */
    boost::signals2::signal<void (bool fHaveWatchOnly)> NotifyWatchonlyChanged;

    /** Inquire whether this wallet broadcasts transactions. */
    bool GetBroadcastTransactions() const { return fBroadcastTransactions; }
    /** Set whether this wallet broadcasts transactions. */
    void SetBroadcastTransactions(bool broadcast) { fBroadcastTransactions = broadcast; }

    /* Mark a transaction (and it in-wallet descendants) as abandoned so its inputs may be respent. */
    bool AbandonTransaction(const uint256& hashTx);

    /* Mark a transaction as replaced by another transaction (e.g., BIP 125)  */
    bool MarkReplaced(const uint256& originalHash, const uint256& newHash);

    /* Returns the wallets help message */
    static std::string GetWalletHelpString(bool showDebug);

    /* Initializes the wallet, returns a new CWallet instance or a null pointer in case of an error */
    static CWallet* CreateWalletFromFile(const std::string walletFile);
    static bool InitLoadWallet();

    /* Wallets parameter interaction */
    static bool ParameterInteraction();

    bool BackupWallet(const std::string& strDest);

    /* Set the HD chain model (chain child index counters) */
    bool SetHDChain(const CHDChain& chain, bool memonly);
    const CHDChain& GetHDChain() { return hdChain; }

    /* Returns true if HD is enabled */
    bool IsHDEnabled();

    /* Generates a new HD master key (will not be activated) */
    CPubKey GenerateNewHDMasterKey();
    
    /* Set the current HD master key (will reset the chain child index counters) */
    bool SetHDMasterKey(const CPubKey& key);
};

/** A key allocated from the key pool. */
class CReserveKey : public CReserveScript
{
protected:
    CWallet* pwallet;
    int64_t nIndex;
    CPubKey vchPubKey;
public:
    CReserveKey(CWallet* pwalletIn)
    {
        nIndex = -1;
        pwallet = pwalletIn;
    }

    ~CReserveKey()
    {
        ReturnKey();
    }

    void ReturnKey();
    bool GetReservedKey(CPubKey &pubkey);
    void KeepKey();
    void KeepScript() { KeepKey(); }
};


/** 
 * Account information.
 * Stored in wallet with key "acc"+string account name.
 */
class CAccount
{
public:
    CPubKey vchPubKey;

    CAccount()
    {
        SetNull();
    }

    void SetNull()
    {
        vchPubKey = CPubKey();
    }

    ADD_SERIALIZE_METHODS;

    template <typename Stream, typename Operation>
    inline void SerializationOp(Stream& s, Operation ser_action, int nType, int nVersion) {
        if (!(nType & SER_GETHASH))
            READWRITE(nVersion);
        READWRITE(vchPubKey);
    }
};

#endif // BITCOIN_WALLET_WALLET_H<|MERGE_RESOLUTION|>--- conflicted
+++ resolved
@@ -770,11 +770,7 @@
      * Insert additional inputs into the transaction by
      * calling CreateTransaction();
      */
-<<<<<<< HEAD
-    bool FundTransaction(CMutableTransaction& tx, CAmount& nFeeRet, bool overrideEstimatedFeeRate, const CFeeRate& specificFeeRate, int& nChangePosInOut, std::string& strFailReason, bool includeWatching, bool lockUnspents, const CTxDestination& destChange = CNoDestination(), unsigned int flags = CREATE_TX_DONT_SIGN);
-=======
-    bool FundTransaction(CMutableTransaction& tx, CAmount& nFeeRet, bool overrideEstimatedFeeRate, const CFeeRate& specificFeeRate, int& nChangePosInOut, std::string& strFailReason, bool includeWatching, bool lockUnspents, const std::set<int>& setSubtractFeeFromOutputs, const CTxDestination& destChange = CNoDestination());
->>>>>>> 274975fc
+    bool FundTransaction(CMutableTransaction& tx, CAmount& nFeeRet, bool overrideEstimatedFeeRate, const CFeeRate& specificFeeRate, int& nChangePosInOut, std::string& strFailReason, bool includeWatching, bool lockUnspents, const std::set<int>& setSubtractFeeFromOutputs, const CTxDestination& destChange = CNoDestination(), unsigned int flags = CREATE_TX_DONT_SIGN);
 
     /**
      * Create a new transaction paying the recipients with a set of coins
