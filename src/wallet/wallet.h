--- conflicted
+++ resolved
@@ -7,10 +7,7 @@
 #define BITCOIN_WALLET_WALLET_H
 
 #include <amount.h>
-<<<<<<< HEAD
-=======
 #include <bloom.h>
->>>>>>> e16993b0
 #include <interfaces/chain.h>
 #include <interfaces/handler.h>
 #include <outputtype.h>
@@ -40,11 +37,8 @@
 
 #include <boost/signals2/signal.hpp>
 
-<<<<<<< HEAD
 using LoadWalletFn = std::function<void(std::unique_ptr<interfaces::Wallet> wallet)>;
 
-=======
->>>>>>> e16993b0
 //! Explicitly unload and delete the wallet.
 //! Blocks the current thread after signaling the unload intent so that all
 //! wallet clients release the wallet.
@@ -58,10 +52,7 @@
 std::vector<std::shared_ptr<CWallet>> GetWallets();
 std::shared_ptr<CWallet> GetWallet(const std::string& name);
 std::shared_ptr<CWallet> LoadWallet(interfaces::Chain& chain, const WalletLocation& location, std::string& error, std::string& warning);
-<<<<<<< HEAD
 std::unique_ptr<interfaces::Handler> HandleLoadWallet(LoadWalletFn load_wallet);
-=======
->>>>>>> e16993b0
 
 enum class WalletCreationStatus {
     SUCCESS,
@@ -743,7 +734,6 @@
 {
 private:
     CKeyingMaterial vMasterKey GUARDED_BY(cs_KeyStore);
-<<<<<<< HEAD
 
     //! if fUseCrypto is true, mapKeys must be empty
     //! if fUseCrypto is false, vMasterKey must be empty
@@ -776,40 +766,6 @@
     std::mutex mutexScanning;
     friend class WalletRescanReserver;
 
-=======
-
-    //! if fUseCrypto is true, mapKeys must be empty
-    //! if fUseCrypto is false, vMasterKey must be empty
-    std::atomic<bool> fUseCrypto;
-
-    //! keeps track of whether Unlock has run a thorough check before
-    bool fDecryptionThoroughlyChecked;
-
-    using CryptedKeyMap = std::map<CKeyID, std::pair<CPubKey, std::vector<unsigned char>>>;
-    using WatchOnlySet = std::set<CScript>;
-    using WatchKeyMap = std::map<CKeyID, CPubKey>;
-
-    bool SetCrypted();
-
-    //! will encrypt previously unencrypted keys
-    bool EncryptKeys(CKeyingMaterial& vMasterKeyIn);
-
-    bool Unlock(const CKeyingMaterial& vMasterKeyIn, bool accept_no_keys = false);
-    CryptedKeyMap mapCryptedKeys GUARDED_BY(cs_KeyStore);
-    WatchOnlySet setWatchOnly GUARDED_BY(cs_KeyStore);
-    WatchKeyMap mapWatchKeys GUARDED_BY(cs_KeyStore);
-
-    bool AddCryptedKeyInner(const CPubKey &vchPubKey, const std::vector<unsigned char> &vchCryptedSecret);
-    bool AddKeyPubKeyInner(const CKey& key, const CPubKey &pubkey);
-
-    std::atomic<bool> fAbortRescan{false};
-    std::atomic<bool> fScanningWallet{false}; // controlled by WalletRescanReserver
-    std::atomic<int64_t> m_scanning_start{0};
-    std::atomic<double> m_scanning_progress{0};
-    std::mutex mutexScanning;
-    friend class WalletRescanReserver;
-
->>>>>>> e16993b0
     WalletBatch *encrypted_batch GUARDED_BY(cs_wallet) = nullptr;
 
     //! the current wallet version: clients below this version are not able to load the wallet
@@ -834,14 +790,11 @@
     void AddToSpends(const COutPoint& outpoint, const uint256& wtxid) EXCLUSIVE_LOCKS_REQUIRED(cs_wallet);
     void AddToSpends(const uint256& wtxid) EXCLUSIVE_LOCKS_REQUIRED(cs_wallet);
 
-<<<<<<< HEAD
-=======
     size_t m_address_bloom_filter_elems GUARDED_BY(cs_wallet) {0};
     CBloomFilter m_address_bloom_filter GUARDED_BY(cs_wallet);
     void AddToAddressBloomFilter(const CWalletTx&) EXCLUSIVE_LOCKS_REQUIRED(cs_wallet);
     void BuildAddressBloomFilter() EXCLUSIVE_LOCKS_REQUIRED(cs_wallet);
 
->>>>>>> e16993b0
     /**
      * Add a transaction to the wallet, or update it.  pIndex and posInBlock should
      * be set when the transaction was known to be included in a block.  When
@@ -966,7 +919,6 @@
     /** Get a name for this wallet for logging/debugging purposes.
      */
     const std::string& GetName() const { return m_location.GetName(); }
-<<<<<<< HEAD
 
     void LoadKeyPool(int64_t nIndex, const CKeyPool &keypool) EXCLUSIVE_LOCKS_REQUIRED(cs_wallet);
     void MarkPreSplitKeys() EXCLUSIVE_LOCKS_REQUIRED(cs_wallet);
@@ -977,18 +929,6 @@
     // Map from Script ID to key metadata (for watch-only keys).
     std::map<CScriptID, CKeyMetadata> m_script_metadata GUARDED_BY(cs_wallet);
 
-=======
-
-    void LoadKeyPool(int64_t nIndex, const CKeyPool &keypool) EXCLUSIVE_LOCKS_REQUIRED(cs_wallet);
-    void MarkPreSplitKeys() EXCLUSIVE_LOCKS_REQUIRED(cs_wallet);
-
-    // Map from Key ID to key metadata.
-    std::map<CKeyID, CKeyMetadata> mapKeyMetadata GUARDED_BY(cs_wallet);
-
-    // Map from Script ID to key metadata (for watch-only keys).
-    std::map<CScriptID, CKeyMetadata> m_script_metadata GUARDED_BY(cs_wallet);
-
->>>>>>> e16993b0
     typedef std::map<unsigned int, CMasterKey> MasterKeyMap;
     MasterKeyMap mapMasterKeys;
     unsigned int nMasterKeyMaxID = 0;
@@ -1025,7 +965,6 @@
 
     int64_t nOrderPosNext GUARDED_BY(cs_wallet) = 0;
     uint64_t nAccountingEntryNumber = 0;
-<<<<<<< HEAD
 
     std::map<CTxDestination, CAddressBookData> mapAddressBook GUARDED_BY(cs_wallet);
 
@@ -1037,19 +976,6 @@
     /** Register the wallet for chain notifications */
     void handleNotifications();
 
-=======
-
-    std::map<CTxDestination, CAddressBookData> mapAddressBook GUARDED_BY(cs_wallet);
-
-    std::set<COutPoint> setLockedCoins GUARDED_BY(cs_wallet);
-
-    /** Registered interfaces::Chain::Notifications handler. */
-    std::unique_ptr<interfaces::Handler> m_chain_notifications_handler;
-
-    /** Register the wallet for chain notifications */
-    void handleNotifications();
-
->>>>>>> e16993b0
     /** Interface for accessing chain state. */
     interfaces::Chain& chain() const { assert(m_chain); return *m_chain; }
 
@@ -1081,7 +1007,6 @@
      */
     bool SelectCoinsMinConf(const CAmount& nTargetValue, const CoinEligibilityFilter& eligibility_filter, std::vector<OutputGroup> groups,
         std::set<CInputCoin>& setCoinsRet, CAmount& nValueRet, const CoinSelectionParams& coin_selection_params, bool& bnb_used) const;
-<<<<<<< HEAD
 
     bool IsSpent(interfaces::Chain::Lock& locked_chain, const uint256& hash, unsigned int n) const EXCLUSIVE_LOCKS_REQUIRED(cs_wallet);
 
@@ -1096,25 +1021,8 @@
     void UnlockCoin(const COutPoint& output) EXCLUSIVE_LOCKS_REQUIRED(cs_wallet);
     void UnlockAllCoins() EXCLUSIVE_LOCKS_REQUIRED(cs_wallet);
     void ListLockedCoins(std::vector<COutPoint>& vOutpts) const EXCLUSIVE_LOCKS_REQUIRED(cs_wallet);
-=======
-
-    bool IsSpent(interfaces::Chain::Lock& locked_chain, const uint256& hash, unsigned int n) const EXCLUSIVE_LOCKS_REQUIRED(cs_wallet);
-
-    // Whether this or any UTXO with the same CTxDestination has been spent.
-    bool IsUsedDestination(const CTxDestination& dst) const;
-    bool IsUsedDestination(const uint256& hash, unsigned int n) const;
-    void SetUsedDestinationState(const uint256& hash, unsigned int n, bool used);
-
-    std::vector<OutputGroup> GroupOutputs(const std::vector<COutput>& outputs, bool single_coin) const;
-
-    bool IsLockedCoin(uint256 hash, unsigned int n) const EXCLUSIVE_LOCKS_REQUIRED(cs_wallet);
-    void LockCoin(const COutPoint& output) EXCLUSIVE_LOCKS_REQUIRED(cs_wallet);
-    void UnlockCoin(const COutPoint& output) EXCLUSIVE_LOCKS_REQUIRED(cs_wallet);
-    void UnlockAllCoins() EXCLUSIVE_LOCKS_REQUIRED(cs_wallet);
-    void ListLockedCoins(std::vector<COutPoint>& vOutpts) const EXCLUSIVE_LOCKS_REQUIRED(cs_wallet);
 
     bool FindScriptPubKeyUsed(const std::set<CScript>& keys, const boost::variant<boost::blank, std::function<void(const CWalletTx&)>, std::function<void(const CWalletTx&, uint32_t)>>& callback = boost::blank()) const EXCLUSIVE_LOCKS_REQUIRED(cs_wallet);
->>>>>>> e16993b0
 
     /*
      * Rescan abort properties
@@ -1231,10 +1139,7 @@
         CAmount m_watchonly_immature{0};
     };
     Balance GetBalance(int min_depth = 0, bool avoid_reuse = true) const;
-<<<<<<< HEAD
     CAmount GetLegacyBalance(const isminefilter& filter, int minDepth) const;
-=======
->>>>>>> e16993b0
     CAmount GetAvailableBalance(const CCoinControl* coinControl = nullptr) const;
 
     OutputType TransactionChangeType(OutputType change_type, const std::vector<CRecipient>& vecSend);
@@ -1317,7 +1222,6 @@
 
     std::set<std::set<CTxDestination>> GetAddressGroupings() EXCLUSIVE_LOCKS_REQUIRED(cs_wallet);
     std::map<CTxDestination, CAmount> GetAddressBalances(interfaces::Chain::Lock& locked_chain);
-<<<<<<< HEAD
 
     std::set<CTxDestination> GetLabelAddresses(const std::string& label) const;
 
@@ -1326,10 +1230,6 @@
      * reset and does not return outdated information.
      */
     void MarkDestinationsDirty(const std::set<CTxDestination>& destinations) EXCLUSIVE_LOCKS_REQUIRED(cs_wallet);
-=======
-
-    std::set<CTxDestination> GetLabelAddresses(const std::string& label) const;
->>>>>>> e16993b0
 
     bool GetNewDestination(const OutputType type, const std::string label, CTxDestination& dest, std::string& error);
     bool GetNewChangeDestination(const OutputType type, CTxDestination& dest, std::string& error);
