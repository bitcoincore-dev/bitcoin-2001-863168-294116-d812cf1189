--- conflicted
+++ resolved
@@ -916,16 +916,11 @@
     void MarkDirty();
     bool AddToWallet(const CWalletTx& wtxIn, bool fFlushOnClose=true);
     bool LoadToWallet(const CWalletTx& wtxIn);
-<<<<<<< HEAD
-    void SyncTransaction(const CTransaction& tx, const CBlockIndex *pindex, int posInBlock) override;
-    bool AddToWalletIfInvolvingMe(const CTransaction& tx, const CBlockIndex* pIndex, int posInBlock, bool fUpdate);
-=======
     void TransactionAddedToMempool(const CTransactionRef& tx) override;
     void BlockConnected(const std::shared_ptr<const CBlock>& pblock, const CBlockIndex *pindex, const std::vector<CTransactionRef>& vtxConflicted) override;
     void BlockDisconnected(const std::shared_ptr<const CBlock>& pblock) override;
     bool AddToWalletIfInvolvingMe(const CTransactionRef& tx, const CBlockIndex* pIndex, int posInBlock, bool fUpdate);
     int64_t RescanFromTime(int64_t startTime, bool update);
->>>>>>> 3751912e
     CBlockIndex* ScanForWalletTransactions(CBlockIndex* pindexStart, bool fUpdate = false);
     void ReacceptWalletTransactions();
     void ResendWalletTransactions(int64_t nBestBlockTime, CConnman* connman) override;
