// Copyright (c) 2009-2010 Satoshi Nakamoto
// Copyright (c) 2009-2021 The Bitcoin Core developers
// Distributed under the MIT software license, see the accompanying
// file COPYING or http://www.opensource.org/licenses/mit-license.php.

/**
 * Server/client environment: argument handling, config file parsing,
 * thread wrappers, startup time
 */
#ifndef BITCOIN_UTIL_SYSTEM_H
#define BITCOIN_UTIL_SYSTEM_H

#if defined(HAVE_CONFIG_H)
#include <config/bitcoin-config.h>
#endif

#include <attributes.h>
#include <compat.h>
#include <compat/assumptions.h>
#include <fs.h>
#include <logging.h>
#include <sync.h>
#include <tinyformat.h>
#include <util/settings.h>
#include <util/strencodings.h>
#include <util/time.h>

#include <any>
#include <exception>
#include <map>
#include <optional>
#include <set>
#include <stdint.h>
#include <string>
#include <utility>
#include <vector>

<<<<<<< HEAD
#if defined(ENABLE_EXTERNAL_SIGNER) && defined(BOOST_POSIX_API)
=======
#if defined(HAVE_BOOST_PROCESS) && defined(BOOST_POSIX_API)
>>>>>>> 7119374c
#include <fcntl.h>
#ifdef FD_CLOEXEC
#include <unistd.h>
#if defined(WIN32) && !defined(__kernel_entry)
// A workaround for boost 1.71 incompatibility with mingw-w64 compiler.
// For details see https://github.com/bitcoin/bitcoin/pull/22348.
#define __kernel_entry
#endif
#if defined(__GNUC__)
// Boost 1.78 requires the following workaround.
// See: https://github.com/boostorg/process/issues/235
#pragma GCC diagnostic push
#pragma GCC diagnostic ignored "-Wnarrowing"
#endif
#include <boost/process.hpp>
#include <boost/process/extend.hpp>
#if defined(__GNUC__)
#pragma GCC diagnostic pop
#endif
#endif // FD_CLOEXEC
<<<<<<< HEAD
#endif // ENABLE_EXTERNAL_SIGNER && BOOST_POSIX_API
=======
#endif // HAVE_BOOST_PROCESS && BOOST_POSIX_API
>>>>>>> 7119374c

class UniValue;

// Application startup time (used for uptime calculation)
int64_t GetStartupTime();

extern const char * const BITCOIN_CONF_FILENAME;
extern const char * const BITCOIN_SETTINGS_FILENAME;

void SetupEnvironment();
bool SetupNetworking();

template<typename... Args>
bool error(const char* fmt, const Args&... args)
{
    LogPrintf("ERROR: %s\n", tfm::format(fmt, args...));
    return false;
}

void PrintExceptionContinue(const std::exception *pex, const char* pszThread);

/**
 * Ensure file contents are fully committed to disk, using a platform-specific
 * feature analogous to fsync().
 */
bool FileCommit(FILE *file);

/**
 * Sync directory contents. This is required on some environments to ensure that
 * newly created files are committed to disk.
 */
void DirectoryCommit(const fs::path &dirname);

bool TruncateFile(FILE *file, unsigned int length);
int RaiseFileDescriptorLimit(int nMinFD);
void AllocateFileRange(FILE *file, unsigned int offset, unsigned int length);

/**
 * Rename src to dest.
 * @return true if the rename was successful.
 */
[[nodiscard]] bool RenameOver(fs::path src, fs::path dest);

bool LockDirectory(const fs::path& directory, const std::string lockfile_name, bool probe_only=false);
void UnlockDirectory(const fs::path& directory, const std::string& lockfile_name);
bool DirIsWritable(const fs::path& directory);
bool CheckDiskSpace(const fs::path& dir, uint64_t additional_bytes = 0);

/** Get the size of a file by scanning it.
 *
 * @param[in] path The file path
 * @param[in] max Stop seeking beyond this limit
 * @return The file size or max
 */
std::streampos GetFileSize(const char* path, std::streamsize max = std::numeric_limits<std::streamsize>::max());

//! Return the original FILE* unchanged. On systems that support it,
//! also advise the OS that the file will be accessed sequentially.
FILE* AdviseSequential(FILE*);

//! Close a file and return the result of fclose(). On systems that
//! support it, advise the OS to remove the file contents from the page
//! cache (which can help on memory-constrained systems).
int CloseAndUncache(FILE*);

/** Release all directory locks. This is used for unit testing only, at runtime
 * the global destructor will take care of the locks.
 */
void ReleaseDirectoryLocks();

bool TryCreateDirectories(const fs::path& p);
fs::path GetDefaultDataDir();
// Return true if -datadir option points to a valid directory or is not specified.
bool CheckDataDirOption();
fs::path GetConfigFile(const std::string& confPath);
#ifdef WIN32
fs::path GetSpecialFolderPath(int nFolder, bool fCreate = true);
#endif
#ifndef WIN32
std::string ShellEscape(const std::string& arg);
#endif
#if HAVE_SYSTEM
void runCommand(const std::string& strCommand);
#endif

<<<<<<< HEAD
#if defined(ENABLE_EXTERNAL_SIGNER) && defined(BOOST_POSIX_API) && defined(FD_CLOEXEC)
=======
#if defined(HAVE_BOOST_PROCESS) && defined(BOOST_POSIX_API) && defined(FD_CLOEXEC)
>>>>>>> 7119374c
/**
 * Ensure a boost::process::child has its non-std fds all closed when exec
 * is called.
 */
struct bpe_close_excess_fds : boost::process::extend::handler
{
    template<typename Executor>
    void on_exec_setup(Executor&exec) const
    {
        try {
            for (auto it : fs::directory_iterator("/dev/fd")) {
                int64_t fd;
                if (!ParseInt64(it.path().filename().native(), &fd)) continue;
                if (fd <= 2) continue;  // leave std{in,out,err} alone
                ::fcntl(fd, F_SETFD, ::fcntl(fd, F_GETFD) | FD_CLOEXEC);
            }
        } catch (...) {
            // TODO: maybe log this - but we're in a child process, so maybe non-trivial!
        }
    }
};
#define HAVE_BPE_CLOSE_EXCESS_FDS
#endif

/**
 * Execute a command which returns JSON, and parse the result.
 *
 * @param str_command The command to execute, including any arguments
 * @param str_std_in string to pass to stdin
 * @return parsed JSON
 */
UniValue RunCommandParseJSON(const std::string& str_command, const std::string& str_std_in="");

/**
 * Most paths passed as configuration arguments are treated as relative to
 * the datadir if they are not absolute.
 *
 * @param path The path to be conditionally prefixed with datadir.
 * @param net_specific Use network specific datadir variant
 * @return The normalized path.
 */
fs::path AbsPathForConfigVal(const fs::path& path, bool net_specific = true);

inline bool IsSwitchChar(char c)
{
#ifdef WIN32
    return c == '-' || c == '/';
#else
    return c == '-';
#endif
}

enum class OptionsCategory {
    OPTIONS,
    CONNECTION,
    WALLET,
    WALLET_DEBUG_TEST,
    ZMQ,
    DEBUG_TEST,
    CHAINPARAMS,
    NODE_RELAY,
    BLOCK_CREATION,
    RPC,
    GUI,
    COMMANDS,
    REGISTER_COMMANDS,
    STATS,

    HIDDEN // Always the last option to avoid printing these in the help
};

struct SectionInfo
{
    std::string m_name;
    std::string m_file;
    int m_line;
};

class ArgsManager
{
public:
    /**
     * Flags controlling how config and command line arguments are validated and
     * interpreted.
     */
    enum Flags : uint32_t {
        ALLOW_ANY = 0x01,         //!< disable validation
        // ALLOW_BOOL = 0x02,     //!< unimplemented, draft implementation in #16545
        // ALLOW_INT = 0x04,      //!< unimplemented, draft implementation in #16545
        // ALLOW_STRING = 0x08,   //!< unimplemented, draft implementation in #16545
        // ALLOW_LIST = 0x10,     //!< unimplemented, draft implementation in #16545
        DISALLOW_NEGATION = 0x20, //!< disallow -nofoo syntax

        DEBUG_ONLY = 0x100,
        /* Some options would cause cross-contamination if values for
         * mainnet were used while running on regtest/testnet (or vice-versa).
         * Setting them as NETWORK_ONLY ensures that sharing a config file
         * between mainnet and regtest/testnet won't cause problems due to these
         * parameters by accident. */
        NETWORK_ONLY = 0x200,
        // This argument's value is sensitive (such as a password).
        SENSITIVE = 0x400,
        COMMAND = 0x800,
    };

protected:
    struct Arg
    {
        std::string m_help_param;
        std::string m_help_text;
        unsigned int m_flags;
    };

    mutable RecursiveMutex cs_args;
    util::Settings m_settings GUARDED_BY(cs_args);
    std::vector<std::string> m_command GUARDED_BY(cs_args);
    std::string m_network GUARDED_BY(cs_args);
    std::set<std::string> m_network_only_args GUARDED_BY(cs_args);
    std::map<OptionsCategory, std::map<std::string, Arg>> m_available_args GUARDED_BY(cs_args);
    bool m_accept_any_command GUARDED_BY(cs_args){true};
    std::list<SectionInfo> m_config_sections GUARDED_BY(cs_args);
    mutable fs::path m_cached_blocks_path GUARDED_BY(cs_args);
    mutable fs::path m_cached_datadir_path GUARDED_BY(cs_args);
    mutable fs::path m_cached_network_datadir_path GUARDED_BY(cs_args);

    [[nodiscard]] bool ReadConfigStream(std::istream& stream, const std::string& filepath, std::string& error, bool ignore_invalid_keys = false);

    /**
     * Returns true if settings values from the default section should be used,
     * depending on the current network and whether the setting is
     * network-specific.
     */
    bool UseDefaultSection(const std::string& arg) const EXCLUSIVE_LOCKS_REQUIRED(cs_args);

 public:
    /**
     * Get setting value.
     *
     * Result will be null if setting was unset, true if "-setting" argument was passed
     * false if "-nosetting" argument was passed, and a string if a "-setting=value"
     * argument was passed.
     */
    util::SettingsValue GetSetting(const std::string& arg) const;

    /**
     * Get list of setting values.
     */
    std::vector<util::SettingsValue> GetSettingsList(const std::string& arg) const;

    ArgsManager();
    ~ArgsManager();

    /**
     * Select the network in use
     */
    void SelectConfigNetwork(const std::string& network);

    [[nodiscard]] bool ParseParameters(int argc, const char* const argv[], std::string& error);
    [[nodiscard]] bool ReadConfigFiles(std::string& error, bool ignore_invalid_keys = false);

    /**
     * Log warnings for options in m_section_only_args when
     * they are specified in the default section but not overridden
     * on the command line or in a network-specific section in the
     * config file.
     */
    const std::set<std::string> GetUnsuitableSectionOnlyArgs() const;

    /**
     * Log warnings for unrecognized section names in the config file.
     */
    const std::list<SectionInfo> GetUnrecognizedSections() const;

    struct Command {
        /** The command (if one has been registered with AddCommand), or empty */
        std::string command;
        /**
         * If command is non-empty: Any args that followed it
         * If command is empty: The unregistered command and any args that followed it
         */
        std::vector<std::string> args;
    };
    /**
     * Get the command and command args (returns std::nullopt if no command provided)
     */
    std::optional<const Command> GetCommand() const;

    /**
     * Get a normalized path from a specified pathlike argument
     *
     * It is guaranteed that the returned path has no trailing slashes.
     *
     * @param pathlike_arg Pathlike argument to get a path from (e.g., "-datadir", "-blocksdir" or "-walletdir")
     * @return Normalized path which is get from a specified pathlike argument
     */
    fs::path GetPathArg(std::string pathlike_arg) const;

    /**
     * Get blocks directory path
     *
     * @return Blocks path which is network specific
     */
    const fs::path& GetBlocksDirPath() const;

    /**
     * Get data directory path
     *
     * @return Absolute path on success, otherwise an empty path when a non-directory path would be returned
     * @post Returned directory path is created unless it is empty
     */
    const fs::path& GetDataDirBase() const { return GetDataDir(false); }

    /**
     * Get data directory path with appended network identifier
     *
     * @return Absolute path on success, otherwise an empty path when a non-directory path would be returned
     * @post Returned directory path is created unless it is empty
     */
    const fs::path& GetDataDirNet() const { return GetDataDir(true); }

    /**
     * Clear cached directory paths
     */
    void ClearPathCache();

    /**
     * Return a vector of strings of the given argument
     *
     * @param strArg Argument to get (e.g. "-foo")
     * @return command-line arguments
     */
    std::vector<std::string> GetArgs(const std::string& strArg) const;

    /**
     * Return true if the given argument has been manually set
     *
     * @param strArg Argument to get (e.g. "-foo")
     * @return true if the argument has been set
     */
    bool IsArgSet(const std::string& strArg) const;

    /**
     * Return true if the argument was originally passed as a negated option,
     * i.e. -nofoo.
     *
     * @param strArg Argument to get (e.g. "-foo")
     * @return true if the argument was passed negated
     */
    bool IsArgNegated(const std::string& strArg) const;

    /**
     * Return string argument or default value
     *
     * @param strArg Argument to get (e.g. "-foo")
     * @param strDefault (e.g. "1")
     * @return command-line argument or default value
     */
    std::string GetArg(const std::string& strArg, const std::string& strDefault) const;

    /**
     * Return integer argument or default value
     *
     * @param strArg Argument to get (e.g. "-foo")
     * @param nDefault (e.g. 1)
     * @return command-line argument (0 if invalid number) or default value
     */
    int64_t GetIntArg(const std::string& strArg, int64_t nDefault) const;

    /**
     * Return boolean argument or default value
     *
     * @param strArg Argument to get (e.g. "-foo")
     * @param fDefault (true or false)
     * @return command-line argument or default value
     */
    bool GetBoolArg(const std::string& strArg, bool fDefault) const;

    /**
     * Set an argument if it doesn't already have a value
     *
     * @param strArg Argument to set (e.g. "-foo")
     * @param strValue Value (e.g. "1")
     * @return true if argument gets set, false if it already had a value
     */
    bool SoftSetArg(const std::string& strArg, const std::string& strValue);

    /**
     * Set a boolean argument if it doesn't already have a value
     *
     * @param strArg Argument to set (e.g. "-foo")
     * @param fValue Value (e.g. false)
     * @return true if argument gets set, false if it already had a value
     */
    bool SoftSetBoolArg(const std::string& strArg, bool fValue);

    // Forces an arg setting. Called by SoftSetArg() if the arg hasn't already
    // been set. Also called directly in testing.
    void ForceSetArg(const std::string& arg, const std::string& value);
    void ForceSetArgV(const std::string& arg, const util::SettingsValue& value);

    /**
     * Returns the appropriate chain name from the program arguments.
     * @return CBaseChainParams::MAIN by default; raises runtime error if an invalid combination is given.
     */
    std::string GetChainName() const;

    /**
     * Add argument
     */
    void AddArg(const std::string& name, const std::string& help, unsigned int flags, const OptionsCategory& cat);

    /**
     * Add subcommand
     */
    void AddCommand(const std::string& cmd, const std::string& help);

    /**
     * Add many hidden arguments
     */
    void AddHiddenArgs(const std::vector<std::string>& args);

    /**
     * Clear available arguments
     */
    void ClearArgs() {
        LOCK(cs_args);
        m_available_args.clear();
        m_network_only_args.clear();
    }

    /**
     * Get the help string
     */
    std::string GetHelpMessage() const;

    /**
     * Return Flags for known arg.
     * Return nullopt for unknown arg.
     */
    std::optional<unsigned int> GetArgFlags(const std::string& name) const;

    /**
     * Read and update settings file with saved settings. This needs to be
     * called after SelectParams() because the settings file location is
     * network-specific.
     */
    bool InitSettings(std::string& error);

    /**
     * Get settings file path, or return false if read-write settings were
     * disabled with -nosettings.
     */
    bool GetSettingsPath(fs::path* filepath = nullptr, bool temp = false) const;

    /**
     * Read settings file. Push errors to vector, or log them if null.
     */
    bool ReadSettingsFile(std::vector<std::string>* errors = nullptr);

    /**
     * Write settings file. Push errors to vector, or log them if null.
     */
    bool WriteSettingsFile(std::vector<std::string>* errors = nullptr) const;

    /**
     * Access settings with lock held.
     */
    template <typename Fn>
    void LockSettings(Fn&& fn)
    {
        LOCK(cs_args);
        fn(m_settings);
    }

    /**
     * Log the config file options and the command line arguments,
     * useful for troubleshooting.
     */
    void LogArgs() const;

private:
    /**
     * Get data directory path
     *
     * @param net_specific Append network identifier to the returned path
     * @return Absolute path on success, otherwise an empty path when a non-directory path would be returned
     * @post Returned directory path is created unless it is empty
     */
    const fs::path& GetDataDir(bool net_specific) const;

    // Helper function for LogArgs().
    void logArgsPrefix(
        const std::string& prefix,
        const std::string& section,
        const std::map<std::string, std::vector<util::SettingsValue>>& args) const;
};

extern ArgsManager gArgs;

/**
 * @return true if help has been requested via a command-line arg
 */
bool HelpRequested(const ArgsManager& args);

/** Add help options to the args manager */
void SetupHelpOptions(ArgsManager& args);

/**
 * Format a string to be used as group of options in help messages
 *
 * @param message Group name (e.g. "RPC server options:")
 * @return the formatted string
 */
std::string HelpMessageGroup(const std::string& message);

/**
 * Format a string to be used as option description in help messages
 *
 * @param option Option message (e.g. "-rpcuser=<user>")
 * @param message Option description (e.g. "Username for JSON-RPC connections")
 * @return the formatted string
 */
std::string HelpMessageOpt(const std::string& option, const std::string& message);

/**
 * Return the number of cores available on the current system.
 * @note This does count virtual cores, such as those provided by HyperThreading.
 */
int GetNumCores();

/**
 * On platforms that support it, tell the kernel the calling thread is
 * CPU-intensive and non-interactive. See SCHED_BATCH in sched(7) for details.
 *
 */
void ScheduleBatchPriority();

namespace util {

//! Simplification of std insertion
template <typename Tdst, typename Tsrc>
inline void insert(Tdst& dst, const Tsrc& src) {
    dst.insert(dst.begin(), src.begin(), src.end());
}
template <typename TsetT, typename Tsrc>
inline void insert(std::set<TsetT>& dst, const Tsrc& src) {
    dst.insert(src.begin(), src.end());
}

/**
 * Helper function to access the contained object of a std::any instance.
 * Returns a pointer to the object if passed instance has a value and the type
 * matches, nullptr otherwise.
 */
template<typename T>
T* AnyPtr(const std::any& any) noexcept
{
    T* const* ptr = std::any_cast<T*>(&any);
    return ptr ? *ptr : nullptr;
}

#ifdef WIN32
class WinCmdLineArgs
{
public:
    WinCmdLineArgs();
    ~WinCmdLineArgs();
    std::pair<int, char**> get();

private:
    int argc;
    char** argv;
    std::vector<std::string> args;
};
#endif

extern size_t g_low_memory_threshold;

bool SystemNeedsMemoryReleased();

} // namespace util

#endif // BITCOIN_UTIL_SYSTEM_H<|MERGE_RESOLUTION|>--- conflicted
+++ resolved
@@ -35,11 +35,7 @@
 #include <utility>
 #include <vector>
 
-<<<<<<< HEAD
-#if defined(ENABLE_EXTERNAL_SIGNER) && defined(BOOST_POSIX_API)
-=======
 #if defined(HAVE_BOOST_PROCESS) && defined(BOOST_POSIX_API)
->>>>>>> 7119374c
 #include <fcntl.h>
 #ifdef FD_CLOEXEC
 #include <unistd.h>
@@ -60,11 +56,7 @@
 #pragma GCC diagnostic pop
 #endif
 #endif // FD_CLOEXEC
-<<<<<<< HEAD
-#endif // ENABLE_EXTERNAL_SIGNER && BOOST_POSIX_API
-=======
 #endif // HAVE_BOOST_PROCESS && BOOST_POSIX_API
->>>>>>> 7119374c
 
 class UniValue;
 
@@ -150,11 +142,7 @@
 void runCommand(const std::string& strCommand);
 #endif
 
-<<<<<<< HEAD
-#if defined(ENABLE_EXTERNAL_SIGNER) && defined(BOOST_POSIX_API) && defined(FD_CLOEXEC)
-=======
 #if defined(HAVE_BOOST_PROCESS) && defined(BOOST_POSIX_API) && defined(FD_CLOEXEC)
->>>>>>> 7119374c
 /**
  * Ensure a boost::process::child has its non-std fds all closed when exec
  * is called.
