--- conflicted
+++ resolved
@@ -334,10 +334,7 @@
     // Forces an arg setting. Called by SoftSetArg() if the arg hasn't already
     // been set. Also called directly in testing.
     void ForceSetArg(const std::string& arg, const std::string& value);
-<<<<<<< HEAD
-=======
     void ForceSetArg(const std::string& arg, int64_t value);
->>>>>>> 1f5f7db9
     void ForceSetArgV(const std::string& arg, const util::SettingsValue& value);
 
     /**
