// Copyright (c) 2009-2010 Satoshi Nakamoto
// Copyright (c) 2009-2021 The Bitcoin Core developers
// Distributed under the MIT software license, see the accompanying
// file COPYING or http://www.opensource.org/licenses/mit-license.php.

#include <util/system.h>

#ifdef ENABLE_EXTERNAL_SIGNER
#if defined(WIN32) && !defined(__kernel_entry)
// A workaround for boost 1.71 incompatibility with mingw-w64 compiler.
// For details see https://github.com/bitcoin/bitcoin/pull/22348.
#define __kernel_entry
#endif
#if defined(__GNUC__)
// Boost 1.78 requires the following workaround.
// See: https://github.com/boostorg/process/issues/235
#pragma GCC diagnostic push
#pragma GCC diagnostic ignored "-Wnarrowing"
#endif
#include <boost/process.hpp>
#if defined(__GNUC__)
#pragma GCC diagnostic pop
#endif
#endif // ENABLE_EXTERNAL_SIGNER

#include <chainparamsbase.h>
#include <fs.h>
#include <sync.h>
#include <util/check.h>
#include <util/getuniquepath.h>
#include <util/strencodings.h>
#include <util/string.h>
#include <util/syserror.h>
#include <util/translation.h>


#if (defined(__FreeBSD__) || defined(__OpenBSD__) || defined(__DragonFly__))
#include <pthread.h>
#include <pthread_np.h>
#endif

#ifndef WIN32
// for posix_fallocate, in configure.ac we check if it is present after this
#ifdef __linux__

#ifdef _POSIX_C_SOURCE
#undef _POSIX_C_SOURCE
#endif

#define _POSIX_C_SOURCE 200112L

#endif // __linux__

#include <algorithm>
#include <cassert>
#include <fcntl.h>
#include <sched.h>
#include <sys/resource.h>
#include <sys/stat.h>

#else

#ifdef _MSC_VER
#pragma warning(disable:4786)
#pragma warning(disable:4804)
#pragma warning(disable:4805)
#pragma warning(disable:4717)
#endif

#ifndef NOMINMAX
#define NOMINMAX
#endif
#include <codecvt>

#include <io.h> /* for _commit */
#include <shellapi.h>
#include <shlobj.h>
#endif

#ifdef HAVE_MALLOPT_ARENA_MAX
#include <malloc.h>
#endif

#ifdef HAVE_LINUX_SYSINFO
#include <sys/sysinfo.h>
#endif

#include <boost/algorithm/string/replace.hpp>
#include <univalue.h>

#include <fstream>
#include <map>
#include <memory>
#include <optional>
#include <string>
#include <system_error>
#include <thread>
#include <typeinfo>
#include <unordered_set>

// Application startup time (used for uptime calculation)
const int64_t nStartupTime = GetTime();

const char * const BITCOIN_CONF_FILENAME = "bitcoin.conf";
const char * const BITCOIN_SETTINGS_FILENAME = "settings.json";
const char * const BITCOIN_RW_CONF_FILENAME = "bitcoin_rw.conf";

ArgsManager gArgs;

/** Mutex to protect dir_locks. */
static Mutex cs_dir_locks;
/** A map that contains all the currently held directory locks. After
 * successful locking, these will be held here until the global destructor
 * cleans them up and thus automatically unlocks them, or ReleaseDirectoryLocks
 * is called.
 */
static std::map<std::string, std::unique_ptr<fsbridge::FileLock>> dir_locks GUARDED_BY(cs_dir_locks);

bool LockDirectory(const fs::path& directory, const std::string lockfile_name, bool probe_only)
{
    LOCK(cs_dir_locks);
    fs::path pathLockFile = directory / lockfile_name;

    // If a lock for this directory already exists in the map, don't try to re-lock it
    if (dir_locks.count(fs::PathToString(pathLockFile))) {
        return true;
    }

    // Create empty lock file if it doesn't exist.
    FILE* file = fsbridge::fopen(pathLockFile, "a");
    if (file) fclose(file);
    auto lock = std::make_unique<fsbridge::FileLock>(pathLockFile);
    if (!lock->TryLock()) {
        return error("Error while attempting to lock directory %s: %s", fs::PathToString(directory), lock->GetReason());
    }
    if (!probe_only) {
        // Lock successful and we're not just probing, put it into the map
        dir_locks.emplace(fs::PathToString(pathLockFile), std::move(lock));
    }
    return true;
}

void UnlockDirectory(const fs::path& directory, const std::string& lockfile_name)
{
    LOCK(cs_dir_locks);
    dir_locks.erase(fs::PathToString(directory / lockfile_name));
}

void ReleaseDirectoryLocks()
{
    LOCK(cs_dir_locks);
    dir_locks.clear();
}

bool DirIsWritable(const fs::path& directory)
{
    fs::path tmpFile = GetUniquePath(directory);

    FILE* file = fsbridge::fopen(tmpFile, "a");
    if (!file) return false;

    fclose(file);
    remove(tmpFile);

    return true;
}

bool CheckDiskSpace(const fs::path& dir, uint64_t additional_bytes)
{
    constexpr uint64_t min_disk_space = 52428800; // 50 MiB

    uint64_t free_bytes_available = fs::space(dir).available;
    return free_bytes_available >= min_disk_space + additional_bytes;
}

std::streampos GetFileSize(const char* path, std::streamsize max) {
    std::ifstream file{path, std::ios::binary};
    file.ignore(max);
    return file.gcount();
}

/**
 * Interpret a string argument as a boolean.
 *
 * The definition of LocaleIndependentAtoi<int>() requires that non-numeric string values
 * like "foo", return 0. This means that if a user unintentionally supplies a
 * non-integer argument here, the return value is always false. This means that
 * -foo=false does what the user probably expects, but -foo=true is well defined
 * but does not do what they probably expected.
 *
 * The return value of LocaleIndependentAtoi<int>(...) is zero when given input not
 * representable as an int.
 *
 * For a more extensive discussion of this topic (and a wide range of opinions
 * on the Right Way to change this code), see PR12713.
 */
static bool InterpretBool(const std::string& strValue)
{
    if (strValue.empty())
        return true;
    return (LocaleIndependentAtoi<int>(strValue) != 0);
}

static std::string SettingName(const std::string& arg)
{
    return arg.size() > 0 && arg[0] == '-' ? arg.substr(1) : arg;
}

struct KeyInfo {
    std::string name;
    std::string section;
    bool negated{false};
};

/**
 * Parse "name", "section.name", "noname", "section.noname" settings keys.
 *
 * @note Where an option was negated can be later checked using the
 * IsArgNegated() method. One use case for this is to have a way to disable
 * options that are not normally boolean (e.g. using -nodebuglogfile to request
 * that debug log output is not sent to any file at all).
 */
KeyInfo InterpretKey(std::string key)
{
    KeyInfo result;
    // Split section name from key name for keys like "testnet.foo" or "regtest.bar"
    size_t option_index = key.find('.');
    if (option_index != std::string::npos) {
        result.section = key.substr(0, option_index);
        key.erase(0, option_index + 1);
    }
    if (key.substr(0, 2) == "no") {
        key.erase(0, 2);
        result.negated = true;
    }
    result.name = key;
    return result;
}

/**
 * Interpret settings value based on registered flags.
 *
 * @param[in]   key      key information to know if key was negated
 * @param[in]   value    string value of setting to be parsed
 * @param[in]   flags    ArgsManager registered argument flags
 * @param[out]  error    Error description if settings value is not valid
 *
 * @return parsed settings value if it is valid, otherwise nullopt accompanied
 * by a descriptive error string
 */
static std::optional<util::SettingsValue> InterpretValue(const KeyInfo& key, const std::string& value,
                                                         unsigned int flags, std::string& error)
{
    // Return negated settings as false values.
    if (key.negated) {
        if (flags & ArgsManager::DISALLOW_NEGATION) {
            error = strprintf("Negating of -%s is meaningless and therefore forbidden", key.name);
            return std::nullopt;
        }
        // Double negatives like -nofoo=0 are supported (but discouraged)
        if (!InterpretBool(value)) {
            LogPrintf("Warning: parsed potentially confusing double-negative -%s=%s\n", key.name, value);
            return true;
        }
        return false;
    }
    return value;
}

// Define default constructor and destructor that are not inline, so code instantiating this class doesn't need to
// #include class definitions for all members.
// For example, m_settings has an internal dependency on univalue.
ArgsManager::ArgsManager() {}
ArgsManager::~ArgsManager() {}

const std::set<std::string> ArgsManager::GetUnsuitableSectionOnlyArgs() const
{
    std::set<std::string> unsuitables;

    LOCK(cs_args);

    // if there's no section selected, don't worry
    if (m_network.empty()) return std::set<std::string> {};

    // if it's okay to use the default section for this network, don't worry
    if (m_network == CBaseChainParams::MAIN) return std::set<std::string> {};

    for (const auto& arg : m_network_only_args) {
        if (OnlyHasDefaultSectionSetting(m_settings, m_network, SettingName(arg))) {
            unsuitables.insert(arg);
        }
    }
    return unsuitables;
}

const std::list<SectionInfo> ArgsManager::GetUnrecognizedSections() const
{
    // Section names to be recognized in the config file.
    static const std::set<std::string> available_sections{
        CBaseChainParams::REGTEST,
        CBaseChainParams::SIGNET,
        CBaseChainParams::TESTNET,
        CBaseChainParams::MAIN
    };

    LOCK(cs_args);
    std::list<SectionInfo> unrecognized = m_config_sections;
    unrecognized.remove_if([](const SectionInfo& appeared){ return available_sections.find(appeared.m_name) != available_sections.end(); });
    return unrecognized;
}

void ArgsManager::SelectConfigNetwork(const std::string& network)
{
    LOCK(cs_args);
    m_network = network;
}

bool ArgsManager::ParseParameters(int argc, const char* const argv[], std::string& error)
{
    LOCK(cs_args);
    m_settings.command_line_options.clear();

    for (int i = 1; i < argc; i++) {
        std::string key(argv[i]);

#ifdef MAC_OSX
        // At the first time when a user gets the "App downloaded from the
        // internet" warning, and clicks the Open button, macOS passes
        // a unique process serial number (PSN) as -psn_... command-line
        // argument, which we filter out.
        if (key.substr(0, 5) == "-psn_") continue;
#endif

        if (key == "-") break; //bitcoin-tx using stdin
        std::string val;
        size_t is_index = key.find('=');
        if (is_index != std::string::npos) {
            val = key.substr(is_index + 1);
            key.erase(is_index);
        }
#ifdef WIN32
        key = ToLower(key);
        if (key[0] == '/')
            key[0] = '-';
#endif

        if (key[0] != '-') {
            if (!m_accept_any_command && m_command.empty()) {
                // The first non-dash arg is a registered command
                std::optional<unsigned int> flags = GetArgFlags(key);
                if (!flags || !(*flags & ArgsManager::COMMAND)) {
                    error = strprintf("Invalid command '%s'", argv[i]);
                    return false;
                }
            }
            m_command.push_back(key);
            while (++i < argc) {
                // The remaining args are command args
                m_command.push_back(argv[i]);
            }
            break;
        }

        // Transform --foo to -foo
        if (key.length() > 1 && key[1] == '-')
            key.erase(0, 1);

        // Transform -foo to foo
        key.erase(0, 1);
        KeyInfo keyinfo = InterpretKey(key);
        std::optional<unsigned int> flags = GetArgFlags('-' + keyinfo.name);

        // Unknown command line options and command line options with dot
        // characters (which are returned from InterpretKey with nonempty
        // section strings) are not valid.
        if (!flags || !keyinfo.section.empty()) {
            error = strprintf("Invalid parameter %s", argv[i]);
            return false;
        }

        std::optional<util::SettingsValue> value = InterpretValue(keyinfo, val, *flags, error);
        if (!value) return false;

        if (is_index == std::string::npos && keyinfo.name == "proxy" && !keyinfo.negated) {
            assert(value->get_str() == "");
            value = std::string(1, 0);
        }

        m_settings.command_line_options[keyinfo.name].push_back(*value);
    }

    // we do not allow -includeconf from command line, only -noincludeconf
    if (auto* includes = util::FindKey(m_settings.command_line_options, "includeconf")) {
        const util::SettingsSpan values{*includes};
        // Range may be empty if -noincludeconf was passed
        if (!values.empty()) {
            error = "-includeconf cannot be used from commandline; -includeconf=" + values.begin()->write();
            return false; // pick first value as example
        }
    }
    return true;
}

std::optional<unsigned int> ArgsManager::GetArgFlags(const std::string& name) const
{
    LOCK(cs_args);
    for (const auto& arg_map : m_available_args) {
        const auto search = arg_map.second.find(name);
        if (search != arg_map.second.end()) {
            return search->second.m_flags;
        }
    }
    return std::nullopt;
}

fs::path ArgsManager::GetPathArg(std::string pathlike_arg) const
{
    auto result = fs::PathFromString(GetArg(pathlike_arg, "")).lexically_normal();
    // Remove trailing slash, if present.
    return result.has_filename() ? result : result.parent_path();
}

const fs::path& ArgsManager::GetBlocksDirPath() const
{
    LOCK(cs_args);
    fs::path& path = m_cached_blocks_path;

    // Cache the path to avoid calling fs::create_directories on every call of
    // this function
    if (!path.empty()) return path;

    if (IsArgSet("-blocksdir")) {
        path = fs::absolute(GetPathArg("-blocksdir"));
        if (!fs::is_directory(path)) {
            path = "";
            return path;
        }
    } else {
        path = GetDataDirBase();
    }

    path /= fs::PathFromString(BaseParams().DataDir());
    path /= "blocks";
    fs::create_directories(path);
    return path;
}

const fs::path& ArgsManager::GetDataDir(bool net_specific) const
{
    LOCK(cs_args);
    fs::path& path = net_specific ? m_cached_network_datadir_path : m_cached_datadir_path;

    // Cache the path to avoid calling fs::create_directories on every call of
    // this function
    if (!path.empty()) return path;

    const fs::path datadir{GetPathArg("-datadir")};
    if (!datadir.empty()) {
        path = fs::absolute(datadir);
        if (!fs::is_directory(path)) {
            path = "";
            return path;
        }
    } else {
        path = GetDefaultDataDir();
    }

    if (!fs::exists(path)) {
        fs::create_directories(path / "wallets");
    }

    if (net_specific && !BaseParams().DataDir().empty()) {
        path /= fs::PathFromString(BaseParams().DataDir());
        if (!fs::exists(path)) {
            fs::create_directories(path / "wallets");
        }
    }

    return path;
}

void ArgsManager::ClearPathCache()
{
    LOCK(cs_args);

    m_cached_datadir_path = fs::path();
    m_cached_network_datadir_path = fs::path();
    m_cached_blocks_path = fs::path();
}

std::optional<const ArgsManager::Command> ArgsManager::GetCommand() const
{
    Command ret;
    LOCK(cs_args);
    auto it = m_command.begin();
    if (it == m_command.end()) {
        // No command was passed
        return std::nullopt;
    }
    if (!m_accept_any_command) {
        // The registered command
        ret.command = *(it++);
    }
    while (it != m_command.end()) {
        // The unregistered command and args (if any)
        ret.args.push_back(*(it++));
    }
    return ret;
}

std::vector<std::string> ArgsManager::GetArgs(const std::string& strArg) const
{
    std::vector<std::string> result;
    for (const util::SettingsValue& value : GetSettingsList(strArg)) {
        result.push_back(value.isFalse() ? "0" : value.isTrue() ? "1" : value.get_str());
    }
    return result;
}

bool ArgsManager::IsArgSet(const std::string& strArg) const
{
    return !GetSetting(strArg).isNull();
}

bool ArgsManager::InitSettings(std::string& error)
{
    if (!GetSettingsPath()) {
        return true; // Do nothing if settings file disabled.
    }

    std::vector<std::string> errors;
    if (!ReadSettingsFile(&errors)) {
        error = strprintf("Failed loading settings file:\n%s\n", MakeUnorderedList(errors));
        return false;
    }
    if (!WriteSettingsFile(&errors)) {
        error = strprintf("Failed saving settings file:\n%s\n", MakeUnorderedList(errors));
        return false;
    }
    return true;
}

bool ArgsManager::GetSettingsPath(fs::path* filepath, bool temp) const
{
    if (IsArgNegated("-settings")) {
        return false;
    }
    if (filepath) {
        std::string settings = GetArg("-settings", BITCOIN_SETTINGS_FILENAME);
        *filepath = fsbridge::AbsPathJoin(GetDataDirNet(), fs::PathFromString(temp ? settings + ".tmp" : settings));
    }
    return true;
}

static void SaveErrors(const std::vector<std::string> errors, std::vector<std::string>* error_out)
{
    for (const auto& error : errors) {
        if (error_out) {
            error_out->emplace_back(error);
        } else {
            LogPrintf("%s\n", error);
        }
    }
}

bool ArgsManager::ReadSettingsFile(std::vector<std::string>* errors)
{
    fs::path path;
    if (!GetSettingsPath(&path, /* temp= */ false)) {
        return true; // Do nothing if settings file disabled.
    }

    LOCK(cs_args);
    m_settings.rw_settings.clear();
    std::vector<std::string> read_errors;
    if (!util::ReadSettings(path, m_settings.rw_settings, read_errors)) {
        SaveErrors(read_errors, errors);
        return false;
    }
    for (const auto& setting : m_settings.rw_settings) {
        KeyInfo key = InterpretKey(setting.first); // Split setting key into section and argname
        if (!GetArgFlags('-' + key.name)) {
            LogPrintf("Ignoring unknown rw_settings value %s\n", setting.first);
        }
    }
    return true;
}

bool ArgsManager::WriteSettingsFile(std::vector<std::string>* errors) const
{
    fs::path path, path_tmp;
    if (!GetSettingsPath(&path, /* temp= */ false) || !GetSettingsPath(&path_tmp, /* temp= */ true)) {
        throw std::logic_error("Attempt to write settings file when dynamic settings are disabled.");
    }

    LOCK(cs_args);
    std::vector<std::string> write_errors;
    if (!util::WriteSettings(path_tmp, m_settings.rw_settings, write_errors)) {
        SaveErrors(write_errors, errors);
        return false;
    }
    if (!RenameOver(path_tmp, path)) {
        SaveErrors({strprintf("Failed renaming settings file %s to %s\n", fs::PathToString(path_tmp), fs::PathToString(path))}, errors);
        return false;
    }
    return true;
}

bool ArgsManager::IsArgNegated(const std::string& strArg) const
{
    return GetSetting(strArg).isFalse();
}

std::string ArgsManager::GetArg(const std::string& strArg, const std::string& strDefault) const
{
    const util::SettingsValue value = GetSetting(strArg);
    return value.isNull() ? strDefault : value.isFalse() ? "0" : value.isTrue() ? "1" : value.isNum() ? value.getValStr() : value.get_str();
}

int64_t ArgsManager::GetIntArg(const std::string& strArg, int64_t nDefault) const
{
    const util::SettingsValue value = GetSetting(strArg);
    return value.isNull() ? nDefault : value.isFalse() ? 0 : value.isTrue() ? 1 : value.isNum() ? value.get_int64() : LocaleIndependentAtoi<int64_t>(value.get_str());
}

bool ArgsManager::GetBoolArg(const std::string& strArg, bool fDefault) const
{
    const util::SettingsValue value = GetSetting(strArg);
    switch (value.getType()) {
        case UniValue::VNULL:
            return fDefault;
        case UniValue::VBOOL:
            return value.get_bool();
        case UniValue::VOBJ:
        case UniValue::VARR:
            // Throws an exception
            value.get_str();
            assert(false);
        case UniValue::VSTR:
        case UniValue::VNUM:
            return InterpretBool(value.getValStr());
    }
    assert(false);
}

bool ArgsManager::SoftSetArg(const std::string& strArg, const std::string& strValue)
{
    LOCK(cs_args);
    if (IsArgSet(strArg)) return false;
    ForceSetArg(strArg, strValue);
    return true;
}

bool ArgsManager::SoftSetBoolArg(const std::string& strArg, bool fValue)
{
    if (fValue)
        return SoftSetArg(strArg, std::string("1"));
    else
        return SoftSetArg(strArg, std::string("0"));
}

void ArgsManager::ForceSetArg(const std::string& strArg, const std::string& strValue)
{
    ForceSetArgV(strArg, util::SettingsValue{strValue});
}

void ArgsManager::ForceSetArg(const std::string& arg, const int64_t value)
{
    ForceSetArg(arg, ToString(value));
}

void ArgsManager::ForceSetArgV(const std::string& arg, const util::SettingsValue& value)
{
    LOCK(cs_args);
    m_settings.forced_settings[SettingName(arg)] = value;
}

void ArgsManager::AddCommand(const std::string& cmd, const std::string& help)
{
    Assert(cmd.find('=') == std::string::npos);
    Assert(cmd.at(0) != '-');

    LOCK(cs_args);
    m_accept_any_command = false; // latch to false
    std::map<std::string, Arg>& arg_map = m_available_args[OptionsCategory::COMMANDS];
    auto ret = arg_map.emplace(cmd, Arg{"", help, ArgsManager::COMMAND});
    Assert(ret.second); // Fail on duplicate commands
}

void ArgsManager::AddArg(const std::string& name, const std::string& help, unsigned int flags, const OptionsCategory& cat)
{
    Assert((flags & ArgsManager::COMMAND) == 0); // use AddCommand

    // Split arg name from its help param
    size_t eq_index = name.find('=');
    if (eq_index == std::string::npos) {
        eq_index = name.size();
    }
    std::string arg_name = name.substr(0, eq_index);

    LOCK(cs_args);
    std::map<std::string, Arg>& arg_map = m_available_args[cat];
    auto ret = arg_map.emplace(arg_name, Arg{name.substr(eq_index, name.size() - eq_index), help, flags});
    assert(ret.second); // Make sure an insertion actually happened

    if (flags & ArgsManager::NETWORK_ONLY) {
        m_network_only_args.emplace(arg_name);
    }
}

void ArgsManager::AddHiddenArgs(const std::vector<std::string>& names)
{
    for (const std::string& name : names) {
        AddArg(name, "", ArgsManager::ALLOW_ANY, OptionsCategory::HIDDEN);
    }
}

std::string ArgsManager::GetHelpMessage() const
{
    const bool show_debug = GetBoolArg("-help-debug", false);

    std::string usage = "";
    LOCK(cs_args);
    for (const auto& arg_map : m_available_args) {
        switch(arg_map.first) {
            case OptionsCategory::OPTIONS:
                usage += HelpMessageGroup("Options:");
                break;
            case OptionsCategory::CONNECTION:
                usage += HelpMessageGroup("Connection options:");
                break;
            case OptionsCategory::ZMQ:
                usage += HelpMessageGroup("ZeroMQ notification options:");
                break;
            case OptionsCategory::DEBUG_TEST:
                usage += HelpMessageGroup("Debugging/Testing options:");
                break;
            case OptionsCategory::NODE_RELAY:
                usage += HelpMessageGroup("Node relay options:");
                break;
            case OptionsCategory::BLOCK_CREATION:
                usage += HelpMessageGroup("Block creation options:");
                break;
            case OptionsCategory::RPC:
                usage += HelpMessageGroup("RPC server options:");
                break;
            case OptionsCategory::WALLET:
                usage += HelpMessageGroup("Wallet options:");
                break;
            case OptionsCategory::WALLET_DEBUG_TEST:
                if (show_debug) usage += HelpMessageGroup("Wallet debugging/testing options:");
                break;
            case OptionsCategory::CHAINPARAMS:
                usage += HelpMessageGroup("Chain selection options:");
                break;
            case OptionsCategory::GUI:
                usage += HelpMessageGroup("UI Options:");
                break;
            case OptionsCategory::COMMANDS:
                usage += HelpMessageGroup("Commands:");
                break;
            case OptionsCategory::REGISTER_COMMANDS:
                usage += HelpMessageGroup("Register Commands:");
                break;
            case OptionsCategory::STATS:
                usage += HelpMessageGroup("Statistic options:");
                break;
            default:
                break;
        }

        // When we get to the hidden options, stop
        if (arg_map.first == OptionsCategory::HIDDEN) break;

        for (const auto& arg : arg_map.second) {
            if (show_debug || !(arg.second.m_flags & ArgsManager::DEBUG_ONLY)) {
                std::string name;
                if (arg.second.m_help_param.empty()) {
                    name = arg.first;
                } else {
                    name = arg.first + arg.second.m_help_param;
                }
                usage += HelpMessageOpt(name, arg.second.m_help_text);
            }
        }
    }
    return usage;
}

bool HelpRequested(const ArgsManager& args)
{
    return args.IsArgSet("-?") || args.IsArgSet("-h") || args.IsArgSet("-help") || args.IsArgSet("-help-debug");
}

void SetupHelpOptions(ArgsManager& args)
{
    args.AddArg("-?", "Print this help message and exit", ArgsManager::ALLOW_ANY, OptionsCategory::OPTIONS);
    args.AddHiddenArgs({"-h", "-help"});
}

static const int screenWidth = 79;
static const int optIndent = 2;
static const int msgIndent = 7;

std::string HelpMessageGroup(const std::string &message) {
    return std::string(message) + std::string("\n\n");
}

std::string HelpMessageOpt(const std::string &option, const std::string &message) {
    return std::string(optIndent,' ') + std::string(option) +
           std::string("\n") + std::string(msgIndent,' ') +
           FormatParagraph(message, screenWidth - msgIndent, msgIndent) +
           std::string("\n\n");
}

static std::string FormatException(const std::exception* pex, const char* pszThread)
{
#ifdef WIN32
    char pszModule[MAX_PATH] = "";
    GetModuleFileNameA(nullptr, pszModule, sizeof(pszModule));
#else
    const char* pszModule = "bitcoin";
#endif
    if (pex)
        return strprintf(
            "EXCEPTION: %s       \n%s       \n%s in %s       \n", typeid(*pex).name(), pex->what(), pszModule, pszThread);
    else
        return strprintf(
            "UNKNOWN EXCEPTION       \n%s in %s       \n", pszModule, pszThread);
}

void PrintExceptionContinue(const std::exception* pex, const char* pszThread)
{
    std::string message = FormatException(pex, pszThread);
    LogPrintf("\n\n************************\n%s\n", message);
    tfm::format(std::cerr, "\n\n************************\n%s\n", message);
}

fs::path GetDefaultDataDir()
{
    // Windows: C:\Users\Username\AppData\Roaming\Bitcoin
    // macOS: ~/Library/Application Support/Bitcoin
    // Unix-like: ~/.bitcoin
#ifdef WIN32
    // Windows
    return GetSpecialFolderPath(CSIDL_APPDATA) / "Bitcoin";
#else
    fs::path pathRet;
    char* pszHome = getenv("HOME");
    if (pszHome == nullptr || strlen(pszHome) == 0)
        pathRet = fs::path("/");
    else
        pathRet = fs::path(pszHome);
#ifdef MAC_OSX
    // macOS
    return pathRet / "Library/Application Support/Bitcoin";
#else
    // Unix-like
    return pathRet / ".bitcoin";
#endif
#endif
}

bool CheckDataDirOption()
{
    const fs::path datadir{gArgs.GetPathArg("-datadir")};
    return datadir.empty() || fs::is_directory(fs::absolute(datadir));
}

fs::path GetConfigFile(const std::string& confPath)
{
    return AbsPathForConfigVal(fs::PathFromString(confPath), false);
}

fs::path GetRWConfigFile(const std::string& confPath)
{
    return AbsPathForConfigVal(fs::PathFromString(confPath));
}

static bool GetConfigOptions(std::istream& stream, const std::string& filepath, std::string& error, std::vector<std::pair<std::string, std::string>>& options, std::list<SectionInfo>& sections)
{
    std::string str, prefix;
    std::string::size_type pos;
    int linenr = 1;
    while (std::getline(stream, str)) {
        bool used_hash = false;
        if ((pos = str.find('#')) != std::string::npos) {
            str = str.substr(0, pos);
            used_hash = true;
        }
        const static std::string pattern = " \t\r\n";
        str = TrimString(str, pattern);
        if (!str.empty()) {
            if (*str.begin() == '[' && *str.rbegin() == ']') {
                const std::string section = str.substr(1, str.size() - 2);
                sections.emplace_back(SectionInfo{section, filepath, linenr});
                prefix = section + '.';
            } else if (*str.begin() == '-') {
                error = strprintf("parse error on line %i: %s, options in configuration file must be specified without leading -", linenr, str);
                return false;
            } else if ((pos = str.find('=')) != std::string::npos) {
                std::string name = prefix + TrimString(str.substr(0, pos), pattern);
                std::string value = TrimString(str.substr(pos + 1), pattern);
                if (used_hash && name.find("rpcpassword") != std::string::npos) {
                    error = strprintf("parse error on line %i, using # in rpcpassword can be ambiguous and should be avoided", linenr);
                    return false;
                }
                options.emplace_back(name, value);
                if ((pos = name.rfind('.')) != std::string::npos && prefix.length() <= pos) {
                    sections.emplace_back(SectionInfo{name.substr(0, pos), filepath, linenr});
                }
            } else {
                error = strprintf("parse error on line %i: %s", linenr, str);
                if (str.size() >= 2 && str.substr(0, 2) == "no") {
                    error += strprintf(", if you intended to specify a negated option, use %s=1 instead", str);
                }
                return false;
            }
        }
        ++linenr;
    }
    return true;
}

bool ArgsManager::ReadConfigStream(std::istream& stream, const std::string& filepath, std::string& error, bool ignore_invalid_keys, std::map<std::string, std::vector<util::SettingsValue>>* settings_target)
{
    LOCK(cs_args);
    std::vector<std::pair<std::string, std::string>> options;
    if (!GetConfigOptions(stream, filepath, error, options, m_config_sections)) {
        return false;
    }
    for (const std::pair<std::string, std::string>& option : options) {
        KeyInfo key = InterpretKey(option.first);
        std::optional<unsigned int> flags = GetArgFlags('-' + key.name);
        if (flags) {
            std::optional<util::SettingsValue> value = InterpretValue(key, option.second, *flags, error);
            if (!value) {
                return false;
            }
            if (settings_target) {
                (*settings_target)[key.name].push_back(*value);
            } else
            m_settings.ro_config[key.section][key.name].push_back(*value);
        } else {
            if (ignore_invalid_keys) {
                LogPrintf("Ignoring unknown configuration value %s\n", option.first);
            } else {
                error = strprintf("Invalid configuration value %s", option.first);
                return false;
            }
        }
    }
    return true;
}

bool ArgsManager::ReadConfigFiles(std::string& error, bool ignore_invalid_keys)
{
    {
        LOCK(cs_args);
        m_settings.ro_config.clear();
        m_settings.rw_config.clear();
<<<<<<< HEAD
=======
        m_rwconf_had_prune_option = false;
>>>>>>> 11539fbe
        m_config_sections.clear();
    }

    const std::string confPath = GetArg("-conf", BITCOIN_CONF_FILENAME);
    std::ifstream stream{GetConfigFile(confPath)};

    // not ok to have a config file specified that cannot be opened
    if (IsArgSet("-conf") && !stream.good()) {
        error = strprintf("specified config file \"%s\" could not be opened.", confPath);
        return false;
    }
    // ok to not have a config file
    if (stream.good()) {
        if (!ReadConfigStream(stream, confPath, error, ignore_invalid_keys)) {
            return false;
        }
        // `-includeconf` cannot be included in the command line arguments except
        // as `-noincludeconf` (which indicates that no included conf file should be used).
        bool use_conf_file{true};
        {
            LOCK(cs_args);
            if (auto* includes = util::FindKey(m_settings.command_line_options, "includeconf")) {
                // ParseParameters() fails if a non-negated -includeconf is passed on the command-line
                assert(util::SettingsSpan(*includes).last_negated());
                use_conf_file = false;
            }
        }
        if (use_conf_file) {
            std::string chain_id = GetChainName();
            std::vector<std::string> conf_file_names;

            auto add_includes = [&](const std::string& network, size_t skip = 0) {
                size_t num_values = 0;
                LOCK(cs_args);
                if (auto* section = util::FindKey(m_settings.ro_config, network)) {
                    if (auto* values = util::FindKey(*section, "includeconf")) {
                        for (size_t i = std::max(skip, util::SettingsSpan(*values).negated()); i < values->size(); ++i) {
                            conf_file_names.push_back((*values)[i].get_str());
                        }
                        num_values = values->size();
                    }
                }
                return num_values;
            };

            // We haven't set m_network yet (that happens in SelectParams()), so manually check
            // for network.includeconf args.
            const size_t chain_includes = add_includes(chain_id);
            const size_t default_includes = add_includes({});

            for (const std::string& conf_file_name : conf_file_names) {
                std::ifstream conf_file_stream{GetConfigFile(conf_file_name)};
                if (conf_file_stream.good()) {
                    if (!ReadConfigStream(conf_file_stream, conf_file_name, error, ignore_invalid_keys)) {
                        return false;
                    }
                    LogPrintf("Included configuration file %s\n", conf_file_name);
                } else {
                    error = "Failed to include configuration file " + conf_file_name;
                    return false;
                }
            }

            // Warn about recursive -includeconf
            conf_file_names.clear();
            add_includes(chain_id, /* skip= */ chain_includes);
            add_includes({}, /* skip= */ default_includes);
            std::string chain_id_final = GetChainName();
            if (chain_id_final != chain_id) {
                // Also warn about recursive includeconf for the chain that was specified in one of the includeconfs
                add_includes(chain_id_final);
            }
            for (const std::string& conf_file_name : conf_file_names) {
                tfm::format(std::cerr, "warning: -includeconf cannot be used from included files; ignoring -includeconf=%s\n", conf_file_name);
            }
        }
    }

    // Check for chain settings (BaseParams() calls are only valid after this clause)
    try {
        SelectBaseParams(gArgs.GetChainName());
    } catch (const std::exception& e) {
        error = e.what();
        return false;
    }

    // If datadir is changed in .conf file:
    gArgs.ClearPathCache();
    if (!CheckDataDirOption()) {
        error = strprintf("specified data directory \"%s\" does not exist.", GetArg("-datadir", ""));
        return false;
    }

    const std::string rwconf_path_str = GetArg("-confrw", BITCOIN_RW_CONF_FILENAME);
    const auto new_rwconf_path = GetRWConfigFile(rwconf_path_str);
    LOCK(cs_args);
    m_rwconf_path = new_rwconf_path;
    std::ifstream rwconf_stream(m_rwconf_path);
    if (rwconf_stream.good()) {
        if (!ReadConfigStream(rwconf_stream, rwconf_path_str, error, ignore_invalid_keys, &m_settings.rw_config)) {
            return false;
        }
<<<<<<< HEAD
=======
        m_rwconf_had_prune_option = m_settings.rw_config.count("prune");
>>>>>>> 11539fbe
    }

    return true;
}

std::string ArgsManager::GetChainName() const
{
    auto get_net = [&](const std::string& arg) {
        LOCK(cs_args);
        util::SettingsValue value = util::GetSetting(m_settings, /* section= */ "", SettingName(arg),
            /* ignore_default_section_config= */ false,
            /* get_chain_name= */ true);
        return value.isNull() ? false : value.isBool() ? value.get_bool() : InterpretBool(value.get_str());
    };

    const bool fRegTest = get_net("-regtest");
    const bool fSigNet  = get_net("-signet");
    const bool fTestNet = get_net("-testnet");
    const bool is_chain_arg_set = IsArgSet("-chain");

    if ((int)is_chain_arg_set + (int)fRegTest + (int)fSigNet + (int)fTestNet > 1) {
        throw std::runtime_error("Invalid combination of -regtest, -signet, -testnet and -chain. Can use at most one.");
    }
    if (fRegTest)
        return CBaseChainParams::REGTEST;
    if (fSigNet) {
        return CBaseChainParams::SIGNET;
    }
    if (fTestNet)
        return CBaseChainParams::TESTNET;

    return GetArg("-chain", CBaseChainParams::MAIN);
}

bool ArgsManager::UseDefaultSection(const std::string& arg) const
{
    return m_network == CBaseChainParams::MAIN || m_network_only_args.count(arg) == 0;
}

util::SettingsValue ArgsManager::GetSetting(const std::string& arg) const
{
    LOCK(cs_args);
    return util::GetSetting(
        m_settings, m_network, SettingName(arg), !UseDefaultSection(arg), /* get_chain_name= */ false);
}

std::vector<util::SettingsValue> ArgsManager::GetSettingsList(const std::string& arg) const
{
    LOCK(cs_args);
    return util::GetSettingsList(m_settings, m_network, SettingName(arg), !UseDefaultSection(arg));
}

void ArgsManager::logArgsPrefix(
    const std::string& prefix,
    const std::string& section,
    const std::map<std::string, std::vector<util::SettingsValue>>& args) const
{
    std::string section_str = section.empty() ? "" : "[" + section + "] ";
    for (const auto& arg : args) {
        for (const auto& value : arg.second) {
            std::optional<unsigned int> flags = GetArgFlags('-' + arg.first);
            if (flags) {
                std::string value_str = (*flags & SENSITIVE) ? "****" : value.write();
                LogPrintf("%s %s%s=%s\n", prefix, section_str, arg.first, value_str);
            }
        }
    }
}

void ArgsManager::LogArgs() const
{
    LOCK(cs_args);
    for (const auto& section : m_settings.ro_config) {
        logArgsPrefix("Config file arg:", section.first, section.second);
    }
    for (const auto& setting : m_settings.rw_settings) {
        LogPrintf("Setting file arg: %s = %s\n", setting.first, setting.second.write());
    }
    logArgsPrefix("R/W config file arg:", "", m_settings.rw_config);
    logArgsPrefix("Command-line arg:", "", m_settings.command_line_options);
}

namespace {

    // Like std::getline, but includes the EOL character in the result
    bool getline_with_eol(std::istream& stream, std::string& result)
    {
        int current_char;
        current_char = stream.get();
        if (current_char == std::char_traits<char>::eof()) {
            return false;
        }
        result.clear();
        result.push_back(char(current_char));
        while (current_char != '\n') {
            current_char = stream.get();
            if (current_char == std::char_traits<char>::eof()) {
                break;
            }
            result.push_back(char(current_char));
        }
        return true;
    }

    const char * const ModifyRWConfigFile_ws_chars = " \t\r\n";

    void ModifyRWConfigFile_SanityCheck(const std::string& s)
    {
        if (s.empty()) {
            // Dereferencing .begin or .rbegin below is invalid unless the string has at least one character.
            return;
        }

        static const char * const newline_chars = "\r\n";
        static std::string ws_chars(ModifyRWConfigFile_ws_chars);
        if (s.find_first_of(newline_chars) != std::string::npos) {
            throw std::invalid_argument("New-line in config name/value");
        }
        if (ws_chars.find(*s.begin()) != std::string::npos || ws_chars.find(*s.rbegin()) != std::string::npos) {
            throw std::invalid_argument("Config name/value has leading/trailing whitespace");
        }
    }

    void ModifyRWConfigFile_WriteRemaining(std::ostream& stream_out, const std::map<std::string, std::string>& settings_to_change, std::set<std::string>& setFound)
    {
        for (const auto& setting_pair : settings_to_change) {
            const std::string& key = setting_pair.first;
            const std::string& val = setting_pair.second;
            if (setFound.find(key) != setFound.end()) {
                continue;
            }
            setFound.insert(key);
            ModifyRWConfigFile_SanityCheck(key);
            ModifyRWConfigFile_SanityCheck(val);
            stream_out << key << "=" << val << "\n";
        }
    }
} // namespace

void ModifyRWConfigStream(std::istream& stream_in, std::ostream& stream_out, const std::map<std::string, std::string>& settings_to_change)
{
    static const char * const ws_chars = ModifyRWConfigFile_ws_chars;
    std::set<std::string> setFound;
    std::string s, lineend, linebegin, key;
    std::string::size_type n, n2;
    bool inside_group = false, have_eof_nl = true;
    std::map<std::string, std::string>::const_iterator iterCS;
    size_t lineno = 0;
    while (getline_with_eol(stream_in, s)) {
        ++lineno;

        have_eof_nl = (!s.empty()) && (*s.rbegin() == '\n');
        n = s.find('#');
        const bool has_comment = (n != std::string::npos);
        if (!has_comment) {
            n = s.size();
        }
        if (n > 0) {
            n2 = s.find_last_not_of(ws_chars, n - 1);
            if (n2 != std::string::npos) {
                n = n2 + 1;
            }
        }
        n2 = s.find_first_not_of(ws_chars);
        if (n2 == std::string::npos || n2 >= n) {
            // Blank or comment-only line
            stream_out << s;
            continue;
        }
        lineend = s.substr(n);
        linebegin = s.substr(0, n2);
        s = s.substr(n2, n - n2);

        // It is impossible for s to be empty here, due to the blank line check above
        if (*s.begin() == '[' && *s.rbegin() == ']') {
            // We don't use sections, so we could possibly just write out the rest of the file - but we need to check for unparsable lines, so we just set a flag to ignore settings from here on
            ModifyRWConfigFile_WriteRemaining(stream_out, settings_to_change, setFound);
            inside_group = true;
            key.clear();

            stream_out << linebegin << s << lineend;
            continue;
        }

        n = s.find('=');
        if (n == std::string::npos) {
            // Bad line; this causes boost to throw an exception when parsing, so we comment out the entire file
            stream_in.seekg(0, std::ios_base::beg);
            stream_out.seekp(0, std::ios_base::beg);
            if (!(stream_in.good() && stream_out.good())) {
                throw std::ios_base::failure("Failed to rewind (to comment out existing file)");
            }
            // First, write out all the settings we intend to set
            setFound.clear();
            ModifyRWConfigFile_WriteRemaining(stream_out, settings_to_change, setFound);
            // We then define a category to ensure new settings get added before the invalid stuff
            stream_out << "[INVALID]\n";
            // Then, describe the problem in a comment
            stream_out << "# Error parsing line " << lineno << ": " << s << "\n";
            // Finally, dump the rest of the file commented out
            while (getline_with_eol(stream_in, s)) {
                stream_out << "#" << s;
            }
            return;
        }

        if (!inside_group) {
            // We don't support/use groups, so once we're inside key is always null to avoid setting anything
            n2 = s.find_last_not_of(ws_chars, n - 1);
            if (n2 == std::string::npos) {
                n2 = n - 1;
            } else {
                ++n2;
            }
            key = s.substr(0, n2);
        }
        if ((!key.empty()) && (iterCS = settings_to_change.find(key)) != settings_to_change.end() && setFound.find(key) == setFound.end()) {
            // This is the key we want to change
            const std::string& val = iterCS->second;
            setFound.insert(key);
            ModifyRWConfigFile_SanityCheck(val);
            if (has_comment) {
                // Rather than change a commented line, comment it out entirely (the existing comment may relate to the value) and replace it
                stream_out << key << "=" << val << "\n";
                linebegin.insert(linebegin.begin(), '#');
            } else {
                // Just modify the value in-line otherwise
                n2 = s.find_first_not_of(ws_chars, n + 1);
                if (n2 == std::string::npos) {
                    n2 = n + 1;
                }
                s = s.substr(0, n2) + val;
            }
        }
        stream_out << linebegin << s << lineend;
    }
    if (setFound.size() < settings_to_change.size()) {
        if (!have_eof_nl) {
            stream_out << "\n";
        }
        ModifyRWConfigFile_WriteRemaining(stream_out, settings_to_change, setFound);
    }
}

<<<<<<< HEAD
void ArgsManager::ModifyRWConfigFile(const std::map<std::string, std::string>& settings_to_change)
=======
void ArgsManager::ModifyRWConfigFile(const std::map<std::string, std::string>& settings_to_change, const bool also_settings_json)
>>>>>>> 11539fbe
{
    LOCK(cs_args);
    assert(!m_rwconf_path.empty());
    fs::path rwconf_new_path = m_rwconf_path;
    rwconf_new_path += ".new";
    try {
        fs::remove(rwconf_new_path);
        std::ofstream streamRWConfigOut(rwconf_new_path, std::ios_base::out | std::ios_base::trunc);
        if (fs::exists(m_rwconf_path)) {
            std::ifstream streamRWConfig(m_rwconf_path);
            ::ModifyRWConfigStream(streamRWConfig, streamRWConfigOut, settings_to_change);
        } else {
            std::istringstream streamIn;
            ::ModifyRWConfigStream(streamIn, streamRWConfigOut, settings_to_change);
        }
    } catch (...) {
        fs::remove(rwconf_new_path);
        throw;
    }
    if (!RenameOver(rwconf_new_path, m_rwconf_path)) {
        fs::remove(rwconf_new_path);
        throw std::ios_base::failure(strprintf("Failed to replace %s", fs::PathToString(rwconf_new_path)));
    }
<<<<<<< HEAD
    if (!IsArgNegated("-settings")) {
=======
    if (also_settings_json && !IsArgNegated("-settings")) {
>>>>>>> 11539fbe
        // Also save to settings.json for Core (0.21+) compatibility
        for (const auto& setting_change : settings_to_change) {
            m_settings.rw_settings[setting_change.first] = setting_change.second;
        }
        WriteSettingsFile();
    }
<<<<<<< HEAD
}

void ArgsManager::ModifyRWConfigFile(const std::string& setting_to_change, const std::string& new_value)
{
    std::map<std::string, std::string> settings_to_change;
    settings_to_change[setting_to_change] = new_value;
    ModifyRWConfigFile(settings_to_change);
=======
    if (settings_to_change.count("prune")) {
        m_rwconf_had_prune_option = true;
    }
}

void ArgsManager::ModifyRWConfigFile(const std::string& setting_to_change, const std::string& new_value, const bool also_settings_json)
{
    std::map<std::string, std::string> settings_to_change;
    settings_to_change[setting_to_change] = new_value;
    ModifyRWConfigFile(settings_to_change, also_settings_json);
>>>>>>> 11539fbe
}

void ArgsManager::EraseRWConfigFile()
{
    LOCK(cs_args);
    assert(!m_rwconf_path.empty());
    if (!fs::exists(m_rwconf_path)) {
        return;
    }
    if (!IsArgNegated("-settings")) {
        // Also remove from settings.json (stored for Core (0.21+) compatibility)
        const std::string rwconf_path_str = fs::PathToString(m_rwconf_path);
        std::ifstream rwconf_stream(m_rwconf_path);
        if (!rwconf_stream.good()) {
            throw std::ios_base::failure(strprintf("%s: Failed to open %s", __func__, rwconf_path_str));
        }
        std::string error;
        std::map<std::string, std::vector<util::SettingsValue>> current_rwconf_settings;
        if (!ReadConfigStream(rwconf_stream, rwconf_path_str, error, /* ignore_invalid_keys= */ true, &current_rwconf_settings)) {
            throw std::ios_base::failure(strprintf("%s: Failed to read %s: %s", __func__, rwconf_path_str, error));
        }
        for (const auto& setting : current_rwconf_settings) {
            m_settings.rw_settings.erase(setting.first);
        }
        WriteSettingsFile();
    }
    fs::path rwconf_reset_path = m_rwconf_path;
    rwconf_reset_path += ".reset";
    if (!RenameOver(m_rwconf_path, rwconf_reset_path)) {
        if (fs::remove(m_rwconf_path)) {
            throw std::ios_base::failure(strprintf("Failed to remove %s", fs::PathToString(m_rwconf_path)));
        }
    }
}

bool RenameOver(fs::path src, fs::path dest)
{
#ifdef __MINGW64__
    // This is a workaround for a bug in libstdc++ which
    // implements std::filesystem::rename with _wrename function.
    // This bug has been fixed in upstream:
    //  - GCC 10.3: 8dd1c1085587c9f8a21bb5e588dfe1e8cdbba79e
    //  - GCC 11.1: 1dfd95f0a0ca1d9e6cbc00e6cbfd1fa20a98f312
    // For more details see the commits mentioned above.
    return MoveFileExW(src.wstring().c_str(), dest.wstring().c_str(),
                       MOVEFILE_REPLACE_EXISTING) != 0;
#else
    std::error_code error;
    fs::rename(src, dest, error);
    return !error;
#endif
}

/**
 * Ignores exceptions thrown by create_directories if the requested directory exists.
 * Specifically handles case where path p exists, but it wasn't possible for the user to
 * write to the parent directory.
 */
bool TryCreateDirectories(const fs::path& p)
{
    try
    {
        return fs::create_directories(p);
    } catch (const fs::filesystem_error&) {
        if (!fs::exists(p) || !fs::is_directory(p))
            throw;
    }

    // create_directories didn't create the directory, it had to have existed already
    return false;
}

bool FileCommit(FILE *file)
{
    if (fflush(file) != 0) { // harmless if redundantly called
        LogPrintf("%s: fflush failed: %d\n", __func__, errno);
        return false;
    }
#ifdef WIN32
    HANDLE hFile = (HANDLE)_get_osfhandle(_fileno(file));
    if (FlushFileBuffers(hFile) == 0) {
        LogPrintf("%s: FlushFileBuffers failed: %d\n", __func__, GetLastError());
        return false;
    }
#elif defined(MAC_OSX) && defined(F_FULLFSYNC)
    if (fcntl(fileno(file), F_FULLFSYNC, 0) == -1) { // Manpage says "value other than -1" is returned on success
        LogPrintf("%s: fcntl F_FULLFSYNC failed: %d\n", __func__, errno);
        return false;
    }
#elif HAVE_FDATASYNC
    if (fdatasync(fileno(file)) != 0 && errno != EINVAL) { // Ignore EINVAL for filesystems that don't support sync
        LogPrintf("%s: fdatasync failed: %d\n", __func__, errno);
        return false;
    }
#else
    if (fsync(fileno(file)) != 0 && errno != EINVAL) {
        LogPrintf("%s: fsync failed: %d\n", __func__, errno);
        return false;
    }
#endif
    return true;
}

void DirectoryCommit(const fs::path &dirname)
{
#ifndef WIN32
    FILE* file = fsbridge::fopen(dirname, "r");
    if (file) {
        fsync(fileno(file));
        fclose(file);
    }
#endif
}

bool TruncateFile(FILE *file, unsigned int length) {
#if defined(WIN32)
    return _chsize(_fileno(file), length) == 0;
#else
    return ftruncate(fileno(file), length) == 0;
#endif
}

/**
 * this function tries to raise the file descriptor limit to the requested number.
 * It returns the actual file descriptor limit (which may be more or less than nMinFD)
 */
int RaiseFileDescriptorLimit(int nMinFD) {
#if defined(WIN32)
    return 2048;
#else
    struct rlimit limitFD;
    if (getrlimit(RLIMIT_NOFILE, &limitFD) != -1) {
        if (limitFD.rlim_cur < (rlim_t)nMinFD) {
            limitFD.rlim_cur = nMinFD;
            if (limitFD.rlim_cur > limitFD.rlim_max)
                limitFD.rlim_cur = limitFD.rlim_max;
            setrlimit(RLIMIT_NOFILE, &limitFD);
            getrlimit(RLIMIT_NOFILE, &limitFD);
        }
        return limitFD.rlim_cur;
    }
    return nMinFD; // getrlimit failed, assume it's fine
#endif
}

/**
 * this function tries to make a particular range of a file allocated (corresponding to disk space)
 * it is advisory, and the range specified in the arguments will never contain live data
 */
void AllocateFileRange(FILE *file, unsigned int offset, unsigned int length) {
#if defined(WIN32)
    // Windows-specific version
    HANDLE hFile = (HANDLE)_get_osfhandle(_fileno(file));
    LARGE_INTEGER nFileSize;
    int64_t nEndPos = (int64_t)offset + length;
    nFileSize.u.LowPart = nEndPos & 0xFFFFFFFF;
    nFileSize.u.HighPart = nEndPos >> 32;
    SetFilePointerEx(hFile, nFileSize, 0, FILE_BEGIN);
    SetEndOfFile(hFile);
#elif defined(MAC_OSX)
    // OSX specific version
    // NOTE: Contrary to other OS versions, the OSX version assumes that
    // NOTE: offset is the size of the file.
    fstore_t fst;
    fst.fst_flags = F_ALLOCATECONTIG;
    fst.fst_posmode = F_PEOFPOSMODE;
    fst.fst_offset = 0;
    fst.fst_length = length; // mac os fst_length takes the # of free bytes to allocate, not desired file size
    fst.fst_bytesalloc = 0;
    if (fcntl(fileno(file), F_PREALLOCATE, &fst) == -1) {
        fst.fst_flags = F_ALLOCATEALL;
        fcntl(fileno(file), F_PREALLOCATE, &fst);
    }
    ftruncate(fileno(file), static_cast<off_t>(offset) + length);
#else
    #if defined(HAVE_POSIX_FALLOCATE)
    // Use posix_fallocate to advise the kernel how much data we have to write,
    // if this system supports it.
    off_t nEndPos = (off_t)offset + length;
    if (0 == posix_fallocate(fileno(file), 0, nEndPos)) return;
    #endif
    // Fallback version
    // TODO: just write one byte per block
    static const char buf[65536] = {};
    if (fseek(file, offset, SEEK_SET)) {
        return;
    }
    while (length > 0) {
        unsigned int now = 65536;
        if (length < now)
            now = length;
        fwrite(buf, 1, now, file); // allowed to fail; this function is advisory anyway
        length -= now;
    }
#endif
}

FILE* AdviseSequential(FILE *file) {
#if _POSIX_C_SOURCE >= 200112L
    // Since this whole thing is advisory anyway, we can ignore any errors
    // encountered up to and including the posix_fadvise call. However, we must
    // rewind the file to the appropriate position if we've changed the seek
    // offset.
    if (file == nullptr) {
        return nullptr;
    }
    const int fd = fileno(file);
    if (fd == -1) {
        return file;
    }
    const off_t start = lseek(fd, 0, SEEK_CUR);
    if (start == -1) {
        return file;
    }
    posix_fadvise(fd, start, 0, POSIX_FADV_WILLNEED);
    posix_fadvise(fd, start, 0, POSIX_FADV_SEQUENTIAL);
#endif
    return file;
}

int CloseAndUncache(FILE *file) {
#if _POSIX_C_SOURCE >= 200112L
    // Ignore any errors up to and including the posix_fadvise call since it's
    // advisory.
    if (file != nullptr) {
        const int fd = fileno(file);
        if (fd != -1) {
            const off_t end = lseek(fd, 0, SEEK_END);
            if (end != (off_t)-1) {
                posix_fadvise(fd, 0, end, POSIX_FADV_DONTNEED);
            }
        }
    }
#endif
    return fclose(file);
}

#ifdef WIN32
fs::path GetSpecialFolderPath(int nFolder, bool fCreate)
{
    WCHAR pszPath[MAX_PATH] = L"";

    if(SHGetSpecialFolderPathW(nullptr, pszPath, nFolder, fCreate))
    {
        return fs::path(pszPath);
    }

    LogPrintf("SHGetSpecialFolderPathW() failed, could not obtain requested path.\n");
    return fs::path("");
}
#endif

std::string ShellEscape(const std::string& arg)
{
    std::string escaped = arg;
    boost::replace_all(escaped, "'", "'\\''");
    return "'" + escaped + "'";
}

#if HAVE_SYSTEM
void runCommand(const std::string& strCommand)
{
    if (strCommand.empty()) return;
#ifndef WIN32
    int nErr = ::system(strCommand.c_str());
#else
    int nErr = ::_wsystem(std::wstring_convert<std::codecvt_utf8_utf16<wchar_t>,wchar_t>().from_bytes(strCommand).c_str());
#endif
    if (nErr)
        LogPrintf("runCommand error: system(%s) returned %d\n", strCommand, nErr);
}
#endif

UniValue RunCommandParseJSON(const std::string& str_command, const std::string& str_std_in)
{
#ifdef ENABLE_EXTERNAL_SIGNER
    namespace bp = boost::process;

    UniValue result_json;
    bp::opstream stdin_stream;
    bp::ipstream stdout_stream;
    bp::ipstream stderr_stream;

    if (str_command.empty()) return UniValue::VNULL;

    bp::child c(
        str_command,
        bp::std_out > stdout_stream,
        bp::std_err > stderr_stream,
        bp::std_in < stdin_stream
#ifdef HAVE_BPE_CLOSE_EXCESS_FDS
        , bpe_close_excess_fds()
#endif
    );
    if (!str_std_in.empty()) {
        stdin_stream << str_std_in << std::endl;
    }
    stdin_stream.pipe().close();

    std::string result;
    std::string error;
    std::getline(stdout_stream, result);
    std::getline(stderr_stream, error);

    c.wait();
    const int n_error = c.exit_code();
    if (n_error) throw std::runtime_error(strprintf("RunCommandParseJSON error: process(%s) returned %d: %s\n", str_command, n_error, error));
    if (!result_json.read(result)) throw std::runtime_error("Unable to parse JSON: " + result);

    return result_json;
#else
    throw std::runtime_error("Compiled without external signing support (required for external signing).");
#endif // ENABLE_EXTERNAL_SIGNER
}

void SetupEnvironment()
{
#ifdef HAVE_MALLOPT_ARENA_MAX
    // glibc-specific: On 32-bit systems set the number of arenas to 1.
    // By default, since glibc 2.10, the C library will create up to two heap
    // arenas per core. This is known to cause excessive virtual address space
    // usage in our usage. Work around it by setting the maximum number of
    // arenas to 1.
    if (sizeof(void*) == 4) {
        mallopt(M_ARENA_MAX, 1);
    }
#endif
    // On most POSIX systems (e.g. Linux, but not BSD) the environment's locale
    // may be invalid, in which case the "C.UTF-8" locale is used as fallback.
#if !defined(WIN32) && !defined(MAC_OSX) && !defined(__FreeBSD__) && !defined(__OpenBSD__) && !defined(__NetBSD__)
    try {
        std::locale(""); // Raises a runtime error if current locale is invalid
    } catch (const std::runtime_error&) {
        setenv("LC_ALL", "C.UTF-8", 1);
    }
#elif defined(WIN32)
    // Set the default input/output charset is utf-8
    SetConsoleCP(CP_UTF8);
    SetConsoleOutputCP(CP_UTF8);
#endif
}

bool SetupNetworking()
{
#ifdef WIN32
    // Initialize Windows Sockets
    WSADATA wsadata;
    int ret = WSAStartup(MAKEWORD(2,2), &wsadata);
    if (ret != NO_ERROR || LOBYTE(wsadata.wVersion ) != 2 || HIBYTE(wsadata.wVersion) != 2)
        return false;
#endif
    return true;
}

int GetNumCores()
{
    return std::thread::hardware_concurrency();
}

// Obtain the application startup time (used for uptime calculation)
int64_t GetStartupTime()
{
    return nStartupTime;
}

fs::path AbsPathForConfigVal(const fs::path& path, bool net_specific)
{
    if (path.is_absolute()) {
        return path;
    }
    return fsbridge::AbsPathJoin(net_specific ? gArgs.GetDataDirNet() : gArgs.GetDataDirBase(), path);
}

void ScheduleBatchPriority()
{
#ifdef SCHED_BATCH
    const static sched_param param{};
    const int rc = pthread_setschedparam(pthread_self(), SCHED_BATCH, &param);
    if (rc != 0) {
        LogPrintf("Failed to pthread_setschedparam: %s\n", SysErrorString(rc));
    }
#endif
}

namespace util {
#ifdef WIN32
WinCmdLineArgs::WinCmdLineArgs()
{
    wchar_t** wargv = CommandLineToArgvW(GetCommandLineW(), &argc);
    std::wstring_convert<std::codecvt_utf8_utf16<wchar_t>, wchar_t> utf8_cvt;
    argv = new char*[argc];
    args.resize(argc);
    for (int i = 0; i < argc; i++) {
        args[i] = utf8_cvt.to_bytes(wargv[i]);
        argv[i] = &*args[i].begin();
    }
    LocalFree(wargv);
}

WinCmdLineArgs::~WinCmdLineArgs()
{
    delete[] argv;
}

std::pair<int, char**> WinCmdLineArgs::get()
{
    return std::make_pair(argc, argv);
}
#endif

size_t g_low_memory_threshold = 10 * 1024 * 1024 /* 10 MB */;

bool SystemNeedsMemoryReleased()
{
    if (g_low_memory_threshold <= 0) {
        // Intentionally bypass other metrics when disabled entirely
        return false;
    }
#ifdef WIN32
    MEMORYSTATUSEX mem_status;
    mem_status.dwLength = sizeof(mem_status);
    if (GlobalMemoryStatusEx(&mem_status)) {
        if (mem_status.dwMemoryLoad >= 99 ||
            mem_status.ullAvailPhys < g_low_memory_threshold ||
            mem_status.ullAvailVirtual < g_low_memory_threshold) {
            LogPrintf("%s: YES: %s%% memory load; %s available physical memory; %s available virtual memory\n", __func__, int(mem_status.dwMemoryLoad), size_t(mem_status.ullAvailPhys), size_t(mem_status.ullAvailVirtual));
            return true;
        }
    }
#endif
#ifdef HAVE_LINUX_SYSINFO
    struct sysinfo sys_info;
    if (!sysinfo(&sys_info)) {
        // Explicitly 64-bit in case of 32-bit userspace on 64-bit kernel
        const uint64_t free_ram = uint64_t(sys_info.freeram) * sys_info.mem_unit;
        const uint64_t buffer_ram = uint64_t(sys_info.bufferram) * sys_info.mem_unit;
        if (free_ram + buffer_ram < g_low_memory_threshold) {
            LogPrintf("%s: YES: %s free RAM + %s buffer RAM\n", __func__, free_ram, buffer_ram);
            return true;
        }
    }
#endif
    // NOTE: sysconf(_SC_AVPHYS_PAGES) doesn't account for caches on at least Linux, so not safe to use here
    return false;
}

} // namespace util<|MERGE_RESOLUTION|>--- conflicted
+++ resolved
@@ -959,10 +959,7 @@
         LOCK(cs_args);
         m_settings.ro_config.clear();
         m_settings.rw_config.clear();
-<<<<<<< HEAD
-=======
         m_rwconf_had_prune_option = false;
->>>>>>> 11539fbe
         m_config_sections.clear();
     }
 
@@ -1065,10 +1062,7 @@
         if (!ReadConfigStream(rwconf_stream, rwconf_path_str, error, ignore_invalid_keys, &m_settings.rw_config)) {
             return false;
         }
-<<<<<<< HEAD
-=======
         m_rwconf_had_prune_option = m_settings.rw_config.count("prune");
->>>>>>> 11539fbe
     }
 
     return true;
@@ -1313,11 +1307,7 @@
     }
 }
 
-<<<<<<< HEAD
-void ArgsManager::ModifyRWConfigFile(const std::map<std::string, std::string>& settings_to_change)
-=======
 void ArgsManager::ModifyRWConfigFile(const std::map<std::string, std::string>& settings_to_change, const bool also_settings_json)
->>>>>>> 11539fbe
 {
     LOCK(cs_args);
     assert(!m_rwconf_path.empty());
@@ -1341,26 +1331,13 @@
         fs::remove(rwconf_new_path);
         throw std::ios_base::failure(strprintf("Failed to replace %s", fs::PathToString(rwconf_new_path)));
     }
-<<<<<<< HEAD
-    if (!IsArgNegated("-settings")) {
-=======
     if (also_settings_json && !IsArgNegated("-settings")) {
->>>>>>> 11539fbe
         // Also save to settings.json for Core (0.21+) compatibility
         for (const auto& setting_change : settings_to_change) {
             m_settings.rw_settings[setting_change.first] = setting_change.second;
         }
         WriteSettingsFile();
     }
-<<<<<<< HEAD
-}
-
-void ArgsManager::ModifyRWConfigFile(const std::string& setting_to_change, const std::string& new_value)
-{
-    std::map<std::string, std::string> settings_to_change;
-    settings_to_change[setting_to_change] = new_value;
-    ModifyRWConfigFile(settings_to_change);
-=======
     if (settings_to_change.count("prune")) {
         m_rwconf_had_prune_option = true;
     }
@@ -1371,7 +1348,6 @@
     std::map<std::string, std::string> settings_to_change;
     settings_to_change[setting_to_change] = new_value;
     ModifyRWConfigFile(settings_to_change, also_settings_json);
->>>>>>> 11539fbe
 }
 
 void ArgsManager::EraseRWConfigFile()
