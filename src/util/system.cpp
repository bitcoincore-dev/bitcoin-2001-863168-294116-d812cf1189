// Copyright (c) 2009-2010 Satoshi Nakamoto
// Copyright (c) 2009-2022 The Bitcoin Core developers
// Distributed under the MIT software license, see the accompanying
// file COPYING or http://www.opensource.org/licenses/mit-license.php.

#include <util/system.h>

#include <chainparamsbase.h>
#include <sync.h>
#include <util/check.h>
#include <util/fs.h>
#include <util/fs_helpers.h>
#include <util/getuniquepath.h>
#include <util/strencodings.h>
#include <util/string.h>
#include <util/syserror.h>
#include <util/translation.h>


#if (defined(__FreeBSD__) || defined(__OpenBSD__) || defined(__DragonFly__))
#include <pthread.h>
#include <pthread_np.h>
#endif

#ifndef WIN32
#include <algorithm>
#include <cassert>
#include <fcntl.h>
#include <sched.h>
#include <sys/resource.h>
#include <sys/stat.h>

#else

#include <codecvt>

#include <shellapi.h>
#include <shlobj.h>
#endif

#ifdef HAVE_MALLOPT_ARENA_MAX
#include <malloc.h>
#endif

#ifdef HAVE_LINUX_SYSINFO
#include <sys/sysinfo.h>
#endif

#include <univalue.h>

#include <fstream>
#include <map>
#include <memory>
#include <optional>
#include <string>
#include <system_error>
#include <thread>
#include <typeinfo>
#include <unordered_set>

// Application startup time (used for uptime calculation)
const int64_t nStartupTime = GetTime();

const char * const BITCOIN_CONF_FILENAME = "bitcoin.conf";
const char * const BITCOIN_SETTINGS_FILENAME = "settings.json";
const char * const BITCOIN_RW_CONF_FILENAME = "bitcoin_rw.conf";

ArgsManager gArgs;

/**
 * Interpret a string argument as a boolean.
 *
 * The definition of LocaleIndependentAtoi<int>() requires that non-numeric string values
 * like "foo", return 0. This means that if a user unintentionally supplies a
 * non-integer argument here, the return value is always false. This means that
 * -foo=false does what the user probably expects, but -foo=true is well defined
 * but does not do what they probably expected.
 *
 * The return value of LocaleIndependentAtoi<int>(...) is zero when given input not
 * representable as an int.
 *
 * For a more extensive discussion of this topic (and a wide range of opinions
 * on the Right Way to change this code), see PR12713.
 */
static bool InterpretBool(const std::string& strValue)
{
    if (strValue.empty())
        return true;
    return (LocaleIndependentAtoi<int>(strValue) != 0);
}

static std::string SettingName(const std::string& arg)
{
    return arg.size() > 0 && arg[0] == '-' ? arg.substr(1) : arg;
}

struct KeyInfo {
    std::string name;
    std::string section;
    bool negated{false};
};

/**
 * Parse "name", "section.name", "noname", "section.noname" settings keys.
 *
 * @note Where an option was negated can be later checked using the
 * IsArgNegated() method. One use case for this is to have a way to disable
 * options that are not normally boolean (e.g. using -nodebuglogfile to request
 * that debug log output is not sent to any file at all).
 */
KeyInfo InterpretKey(std::string key)
{
    KeyInfo result;
    // Split section name from key name for keys like "testnet.foo" or "regtest.bar"
    size_t option_index = key.find('.');
    if (option_index != std::string::npos) {
        result.section = key.substr(0, option_index);
        key.erase(0, option_index + 1);
    }
    if (key.substr(0, 2) == "no") {
        key.erase(0, 2);
        result.negated = true;
    }
    result.name = key;
    return result;
}

/**
 * Interpret settings value based on registered flags.
 *
 * @param[in]   key      key information to know if key was negated
 * @param[in]   value    string value of setting to be parsed
 * @param[in]   flags    ArgsManager registered argument flags
 * @param[out]  error    Error description if settings value is not valid
 *
 * @return parsed settings value if it is valid, otherwise nullopt accompanied
 * by a descriptive error string
 */
static std::optional<util::SettingsValue> InterpretValue(const KeyInfo& key, const std::string* value,
                                                         unsigned int flags, std::string& error)
{
    // Return negated settings as false values.
    if (key.negated) {
        if (flags & ArgsManager::DISALLOW_NEGATION) {
            error = strprintf("Negating of -%s is meaningless and therefore forbidden", key.name);
            return std::nullopt;
        }
        // Double negatives like -nofoo=0 are supported (but discouraged)
        if (value && !InterpretBool(*value)) {
            LogPrintf("Warning: parsed potentially confusing double-negative -%s=%s\n", key.name, *value);
            return true;
        }
        return false;
    }
    if (!value && (flags & ArgsManager::DISALLOW_ELISION)) {
        error = strprintf("Can not set -%s with no value. Please specify value with -%s=value.", key.name, key.name);
        return std::nullopt;
    }
    return value ? *value : "";
}

// Define default constructor and destructor that are not inline, so code instantiating this class doesn't need to
// #include class definitions for all members.
// For example, m_settings has an internal dependency on univalue.
ArgsManager::ArgsManager() = default;
ArgsManager::~ArgsManager() = default;

std::set<std::string> ArgsManager::GetUnsuitableSectionOnlyArgs() const
{
    std::set<std::string> unsuitables;

    LOCK(cs_args);

    // if there's no section selected, don't worry
    if (m_network.empty()) return std::set<std::string> {};

    // if it's okay to use the default section for this network, don't worry
    if (m_network == CBaseChainParams::MAIN) return std::set<std::string> {};

    for (const auto& arg : m_network_only_args) {
        if (OnlyHasDefaultSectionSetting(m_settings, m_network, SettingName(arg))) {
            unsuitables.insert(arg);
        }
    }
    return unsuitables;
}

std::list<SectionInfo> ArgsManager::GetUnrecognizedSections() const
{
    // Section names to be recognized in the config file.
    static const std::set<std::string> available_sections{
        CBaseChainParams::REGTEST,
        CBaseChainParams::SIGNET,
        CBaseChainParams::TESTNET,
        CBaseChainParams::MAIN
    };

    LOCK(cs_args);
    std::list<SectionInfo> unrecognized = m_config_sections;
    unrecognized.remove_if([](const SectionInfo& appeared){ return available_sections.find(appeared.m_name) != available_sections.end(); });
    return unrecognized;
}

void ArgsManager::SelectConfigNetwork(const std::string& network)
{
    LOCK(cs_args);
    m_network = network;
}

bool ArgsManager::ParseParameters(int argc, const char* const argv[], std::string& error)
{
    LOCK(cs_args);
    m_settings.command_line_options.clear();

    for (int i = 1; i < argc; i++) {
        std::string key(argv[i]);

#ifdef MAC_OSX
        // At the first time when a user gets the "App downloaded from the
        // internet" warning, and clicks the Open button, macOS passes
        // a unique process serial number (PSN) as -psn_... command-line
        // argument, which we filter out.
        if (key.substr(0, 5) == "-psn_") continue;
#endif

        if (key == "-") break; //bitcoin-tx using stdin
        std::optional<std::string> val;
        size_t is_index = key.find('=');
        if (is_index != std::string::npos) {
            val = key.substr(is_index + 1);
            key.erase(is_index);
        }
#ifdef WIN32
        key = ToLower(key);
        if (key[0] == '/')
            key[0] = '-';
#endif

        if (key[0] != '-') {
            if (!m_accept_any_command && m_command.empty()) {
                // The first non-dash arg is a registered command
                std::optional<unsigned int> flags = GetArgFlags(key);
                if (!flags || !(*flags & ArgsManager::COMMAND)) {
                    error = strprintf("Invalid command '%s'", argv[i]);
                    return false;
                }
            }
            m_command.push_back(key);
            while (++i < argc) {
                // The remaining args are command args
                m_command.push_back(argv[i]);
            }
            break;
        }

        // Transform --foo to -foo
        if (key.length() > 1 && key[1] == '-')
            key.erase(0, 1);

        // Transform -foo to foo
        key.erase(0, 1);
        KeyInfo keyinfo = InterpretKey(key);
        std::optional<unsigned int> flags = GetArgFlags('-' + keyinfo.name);

        // Unknown command line options and command line options with dot
        // characters (which are returned from InterpretKey with nonempty
        // section strings) are not valid.
        if (!flags || !keyinfo.section.empty()) {
            error = strprintf("Invalid parameter %s", argv[i]);
            return false;
        }

        std::optional<util::SettingsValue> value = InterpretValue(keyinfo, val ? &*val : nullptr, *flags, error);
        if (!value) return false;

        m_settings.command_line_options[keyinfo.name].push_back(*value);
    }

    // we do not allow -includeconf from command line, only -noincludeconf
    if (auto* includes = util::FindKey(m_settings.command_line_options, "includeconf")) {
        const util::SettingsSpan values{*includes};
        // Range may be empty if -noincludeconf was passed
        if (!values.empty()) {
            error = "-includeconf cannot be used from commandline; -includeconf=" + values.begin()->write();
            return false; // pick first value as example
        }
    }
    return true;
}

std::optional<unsigned int> ArgsManager::GetArgFlags(const std::string& name) const
{
    LOCK(cs_args);
    for (const auto& arg_map : m_available_args) {
        const auto search = arg_map.second.find(name);
        if (search != arg_map.second.end()) {
            return search->second.m_flags;
        }
    }
    return std::nullopt;
}

fs::path ArgsManager::GetPathArg(std::string arg, const fs::path& default_value) const
{
    if (IsArgNegated(arg)) return fs::path{};
    std::string path_str = GetArg(arg, "");
    if (path_str.empty()) return default_value;
    fs::path result = fs::PathFromString(path_str).lexically_normal();
    // Remove trailing slash, if present.
    return result.has_filename() ? result : result.parent_path();
}

const fs::path& ArgsManager::GetBlocksDirPath() const
{
    LOCK(cs_args);
    fs::path& path = m_cached_blocks_path;

    // Cache the path to avoid calling fs::create_directories on every call of
    // this function
    if (!path.empty()) return path;

    if (IsArgSet("-blocksdir")) {
        path = fs::absolute(GetPathArg("-blocksdir"));
        if (!fs::is_directory(path)) {
            path = "";
            return path;
        }
    } else {
        path = GetDataDirBase();
    }

    path /= fs::PathFromString(BaseParams().DataDir());
    path /= "blocks";
    fs::create_directories(path);
    return path;
}

const fs::path& ArgsManager::GetDataDir(bool net_specific) const
{
    LOCK(cs_args);
    fs::path& path = net_specific ? m_cached_network_datadir_path : m_cached_datadir_path;

    // Used cached path if available
    if (!path.empty()) return path;

    const fs::path datadir{GetPathArg("-datadir")};
    if (!datadir.empty()) {
        path = fs::absolute(datadir);
        if (!fs::is_directory(path)) {
            path = "";
            return path;
        }
    } else {
        path = GetDefaultDataDir();
    }

    if (net_specific && !BaseParams().DataDir().empty()) {
        path /= fs::PathFromString(BaseParams().DataDir());
    }

    return path;
}

void ArgsManager::ClearPathCache()
{
    LOCK(cs_args);

    m_cached_datadir_path = fs::path();
    m_cached_network_datadir_path = fs::path();
    m_cached_blocks_path = fs::path();
}

std::optional<const ArgsManager::Command> ArgsManager::GetCommand() const
{
    Command ret;
    LOCK(cs_args);
    auto it = m_command.begin();
    if (it == m_command.end()) {
        // No command was passed
        return std::nullopt;
    }
    if (!m_accept_any_command) {
        // The registered command
        ret.command = *(it++);
    }
    while (it != m_command.end()) {
        // The unregistered command and args (if any)
        ret.args.push_back(*(it++));
    }
    return ret;
}

std::vector<std::string> ArgsManager::GetArgs(const std::string& strArg) const
{
    std::vector<std::string> result;
    for (const util::SettingsValue& value : GetSettingsList(strArg)) {
        result.push_back(value.isFalse() ? "0" : value.isTrue() ? "1" : value.get_str());
    }
    return result;
}

bool ArgsManager::IsArgSet(const std::string& strArg) const
{
    return !GetSetting(strArg).isNull();
}

bool ArgsManager::GetSettingsPath(fs::path* filepath, bool temp, bool backup) const
{
    fs::path settings = GetPathArg("-settings", BITCOIN_SETTINGS_FILENAME);
    if (settings.empty()) {
        return false;
    }
    if (backup) {
        settings += ".bak";
    }
    if (filepath) {
        *filepath = fsbridge::AbsPathJoin(GetDataDirNet(), temp ? settings + ".tmp" : settings);
    }
    return true;
}

static void SaveErrors(const std::vector<std::string> errors, std::vector<std::string>* error_out)
{
    for (const auto& error : errors) {
        if (error_out) {
            error_out->emplace_back(error);
        } else {
            LogPrintf("%s\n", error);
        }
    }
}

bool ArgsManager::ReadSettingsFile(std::vector<std::string>* errors)
{
    fs::path path;
    if (!GetSettingsPath(&path, /* temp= */ false)) {
        return true; // Do nothing if settings file disabled.
    }

    LOCK(cs_args);
    m_settings.rw_settings.clear();
    std::vector<std::string> read_errors;
    if (!util::ReadSettings(path, m_settings.rw_settings, read_errors)) {
        SaveErrors(read_errors, errors);
        return false;
    }
    for (const auto& setting : m_settings.rw_settings) {
        KeyInfo key = InterpretKey(setting.first); // Split setting key into section and argname
        if (!GetArgFlags('-' + key.name)) {
            LogPrintf("Ignoring unknown rw_settings value %s\n", setting.first);
        }
    }
    return true;
}

bool ArgsManager::WriteSettingsFile(std::vector<std::string>* errors, bool backup) const
{
    fs::path path, path_tmp;
    if (!GetSettingsPath(&path, /*temp=*/false, backup) || !GetSettingsPath(&path_tmp, /*temp=*/true, backup)) {
        throw std::logic_error("Attempt to write settings file when dynamic settings are disabled.");
    }

    LOCK(cs_args);
    std::vector<std::string> write_errors;
    if (!util::WriteSettings(path_tmp, m_settings.rw_settings, write_errors)) {
        SaveErrors(write_errors, errors);
        return false;
    }
    if (!RenameOver(path_tmp, path)) {
        SaveErrors({strprintf("Failed renaming settings file %s to %s\n", fs::PathToString(path_tmp), fs::PathToString(path))}, errors);
        return false;
    }
    return true;
}

util::SettingsValue ArgsManager::GetPersistentSetting(const std::string& name) const
{
    LOCK(cs_args);
    return util::GetSetting(m_settings, m_network, name, !UseDefaultSection("-" + name),
        /*ignore_nonpersistent=*/true, /*get_chain_name=*/false);
}

bool ArgsManager::IsArgNegated(const std::string& strArg) const
{
    return GetSetting(strArg).isFalse();
}

std::string ArgsManager::GetArg(const std::string& strArg, const std::string& strDefault) const
{
    return GetArg(strArg).value_or(strDefault);
}

std::optional<std::string> ArgsManager::GetArg(const std::string& strArg) const
{
    const util::SettingsValue value = GetSetting(strArg);
    return SettingToString(value);
}

std::optional<std::string> SettingToString(const util::SettingsValue& value)
{
    if (value.isNull()) return std::nullopt;
    if (value.isFalse()) return "0";
    if (value.isTrue()) return "1";
    if (value.isNum()) return value.getValStr();
    return value.get_str();
}

std::string SettingToString(const util::SettingsValue& value, const std::string& strDefault)
{
    return SettingToString(value).value_or(strDefault);
}

int64_t ArgsManager::GetIntArg(const std::string& strArg, int64_t nDefault) const
{
    return GetIntArg(strArg).value_or(nDefault);
}

std::optional<int64_t> ArgsManager::GetIntArg(const std::string& strArg) const
{
    const util::SettingsValue value = GetSetting(strArg);
    return SettingToInt(value);
}

std::optional<int64_t> SettingToInt(const util::SettingsValue& value)
{
    if (value.isNull()) return std::nullopt;
    if (value.isFalse()) return 0;
    if (value.isTrue()) return 1;
    if (value.isNum()) return value.getInt<int64_t>();
    return LocaleIndependentAtoi<int64_t>(value.get_str());
}

int64_t SettingToInt(const util::SettingsValue& value, int64_t nDefault)
{
    return SettingToInt(value).value_or(nDefault);
}

bool ArgsManager::GetBoolArg(const std::string& strArg, bool fDefault) const
{
    return GetBoolArg(strArg).value_or(fDefault);
}

std::optional<bool> ArgsManager::GetBoolArg(const std::string& strArg) const
{
    const util::SettingsValue value = GetSetting(strArg);
    return SettingToBool(value);
}

std::optional<bool> SettingToBool(const util::SettingsValue& value)
{
    switch (value.getType()) {
        case UniValue::VNULL:
            return std::nullopt;
        case UniValue::VBOOL:
            return value.get_bool();
        case UniValue::VOBJ:
        case UniValue::VARR:
            // Throws an exception
            value.get_str();
            assert(false);
        case UniValue::VSTR:
        case UniValue::VNUM:
            return InterpretBool(value.getValStr());
    }
    assert(false);
}

bool SettingToBool(const util::SettingsValue& value, bool fDefault)
{
    return SettingToBool(value).value_or(fDefault);
}

bool ArgsManager::SoftSetArg(const std::string& strArg, const std::string& strValue)
{
    LOCK(cs_args);
    if (IsArgSet(strArg)) return false;
    ForceSetArg(strArg, strValue);
    return true;
}

bool ArgsManager::SoftSetBoolArg(const std::string& strArg, bool fValue)
{
    if (fValue)
        return SoftSetArg(strArg, std::string("1"));
    else
        return SoftSetArg(strArg, std::string("0"));
}

void ArgsManager::ForceSetArg(const std::string& strArg, const std::string& strValue)
{
    ForceSetArgV(strArg, util::SettingsValue{strValue});
}

void ArgsManager::ForceSetArg(const std::string& arg, const int64_t value)
{
    ForceSetArg(arg, ToString(value));
}

void ArgsManager::ForceSetArgV(const std::string& arg, const util::SettingsValue& value)
{
    LOCK(cs_args);
    m_settings.forced_settings[SettingName(arg)] = value;
}

void ArgsManager::AddCommand(const std::string& cmd, const std::string& help)
{
    Assert(cmd.find('=') == std::string::npos);
    Assert(cmd.at(0) != '-');

    LOCK(cs_args);
    m_accept_any_command = false; // latch to false
    std::map<std::string, Arg>& arg_map = m_available_args[OptionsCategory::COMMANDS];
    auto ret = arg_map.emplace(cmd, Arg{"", help, ArgsManager::COMMAND});
    Assert(ret.second); // Fail on duplicate commands
}

void ArgsManager::AddArg(const std::string& name, const std::string& help, unsigned int flags, const OptionsCategory& cat)
{
    Assert((flags & ArgsManager::COMMAND) == 0); // use AddCommand

    // Split arg name from its help param
    size_t eq_index = name.find('=');
    if (eq_index == std::string::npos) {
        eq_index = name.size();
    }
    std::string arg_name = name.substr(0, eq_index);

    LOCK(cs_args);
    std::map<std::string, Arg>& arg_map = m_available_args[cat];
    auto ret = arg_map.emplace(arg_name, Arg{name.substr(eq_index, name.size() - eq_index), help, flags});
    assert(ret.second); // Make sure an insertion actually happened

    if (flags & ArgsManager::NETWORK_ONLY) {
        m_network_only_args.emplace(arg_name);
    }
}

void ArgsManager::AddHiddenArgs(const std::vector<std::string>& names, unsigned int flags)
{
    for (const std::string& name : names) {
        AddArg(name, "", flags, OptionsCategory::HIDDEN);
    }
}

std::string ArgsManager::GetHelpMessage() const
{
    const bool show_debug = GetBoolArg("-help-debug", false);

    std::string usage;
    LOCK(cs_args);
    for (const auto& arg_map : m_available_args) {
        switch(arg_map.first) {
            case OptionsCategory::OPTIONS:
                usage += HelpMessageGroup("Options:");
                break;
            case OptionsCategory::CONNECTION:
                usage += HelpMessageGroup("Connection options:");
                break;
            case OptionsCategory::ZMQ:
                usage += HelpMessageGroup("ZeroMQ notification options:");
                break;
            case OptionsCategory::DEBUG_TEST:
                usage += HelpMessageGroup("Debugging/Testing options:");
                break;
            case OptionsCategory::NODE_RELAY:
                usage += HelpMessageGroup("Node relay options:");
                break;
            case OptionsCategory::BLOCK_CREATION:
                usage += HelpMessageGroup("Block creation options:");
                break;
            case OptionsCategory::RPC:
                usage += HelpMessageGroup("RPC server options:");
                break;
            case OptionsCategory::WALLET:
                usage += HelpMessageGroup("Wallet options:");
                break;
            case OptionsCategory::WALLET_DEBUG_TEST:
                if (show_debug) usage += HelpMessageGroup("Wallet debugging/testing options:");
                break;
            case OptionsCategory::CHAINPARAMS:
                usage += HelpMessageGroup("Chain selection options:");
                break;
            case OptionsCategory::GUI:
                usage += HelpMessageGroup("UI Options:");
                break;
            case OptionsCategory::COMMANDS:
                usage += HelpMessageGroup("Commands:");
                break;
            case OptionsCategory::REGISTER_COMMANDS:
                usage += HelpMessageGroup("Register Commands:");
                break;
            case OptionsCategory::STATS:
                usage += HelpMessageGroup("Statistic options:");
                break;
            default:
                break;
        }

        // When we get to the hidden options, stop
        if (arg_map.first == OptionsCategory::HIDDEN) break;

        for (const auto& arg : arg_map.second) {
            if (show_debug || !(arg.second.m_flags & ArgsManager::DEBUG_ONLY)) {
                std::string name;
                if (arg.second.m_help_param.empty()) {
                    name = arg.first;
                } else {
                    name = arg.first + arg.second.m_help_param;
                }
                usage += HelpMessageOpt(name, arg.second.m_help_text);
            }
        }
    }
    return usage;
}

bool HelpRequested(const ArgsManager& args)
{
    return args.IsArgSet("-?") || args.IsArgSet("-h") || args.IsArgSet("-help") || args.IsArgSet("-help-debug");
}

void SetupHelpOptions(ArgsManager& args)
{
    args.AddArg("-?", "Print this help message and exit", ArgsManager::DISALLOW_NEGATION, OptionsCategory::OPTIONS);
    args.AddHiddenArgs({"-h", "-help"}, ArgsManager::DISALLOW_NEGATION);
}

static const int screenWidth = 79;
static const int optIndent = 2;
static const int msgIndent = 7;

std::string HelpMessageGroup(const std::string &message) {
    return std::string(message) + std::string("\n\n");
}

std::string HelpMessageOpt(const std::string &option, const std::string &message) {
    return std::string(optIndent,' ') + std::string(option) +
           std::string("\n") + std::string(msgIndent,' ') +
           FormatParagraph(message, screenWidth - msgIndent, msgIndent) +
           std::string("\n\n");
}

fs::path GetDefaultDataDir()
{
    // Windows: C:\Users\Username\AppData\Roaming\Bitcoin
    // macOS: ~/Library/Application Support/Bitcoin
    // Unix-like: ~/.bitcoin
#ifdef WIN32
    // Windows
    return GetSpecialFolderPath(CSIDL_APPDATA) / "Bitcoin";
#else
    fs::path pathRet;
    char* pszHome = getenv("HOME");
    if (pszHome == nullptr || strlen(pszHome) == 0)
        pathRet = fs::path("/");
    else
        pathRet = fs::path(pszHome);
#ifdef MAC_OSX
    // macOS
    return pathRet / "Library/Application Support/Bitcoin";
#else
    // Unix-like
    return pathRet / ".bitcoin";
#endif
#endif
}

bool CheckDataDirOption(const ArgsManager& args)
{
    const fs::path datadir{args.GetPathArg("-datadir")};
    return datadir.empty() || fs::is_directory(fs::absolute(datadir));
}

static bool GetConfigOptions(std::istream& stream, const std::string& filepath, std::string& error, std::vector<std::pair<std::string, std::string>>& options, std::list<SectionInfo>& sections)
{
    std::string str, prefix;
    std::string::size_type pos;
    int linenr = 1;
    while (std::getline(stream, str)) {
        bool used_hash = false;
        if ((pos = str.find('#')) != std::string::npos) {
            str = str.substr(0, pos);
            used_hash = true;
        }
        const static std::string pattern = " \t\r\n";
        str = TrimString(str, pattern);
        if (!str.empty()) {
            if (*str.begin() == '[' && *str.rbegin() == ']') {
                const std::string section = str.substr(1, str.size() - 2);
                sections.emplace_back(SectionInfo{section, filepath, linenr});
                prefix = section + '.';
            } else if (*str.begin() == '-') {
                error = strprintf("parse error on line %i: %s, options in configuration file must be specified without leading -", linenr, str);
                return false;
            } else if ((pos = str.find('=')) != std::string::npos) {
                std::string name = prefix + TrimString(std::string_view{str}.substr(0, pos), pattern);
                std::string_view value = TrimStringView(std::string_view{str}.substr(pos + 1), pattern);
                if (used_hash && name.find("rpcpassword") != std::string::npos) {
                    error = strprintf("parse error on line %i, using # in rpcpassword can be ambiguous and should be avoided", linenr);
                    return false;
                }
                options.emplace_back(name, value);
                if ((pos = name.rfind('.')) != std::string::npos && prefix.length() <= pos) {
                    sections.emplace_back(SectionInfo{name.substr(0, pos), filepath, linenr});
                }
            } else {
                error = strprintf("parse error on line %i: %s", linenr, str);
                if (str.size() >= 2 && str.substr(0, 2) == "no") {
                    error += strprintf(", if you intended to specify a negated option, use %s=1 instead", str);
                }
                return false;
            }
        }
        ++linenr;
    }
    return true;
}

bool IsConfSupported(KeyInfo& key, std::string& error) {
    if (key.name == "conf") {
        error = "conf cannot be set in the configuration file; use includeconf= if you want to include additional config files";
        return false;
    }
    if (key.name == "reindex") {
        // reindex can be set in a config file but it is strongly discouraged as this will cause the node to reindex on
        // every restart. Allow the config but throw a warning
        LogPrintf("Warning: reindex=1 is set in the configuration file, which will significantly slow down startup. Consider removing or commenting out this option for better performance, unless there is currently a condition which makes rebuilding the indexes necessary\n");
        return true;
    }
    return true;
}

bool ArgsManager::ReadConfigStream(std::istream& stream, const std::string& filepath, std::string& error, bool ignore_invalid_keys, std::map<std::string, std::vector<util::SettingsValue>>* settings_target)
{
    LOCK(cs_args);
    std::vector<std::pair<std::string, std::string>> options;
    if (!GetConfigOptions(stream, filepath, error, options, m_config_sections)) {
        return false;
    }
    for (const std::pair<std::string, std::string>& option : options) {
        KeyInfo key = InterpretKey(option.first);
        std::optional<unsigned int> flags = GetArgFlags('-' + key.name);
        if (!IsConfSupported(key, error)) return false;
        if (flags) {
            std::optional<util::SettingsValue> value = InterpretValue(key, &option.second, *flags, error);
            if (!value) {
                return false;
            }
            if (settings_target) {
                (*settings_target)[key.name].push_back(*value);
            } else
            m_settings.ro_config[key.section][key.name].push_back(*value);
        } else {
            if (ignore_invalid_keys) {
                LogPrintf("Ignoring unknown configuration value %s\n", option.first);
            } else {
                error = strprintf("Invalid configuration value %s", option.first);
                return false;
            }
        }
    }
    return true;
}

fs::path ArgsManager::GetConfigFilePath() const
{
    LOCK(cs_args);
    return *Assert(m_config_path);
<<<<<<< HEAD
=======
}

fs::path ArgsManager::GetRWConfigFilePath() const
{
    LOCK(cs_args);
    return *Assert(m_rwconf_path);
>>>>>>> beda9d86
}

bool ArgsManager::ReadConfigFiles(std::string& error, bool ignore_invalid_keys)
{
    {
        LOCK(cs_args);
        m_settings.ro_config.clear();
        m_settings.rw_config.clear();
        m_config_sections.clear();
        m_config_path = AbsPathForConfigVal(*this, GetPathArg("-conf", BITCOIN_CONF_FILENAME), /*net_specific=*/false);
    }

    const auto conf_path{GetConfigFilePath()};
    std::ifstream stream{conf_path};

    // not ok to have a config file specified that cannot be opened
    if (IsArgSet("-conf") && !stream.good()) {
        error = strprintf("specified config file \"%s\" could not be opened.", fs::PathToString(conf_path));
        return false;
    }
    // ok to not have a config file
    if (stream.good()) {
        if (!ReadConfigStream(stream, fs::PathToString(conf_path), error, ignore_invalid_keys)) {
            return false;
        }
        // `-includeconf` cannot be included in the command line arguments except
        // as `-noincludeconf` (which indicates that no included conf file should be used).
        bool use_conf_file{true};
        {
            LOCK(cs_args);
            if (auto* includes = util::FindKey(m_settings.command_line_options, "includeconf")) {
                // ParseParameters() fails if a non-negated -includeconf is passed on the command-line
                assert(util::SettingsSpan(*includes).last_negated());
                use_conf_file = false;
            }
        }
        if (use_conf_file) {
            std::string chain_id = GetChainName();
            std::vector<std::string> conf_file_names;

            auto add_includes = [&](const std::string& network, size_t skip = 0) {
                size_t num_values = 0;
                LOCK(cs_args);
                if (auto* section = util::FindKey(m_settings.ro_config, network)) {
                    if (auto* values = util::FindKey(*section, "includeconf")) {
                        for (size_t i = std::max(skip, util::SettingsSpan(*values).negated()); i < values->size(); ++i) {
                            conf_file_names.push_back((*values)[i].get_str());
                        }
                        num_values = values->size();
                    }
                }
                return num_values;
            };

            // We haven't set m_network yet (that happens in SelectParams()), so manually check
            // for network.includeconf args.
            const size_t chain_includes = add_includes(chain_id);
            const size_t default_includes = add_includes({});

            for (const std::string& conf_file_name : conf_file_names) {
                std::ifstream conf_file_stream{AbsPathForConfigVal(*this, fs::PathFromString(conf_file_name), /*net_specific=*/false)};
                if (conf_file_stream.good()) {
                    if (!ReadConfigStream(conf_file_stream, conf_file_name, error, ignore_invalid_keys)) {
                        return false;
                    }
                    LogPrintf("Included configuration file %s\n", conf_file_name);
                } else {
                    error = "Failed to include configuration file " + conf_file_name;
                    return false;
                }
            }

            // Warn about recursive -includeconf
            conf_file_names.clear();
            add_includes(chain_id, /* skip= */ chain_includes);
            add_includes({}, /* skip= */ default_includes);
            std::string chain_id_final = GetChainName();
            if (chain_id_final != chain_id) {
                // Also warn about recursive includeconf for the chain that was specified in one of the includeconfs
                add_includes(chain_id_final);
            }
            for (const std::string& conf_file_name : conf_file_names) {
                tfm::format(std::cerr, "warning: -includeconf cannot be used from included files; ignoring -includeconf=%s\n", conf_file_name);
            }
        }
    }

    // Check for chain settings (BaseParams() calls are only valid after this clause)
    try {
        SelectBaseParams(gArgs.GetChainName());
    } catch (const std::exception& e) {
        error = e.what();
        return false;
    }

    // If datadir is changed in .conf file:
    ClearPathCache();
    if (!CheckDataDirOption(*this)) {
        error = strprintf("specified data directory \"%s\" does not exist.", GetArg("-datadir", ""));
        return false;
    }

    LOCK(cs_args);
    m_rwconf_path = AbsPathForConfigVal(*this, GetPathArg("-confrw", BITCOIN_RW_CONF_FILENAME));
    const auto rwconf_path{GetRWConfigFilePath()};
    std::ifstream rwconf_stream(rwconf_path);
    if (rwconf_stream.good()) {
        if (!ReadConfigStream(rwconf_stream, fs::PathToString(rwconf_path), error, ignore_invalid_keys, &m_settings.rw_config)) {
            return false;
        }
    }

    return true;
}

std::string ArgsManager::GetChainName() const
{
    auto get_net = [&](const std::string& arg) {
        LOCK(cs_args);
        util::SettingsValue value = util::GetSetting(m_settings, /* section= */ "", SettingName(arg),
            /* ignore_default_section_config= */ false,
            /*ignore_nonpersistent=*/false,
            /* get_chain_name= */ true);
        return value.isNull() ? false : value.isBool() ? value.get_bool() : InterpretBool(value.get_str());
    };

    const bool fRegTest = get_net("-regtest");
    const bool fSigNet  = get_net("-signet");
    const bool fTestNet = get_net("-testnet");
    const bool is_chain_arg_set = IsArgSet("-chain");

    if ((int)is_chain_arg_set + (int)fRegTest + (int)fSigNet + (int)fTestNet > 1) {
        throw std::runtime_error("Invalid combination of -regtest, -signet, -testnet and -chain. Can use at most one.");
    }
    if (fRegTest)
        return CBaseChainParams::REGTEST;
    if (fSigNet) {
        return CBaseChainParams::SIGNET;
    }
    if (fTestNet)
        return CBaseChainParams::TESTNET;

    return GetArg("-chain", CBaseChainParams::MAIN);
}

bool ArgsManager::UseDefaultSection(const std::string& arg) const
{
    return m_network == CBaseChainParams::MAIN || m_network_only_args.count(arg) == 0;
}

util::SettingsValue ArgsManager::GetSetting(const std::string& arg) const
{
    LOCK(cs_args);
    return util::GetSetting(
        m_settings, m_network, SettingName(arg), !UseDefaultSection(arg),
        /*ignore_nonpersistent=*/false, /*get_chain_name=*/false);
}

std::vector<util::SettingsValue> ArgsManager::GetSettingsList(const std::string& arg) const
{
    LOCK(cs_args);
    return util::GetSettingsList(m_settings, m_network, SettingName(arg), !UseDefaultSection(arg));
}

void ArgsManager::logArgsPrefix(
    const std::string& prefix,
    const std::string& section,
    const std::map<std::string, std::vector<util::SettingsValue>>& args) const
{
    std::string section_str = section.empty() ? "" : "[" + section + "] ";
    for (const auto& arg : args) {
        for (const auto& value : arg.second) {
            std::optional<unsigned int> flags = GetArgFlags('-' + arg.first);
            if (flags) {
                std::string value_str = (*flags & SENSITIVE) ? "****" : value.write();
                LogPrintf("%s %s%s=%s\n", prefix, section_str, arg.first, value_str);
            }
        }
    }
}

void ArgsManager::LogArgs() const
{
    LOCK(cs_args);
    for (const auto& section : m_settings.ro_config) {
        logArgsPrefix("Config file arg:", section.first, section.second);
    }
    for (const auto& setting : m_settings.rw_settings) {
        LogPrintf("Setting file arg: %s = %s\n", setting.first, setting.second.write());
    }
    logArgsPrefix("R/W config file arg:", "", m_settings.rw_config);
    logArgsPrefix("Command-line arg:", "", m_settings.command_line_options);
}

<<<<<<< HEAD
=======
namespace {

    // Like std::getline, but includes the EOL character in the result
    bool getline_with_eol(std::istream& stream, std::string& result)
    {
        int current_char;
        current_char = stream.get();
        if (current_char == std::char_traits<char>::eof()) {
            return false;
        }
        result.clear();
        result.push_back(char(current_char));
        while (current_char != '\n') {
            current_char = stream.get();
            if (current_char == std::char_traits<char>::eof()) {
                break;
            }
            result.push_back(char(current_char));
        }
        return true;
    }

    const char * const ModifyRWConfigFile_ws_chars = " \t\r\n";

    void ModifyRWConfigFile_SanityCheck(const std::string& s)
    {
        if (s.empty()) {
            // Dereferencing .begin or .rbegin below is invalid unless the string has at least one character.
            return;
        }

        static const char * const newline_chars = "\r\n";
        static std::string ws_chars(ModifyRWConfigFile_ws_chars);
        if (s.find_first_of(newline_chars) != std::string::npos) {
            throw std::invalid_argument("New-line in config name/value");
        }
        if (ws_chars.find(*s.begin()) != std::string::npos || ws_chars.find(*s.rbegin()) != std::string::npos) {
            throw std::invalid_argument("Config name/value has leading/trailing whitespace");
        }
    }

    void ModifyRWConfigFile_WriteRemaining(std::ostream& stream_out, const std::map<std::string, std::string>& settings_to_change, std::set<std::string>& setFound)
    {
        for (const auto& setting_pair : settings_to_change) {
            const std::string& key = setting_pair.first;
            const std::string& val = setting_pair.second;
            if (setFound.find(key) != setFound.end()) {
                continue;
            }
            setFound.insert(key);
            ModifyRWConfigFile_SanityCheck(key);
            ModifyRWConfigFile_SanityCheck(val);
            stream_out << key << "=" << val << "\n";
        }
    }
} // namespace

void ModifyRWConfigStream(std::istream& stream_in, std::ostream& stream_out, const std::map<std::string, std::string>& settings_to_change)
{
    static const char * const ws_chars = ModifyRWConfigFile_ws_chars;
    std::set<std::string> setFound;
    std::string s, lineend, linebegin, key;
    std::string::size_type n, n2;
    bool inside_group = false, have_eof_nl = true;
    std::map<std::string, std::string>::const_iterator iterCS;
    size_t lineno = 0;
    while (getline_with_eol(stream_in, s)) {
        ++lineno;

        have_eof_nl = (!s.empty()) && (*s.rbegin() == '\n');
        n = s.find('#');
        const bool has_comment = (n != std::string::npos);
        if (!has_comment) {
            n = s.size();
        }
        if (n > 0) {
            n2 = s.find_last_not_of(ws_chars, n - 1);
            if (n2 != std::string::npos) {
                n = n2 + 1;
            }
        }
        n2 = s.find_first_not_of(ws_chars);
        if (n2 == std::string::npos || n2 >= n) {
            // Blank or comment-only line
            stream_out << s;
            continue;
        }
        lineend = s.substr(n);
        linebegin = s.substr(0, n2);
        s = s.substr(n2, n - n2);

        // It is impossible for s to be empty here, due to the blank line check above
        if (*s.begin() == '[' && *s.rbegin() == ']') {
            // We don't use sections, so we could possibly just write out the rest of the file - but we need to check for unparsable lines, so we just set a flag to ignore settings from here on
            ModifyRWConfigFile_WriteRemaining(stream_out, settings_to_change, setFound);
            inside_group = true;
            key.clear();

            stream_out << linebegin << s << lineend;
            continue;
        }

        n = s.find('=');
        if (n == std::string::npos) {
            // Bad line; this causes boost to throw an exception when parsing, so we comment out the entire file
            stream_in.seekg(0, std::ios_base::beg);
            stream_out.seekp(0, std::ios_base::beg);
            if (!(stream_in.good() && stream_out.good())) {
                throw std::ios_base::failure("Failed to rewind (to comment out existing file)");
            }
            // First, write out all the settings we intend to set
            setFound.clear();
            ModifyRWConfigFile_WriteRemaining(stream_out, settings_to_change, setFound);
            // We then define a category to ensure new settings get added before the invalid stuff
            stream_out << "[INVALID]\n";
            // Then, describe the problem in a comment
            stream_out << "# Error parsing line " << lineno << ": " << s << "\n";
            // Finally, dump the rest of the file commented out
            while (getline_with_eol(stream_in, s)) {
                stream_out << "#" << s;
            }
            return;
        }

        if (!inside_group) {
            // We don't support/use groups, so once we're inside key is always null to avoid setting anything
            n2 = s.find_last_not_of(ws_chars, n - 1);
            if (n2 == std::string::npos) {
                n2 = n - 1;
            } else {
                ++n2;
            }
            key = s.substr(0, n2);
        }
        if ((!key.empty()) && (iterCS = settings_to_change.find(key)) != settings_to_change.end() && setFound.find(key) == setFound.end()) {
            // This is the key we want to change
            const std::string& val = iterCS->second;
            setFound.insert(key);
            ModifyRWConfigFile_SanityCheck(val);
            if (has_comment) {
                // Rather than change a commented line, comment it out entirely (the existing comment may relate to the value) and replace it
                stream_out << key << "=" << val << "\n";
                linebegin.insert(linebegin.begin(), '#');
            } else {
                // Just modify the value in-line otherwise
                n2 = s.find_first_not_of(ws_chars, n + 1);
                if (n2 == std::string::npos) {
                    n2 = n + 1;
                }
                s = s.substr(0, n2) + val;
            }
        }
        stream_out << linebegin << s << lineend;
    }
    if (setFound.size() < settings_to_change.size()) {
        if (!have_eof_nl) {
            stream_out << "\n";
        }
        ModifyRWConfigFile_WriteRemaining(stream_out, settings_to_change, setFound);
    }
}

void ArgsManager::ModifyRWConfigFile(const std::map<std::string, std::string>& settings_to_change)
{
    LOCK(cs_args);
    fs::path rwconf_path{GetRWConfigFilePath()};
    fs::path rwconf_new_path{rwconf_path};
    rwconf_new_path += ".new";
    try {
        fs::remove(rwconf_new_path);
        std::ofstream streamRWConfigOut(rwconf_new_path, std::ios_base::out | std::ios_base::trunc);
        if (fs::exists(rwconf_path)) {
            std::ifstream streamRWConfig(rwconf_path);
            ::ModifyRWConfigStream(streamRWConfig, streamRWConfigOut, settings_to_change);
        } else {
            std::istringstream streamIn;
            ::ModifyRWConfigStream(streamIn, streamRWConfigOut, settings_to_change);
        }
    } catch (...) {
        fs::remove(rwconf_new_path);
        throw;
    }
    if (!RenameOver(rwconf_new_path, rwconf_path)) {
        fs::remove(rwconf_new_path);
        throw std::ios_base::failure(strprintf("Failed to replace %s", fs::PathToString(rwconf_new_path)));
    }
    if (!IsArgNegated("-settings")) {
        // Also save to settings.json for Core (0.21+) compatibility
        for (const auto& setting_change : settings_to_change) {
            m_settings.rw_settings[setting_change.first] = setting_change.second;
        }
        WriteSettingsFile();
    }
}

void ArgsManager::ModifyRWConfigFile(const std::string& setting_to_change, const std::string& new_value)
{
    std::map<std::string, std::string> settings_to_change;
    settings_to_change[setting_to_change] = new_value;
    ModifyRWConfigFile(settings_to_change);
}

void ArgsManager::EraseRWConfigFile()
{
    LOCK(cs_args);
    fs::path rwconf_path{GetRWConfigFilePath()};
    if (!fs::exists(rwconf_path)) {
        return;
    }
    fs::path rwconf_reset_path = rwconf_path;
    rwconf_reset_path += ".reset";
    if (!RenameOver(rwconf_path, rwconf_reset_path)) {
        if (fs::remove(rwconf_path)) {
            throw std::ios_base::failure(strprintf("Failed to remove %s", fs::PathToString(rwconf_path)));
        }
    }
}

>>>>>>> beda9d86
std::string ShellEscape(const std::string& arg)
{
    std::string escaped = arg;
    ReplaceAll(escaped, "'", "'\\''");
    return "'" + escaped + "'";
}

#if HAVE_SYSTEM
void runCommand(const std::string& strCommand)
{
    if (strCommand.empty()) return;
#ifndef WIN32
    int nErr = ::system(strCommand.c_str());
#else
    int nErr = ::_wsystem(std::wstring_convert<std::codecvt_utf8_utf16<wchar_t>,wchar_t>().from_bytes(strCommand).c_str());
#endif
    if (nErr)
        LogPrintf("runCommand error: system(%s) returned %d\n", strCommand, nErr);
}
#endif

void SetupEnvironment()
{
#ifdef HAVE_MALLOPT_ARENA_MAX
    // glibc-specific: On 32-bit systems set the number of arenas to 1.
    // By default, since glibc 2.10, the C library will create up to two heap
    // arenas per core. This is known to cause excessive virtual address space
    // usage in our usage. Work around it by setting the maximum number of
    // arenas to 1.
    if (sizeof(void*) == 4) {
        mallopt(M_ARENA_MAX, 1);
    }
#endif
    // On most POSIX systems (e.g. Linux, but not BSD) the environment's locale
    // may be invalid, in which case the "C.UTF-8" locale is used as fallback.
#if !defined(WIN32) && !defined(MAC_OSX) && !defined(__FreeBSD__) && !defined(__OpenBSD__) && !defined(__NetBSD__)
    try {
        std::locale(""); // Raises a runtime error if current locale is invalid
    } catch (const std::runtime_error&) {
        setenv("LC_ALL", "C.UTF-8", 1);
    }
#elif defined(WIN32)
    // Set the default input/output charset is utf-8
    SetConsoleCP(CP_UTF8);
    SetConsoleOutputCP(CP_UTF8);
#endif

#ifndef WIN32
    constexpr mode_t private_umask = 0077;
    umask(private_umask);
#endif
}

bool SetupNetworking()
{
#ifdef WIN32
    // Initialize Windows Sockets
    WSADATA wsadata;
    int ret = WSAStartup(MAKEWORD(2,2), &wsadata);
    if (ret != NO_ERROR || LOBYTE(wsadata.wVersion ) != 2 || HIBYTE(wsadata.wVersion) != 2)
        return false;
#endif
    return true;
}

int GetNumCores()
{
    return std::thread::hardware_concurrency();
}

// Obtain the application startup time (used for uptime calculation)
int64_t GetStartupTime()
{
    return nStartupTime;
}

fs::path AbsPathForConfigVal(const ArgsManager& args, const fs::path& path, bool net_specific)
{
    if (path.is_absolute()) {
        return path;
    }
    return fsbridge::AbsPathJoin(net_specific ? args.GetDataDirNet() : args.GetDataDirBase(), path);
}

void ScheduleBatchPriority()
{
#ifdef SCHED_BATCH
    const static sched_param param{};
    const int rc = pthread_setschedparam(pthread_self(), SCHED_BATCH, &param);
    if (rc != 0) {
        LogPrintf("Failed to pthread_setschedparam: %s\n", SysErrorString(rc));
    }
#endif
}

namespace util {
#ifdef WIN32
WinCmdLineArgs::WinCmdLineArgs()
{
    wchar_t** wargv = CommandLineToArgvW(GetCommandLineW(), &argc);
    std::wstring_convert<std::codecvt_utf8_utf16<wchar_t>, wchar_t> utf8_cvt;
    argv = new char*[argc];
    args.resize(argc);
    for (int i = 0; i < argc; i++) {
        args[i] = utf8_cvt.to_bytes(wargv[i]);
        argv[i] = &*args[i].begin();
    }
    LocalFree(wargv);
}

WinCmdLineArgs::~WinCmdLineArgs()
{
    delete[] argv;
}

std::pair<int, char**> WinCmdLineArgs::get()
{
    return std::make_pair(argc, argv);
}
#endif

size_t g_low_memory_threshold = 10 * 1024 * 1024 /* 10 MB */;

bool SystemNeedsMemoryReleased()
{
    if (g_low_memory_threshold <= 0) {
        // Intentionally bypass other metrics when disabled entirely
        return false;
    }
#ifdef WIN32
    MEMORYSTATUSEX mem_status;
    mem_status.dwLength = sizeof(mem_status);
    if (GlobalMemoryStatusEx(&mem_status)) {
        if (mem_status.dwMemoryLoad >= 99 ||
            mem_status.ullAvailPhys < g_low_memory_threshold ||
            mem_status.ullAvailVirtual < g_low_memory_threshold) {
            LogPrintf("%s: YES: %s%% memory load; %s available physical memory; %s available virtual memory\n", __func__, int(mem_status.dwMemoryLoad), size_t(mem_status.ullAvailPhys), size_t(mem_status.ullAvailVirtual));
            return true;
        }
    }
#endif
#ifdef HAVE_LINUX_SYSINFO
    struct sysinfo sys_info;
    if (!sysinfo(&sys_info)) {
        // Explicitly 64-bit in case of 32-bit userspace on 64-bit kernel
        const uint64_t free_ram = uint64_t(sys_info.freeram) * sys_info.mem_unit;
        const uint64_t buffer_ram = uint64_t(sys_info.bufferram) * sys_info.mem_unit;
        if (free_ram + buffer_ram < g_low_memory_threshold) {
            LogPrintf("%s: YES: %s free RAM + %s buffer RAM\n", __func__, free_ram, buffer_ram);
            return true;
        }
    }
#endif
    // NOTE: sysconf(_SC_AVPHYS_PAGES) doesn't account for caches on at least Linux, so not safe to use here
    return false;
}

} // namespace util<|MERGE_RESOLUTION|>--- conflicted
+++ resolved
@@ -866,15 +866,12 @@
 {
     LOCK(cs_args);
     return *Assert(m_config_path);
-<<<<<<< HEAD
-=======
 }
 
 fs::path ArgsManager::GetRWConfigFilePath() const
 {
     LOCK(cs_args);
     return *Assert(m_rwconf_path);
->>>>>>> beda9d86
 }
 
 bool ArgsManager::ReadConfigFiles(std::string& error, bool ignore_invalid_keys)
@@ -1069,8 +1066,6 @@
     logArgsPrefix("Command-line arg:", "", m_settings.command_line_options);
 }
 
-<<<<<<< HEAD
-=======
 namespace {
 
     // Like std::getline, but includes the EOL character in the result
@@ -1289,7 +1284,6 @@
     }
 }
 
->>>>>>> beda9d86
 std::string ShellEscape(const std::string& arg)
 {
     std::string escaped = arg;
