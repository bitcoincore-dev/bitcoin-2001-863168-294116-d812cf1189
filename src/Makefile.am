--- conflicted
+++ resolved
@@ -1156,8 +1156,6 @@
 	 echo "};"; \
 	} > "$@.new" && mv -f "$@.new" "$@"
 
-<<<<<<< HEAD
-=======
 # Rendered icons must be here, not in Makefile.qt.include, since they are distributed with the source tarball
 
 RES_RENDERED_ICON_SRC = qt/res/src/bitcoin.svg
@@ -1199,7 +1197,6 @@
 endif
 
 
->>>>>>> b21a297a
 if EMBEDDED_LEVELDB
 include Makefile.crc32c.include
 include Makefile.leveldb.include
