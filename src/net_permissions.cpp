// Copyright (c) 2009-2021 The Bitcoin Core developers
// Distributed under the MIT software license, see the accompanying
// file COPYING or http://www.opensource.org/licenses/mit-license.php.

#include <common/system.h>
#include <net_permissions.h>
#include <netbase.h>
#include <util/error.h>
#include <util/translation.h>

const std::vector<std::string> NET_PERMISSIONS_DOC{
    "bloomfilter (allow requesting BIP37 filtered blocks and transactions)",
    "blockfilters (serve compact block filters to peers per BIP157)",
    "noban (do not ban for misbehavior; implies download)",
    "forcerelay (relay transactions that are already in the mempool; implies relay)",
    "relay (relay even in -blocksonly mode, and unlimited transaction announcements)",
    "mempool (allow requesting BIP35 mempool contents)",
    "download (allow getheaders during IBD, no disconnect after maxuploadtarget limit)",
    "addr (responses to GETADDR avoid hitting the cache and contain random records with the most up-to-date info)",
    "forceinbound (when connections are full, attempt to evict a random unprotected inbound peer to open a slot; implies noban)"
};

namespace {

// Parse the following format: "perm1,perm2@xxxxxx"
static bool TryParsePermissionFlags(const std::string& str, NetPermissionFlags& output, ConnectionDirection* output_connection_direction, size_t& readen, bilingual_str& error)
{
    NetPermissionFlags flags = NetPermissionFlags::None;
    ConnectionDirection connection_direction = ConnectionDirection::None;
    const auto atSeparator = str.find('@');

    // if '@' is not found (ie, "xxxxx"), the caller should apply implicit permissions
    if (atSeparator == std::string::npos) {
        NetPermissions::AddFlag(flags, NetPermissionFlags::Implicit);
        readen = 0;
    }
    // else (ie, "perm1,perm2@xxxxx"), let's enumerate the permissions by splitting by ',' and calculate the flags
    else {
        readen = 0;
        // permissions == perm1,perm2
        const auto permissions = str.substr(0, atSeparator);
        while (readen < permissions.length()) {
            const auto commaSeparator = permissions.find(',', readen);
            const auto len = commaSeparator == std::string::npos ? permissions.length() - readen : commaSeparator - readen;
            // permission == perm1
            const auto permission = permissions.substr(readen, len);
            readen += len; // We read "perm1"
            if (commaSeparator != std::string::npos) readen++; // We read ","

            if (permission == "bloomfilter" || permission == "bloom") NetPermissions::AddFlag(flags, NetPermissionFlags::BloomFilter);
            else if (permission == "blockfilters" || permission == "compactfilters" || permission == "cfilters") NetPermissions::AddFlag(flags, NetPermissionFlags::BlockFilters_Explicit);
            else if (permission == "noban") NetPermissions::AddFlag(flags, NetPermissionFlags::NoBan);
            else if (permission == "forcerelay") NetPermissions::AddFlag(flags, NetPermissionFlags::ForceRelay);
            else if (permission == "mempool") NetPermissions::AddFlag(flags, NetPermissionFlags::Mempool);
            else if (permission == "download") NetPermissions::AddFlag(flags, NetPermissionFlags::Download);
            else if (permission == "all") NetPermissions::AddFlag(flags, NetPermissionFlags::All);
            else if (permission == "relay") NetPermissions::AddFlag(flags, NetPermissionFlags::Relay);
            else if (permission == "addr") NetPermissions::AddFlag(flags, NetPermissionFlags::Addr);
<<<<<<< HEAD
=======
            else if (permission == "forceinbound") NetPermissions::AddFlag(flags, NetPermissionFlags::ForceInbound);
>>>>>>> 29e07a16
            else if (permission == "in") connection_direction |= ConnectionDirection::In;
            else if (permission == "out") {
                if (output_connection_direction == nullptr) {
                    // Only NetWhitebindPermissions() should pass a nullptr.
                    error = _("whitebind may only be used for incoming connections (\"out\" was passed)");
                    return false;
                }
                connection_direction |= ConnectionDirection::Out;
            }
            else if (permission.length() == 0); // Allow empty entries
            else {
                error = strprintf(_("Invalid P2P permission: '%s'"), permission);
                return false;
            }
        }
        readen++;
    }

    // By default, whitelist only applies to incoming connections
    if (connection_direction == ConnectionDirection::None) {
        connection_direction = ConnectionDirection::In;
    } else if (flags == NetPermissionFlags::None) {
        error = strprintf(_("Only direction was set, no permissions: '%s'"), str);
        return false;
    }

    output = flags;
    if (output_connection_direction) *output_connection_direction = connection_direction;
    error = Untranslated("");
    return true;
}

}

std::vector<std::string> NetPermissions::ToStrings(NetPermissionFlags flags)
{
    std::vector<std::string> strings;
    if (NetPermissions::HasFlag(flags, NetPermissionFlags::BlockFilters)) strings.emplace_back("blockfilters");
    if (NetPermissions::HasFlag(flags, NetPermissionFlags::BloomFilter)) strings.emplace_back("bloomfilter");
    if (NetPermissions::HasFlag(flags, NetPermissionFlags::NoBan)) strings.emplace_back("noban");
    if (NetPermissions::HasFlag(flags, NetPermissionFlags::ForceRelay)) strings.emplace_back("forcerelay");
    if (NetPermissions::HasFlag(flags, NetPermissionFlags::Relay)) strings.emplace_back("relay");
    if (NetPermissions::HasFlag(flags, NetPermissionFlags::Mempool)) strings.emplace_back("mempool");
    if (NetPermissions::HasFlag(flags, NetPermissionFlags::Download)) strings.emplace_back("download");
    if (NetPermissions::HasFlag(flags, NetPermissionFlags::Addr)) strings.emplace_back("addr");
    return strings;
}

bool NetWhitebindPermissions::TryParse(const std::string& str, NetWhitebindPermissions& output, bilingual_str& error)
{
    NetPermissionFlags flags;
    size_t offset;
    if (!TryParsePermissionFlags(str, flags, /*output_connection_direction=*/nullptr, offset, error)) return false;

    const std::string strBind = str.substr(offset);
    const std::optional<CService> addrBind{Lookup(strBind, 0, false)};
    if (!addrBind.has_value()) {
        error = ResolveErrMsg("whitebind", strBind);
        return false;
    }
    if (addrBind.value().GetPort() == 0) {
        error = strprintf(_("Need to specify a port with -whitebind: '%s'"), strBind);
        return false;
    }

    output.m_flags = flags;
    output.m_service = addrBind.value();
    error = Untranslated("");
    return true;
}

bool NetWhitelistPermissions::TryParse(const std::string& str, NetWhitelistPermissions& output, ConnectionDirection& output_connection_direction, bilingual_str& error)
{
    NetPermissionFlags flags;
    size_t offset;
    // Only NetWhitebindPermissions should pass a nullptr for output_connection_direction.
    if (!TryParsePermissionFlags(str, flags, &output_connection_direction, offset, error)) return false;

    const std::string net = str.substr(offset);
    const CSubNet subnet{LookupSubNet(net)};
    if (!subnet.IsValid()) {
        error = strprintf(_("Invalid netmask specified in -whitelist: '%s'"), net);
        return false;
    }

    output.m_flags = flags;
    output.m_subnet = subnet;
    error = Untranslated("");
    return true;
}<|MERGE_RESOLUTION|>--- conflicted
+++ resolved
@@ -56,10 +56,7 @@
             else if (permission == "all") NetPermissions::AddFlag(flags, NetPermissionFlags::All);
             else if (permission == "relay") NetPermissions::AddFlag(flags, NetPermissionFlags::Relay);
             else if (permission == "addr") NetPermissions::AddFlag(flags, NetPermissionFlags::Addr);
-<<<<<<< HEAD
-=======
             else if (permission == "forceinbound") NetPermissions::AddFlag(flags, NetPermissionFlags::ForceInbound);
->>>>>>> 29e07a16
             else if (permission == "in") connection_direction |= ConnectionDirection::In;
             else if (permission == "out") {
                 if (output_connection_direction == nullptr) {
