--- conflicted
+++ resolved
@@ -14,8 +14,7 @@
 
 #include <string>
 
-<<<<<<< HEAD
-#if defined(ENABLE_EXTERNAL_SIGNER) && defined(BOOST_POSIX_API)
+#if defined(HAVE_BOOST_PROCESS) && defined(BOOST_POSIX_API)
 #include <fcntl.h>
 #ifdef FD_CLOEXEC
 #include <unistd.h>
@@ -27,12 +26,6 @@
 // See: https://github.com/bitcoin/bitcoin/pull/22348
 #define __kernel_entry
 #endif
-=======
-#if defined(HAVE_BOOST_PROCESS) && defined(BOOST_POSIX_API)
-#include <fcntl.h>
-#ifdef FD_CLOEXEC
-#include <unistd.h>
->>>>>>> 0d9499b2
 #if defined(__GNUC__)
 // Boost 1.78 requires the following workaround.
 // See: https://github.com/boostorg/process/issues/235
@@ -45,19 +38,11 @@
 #pragma GCC diagnostic pop
 #endif
 #endif // FD_CLOEXEC
-<<<<<<< HEAD
-#endif // ENABLE_EXTERNAL_SIGNER && BOOST_POSIX_API
-
-class UniValue;
-
-#if defined(ENABLE_EXTERNAL_SIGNER) && defined(BOOST_POSIX_API) && defined(FD_CLOEXEC)
-=======
 #endif // HAVE_BOOST_PROCESS && BOOST_POSIX_API
 
 class UniValue;
 
 #if defined(HAVE_BOOST_PROCESS) && defined(BOOST_POSIX_API) && defined(FD_CLOEXEC)
->>>>>>> 0d9499b2
 /**
  * Ensure a boost::process::child has its non-std fds all closed when exec
  * is called.
