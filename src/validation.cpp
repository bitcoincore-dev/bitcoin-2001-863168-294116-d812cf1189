// Copyright (c) 2009-2010 Satoshi Nakamoto
// Copyright (c) 2009-2022 The Bitcoin Core developers
// Distributed under the MIT software license, see the accompanying
// file COPYING or http://www.opensource.org/licenses/mit-license.php.

#if defined(HAVE_CONFIG_H)
#include <config/bitcoin-config.h>
#endif

#include <validation.h>

#include <arith_uint256.h>
#include <chain.h>
#include <checkqueue.h>
#include <clientversion.h>
#include <common/system.h>
#include <consensus/amount.h>
#include <consensus/consensus.h>
#include <consensus/merkle.h>
#include <consensus/tx_check.h>
#include <consensus/tx_verify.h>
#include <consensus/validation.h>
#include <cuckoocache.h>
#include <flatfile.h>
#include <hash.h>
#include <kernel/chain.h>
#include <kernel/chainparams.h>
#include <kernel/coinstats.h>
#include <kernel/disconnected_transactions.h>
#include <kernel/mempool_entry.h>
#include <kernel/messagestartchars.h>
#include <kernel/notifications_interface.h>
#include <logging.h>
#include <logging/timer.h>
#include <node/blockstorage.h>
#include <node/utxo_snapshot.h>
#include <policy/coin_age_priority.h>
#include <policy/v3_policy.h>
#include <policy/policy.h>
#include <policy/rbf.h>
#include <policy/settings.h>
#include <pow.h>
#include <primitives/block.h>
#include <primitives/transaction.h>
#include <random.h>
#include <reverse_iterator.h>
#include <script/script.h>
#include <script/sigcache.h>
#include <signet.h>
#include <stats/stats.h>
#include <tinyformat.h>
#include <txdb.h>
#include <txmempool.h>
#include <uint256.h>
#include <undo.h>
#include <util/check.h>
#include <util/fs.h>
#include <util/fs_helpers.h>
#include <util/hasher.h>
#include <util/ioprio.h>
#include <util/moneystr.h>
#include <util/rbf.h>
#include <util/result.h>
#include <util/signalinterrupt.h>
#include <util/strencodings.h>
#include <util/time.h>
#include <util/trace.h>
#include <util/translation.h>
#include <validationinterface.h>
#include <warnings.h>

#include <algorithm>
#include <cassert>
#include <chrono>
#include <deque>
#include <numeric>
#include <optional>
#include <string>
#include <tuple>
#include <utility>

using kernel::CCoinsStats;
using kernel::CoinStatsHashType;
using kernel::ComputeUTXOStats;
using kernel::Notifications;

using fsbridge::FopenFn;
using node::BlockManager;
using node::BlockMap;
using node::CBlockIndexHeightOnlyComparator;
using node::CBlockIndexWorkComparator;
using node::fReindex;
using node::SnapshotMetadata;

/** Time to wait between writing blocks/block index to disk. */
static constexpr std::chrono::hours DATABASE_WRITE_INTERVAL{1};
/** Time to wait between flushing chainstate to disk. */
static constexpr std::chrono::hours DATABASE_FLUSH_INTERVAL{24};
/** Maximum age of our tip for us to be considered current for fee estimation */
static constexpr std::chrono::hours MAX_FEE_ESTIMATION_TIP_AGE{3};
const std::vector<std::string> CHECKLEVEL_DOC {
    "level 0 reads the blocks from disk",
    "level 1 verifies block validity",
    "level 2 verifies undo data",
    "level 3 checks disconnection of tip blocks",
    "level 4 tries to reconnect the blocks",
    "each level includes the checks of the previous levels",
};

GlobalMutex g_best_block_mutex;
std::condition_variable g_best_block_cv;
uint256 g_best_block;
SpkReuseModes SpkReuseMode;

const CBlockIndex* Chainstate::FindForkInGlobalIndex(const CBlockLocator& locator) const
{
    AssertLockHeld(cs_main);

    // Find the latest block common to locator and chain - we expect that
    // locator.vHave is sorted descending by height.
    for (const uint256& hash : locator.vHave) {
        const CBlockIndex* pindex{m_blockman.LookupBlockIndex(hash)};
        if (pindex) {
            if (m_chain.Contains(pindex)) {
                return pindex;
            }
            if (pindex->GetAncestor(m_chain.Height()) == m_chain.Tip()) {
                return m_chain.Tip();
            }
        }
    }
    return m_chain.Genesis();
}

bool CheckInputScripts(const CTransaction& tx, TxValidationState& state,
                       const CCoinsViewCache& inputs, unsigned int flags, bool cacheSigStore,
                       bool cacheFullScriptStore, PrecomputedTransactionData& txdata,
                       std::vector<CScriptCheck>* pvChecks = nullptr)
                       EXCLUSIVE_LOCKS_REQUIRED(cs_main);

bool CheckFinalTxAtTip(const CBlockIndex& active_chain_tip, const CTransaction& tx)
{
    AssertLockHeld(cs_main);

    // CheckFinalTxAtTip() uses active_chain_tip.Height()+1 to evaluate
    // nLockTime because when IsFinalTx() is called within
    // AcceptBlock(), the height of the block *being*
    // evaluated is what is used. Thus if we want to know if a
    // transaction can be part of the *next* block, we need to call
    // IsFinalTx() with one more than active_chain_tip.Height().
    const int nBlockHeight = active_chain_tip.nHeight + 1;

    // BIP113 requires that time-locked transactions have nLockTime set to
    // less than the median time of the previous block they're contained in.
    // When the next block is created its previous block will be the current
    // chain tip, so we use that to calculate the median time passed to
    // IsFinalTx().
    const int64_t nBlockTime{active_chain_tip.GetMedianTimePast()};

    return IsFinalTx(tx, nBlockHeight, nBlockTime);
}

namespace {
/**
 * A helper which calculates heights of inputs of a given transaction.
 *
 * @param[in] tip    The current chain tip. If an input belongs to a mempool
 *                   transaction, we assume it will be confirmed in the next block.
 * @param[in] coins  Any CCoinsView that provides access to the relevant coins.
 * @param[in] tx     The transaction being evaluated.
 *
 * @returns A vector of input heights or nullopt, in case of an error.
 */
std::optional<std::vector<int>> CalculatePrevHeights(
    const CBlockIndex& tip,
    const CCoinsView& coins,
    const CTransaction& tx)
{
    std::vector<int> prev_heights;
    prev_heights.resize(tx.vin.size());
    for (size_t i = 0; i < tx.vin.size(); ++i) {
        const CTxIn& txin = tx.vin[i];
        Coin coin;
        if (!coins.GetCoin(txin.prevout, coin)) {
            LogPrintf("ERROR: %s: Missing input %d in transaction \'%s\'\n", __func__, i, tx.GetHash().GetHex());
            return std::nullopt;
        }
        if (coin.nHeight == MEMPOOL_HEIGHT) {
            // Assume all mempool transaction confirm in the next block.
            prev_heights[i] = tip.nHeight + 1;
        } else {
            prev_heights[i] = coin.nHeight;
        }
    }
    return prev_heights;
}
} // namespace

std::optional<LockPoints> CalculateLockPointsAtTip(
    CBlockIndex* tip,
    const CCoinsView& coins_view,
    const CTransaction& tx)
{
    assert(tip);

    auto prev_heights{CalculatePrevHeights(*tip, coins_view, tx)};
    if (!prev_heights.has_value()) return std::nullopt;

    CBlockIndex next_tip;
    next_tip.pprev = tip;
    // When SequenceLocks() is called within ConnectBlock(), the height
    // of the block *being* evaluated is what is used.
    // Thus if we want to know if a transaction can be part of the
    // *next* block, we need to use one more than active_chainstate.m_chain.Height()
    next_tip.nHeight = tip->nHeight + 1;
    const auto [min_height, min_time] = CalculateSequenceLocks(tx, STANDARD_LOCKTIME_VERIFY_FLAGS, prev_heights.value(), next_tip);

    // Also store the hash of the block with the highest height of
    // all the blocks which have sequence locked prevouts.
    // This hash needs to still be on the chain
    // for these LockPoint calculations to be valid
    // Note: It is impossible to correctly calculate a maxInputBlock
    // if any of the sequence locked inputs depend on unconfirmed txs,
    // except in the special case where the relative lock time/height
    // is 0, which is equivalent to no sequence lock. Since we assume
    // input height of tip+1 for mempool txs and test the resulting
    // min_height and min_time from CalculateSequenceLocks against tip+1.
    int max_input_height{0};
    for (const int height : prev_heights.value()) {
        // Can ignore mempool inputs since we'll fail if they had non-zero locks
        if (height != next_tip.nHeight) {
            max_input_height = std::max(max_input_height, height);
        }
    }

    // tip->GetAncestor(max_input_height) should never return a nullptr
    // because max_input_height is always less than the tip height.
    // It would, however, be a bad bug to continue execution, since a
    // LockPoints object with the maxInputBlock member set to nullptr
    // signifies no relative lock time.
    return LockPoints{min_height, min_time, Assert(tip->GetAncestor(max_input_height))};
}

bool CheckSequenceLocksAtTip(CBlockIndex* tip,
                             const LockPoints& lock_points)
{
    assert(tip != nullptr);

    CBlockIndex index;
    index.pprev = tip;
    // CheckSequenceLocksAtTip() uses active_chainstate.m_chain.Height()+1 to evaluate
    // height based locks because when SequenceLocks() is called within
    // ConnectBlock(), the height of the block *being*
    // evaluated is what is used.
    // Thus if we want to know if a transaction can be part of the
    // *next* block, we need to use one more than active_chainstate.m_chain.Height()
    index.nHeight = tip->nHeight + 1;

    return EvaluateSequenceLocks(index, {lock_points.height, lock_points.time});
}

// Returns the script flags which should be checked for a given block
static unsigned int GetBlockScriptFlags(const CBlockIndex& block_index, const ChainstateManager& chainman);

/** Compute accurate total signature operation cost of a transaction.
 *  Not consensus-critical, since legacy sigops counting is always used in the protocol.
 */
int64_t GetAccurateTransactionSigOpCost(const CTransaction& tx, const CCoinsViewCache& inputs, int flags)
{
    if (tx.IsCoinBase()) {
        return 0;
    }

    unsigned int nSigOps = 0;
    for (const auto& txin : tx.vin) {
        nSigOps += txin.scriptSig.GetSigOpCount(false);
    }

    if (flags & SCRIPT_VERIFY_P2SH) {
        nSigOps += GetP2SHSigOpCount(tx, inputs);
    }

    nSigOps *= WITNESS_SCALE_FACTOR;

    if (flags & SCRIPT_VERIFY_WITNESS) {
        for (const auto& txin : tx.vin) {
            const Coin& coin = inputs.AccessCoin(txin.prevout);
            assert(!coin.IsSpent());
            const CTxOut &prevout = coin.out;
            nSigOps += CountWitnessSigOps(txin.scriptSig, prevout.scriptPubKey, &txin.scriptWitness, flags);
        }
    }

    return nSigOps;
}

void LimitMempoolSize(CTxMemPool& pool, CCoinsViewCache& coins_cache)
    EXCLUSIVE_LOCKS_REQUIRED(::cs_main, pool.cs)
{
    AssertLockHeld(::cs_main);
    AssertLockHeld(pool.cs);
    int expired = pool.Expire(GetTime<std::chrono::seconds>() - pool.m_expiry);
    if (expired != 0) {
        LogPrint(BCLog::MEMPOOL, "Expired %i transactions from the memory pool\n", expired);
    }

    std::vector<COutPoint> vNoSpendsRemaining;
    pool.TrimToSize(pool.m_max_size_bytes, &vNoSpendsRemaining);
    for (const COutPoint& removed : vNoSpendsRemaining)
        coins_cache.Uncache(removed);
}

static bool IsCurrentForFeeEstimation(Chainstate& active_chainstate) EXCLUSIVE_LOCKS_REQUIRED(cs_main)
{
    AssertLockHeld(cs_main);
    if (active_chainstate.m_chainman.IsInitialBlockDownload()) {
        return false;
    }
    if (active_chainstate.m_chain.Tip()->GetBlockTime() < count_seconds(GetTime<std::chrono::seconds>() - MAX_FEE_ESTIMATION_TIP_AGE))
        return false;
    if (active_chainstate.m_chain.Height() < active_chainstate.m_chainman.m_best_header->nHeight - 1) {
        return false;
    }
    return true;
}

void Chainstate::MaybeUpdateMempoolForReorg(
    DisconnectedBlockTransactions& disconnectpool,
    bool fAddToMempool)
{
    if (!m_mempool) return;

    AssertLockHeld(cs_main);
    AssertLockHeld(m_mempool->cs);
    std::vector<uint256> vHashUpdate;
    {
        // disconnectpool is ordered so that the front is the most recently-confirmed
        // transaction (the last tx of the block at the tip) in the disconnected chain.
        // Iterate disconnectpool in reverse, so that we add transactions
        // back to the mempool starting with the earliest transaction that had
        // been previously seen in a block.
        const auto queuedTx = disconnectpool.take();
        auto it = queuedTx.rbegin();
        while (it != queuedTx.rend()) {
            // ignore validation errors in resurrected transactions
            if (!fAddToMempool || (*it)->IsCoinBase() ||
                AcceptToMemoryPool(*this, *it, GetTime(),
                    /*bypass_limits=*/true, /*test_accept=*/false).m_result_type !=
                        MempoolAcceptResult::ResultType::VALID) {
                // If the transaction doesn't make it in to the mempool, remove any
                // transactions that depend on it (which would now be orphans).
                m_mempool->removeRecursive(**it, MemPoolRemovalReason::REORG);
            } else if (m_mempool->exists(GenTxid::Txid((*it)->GetHash()))) {
                vHashUpdate.push_back((*it)->GetHash());
            }
            ++it;
        }
    }

    // AcceptToMemoryPool/addUnchecked all assume that new mempool entries have
    // no in-mempool children, which is generally not true when adding
    // previously-confirmed transactions back to the mempool.
    // UpdateTransactionsFromBlock finds descendants of any transactions in
    // the disconnectpool that were added back and cleans up the mempool state.
    m_mempool->UpdateTransactionsFromBlock(vHashUpdate);

    // Predicate to use for filtering transactions in removeForReorg.
    // Checks whether the transaction is still final and, if it spends a coinbase output, mature.
    // Also updates valid entries' cached LockPoints if needed.
    // If false, the tx is still valid and its lockpoints are updated.
    // If true, the tx would be invalid in the next block; remove this entry and all of its descendants.
    // Note that v3 rules are not applied here, so reorgs may cause violations of v3 inheritance or
    // topology restrictions.
    const auto filter_final_and_mature = [&](CTxMemPool::txiter it)
        EXCLUSIVE_LOCKS_REQUIRED(m_mempool->cs, ::cs_main) {
        AssertLockHeld(m_mempool->cs);
        AssertLockHeld(::cs_main);
        const CTransaction& tx = it->GetTx();

        // The transaction must be final.
        if (!CheckFinalTxAtTip(*Assert(m_chain.Tip()), tx)) return true;

        const LockPoints& lp = it->GetLockPoints();
        // CheckSequenceLocksAtTip checks if the transaction will be final in the next block to be
        // created on top of the new chain.
        if (TestLockPointValidity(m_chain, lp)) {
            if (!CheckSequenceLocksAtTip(m_chain.Tip(), lp)) {
                return true;
            }
        } else {
            const CCoinsViewMemPool view_mempool{&CoinsTip(), *m_mempool};
            const std::optional<LockPoints> new_lock_points{CalculateLockPointsAtTip(m_chain.Tip(), view_mempool, tx)};
            if (new_lock_points.has_value() && CheckSequenceLocksAtTip(m_chain.Tip(), *new_lock_points)) {
                // Now update the mempool entry lockpoints as well.
                it->UpdateLockPoints(*new_lock_points);
            } else {
                return true;
            }
        }

        // If the transaction spends any coinbase outputs, it must be mature.
        if (it->GetSpendsCoinbase()) {
            for (const CTxIn& txin : tx.vin) {
                if (m_mempool->exists(GenTxid::Txid(txin.prevout.hash))) continue;
                const Coin& coin{CoinsTip().AccessCoin(txin.prevout)};
                assert(!coin.IsSpent());
                const auto mempool_spend_height{m_chain.Tip()->nHeight + 1};
                if (coin.IsCoinBase() && mempool_spend_height - coin.nHeight < COINBASE_MATURITY) {
                    return true;
                }
            }
        }
        // Transaction is still valid and cached LockPoints are updated.
        return false;
    };

    // We also need to remove any now-immature transactions
    m_mempool->removeForReorg(m_chain, filter_final_and_mature);
    // Re-limit mempool size, in case we added any transactions
    LimitMempoolSize(*m_mempool, this->CoinsTip());
}

/**
* Checks to avoid mempool polluting consensus critical paths since cached
* signature and script validity results will be reused if we validate this
* transaction again during block validation.
* */
static bool CheckInputsFromMempoolAndCache(const CTransaction& tx, TxValidationState& state,
                const CCoinsViewCache& view, const CTxMemPool& pool,
                unsigned int flags, PrecomputedTransactionData& txdata, CCoinsViewCache& coins_tip)
                EXCLUSIVE_LOCKS_REQUIRED(cs_main, pool.cs)
{
    AssertLockHeld(cs_main);
    AssertLockHeld(pool.cs);

    assert(!tx.IsCoinBase());
    for (const CTxIn& txin : tx.vin) {
        const Coin& coin = view.AccessCoin(txin.prevout);

        // This coin was checked in PreChecks and MemPoolAccept
        // has been holding cs_main since then.
        Assume(!coin.IsSpent());
        if (coin.IsSpent()) return false;

        // If the Coin is available, there are 2 possibilities:
        // it is available in our current ChainstateActive UTXO set,
        // or it's a UTXO provided by a transaction in our mempool.
        // Ensure the scriptPubKeys in Coins from CoinsView are correct.
        const CTransactionRef& txFrom = pool.get(txin.prevout.hash);
        if (txFrom) {
            assert(txFrom->GetHash() == txin.prevout.hash);
            assert(txFrom->vout.size() > txin.prevout.n);
            assert(txFrom->vout[txin.prevout.n] == coin.out);
        } else {
            const Coin& coinFromUTXOSet = coins_tip.AccessCoin(txin.prevout);
            assert(!coinFromUTXOSet.IsSpent());
            assert(coinFromUTXOSet.out == coin.out);
        }
    }

    // Call CheckInputScripts() to cache signature and script validity against current tip consensus rules.
    return CheckInputScripts(tx, state, view, flags, /* cacheSigStore= */ true, /* cacheFullScriptStore= */ true, txdata);
}

namespace {

class MemPoolAccept
{
public:
    explicit MemPoolAccept(CTxMemPool& mempool, Chainstate& active_chainstate) :
        m_pool(mempool),
        m_view(&m_dummy),
        m_viewmempool(&active_chainstate.CoinsTip(), m_pool),
        m_active_chainstate(active_chainstate)
    {
    }

    // We put the arguments we're handed into a struct, so we can pass them
    // around easier.
    struct ATMPArgs {
        const CChainParams& m_chainparams;
        const int64_t m_accept_time;
        const ignore_rejects_type& m_ignore_rejects;
        /*
         * Return any outpoints which were not previously present in the coins
         * cache, but were added as a result of validating the tx for mempool
         * acceptance. This allows the caller to optionally remove the cache
         * additions if the associated transaction ends up being rejected by
         * the mempool.
         */
        std::vector<COutPoint>& m_coins_to_uncache;
        const bool m_test_accept;
        /** Whether we allow transactions to replace mempool transactions by BIP125 rules. If false,
         * any transaction spending the same inputs as a transaction in the mempool is considered
         * a conflict. */
        const bool m_allow_replacement;
        /** When true, the mempool will not be trimmed when any transactions are submitted in
         * Finalize(). Instead, limits should be enforced at the end to ensure the package is not
         * partially submitted.
         */
        const bool m_package_submission;
        /** When true, use package feerates instead of individual transaction feerates for fee-based
         * policies such as mempool min fee and min relay fee.
         */
        const bool m_package_feerates;

        /** Parameters for single transaction mempool validation. */
        static ATMPArgs SingleAccept(const CChainParams& chainparams, int64_t accept_time,
                                     const ignore_rejects_type& ignore_rejects, std::vector<COutPoint>& coins_to_uncache,
                                     bool test_accept) {
            return ATMPArgs{/* m_chainparams */ chainparams,
                            /* m_accept_time */ accept_time,
                            /* m_ignore_rejects */ ignore_rejects,
                            /* m_coins_to_uncache */ coins_to_uncache,
                            /* m_test_accept */ test_accept,
                            /* m_allow_replacement */ true,
                            /* m_package_submission */ false,
                            /* m_package_feerates */ false,
            };
        }

        /** Parameters for test package mempool validation through testmempoolaccept. */
        static ATMPArgs PackageTestAccept(const CChainParams& chainparams, int64_t accept_time,
                                          const ignore_rejects_type& ignore_rejects, std::vector<COutPoint>& coins_to_uncache) {
            return ATMPArgs{/* m_chainparams */ chainparams,
                            /* m_accept_time */ accept_time,
                            /* m_ignore_rejects */ ignore_rejects,
                            /* m_coins_to_uncache */ coins_to_uncache,
                            /* m_test_accept */ true,
                            /* m_allow_replacement */ false,
                            /* m_package_submission */ false, // not submitting to mempool
                            /* m_package_feerates */ false,
            };
        }

        /** Parameters for child-with-unconfirmed-parents package validation. */
        static ATMPArgs PackageChildWithParents(const CChainParams& chainparams, int64_t accept_time,
                                                const ignore_rejects_type& ignore_rejects, std::vector<COutPoint>& coins_to_uncache) {
            return ATMPArgs{/* m_chainparams */ chainparams,
                            /* m_accept_time */ accept_time,
                            /* m_ignore_rejects */ ignore_rejects,
                            /* m_coins_to_uncache */ coins_to_uncache,
                            /* m_test_accept */ false,
                            /* m_allow_replacement */ false,
                            /* m_package_submission */ true,
                            /* m_package_feerates */ true,
            };
        }

        /** Parameters for a single transaction within a package. */
        static ATMPArgs SingleInPackageAccept(const ATMPArgs& package_args) {
            return ATMPArgs{/* m_chainparams */ package_args.m_chainparams,
                            /* m_accept_time */ package_args.m_accept_time,
                            empty_ignore_rejects,
                            /* m_coins_to_uncache */ package_args.m_coins_to_uncache,
                            /* m_test_accept */ package_args.m_test_accept,
                            /* m_allow_replacement */ true,
                            /* m_package_submission */ true, // do not LimitMempoolSize in Finalize()
                            /* m_package_feerates */ false, // only 1 transaction
            };
        }

    private:
        // Private ctor to avoid exposing details to clients and allowing the possibility of
        // mixing up the order of the arguments. Use static functions above instead.
        ATMPArgs(const CChainParams& chainparams,
                 int64_t accept_time,
                 const ignore_rejects_type& ignore_rejects,
                 std::vector<COutPoint>& coins_to_uncache,
                 bool test_accept,
                 bool allow_replacement,
                 bool package_submission,
                 bool package_feerates)
            : m_chainparams{chainparams},
              m_accept_time{accept_time},
              m_ignore_rejects{ignore_rejects},
              m_coins_to_uncache{coins_to_uncache},
              m_test_accept{test_accept},
              m_allow_replacement{allow_replacement},
              m_package_submission{package_submission},
              m_package_feerates{package_feerates}
        {
        }
    };

    /** Clean up all non-chainstate coins from m_view and m_viewmempool. */
    void CleanupTemporaryCoins() EXCLUSIVE_LOCKS_REQUIRED(cs_main, m_pool.cs);

    // Single transaction acceptance
    MempoolAcceptResult AcceptSingleTransaction(const CTransactionRef& ptx, ATMPArgs& args) EXCLUSIVE_LOCKS_REQUIRED(cs_main);

    /**
    * Multiple transaction acceptance. Transactions may or may not be interdependent, but must not
    * conflict with each other, and the transactions cannot already be in the mempool. Parents must
    * come before children if any dependencies exist.
    */
    PackageMempoolAcceptResult AcceptMultipleTransactions(const std::vector<CTransactionRef>& txns, ATMPArgs& args) EXCLUSIVE_LOCKS_REQUIRED(cs_main);

    /**
     * Submission of a subpackage.
     * If subpackage size == 1, calls AcceptSingleTransaction() with adjusted ATMPArgs to avoid
     * package policy restrictions like no CPFP carve out (PackageMempoolChecks) and disabled RBF
     * (m_allow_replacement), and creates a PackageMempoolAcceptResult wrapping the result.
     *
     * If subpackage size > 1, calls AcceptMultipleTransactions() with the provided ATMPArgs.
     *
     * Also cleans up all non-chainstate coins from m_view at the end.
    */
    PackageMempoolAcceptResult AcceptSubPackage(const std::vector<CTransactionRef>& subpackage, ATMPArgs& args)
        EXCLUSIVE_LOCKS_REQUIRED(cs_main, m_pool.cs);

    /**
     * Package (more specific than just multiple transactions) acceptance. Package must be a child
     * with all of its unconfirmed parents, and topologically sorted.
     */
    PackageMempoolAcceptResult AcceptPackage(const Package& package, ATMPArgs& args) EXCLUSIVE_LOCKS_REQUIRED(cs_main);

private:
    // All the intermediate state that gets passed between the various levels
    // of checking a given transaction.
    struct Workspace {
        explicit Workspace(const CTransactionRef& ptx) : m_ptx(ptx), m_hash(ptx->GetHash()) {}
        /** Txids of mempool transactions that this transaction directly conflicts with. */
        /** .second=true is a consensus conflict, and .second=false is a policy conflict. */
        std::map<Txid, bool> m_conflicts_incl_policy;
        /** Iterators to mempool entries that this transaction directly conflicts with. */
        CTxMemPool::setEntries m_iters_conflicting;
        /** Iterators to all mempool entries that would be replaced by this transaction, including
         * those it directly conflicts with and their descendants. */
        CTxMemPool::setEntries m_all_conflicting;
        /** All mempool ancestors of this transaction. */
        CTxMemPool::setEntries m_ancestors;
        /** Mempool entry constructed for this transaction. Constructed in PreChecks() but not
         * inserted into the mempool until Finalize(). */
        std::unique_ptr<CTxMemPoolEntry> m_entry;
        /** Pointers to the transactions that have been removed from the mempool and replaced by
         * this transaction, used to return to the MemPoolAccept caller. Only populated if
         * validation is successful and the original transactions are removed. */
        std::list<CTransactionRef> m_replaced_transactions;

        /** Virtual size of the transaction as used by the mempool, calculated using serialized size
         * of the transaction and sigops. */
        int64_t m_vsize;
        /** Fees paid by this transaction: total input amounts subtracted by total output amounts. */
        CAmount m_base_fees;
        /** Base fees + any fee delta set by the user with prioritisetransaction. */
        CAmount m_modified_fees;
        /** Total modified fees of all transactions being replaced. */
        CAmount m_conflicting_fees{0};
        /** Total virtual size of all transactions being replaced. */
        size_t m_conflicting_size{0};

        /** If we're doing package validation (i.e. m_package_feerates=true), the "effective"
         * package feerate of this transaction is the total fees divided by the total size of
         * transactions (which may include its ancestors and/or descendants). */
        CFeeRate m_package_feerate{0};

        const CTransactionRef& m_ptx;
        /** Txid. */
        const Txid& m_hash;
        TxValidationState m_state;
        /** A temporary cache containing serialized transaction data for signature verification.
         * Reused across PolicyScriptChecks and ConsensusScriptChecks. */
        PrecomputedTransactionData m_precomputed_txdata;
    };

    static inline bool MaybeReject_(TxValidationResult reason, const std::string& reason_str, const std::string& debug_msg, const ignore_rejects_type& ignore_rejects, TxValidationState& state) {
        if (ignore_rejects.count(reason_str)) {
            return false;
        }

        state.Invalid(reason, reason_str, debug_msg);
        return true;
    }

#define MaybeRejectDbg(reason, reason_str, debug_msg)  do {  \
    if (MaybeReject_(reason, reason_str, debug_msg, ignore_rejects, state)) {  \
        return false;  \
    }  \
} while(0)

#define MaybeReject(reason, reason_str)  MaybeRejectDbg(reason, reason_str, "")

    // Run the policy checks on a given transaction, excluding any script checks.
    // Looks up inputs, calculates feerate, considers replacement, evaluates
    // package limits, etc. As this function can be invoked for "free" by a peer,
    // only tests that are fast should be done here (to avoid CPU DoS).
    bool PreChecks(ATMPArgs& args, Workspace& ws) EXCLUSIVE_LOCKS_REQUIRED(cs_main, m_pool.cs);

    // Run checks for mempool replace-by-fee.
    bool ReplacementChecks(ATMPArgs& args, Workspace& ws) EXCLUSIVE_LOCKS_REQUIRED(cs_main, m_pool.cs);

    // Enforce package mempool ancestor/descendant limits (distinct from individual
    // ancestor/descendant limits done in PreChecks).
    bool PackageMempoolChecks(const ATMPArgs& args, const std::vector<CTransactionRef>& txns,
                              int64_t total_vsize,
                              PackageValidationState& package_state) EXCLUSIVE_LOCKS_REQUIRED(cs_main, m_pool.cs);

    // Run the script checks using our policy flags. As this can be slow, we should
    // only invoke this on transactions that have otherwise passed policy checks.
    bool PolicyScriptChecks(const ATMPArgs& args, Workspace& ws) EXCLUSIVE_LOCKS_REQUIRED(cs_main, m_pool.cs);

    // Re-run the script checks, using consensus flags, and try to cache the
    // result in the scriptcache. This should be done after
    // PolicyScriptChecks(). This requires that all inputs either be in our
    // utxo set or in the mempool.
    bool ConsensusScriptChecks(const ATMPArgs& args, Workspace& ws) EXCLUSIVE_LOCKS_REQUIRED(cs_main, m_pool.cs);

    // Try to add the transaction to the mempool, removing any conflicts first.
    // Returns true if the transaction is in the mempool after any size
    // limiting is performed, false otherwise.
    bool Finalize(const ATMPArgs& args, Workspace& ws) EXCLUSIVE_LOCKS_REQUIRED(cs_main, m_pool.cs);

    // Submit all transactions to the mempool and call ConsensusScriptChecks to add to the script
    // cache - should only be called after successful validation of all transactions in the package.
    // Does not call LimitMempoolSize(), so mempool max_size_bytes may be temporarily exceeded.
    bool SubmitPackage(const ATMPArgs& args, std::vector<Workspace>& workspaces, PackageValidationState& package_state,
                       std::map<uint256, MempoolAcceptResult>& results)
         EXCLUSIVE_LOCKS_REQUIRED(cs_main, m_pool.cs);

    // Compare a package's feerate against minimum allowed.
    bool CheckFeeRate(size_t package_size, CAmount package_fee, TxValidationState& state, const ignore_rejects_type& ignore_rejects) EXCLUSIVE_LOCKS_REQUIRED(::cs_main, m_pool.cs)
    {
        AssertLockHeld(::cs_main);
        AssertLockHeld(m_pool.cs);
        CAmount mempoolRejectFee = m_pool.GetMinFee().GetFee(package_size);
        if (mempoolRejectFee > 0 && package_fee < mempoolRejectFee && !ignore_rejects.count(rejectmsg_lowfee_mempool)) {
            return state.Invalid(TxValidationResult::TX_RECONSIDERABLE, "mempool min fee not met", strprintf("%d < %d", package_fee, mempoolRejectFee));
        }

        if (package_fee < m_pool.m_min_relay_feerate.GetFee(package_size) && !ignore_rejects.count(rejectmsg_lowfee_relay)) {
            return state.Invalid(TxValidationResult::TX_RECONSIDERABLE, "min relay fee not met",
                                 strprintf("%d < %d", package_fee, m_pool.m_min_relay_feerate.GetFee(package_size)));
        }
        return true;
    }

private:
    CTxMemPool& m_pool;
    CCoinsViewCache m_view;
    CCoinsViewMemPool m_viewmempool;
    CCoinsView m_dummy;

    Chainstate& m_active_chainstate;

    /** Whether the transaction(s) would replace any mempool transactions. If so, RBF rules apply. */
    bool m_rbf{false};
};

bool MemPoolAccept::PreChecks(ATMPArgs& args, Workspace& ws)
{
    AssertLockHeld(cs_main);
    AssertLockHeld(m_pool.cs);
    const CTransactionRef& ptx = ws.m_ptx;
    const CTransaction& tx = *ws.m_ptx;
    const Txid& hash = ws.m_hash;

    // Copy/alias what we need out of args
    const int64_t nAcceptTime = args.m_accept_time;
    const ignore_rejects_type& ignore_rejects = args.m_ignore_rejects;
    std::vector<COutPoint>& coins_to_uncache = args.m_coins_to_uncache;

    // Alias what we need out of ws
    TxValidationState& state = ws.m_state;
    std::unique_ptr<CTxMemPoolEntry>& entry = ws.m_entry;

    if (!CheckTransaction(tx, state)) {
        return false; // state filled in by CheckTransaction
    }

    // Coinbase is only valid in a block, not as a loose transaction
    if (tx.IsCoinBase())
        return state.Invalid(TxValidationResult::TX_CONSENSUS, "coinbase");

    if (tx.nVersion == 3 && m_pool.m_truc_policy == TRUCPolicy::Reject) {
        return state.Invalid(TxValidationResult::TX_NOT_STANDARD, "version");
    }

    // Rather not work on nonstandard transactions (unless -testnet/-regtest)
    std::string reason;
    if (m_pool.m_require_standard && !IsStandardTx(tx, m_pool.m_max_datacarrier_bytes, m_pool.m_permit_bare_pubkey, m_pool.m_permit_bare_multisig, /*reject_tokens=*/m_pool.m_reject_tokens, m_pool.m_dust_relay_feerate, reason, ignore_rejects)) {
        return state.Invalid(TxValidationResult::TX_NOT_STANDARD, reason);
    }

    // Transactions smaller than 65 non-witness bytes are not relayed to mitigate CVE-2017-12842.
    if (::GetSerializeSize(TX_NO_WITNESS(tx)) < MIN_STANDARD_TX_NONWITNESS_SIZE)
        MaybeReject(TxValidationResult::TX_NOT_STANDARD, "tx-size-small");

    // Only accept nLockTime-using transactions that can be mined in the next
    // block; we don't want our mempool filled up with transactions that can't
    // be mined yet.
    if (!CheckFinalTxAtTip(*Assert(m_active_chainstate.m_chain.Tip()), tx)) {
        MaybeReject(TxValidationResult::TX_PREMATURE_SPEND, "non-final");
    }

    if (m_pool.exists(GenTxid::Wtxid(tx.GetWitnessHash()))) {
        // Exact transaction already exists in the mempool.
        return state.Invalid(TxValidationResult::TX_CONFLICT, "txn-already-in-mempool");
    } else if (m_pool.exists(GenTxid::Txid(tx.GetHash()))) {
        // Transaction with the same non-witness data but different witness (same txid, different
        // wtxid) already exists in the mempool.
        return state.Invalid(TxValidationResult::TX_CONFLICT, "txn-same-nonwitness-data-in-mempool");
    }

    auto spk_reuse_mode = SpkReuseMode;
    if (ignore_rejects.count("txn-spk-reused")) {
        spk_reuse_mode = SRM_ALLOW;
    }
    SPKStates_t mapSPK;

    // Check for conflicts with in-memory transactions
    for (const CTxIn &txin : tx.vin)
    {
        const CTransaction* ptxConflicting = m_pool.GetConflictTx(txin.prevout);
        if (ptxConflicting) {
            if (!args.m_allow_replacement) {
                // Transaction conflicts with a mempool tx, but we're not allowing replacements.
                return state.Invalid(TxValidationResult::TX_MEMPOOL_POLICY, "bip125-replacement-disallowed");
            }
            if (!ws.m_conflicts_incl_policy.count(ptxConflicting->GetHash()))
            {
                // Transactions that don't explicitly signal replaceability are
                // *not* replaceable with the current logic, even if one of their
                // unconfirmed ancestors signals replaceability. This diverges
                // from BIP125's inherited signaling description (see CVE-2021-31876).
                // Applications relying on first-seen mempool behavior should
                // check all unconfirmed ancestors; otherwise an opt-in ancestor
                // might be replaced, causing removal of this descendant.
                //
                // All V3 transactions are considered replaceable.
                //
                // Replaceability signaling of the original transactions may be
                // ignored due to node setting.
                bool allow_rbf;
                if (m_pool.m_rbf_policy == RBFPolicy::Always || ignore_rejects.count("txn-mempool-conflict")) {
                    allow_rbf = true;
                } else if (m_pool.m_rbf_policy == RBFPolicy::Never) {
                    allow_rbf = false;
                } else {
                    allow_rbf = SignalsOptInRBF(*ptxConflicting) || ptxConflicting->nVersion == 3;
                }
                if (!allow_rbf) {
                    return state.Invalid(TxValidationResult::TX_MEMPOOL_POLICY, "txn-mempool-conflict");
                }

                ws.m_conflicts_incl_policy.emplace(ptxConflicting->GetHash(), true);
<<<<<<< HEAD
=======
            }
        }
    }

    if (spk_reuse_mode != SRM_ALLOW) {
        for (const CTxOut& txout : tx.vout) {
            uint160 hashSPK = ScriptHashkey(txout.scriptPubKey);
            const auto& SPKUsedIn = m_pool.mapUsedSPK.find(hashSPK);
            if (SPKUsedIn != m_pool.mapUsedSPK.end()) {
                if (SPKUsedIn->second.first) {
                    ws.m_conflicts_incl_policy.emplace(SPKUsedIn->second.first->GetHash(), false);
                }
                if (SPKUsedIn->second.second) {
                    ws.m_conflicts_incl_policy.emplace(SPKUsedIn->second.second->GetHash(), false);
                }
            }
            if (mapSPK.find(hashSPK) != mapSPK.end()) {
                MaybeReject(TxValidationResult::TX_MEMPOOL_POLICY, "txn-spk-reused-twinoutputs");
>>>>>>> b6984272
            }
            mapSPK[hashSPK] = MemPool_SPK_State(mapSPK[hashSPK] | MSS_CREATED);
        }
    }

    if (spk_reuse_mode != SRM_ALLOW) {
        for (const CTxOut& txout : tx.vout) {
            uint160 hashSPK = ScriptHashkey(txout.scriptPubKey);
            const auto& SPKUsedIn = m_pool.mapUsedSPK.find(hashSPK);
            if (SPKUsedIn != m_pool.mapUsedSPK.end()) {
                if (SPKUsedIn->second.first) {
                    ws.m_conflicts_incl_policy.emplace(SPKUsedIn->second.first->GetHash(), false);
                }
                if (SPKUsedIn->second.second) {
                    ws.m_conflicts_incl_policy.emplace(SPKUsedIn->second.second->GetHash(), false);
                }
            }
            if (mapSPK.find(hashSPK) != mapSPK.end()) {
                MaybeReject(TxValidationResult::TX_MEMPOOL_POLICY, "txn-spk-reused-twinoutputs");
            }
            mapSPK[hashSPK] = MemPool_SPK_State(mapSPK[hashSPK] | MSS_CREATED);
        }
    }

    m_view.SetBackend(m_viewmempool);

    const CCoinsViewCache& coins_cache = m_active_chainstate.CoinsTip();
    // do all inputs exist?
    for (const CTxIn& txin : tx.vin) {
        if (!coins_cache.HaveCoinInCache(txin.prevout)) {
            coins_to_uncache.push_back(txin.prevout);
        }

        // Note: this call may add txin.prevout to the coins cache
        // (coins_cache.cacheCoins) by way of FetchCoin(). It should be removed
        // later (via coins_to_uncache) if this tx turns out to be invalid.
        if (!m_view.HaveCoin(txin.prevout)) {
            // Are inputs missing because we already have the tx?
            for (size_t out = 0; out < tx.vout.size(); out++) {
                // Optimistically just do efficient check of cache for outputs
                if (coins_cache.HaveCoinInCache(COutPoint(hash, out))) {
                    return state.Invalid(TxValidationResult::TX_CONFLICT, "txn-already-known");
                }
            }
            // Otherwise assume this might be an orphan tx for which we just haven't seen parents yet
            return state.Invalid(TxValidationResult::TX_MISSING_INPUTS, "bad-txns-inputs-missingorspent");
        }
    }

    // This is const, but calls into the back end CoinsViews. The CCoinsViewDB at the bottom of the
    // hierarchy brings the best block into scope. See CCoinsViewDB::GetBestBlock().
    m_view.GetBestBlock();

    // we have all inputs cached now, so switch back to dummy (to protect
    // against bugs where we pull more inputs from disk that miss being added
    // to coins_to_uncache)
    m_view.SetBackend(m_dummy);

    assert(m_active_chainstate.m_blockman.LookupBlockIndex(m_view.GetBestBlock()) == m_active_chainstate.m_chain.Tip());

    // Only accept BIP68 sequence locked transactions that can be mined in the next
    // block; we don't want our mempool filled up with transactions that can't
    // be mined yet.
    // Pass in m_view which has all of the relevant inputs cached. Note that, since m_view's
    // backend was removed, it no longer pulls coins from the mempool.
    const std::optional<LockPoints> lock_points{CalculateLockPointsAtTip(m_active_chainstate.m_chain.Tip(), m_view, tx)};
    // NOTE: The miner doesn't check this again, so for now it may not be overridden.
    if (!lock_points.has_value() || !CheckSequenceLocksAtTip(m_active_chainstate.m_chain.Tip(), *lock_points)) {
        return state.Invalid(TxValidationResult::TX_PREMATURE_SPEND, "non-BIP68-final");
    }

    // The mempool holds txs for the next block, so pass height+1 to CheckTxInputs
    if (!Consensus::CheckTxInputs(tx, state, m_view, m_active_chainstate.m_chain.Height() + 1, ws.m_base_fees)) {
        return false; // state filled in by CheckTxInputs
    }

    if (spk_reuse_mode != SRM_ALLOW) {
        for (const CTxIn& txin : tx.vin) {
            const Coin &coin = m_view.AccessCoin(txin.prevout);
            uint160 hashSPK = ScriptHashkey(coin.out.scriptPubKey);

            SPKStates_t::iterator mssit = mapSPK.find(hashSPK);
            if (mssit != mapSPK.end()) {
                if (mssit->second & MSS_CREATED) {
                    MaybeReject(TxValidationResult::TX_MEMPOOL_POLICY, "txn-spk-reused-change");
                }
            }
            const auto& SPKit = m_pool.mapUsedSPK.find(hashSPK);
            if (SPKit != m_pool.mapUsedSPK.end()) {
                if (SPKit->second.second /* Spent */) {
                    ws.m_conflicts_incl_policy.emplace(SPKit->second.second->GetHash(), false);
                }
            }
            mapSPK[hashSPK] = MemPool_SPK_State(mapSPK[hashSPK] | MSS_SPENT);
        }
    }

    if (m_pool.m_require_standard && !AreInputsStandard(tx, m_view, "bad-txns-input-", reason, ignore_rejects)) {
        return state.Invalid(TxValidationResult::TX_INPUTS_NOT_STANDARD, reason);
    }

    if (m_pool.m_datacarrier_fullcount || !m_pool.m_accept_non_std_datacarrier) {
        const auto dcb = DatacarrierBytes(tx, m_view);
        if (dcb.second > 0 && !(m_pool.m_accept_non_std_datacarrier || ignore_rejects.count("txn-datacarrier-nonstandard"))) {
            return state.Invalid(TxValidationResult::TX_INPUTS_NOT_STANDARD, "txn-datacarrier-nonstandard");
        }
        if (m_pool.m_datacarrier_fullcount && (!ignore_rejects.count("txn-datacarrier-exceeded")) && dcb.first + dcb.second > m_pool.m_max_datacarrier_bytes.value_or(0)) {
            return state.Invalid(TxValidationResult::TX_INPUTS_NOT_STANDARD, "txn-datacarrier-exceeded");
        }
    }

    // Check for non-standard witnesses.
    if (tx.HasWitness() && m_pool.m_require_standard && !IsWitnessStandard(tx, m_view, "bad-witness-", reason, ignore_rejects)) {
        return state.Invalid(TxValidationResult::TX_WITNESS_MUTATED, reason);
    }

    int64_t nSigOpsCost = GetTransactionSigOpCost(tx, m_view, STANDARD_SCRIPT_VERIFY_FLAGS);

    // ws.m_modified_fees includes any fee deltas from PrioritiseTransaction
    ws.m_modified_fees = ws.m_base_fees;
    double nPriorityDummy{0};
    m_pool.ApplyDeltas(hash, nPriorityDummy, ws.m_modified_fees);

    CAmount inChainInputValue;
    // Since entries arrive *after* the tip's height, their priority is for the height+1
    const double coin_age = GetCoinAge(tx, m_view, m_active_chainstate.m_chain.Height() + 1, inChainInputValue);

    // Keep track of transactions that spend a coinbase, which we re-scan
    // during reorgs to ensure COINBASE_MATURITY is still met.
    bool fSpendsCoinbase = false;
    for (const CTxIn &txin : tx.vin) {
        const Coin &coin = m_view.AccessCoin(txin.prevout);
        if (coin.IsCoinBase()) {
            fSpendsCoinbase = true;
            break;
        }
    }

    // Set entry_sequence to 0 when rejectmsg_zero_mempool_entry_seq is used; this allows txs from a block
    // reorg to be marked earlier than any child txs that were already in the mempool.
    const uint64_t entry_sequence = args.m_ignore_rejects.count(rejectmsg_zero_mempool_entry_seq) ? 0 : m_pool.GetSequence();
    int32_t extra_weight = CalculateExtraTxWeight(*ptx, m_view, ::g_weight_per_data_byte);
    entry.reset(new CTxMemPoolEntry(ptx, ws.m_base_fees, nAcceptTime, m_active_chainstate.m_chain.Height(), entry_sequence,
                                    /*entry_tx_inputs_coin_age=*/coin_age,
                                    inChainInputValue,
                                    fSpendsCoinbase, extra_weight, nSigOpsCost, lock_points.value()));
    ws.m_vsize = entry->GetTxSize();
    entry->mapSPK = mapSPK;

    // To avoid rejecting low-sigop bare-multisig transactions, the sigops
    // are counted a second time more accurately.
    if ((nSigOpsCost > MAX_STANDARD_TX_SIGOPS_COST) || (nBytesPerSigOpStrict && GetAccurateTransactionSigOpCost(tx, m_view, STANDARD_SCRIPT_VERIFY_FLAGS) > ws.m_vsize * WITNESS_SCALE_FACTOR / nBytesPerSigOpStrict)) {
        MaybeRejectDbg(TxValidationResult::TX_NOT_STANDARD, "bad-txns-too-many-sigops",
                strprintf("%d", nSigOpsCost));
    }

    // No individual transactions are allowed below the min relay feerate except from disconnected blocks.
    // This requirement, unlike CheckFeeRate, cannot be bypassed using m_package_feerates because,
    // while a tx could be package CPFP'd when entering the mempool, we do not have a DoS-resistant
    // method of ensuring the tx remains bumped. For example, the fee-bumping child could disappear
    // due to a replacement.
    // The only exception is v3 transactions.
    if ((ws.m_ptx->nVersion != 3 || m_pool.m_truc_policy != TRUCPolicy::Enforce) && ws.m_modified_fees < m_pool.m_min_relay_feerate.GetFee(ws.m_vsize) && !args.m_ignore_rejects.count(rejectmsg_mempoolfull)) {
        // Even though this is a fee-related failure, this result is TX_MEMPOOL_POLICY, not
        // TX_RECONSIDERABLE, because it cannot be bypassed using package validation.
        return state.Invalid(TxValidationResult::TX_MEMPOOL_POLICY, "min relay fee not met",
                             strprintf("%d < %d", ws.m_modified_fees, m_pool.m_min_relay_feerate.GetFee(ws.m_vsize)));
    }
    // No individual transactions are allowed below the mempool min feerate except from disconnected
    // blocks and transactions in a package. Package transactions will be checked using package
    // feerate later.
    if (!args.m_package_feerates && !CheckFeeRate(ws.m_vsize, ws.m_modified_fees, state, args.m_ignore_rejects)) return false;

    std::set<Txid> conflicts_as_a_set;
    std::transform(ws.m_conflicts_incl_policy.begin(), ws.m_conflicts_incl_policy.end(),
                    std::inserter(conflicts_as_a_set, conflicts_as_a_set.end()),
                    [](const std::pair<Txid, bool>& pair){ return pair.first; });
    ws.m_iters_conflicting = m_pool.GetIterSet(conflicts_as_a_set);

    // Note that these modifications are only applicable to single transaction scenarios;
    // carve-outs and package RBF are disabled for multi-transaction evaluations.
    CTxMemPool::Limits maybe_rbf_limits = m_pool.m_limits;

    // Calculate in-mempool ancestors, up to a limit.
    if (ws.m_conflicts_incl_policy.size() == 1) {
        // In general, when we receive an RBF transaction with mempool conflicts, we want to know whether we
        // would meet the chain limits after the conflicts have been removed. However, there isn't a practical
        // way to do this short of calculating the ancestor and descendant sets with an overlay cache of
        // changed mempool entries. Due to both implementation and runtime complexity concerns, this isn't
        // very realistic, thus we only ensure a limited set of transactions are RBF'able despite mempool
        // conflicts here. Importantly, we need to ensure that some transactions which were accepted using
        // the below carve-out are able to be RBF'ed, without impacting the security the carve-out provides
        // for off-chain contract systems (see link in the comment below).
        //
        // Specifically, the subset of RBF transactions which we allow despite chain limits are those which
        // conflict directly with exactly one other transaction (but may evict children of said transaction),
        // and which are not adding any new mempool dependencies. Note that the "no new mempool dependencies"
        // check is accomplished later, so we don't bother doing anything about it here, but if our
        // policy changes, we may need to move that check to here instead of removing it wholesale.
        //
        // Such transactions are clearly not merging any existing packages, so we are only concerned with
        // ensuring that (a) no package is growing past the package size (not count) limits and (b) we are
        // not allowing something to effectively use the (below) carve-out spot when it shouldn't be allowed
        // to.
        //
        // To check these we first check if we meet the RBF criteria, above, and increment the descendant
        // limits by the direct conflict and its descendants (as these are recalculated in
        // CalculateMempoolAncestors by assuming the new transaction being added is a new descendant, with no
        // removals, of each parent's existing dependent set). The ancestor count limits are unmodified (as
        // the ancestor limits should be the same for both our new transaction and any conflicts).
        // We don't bother incrementing m_limit_descendants by the full removal count as that limit never comes
        // into force here (as we're only adding a single transaction).
        assert(ws.m_iters_conflicting.size() == 1);
        CTxMemPool::txiter conflict = *ws.m_iters_conflicting.begin();

        maybe_rbf_limits.descendant_count += 1;
        maybe_rbf_limits.descendant_size_vbytes += conflict->GetSizeWithDescendants();
    }

    CTxMemPool::Limits limits;
    if (ignore_rejects.count("too-long-mempool-chain")) {
        limits = CTxMemPool::Limits::NoLimits();
    } else {
        limits = maybe_rbf_limits;
    }
    auto ancestors{m_pool.CalculateMemPoolAncestors(*entry, limits)};
    if (!ancestors) {
        // If CalculateMemPoolAncestors fails second time, we want the original error string.
        // Contracting/payment channels CPFP carve-out:
        // If the new transaction is relatively small (up to 40k weight)
        // and has at most one ancestor (ie ancestor limit of 2, including
        // the new transaction), allow it if its parent has exactly the
        // descendant limit descendants.
        //
        // This allows protocols which rely on distrusting counterparties
        // being able to broadcast descendants of an unconfirmed transaction
        // to be secure by simply only having two immediately-spendable
        // outputs - one for each counterparty. For more info on the uses for
        // this, see https://lists.linuxfoundation.org/pipermail/bitcoin-dev/2018-November/016518.html
        CTxMemPool::Limits cpfp_carve_out_limits{
            .ancestor_count = 2,
            .ancestor_size_vbytes = maybe_rbf_limits.ancestor_size_vbytes,
            .descendant_count = maybe_rbf_limits.descendant_count + 1,
            .descendant_size_vbytes = maybe_rbf_limits.descendant_size_vbytes + EXTRA_DESCENDANT_TX_SIZE_LIMIT,
        };
        const auto error_message{util::ErrorString(ancestors).original};
        if (ws.m_vsize > EXTRA_DESCENDANT_TX_SIZE_LIMIT || (ws.m_ptx->nVersion == 3 && m_pool.m_truc_policy == TRUCPolicy::Enforce)) {
            return state.Invalid(TxValidationResult::TX_MEMPOOL_POLICY, "too-long-mempool-chain", error_message);
        }
        ancestors = m_pool.CalculateMemPoolAncestors(*entry, cpfp_carve_out_limits);
        if (!ancestors) return state.Invalid(TxValidationResult::TX_MEMPOOL_POLICY, "too-long-mempool-chain", error_message);
    }

    ws.m_ancestors = *ancestors;
    // Even though just checking direct mempool parents for inheritance would be sufficient, we
    // check using the full ancestor set here because it's more convenient to use what we have
    // already calculated.
    if (m_pool.m_truc_policy == TRUCPolicy::Enforce) {
    if (const auto err{SingleV3Checks(ws.m_ptx, "truc-", reason, ignore_rejects, ws.m_ancestors, conflicts_as_a_set, ws.m_vsize)}) {
        // Disabled within package validation.
        if (err->second != nullptr && args.m_allow_replacement) {
            // Potential sibling eviction. Add the sibling to our list of mempool conflicts to be
            // included in RBF checks.
            ws.m_conflicts_incl_policy.emplace(err->second->GetHash(), false);
            conflicts_as_a_set.insert(err->second->GetHash());
            // Adding the sibling to m_iters_conflicting here means that it doesn't count towards
            // RBF Carve Out above. This is correct, since removing to-be-replaced transactions from
            // the descendant count is done separately in SingleV3Checks for v3 transactions.
            ws.m_iters_conflicting.insert(m_pool.GetIter(err->second->GetHash()).value());
            // The sibling will be treated as part of the to-be-replaced set in ReplacementChecks.
            // Note that we are not checking whether it opts in to replaceability via BIP125 or v3
            // (which is normally done in PreChecks). However, the only way a v3 transaction can
            // have a non-v3 and non-BIP125 descendant is due to a reorg.
        } else {
            return state.Invalid(TxValidationResult::TX_MEMPOOL_POLICY, reason, err->first);
        }
    }}

    // A transaction that spends outputs that would be replaced by it is invalid. Now
    // that we have the set of all ancestors we can detect this
    // pathological case by making sure ws.m_conflicts and ws.m_ancestors don't
    // intersect.
    bool has_policy_conflict{false};
    if (const auto err_string{EntriesAndTxidsDisjoint(ws.m_ancestors, ws.m_conflicts_incl_policy, hash, &has_policy_conflict)}) {
        // We classify this as a consensus error because a transaction depending on something it
        // conflicts with would be inconsistent.
        return state.Invalid(TxValidationResult::TX_CONSENSUS, "bad-txns-spends-conflicting-tx", *err_string);
    }
    if (has_policy_conflict) {
        MaybeReject(TxValidationResult::TX_MEMPOOL_POLICY, "txn-spk-reused-chained");
    }

    m_rbf = !ws.m_conflicts_incl_policy.empty();
    return true;
}

bool MemPoolAccept::ReplacementChecks(ATMPArgs& args, Workspace& ws)
{
    AssertLockHeld(cs_main);
    AssertLockHeld(m_pool.cs);

    const CTransaction& tx = *ws.m_ptx;
    const uint256& hash = ws.m_hash;
    TxValidationState& state = ws.m_state;

    CFeeRate newFeeRate(ws.m_modified_fees, ws.m_vsize);
    // Enforce Rule #6. The replacement transaction must have a higher feerate than its direct conflicts.
    // - The motivation for this check is to ensure that the replacement transaction is preferable for
    //   block-inclusion, compared to what would be removed from the mempool.
    // - This logic predates ancestor feerate-based transaction selection, which is why it doesn't
    //   consider feerates of descendants.
    // - Note: Ancestor feerate-based transaction selection has made this comparison insufficient to
    //   guarantee that this is incentive-compatible for miners, because it is possible for a
    //   descendant transaction of a direct conflict to pay a higher feerate than the transaction that
    //   might replace them, under these rules.
    if (!args.m_ignore_rejects.count("insufficient fee")) {
    if (const auto err_string{PaysMoreThanConflicts(ws.m_iters_conflicting, newFeeRate, hash)}) {
        // Even though this is a fee-related failure, this result is TX_MEMPOOL_POLICY, not
        // TX_RECONSIDERABLE, because it cannot be bypassed using package validation.
        // This must be changed if package RBF is enabled.
        return state.Invalid(TxValidationResult::TX_MEMPOOL_POLICY, "insufficient fee", *err_string);
    }
    }  // ignore_rejects

    // Calculate all conflicting entries and enforce Rule #5.
    if (const auto err_string{GetEntriesForConflicts(tx, m_pool, ws.m_iters_conflicting, ws.m_all_conflicting, args.m_ignore_rejects)}) {
        return state.Invalid(TxValidationResult::TX_MEMPOOL_POLICY,
                             "too many potential replacements", *err_string);
    }
    // Enforce Rule #2.
    if (!args.m_ignore_rejects.count("replacement-adds-unconfirmed")) {
    if (const auto err_string{HasNoNewUnconfirmed(tx, m_pool, ws.m_iters_conflicting)}) {
        return state.Invalid(TxValidationResult::TX_MEMPOOL_POLICY,
                             "replacement-adds-unconfirmed", *err_string);
    }
    }  // ignore_rejects
    // Check if it's economically rational to mine this transaction rather than the ones it
    // replaces and pays for its own relay fees. Enforce Rules #3 and #4.
    for (CTxMemPool::txiter it : ws.m_all_conflicting) {
        ws.m_conflicting_fees += it->GetModifiedFee();
        ws.m_conflicting_size += it->GetTxSize();
    }
    if (!args.m_ignore_rejects.count("insufficient fee")) {
    if (const auto err_string{PaysForRBF(ws.m_conflicting_fees, ws.m_modified_fees, ws.m_vsize,
                                         m_pool.m_incremental_relay_feerate, hash)}) {
        // Even though this is a fee-related failure, this result is TX_MEMPOOL_POLICY, not
        // TX_RECONSIDERABLE, because it cannot be bypassed using package validation.
        // This must be changed if package RBF is enabled.
        return state.Invalid(TxValidationResult::TX_MEMPOOL_POLICY, "insufficient fee", *err_string);
    }
    }  // ignore_rejects
    return true;
}

bool MemPoolAccept::PackageMempoolChecks(const ATMPArgs& args, const std::vector<CTransactionRef>& txns,
                                         const int64_t total_vsize,
                                         PackageValidationState& package_state)
{
    AssertLockHeld(cs_main);
    AssertLockHeld(m_pool.cs);

    // CheckPackageLimits expects the package transactions to not already be in the mempool.
    assert(std::all_of(txns.cbegin(), txns.cend(), [this](const auto& tx)
                       { return !m_pool.exists(GenTxid::Txid(tx->GetHash()));}));

    util::Result<void> result;
    assert(result);
    if (!args.m_ignore_rejects.count("package-mempool-limits")) {
        result = m_pool.CheckPackageLimits(txns, total_vsize);
    }
    if (!result) {
        // This is a package-wide error, separate from an individual transaction error.
        return package_state.Invalid(PackageValidationResult::PCKG_POLICY, "package-mempool-limits", util::ErrorString(result).original);
    }
   return true;
}

bool MemPoolAccept::PolicyScriptChecks(const ATMPArgs& args, Workspace& ws)
{
    AssertLockHeld(cs_main);
    AssertLockHeld(m_pool.cs);
    const CTransaction& tx = *ws.m_ptx;
    TxValidationState& state = ws.m_state;

    constexpr unsigned int scriptVerifyFlags = STANDARD_SCRIPT_VERIFY_FLAGS;

    // Check input scripts and signatures.
    // This is done last to help prevent CPU exhaustion denial-of-service attacks.
    if (!CheckInputScripts(tx, state, m_view, scriptVerifyFlags, true, false, ws.m_precomputed_txdata)) {
        // SCRIPT_VERIFY_CLEANSTACK requires SCRIPT_VERIFY_WITNESS, so we
        // need to turn both off, and compare against just turning off CLEANSTACK
        // to see if the failure is specifically due to witness validation.
        TxValidationState state_dummy; // Want reported failures to be from first CheckInputScripts
        if (!tx.HasWitness() && CheckInputScripts(tx, state_dummy, m_view, scriptVerifyFlags & ~(SCRIPT_VERIFY_WITNESS | SCRIPT_VERIFY_CLEANSTACK), true, false, ws.m_precomputed_txdata) &&
                !CheckInputScripts(tx, state_dummy, m_view, scriptVerifyFlags & ~SCRIPT_VERIFY_CLEANSTACK, true, false, ws.m_precomputed_txdata)) {
            // Only the witness is missing, so the transaction itself may be fine.
            state.Invalid(TxValidationResult::TX_WITNESS_STRIPPED,
                    state.GetRejectReason(), state.GetDebugMessage());
        }
        return false; // state filled in by CheckInputScripts
    }

    return true;
}

bool MemPoolAccept::ConsensusScriptChecks(const ATMPArgs& args, Workspace& ws)
{
    AssertLockHeld(cs_main);
    AssertLockHeld(m_pool.cs);
    const CTransaction& tx = *ws.m_ptx;
    const uint256& hash = ws.m_hash;
    TxValidationState& state = ws.m_state;

    // Check again against the current block tip's script verification
    // flags to cache our script execution flags. This is, of course,
    // useless if the next block has different script flags from the
    // previous one, but because the cache tracks script flags for us it
    // will auto-invalidate and we'll just have a few blocks of extra
    // misses on soft-fork activation.
    //
    // This is also useful in case of bugs in the standard flags that cause
    // transactions to pass as valid when they're actually invalid. For
    // instance the STRICTENC flag was incorrectly allowing certain
    // CHECKSIG NOT scripts to pass, even though they were invalid.
    //
    // There is a similar check in CreateNewBlock() to prevent creating
    // invalid blocks (using TestBlockValidity), however allowing such
    // transactions into the mempool can be exploited as a DoS attack.
    unsigned int currentBlockScriptVerifyFlags{GetBlockScriptFlags(*m_active_chainstate.m_chain.Tip(), m_active_chainstate.m_chainman)};
    if (!CheckInputsFromMempoolAndCache(tx, state, m_view, m_pool, currentBlockScriptVerifyFlags,
                                        ws.m_precomputed_txdata, m_active_chainstate.CoinsTip())) {
        LogPrintf("BUG! PLEASE REPORT THIS! CheckInputScripts failed against latest-block but not STANDARD flags %s, %s\n", hash.ToString(), state.ToString());
        return Assume(false);
    }

    return true;
}

bool MemPoolAccept::Finalize(const ATMPArgs& args, Workspace& ws)
{
    AssertLockHeld(cs_main);
    AssertLockHeld(m_pool.cs);
    const CTransaction& tx = *ws.m_ptx;
    const uint256& hash = ws.m_hash;
    TxValidationState& state = ws.m_state;

    std::unique_ptr<CTxMemPoolEntry>& entry = ws.m_entry;

    // Remove conflicting transactions from the mempool
    for (CTxMemPool::txiter it : ws.m_all_conflicting)
    {
        LogPrint(BCLog::MEMPOOL, "replacing tx %s (wtxid=%s) with %s (wtxid=%s) for %s additional fees, %d delta bytes\n",
                it->GetTx().GetHash().ToString(),
                it->GetTx().GetWitnessHash().ToString(),
                hash.ToString(),
                tx.GetWitnessHash().ToString(),
                FormatMoney(ws.m_modified_fees - ws.m_conflicting_fees),
                (int)entry->GetTxSize() - (int)ws.m_conflicting_size);
        TRACE7(mempool, replaced,
                it->GetTx().GetHash().data(),
                it->GetTxSize(),
                it->GetFee(),
                std::chrono::duration_cast<std::chrono::duration<std::uint64_t>>(it->GetTime()).count(),
                hash.data(),
                entry->GetTxSize(),
                entry->GetFee()
        );
        ws.m_replaced_transactions.push_back(it->GetSharedTx());
    }
    m_pool.RemoveStaged(ws.m_all_conflicting, false, MemPoolRemovalReason::REPLACED);
    // Store transaction in memory
    m_pool.addUnchecked(*entry, ws.m_ancestors);

    // trim mempool and check if tx was trimmed
    // If we are validating a package, don't trim here because we could evict a previous transaction
    // in the package. LimitMempoolSize() should be called at the very end to make sure the mempool
    // is still within limits and package submission happens atomically.
    if (!args.m_package_submission && !args.m_ignore_rejects.count(rejectmsg_mempoolfull)) {
        LimitMempoolSize(m_pool, m_active_chainstate.CoinsTip());
        if (!m_pool.exists(GenTxid::Txid(hash)))
            // The tx no longer meets our (new) mempool minimum feerate but could be reconsidered in a package.
            return state.Invalid(TxValidationResult::TX_RECONSIDERABLE, "mempool full");
    }
    return true;
}

bool MemPoolAccept::SubmitPackage(const ATMPArgs& args, std::vector<Workspace>& workspaces,
                                  PackageValidationState& package_state,
                                  std::map<uint256, MempoolAcceptResult>& results)
{
    AssertLockHeld(cs_main);
    AssertLockHeld(m_pool.cs);
    // Sanity check: none of the transactions should be in the mempool, and none of the transactions
    // should have a same-txid-different-witness equivalent in the mempool.
    assert(std::all_of(workspaces.cbegin(), workspaces.cend(), [this](const auto& ws){
        return !m_pool.exists(GenTxid::Txid(ws.m_ptx->GetHash())); }));

    bool all_submitted = true;
    // ConsensusScriptChecks adds to the script cache and is therefore consensus-critical;
    // CheckInputsFromMempoolAndCache asserts that transactions only spend coins available from the
    // mempool or UTXO set. Submit each transaction to the mempool immediately after calling
    // ConsensusScriptChecks to make the outputs available for subsequent transactions.
    for (Workspace& ws : workspaces) {
        if (!ConsensusScriptChecks(args, ws)) {
            results.emplace(ws.m_ptx->GetWitnessHash(), MempoolAcceptResult::Failure(ws.m_state));
            // Since PolicyScriptChecks() passed, this should never fail.
            Assume(false);
            all_submitted = false;
            package_state.Invalid(PackageValidationResult::PCKG_MEMPOOL_ERROR,
                                  strprintf("BUG! PolicyScriptChecks succeeded but ConsensusScriptChecks failed: %s",
                                            ws.m_ptx->GetHash().ToString()));
        }

        // Re-calculate mempool ancestors to call addUnchecked(). They may have changed since the
        // last calculation done in PreChecks, since package ancestors have already been submitted.
        {
            auto ancestors{m_pool.CalculateMemPoolAncestors(*ws.m_entry, CTxMemPool::Limits::NoLimits())};
            if(!ancestors) {
                results.emplace(ws.m_ptx->GetWitnessHash(), MempoolAcceptResult::Failure(ws.m_state));
                // Since PreChecks() and PackageMempoolChecks() both enforce limits, this should never fail.
                Assume(false);
                all_submitted = false;
                package_state.Invalid(PackageValidationResult::PCKG_MEMPOOL_ERROR,
                                    strprintf("BUG! Mempool ancestors or descendants were underestimated: %s",
                                                ws.m_ptx->GetHash().ToString()));
            }
            ws.m_ancestors = std::move(ancestors).value_or(ws.m_ancestors);
        }
        // If we call LimitMempoolSize() for each individual Finalize(), the mempool will not take
        // the transaction's descendant feerate into account because it hasn't seen them yet. Also,
        // we risk evicting a transaction that a subsequent package transaction depends on. Instead,
        // allow the mempool to temporarily bypass limits, the maximum package size) while
        // submitting transactions individually and then trim at the very end.
        if (!Finalize(args, ws)) {
            results.emplace(ws.m_ptx->GetWitnessHash(), MempoolAcceptResult::Failure(ws.m_state));
            // Since LimitMempoolSize() won't be called, this should never fail.
            Assume(false);
            all_submitted = false;
            package_state.Invalid(PackageValidationResult::PCKG_MEMPOOL_ERROR,
                                  strprintf("BUG! Adding to mempool failed: %s", ws.m_ptx->GetHash().ToString()));
        }
    }

    std::vector<Wtxid> all_package_wtxids;
    all_package_wtxids.reserve(workspaces.size());
    std::transform(workspaces.cbegin(), workspaces.cend(), std::back_inserter(all_package_wtxids),
                   [](const auto& ws) { return ws.m_ptx->GetWitnessHash(); });

    // Add successful results. The returned results may change later if LimitMempoolSize() evicts them.
    for (Workspace& ws : workspaces) {
        const auto effective_feerate = args.m_package_feerates ? ws.m_package_feerate :
            CFeeRate{ws.m_modified_fees, static_cast<uint32_t>(ws.m_vsize)};
        const auto effective_feerate_wtxids = args.m_package_feerates ? all_package_wtxids :
            std::vector<Wtxid>{ws.m_ptx->GetWitnessHash()};
        results.emplace(ws.m_ptx->GetWitnessHash(),
                        MempoolAcceptResult::Success(std::move(ws.m_replaced_transactions), ws.m_vsize,
                                         ws.m_base_fees, effective_feerate, effective_feerate_wtxids));
        const CTransaction& tx = *ws.m_ptx;
        const auto tx_info = NewMempoolTransactionInfo(ws.m_ptx, ws.m_base_fees,
                                                       ws.m_vsize, ws.m_entry->GetHeight(),
                                                       args.m_ignore_rejects, args.m_package_submission,
                                                       IsCurrentForFeeEstimation(m_active_chainstate),
                                                       m_pool.HasNoInputsOf(tx));
        GetMainSignals().TransactionAddedToMempool(tx_info, m_pool.GetAndIncrementSequence());
    }
    return all_submitted;
}

MempoolAcceptResult MemPoolAccept::AcceptSingleTransaction(const CTransactionRef& ptx, ATMPArgs& args)
{
    AssertLockHeld(cs_main);
    LOCK(m_pool.cs); // mempool "read lock" (held through GetMainSignals().TransactionAddedToMempool())

    const CFeeRate mempool_min_fee_rate = m_pool.GetMinFee();

    Workspace ws(ptx);
    const std::vector<Wtxid> single_wtxid{ws.m_ptx->GetWitnessHash()};

    if (!PreChecks(args, ws)) {
        if (ws.m_state.GetResult() == TxValidationResult::TX_RECONSIDERABLE) {
            // Failed for fee reasons. Provide the effective feerate and which tx was included.
            return MempoolAcceptResult::FeeFailure(ws.m_state, CFeeRate(ws.m_modified_fees, ws.m_vsize), single_wtxid);
        }
        return MempoolAcceptResult::Failure(ws.m_state);
    }

    if (m_rbf && !ReplacementChecks(args, ws)) return MempoolAcceptResult::Failure(ws.m_state);

    // Perform the inexpensive checks first and avoid hashing and signature verification unless
    // those checks pass, to mitigate CPU exhaustion denial-of-service attacks.
    if (!PolicyScriptChecks(args, ws)) return MempoolAcceptResult::Failure(ws.m_state);

    if (!ConsensusScriptChecks(args, ws)) return MempoolAcceptResult::Failure(ws.m_state);

    const CFeeRate effective_feerate{ws.m_modified_fees, static_cast<uint32_t>(ws.m_vsize)};
    // Tx was accepted, but not added
    if (args.m_test_accept) {
        return MempoolAcceptResult::Success(std::move(ws.m_replaced_transactions), ws.m_vsize,
                                            ws.m_base_fees, effective_feerate, single_wtxid);
    }

    if (!Finalize(args, ws)) {
        // The only possible failure reason is fee-related (mempool full).
        // Failed for fee reasons. Provide the effective feerate and which txns were included.
        Assume(ws.m_state.GetResult() == TxValidationResult::TX_RECONSIDERABLE);
        return MempoolAcceptResult::FeeFailure(ws.m_state, CFeeRate(ws.m_modified_fees, ws.m_vsize), {ws.m_ptx->GetWitnessHash()});
    }

    const CTransaction& tx = *ws.m_ptx;
    const auto tx_info = NewMempoolTransactionInfo(ws.m_ptx, ws.m_base_fees,
                                                   ws.m_vsize, ws.m_entry->GetHeight(),
                                                   args.m_ignore_rejects, args.m_package_submission,
                                                   IsCurrentForFeeEstimation(m_active_chainstate),
                                                   m_pool.HasNoInputsOf(tx));
    GetMainSignals().TransactionAddedToMempool(tx_info, m_pool.GetAndIncrementSequence());

    // update mempool stats cache
    CStats::DefaultStats()->addMempoolSample(m_pool.size(), m_pool.DynamicMemoryUsage(), mempool_min_fee_rate.GetFeePerK());

    return MempoolAcceptResult::Success(std::move(ws.m_replaced_transactions), ws.m_vsize, ws.m_base_fees,
                                        effective_feerate, single_wtxid);
}

PackageMempoolAcceptResult MemPoolAccept::AcceptMultipleTransactions(const std::vector<CTransactionRef>& txns, ATMPArgs& args)
{
    AssertLockHeld(cs_main);

    // These context-free package limits can be done before taking the mempool lock.
    PackageValidationState package_state;
    if (!IsWellFormedPackage(txns, package_state, /*require_sorted=*/true)) return PackageMempoolAcceptResult(package_state, {});

    std::vector<Workspace> workspaces{};
    workspaces.reserve(txns.size());
    std::transform(txns.cbegin(), txns.cend(), std::back_inserter(workspaces),
                   [](const auto& tx) { return Workspace(tx); });
    std::map<uint256, MempoolAcceptResult> results;

    LOCK(m_pool.cs);

    // Do all PreChecks first and fail fast to avoid running expensive script checks when unnecessary.
    for (Workspace& ws : workspaces) {
        if (!PreChecks(args, ws)) {
            package_state.Invalid(PackageValidationResult::PCKG_TX, "transaction failed");
            // Exit early to avoid doing pointless work. Update the failed tx result; the rest are unfinished.
            results.emplace(ws.m_ptx->GetWitnessHash(), MempoolAcceptResult::Failure(ws.m_state));
            return PackageMempoolAcceptResult(package_state, std::move(results));
        }
        // Make the coins created by this transaction available for subsequent transactions in the
        // package to spend. Since we already checked conflicts in the package and we don't allow
        // replacements, we don't need to track the coins spent. Note that this logic will need to be
        // updated if package replace-by-fee is allowed in the future.
        assert(!args.m_allow_replacement);
        m_viewmempool.PackageAddTransaction(ws.m_ptx);
    }

    // At this point we have all in-mempool ancestors, and we know every transaction's vsize.
    // Run the v3 checks on the package.
    if (m_pool.m_truc_policy == TRUCPolicy::Enforce) {
    std::string reason;
    for (Workspace& ws : workspaces) {
        if (auto err{PackageV3Checks(ws.m_ptx, ws.m_vsize, "truc-", reason, args.m_ignore_rejects, txns, ws.m_ancestors)}) {
            package_state.Invalid(PackageValidationResult::PCKG_POLICY, reason, err.value());
            return PackageMempoolAcceptResult(package_state, {});
        }
    }}

    // Transactions must meet two minimum feerates: the mempool minimum fee and min relay fee.
    // For transactions consisting of exactly one child and its parents, it suffices to use the
    // package feerate (total modified fees / total virtual size) to check this requirement.
    // Note that this is an aggregate feerate; this function has not checked that there are transactions
    // too low feerate to pay for themselves, or that the child transactions are higher feerate than
    // their parents. Using aggregate feerate may allow "parents pay for child" behavior and permit
    // a child that is below mempool minimum feerate. To avoid these behaviors, callers of
    // AcceptMultipleTransactions need to restrict txns topology (e.g. to ancestor sets) and check
    // the feerates of individuals and subsets.
    const auto m_total_vsize = std::accumulate(workspaces.cbegin(), workspaces.cend(), int64_t{0},
        [](int64_t sum, auto& ws) { return sum + ws.m_vsize; });
    const auto m_total_modified_fees = std::accumulate(workspaces.cbegin(), workspaces.cend(), CAmount{0},
        [](CAmount sum, auto& ws) { return sum + ws.m_modified_fees; });
    const CFeeRate package_feerate(m_total_modified_fees, m_total_vsize);
    std::vector<Wtxid> all_package_wtxids;
    all_package_wtxids.reserve(workspaces.size());
    std::transform(workspaces.cbegin(), workspaces.cend(), std::back_inserter(all_package_wtxids),
                   [](const auto& ws) { return ws.m_ptx->GetWitnessHash(); });
    TxValidationState placeholder_state;
    if (args.m_package_feerates &&
        (!args.m_ignore_rejects.count("package-fee-too-low")) &&
        !CheckFeeRate(m_total_vsize, m_total_modified_fees, placeholder_state, empty_ignore_rejects)) {
        package_state.Invalid(PackageValidationResult::PCKG_TX, "transaction failed");
        return PackageMempoolAcceptResult(package_state, {{workspaces.back().m_ptx->GetWitnessHash(),
            MempoolAcceptResult::FeeFailure(placeholder_state, CFeeRate(m_total_modified_fees, m_total_vsize), all_package_wtxids)}});
    }

    // Apply package mempool ancestor/descendant limits. Skip if there is only one transaction,
    // because it's unnecessary. Also, CPFP carve out can increase the limit for individual
    // transactions, but this exemption is not extended to packages in CheckPackageLimits().
    std::string err_string;
    if (txns.size() > 1 && !PackageMempoolChecks(args, txns, m_total_vsize, package_state)) {
        return PackageMempoolAcceptResult(package_state, std::move(results));
    }

    for (Workspace& ws : workspaces) {
        ws.m_package_feerate = package_feerate;
        if (!PolicyScriptChecks(args, ws)) {
            // Exit early to avoid doing pointless work. Update the failed tx result; the rest are unfinished.
            package_state.Invalid(PackageValidationResult::PCKG_TX, "transaction failed");
            results.emplace(ws.m_ptx->GetWitnessHash(), MempoolAcceptResult::Failure(ws.m_state));
            return PackageMempoolAcceptResult(package_state, std::move(results));
        }
        if (args.m_test_accept) {
            const auto effective_feerate = args.m_package_feerates ? ws.m_package_feerate :
                CFeeRate{ws.m_modified_fees, static_cast<uint32_t>(ws.m_vsize)};
            const auto effective_feerate_wtxids = args.m_package_feerates ? all_package_wtxids :
                std::vector<Wtxid>{ws.m_ptx->GetWitnessHash()};
            results.emplace(ws.m_ptx->GetWitnessHash(),
                            MempoolAcceptResult::Success(std::move(ws.m_replaced_transactions),
                                                         ws.m_vsize, ws.m_base_fees, effective_feerate,
                                                         effective_feerate_wtxids));
        }
    }

    if (args.m_test_accept) return PackageMempoolAcceptResult(package_state, std::move(results));

    if (!SubmitPackage(args, workspaces, package_state, results)) {
        // PackageValidationState filled in by SubmitPackage().
        return PackageMempoolAcceptResult(package_state, std::move(results));
    }

    return PackageMempoolAcceptResult(package_state, std::move(results));
}

void MemPoolAccept::CleanupTemporaryCoins()
{
    // There are 3 kinds of coins in m_view:
    // (1) Temporary coins from the transactions in subpackage, constructed by m_viewmempool.
    // (2) Mempool coins from transactions in the mempool, constructed by m_viewmempool.
    // (3) Confirmed coins fetched from our current UTXO set.
    //
    // (1) Temporary coins need to be removed, regardless of whether the transaction was submitted.
    // If the transaction was submitted to the mempool, m_viewmempool will be able to fetch them from
    // there. If it wasn't submitted to mempool, it is incorrect to keep them - future calls may try
    // to spend those coins that don't actually exist.
    // (2) Mempool coins also need to be removed. If the mempool contents have changed as a result
    // of submitting or replacing transactions, coins previously fetched from mempool may now be
    // spent or nonexistent. Those coins need to be deleted from m_view.
    // (3) Confirmed coins don't need to be removed. The chainstate has not changed (we are
    // holding cs_main and no blocks have been processed) so the confirmed tx cannot disappear like
    // a mempool tx can. The coin may now be spent after we submitted a tx to mempool, but
    // we have already checked that the package does not have 2 transactions spending the same coin.
    // Keeping them in m_view is an optimization to not re-fetch confirmed coins if we later look up
    // inputs for this transaction again.
    for (const auto& outpoint : m_viewmempool.GetNonBaseCoins()) {
        // In addition to resetting m_viewmempool, we also need to manually delete these coins from
        // m_view because it caches copies of the coins it fetched from m_viewmempool previously.
        m_view.Uncache(outpoint);
    }
    // This deletes the temporary and mempool coins.
    m_viewmempool.Reset();
}

PackageMempoolAcceptResult MemPoolAccept::AcceptSubPackage(const std::vector<CTransactionRef>& subpackage, ATMPArgs& args)
{
    AssertLockHeld(::cs_main);
    AssertLockHeld(m_pool.cs);
    auto result = [&]() EXCLUSIVE_LOCKS_REQUIRED(::cs_main, m_pool.cs) {
        if (subpackage.size() > 1) {
            return AcceptMultipleTransactions(subpackage, args);
        }
        const auto& tx = subpackage.front();
        ATMPArgs single_args = ATMPArgs::SingleInPackageAccept(args);
        const auto single_res = AcceptSingleTransaction(tx, single_args);
        PackageValidationState package_state_wrapped;
        if (single_res.m_result_type != MempoolAcceptResult::ResultType::VALID) {
            package_state_wrapped.Invalid(PackageValidationResult::PCKG_TX, "transaction failed");
        }
        return PackageMempoolAcceptResult(package_state_wrapped, {{tx->GetWitnessHash(), single_res}});
    }();

    // Clean up m_view and m_viewmempool so that other subpackage evaluations don't have access to
    // coins they shouldn't. Keep some coins in order to minimize re-fetching coins from the UTXO set.
    CleanupTemporaryCoins();

    return result;
}

PackageMempoolAcceptResult MemPoolAccept::AcceptPackage(const Package& package, ATMPArgs& args)
{
    AssertLockHeld(cs_main);
    // Used if returning a PackageMempoolAcceptResult directly from this function.
    PackageValidationState package_state_quit_early;

    // Check that the package is well-formed. If it isn't, we won't try to validate any of the
    // transactions and thus won't return any MempoolAcceptResults, just a package-wide error.

    // Context-free package checks.
    if (!IsWellFormedPackage(package, package_state_quit_early, /*require_sorted=*/true)) {
        return PackageMempoolAcceptResult(package_state_quit_early, {});
    }

    // All transactions in the package must be a parent of the last transaction. This is just an
    // opportunity for us to fail fast on a context-free check without taking the mempool lock.
    if (!IsChildWithParents(package)) {
        package_state_quit_early.Invalid(PackageValidationResult::PCKG_POLICY, "package-not-child-with-parents");
        return PackageMempoolAcceptResult(package_state_quit_early, {});
    }

    // IsChildWithParents() guarantees the package is > 1 transactions.
    assert(package.size() > 1);
    // The package must be 1 child with all of its unconfirmed parents. The package is expected to
    // be sorted, so the last transaction is the child.
    const auto& child = package.back();
    std::unordered_set<uint256, SaltedTxidHasher> unconfirmed_parent_txids;
    std::transform(package.cbegin(), package.cend() - 1,
                   std::inserter(unconfirmed_parent_txids, unconfirmed_parent_txids.end()),
                   [](const auto& tx) { return tx->GetHash(); });

    // All child inputs must refer to a preceding package transaction or a confirmed UTXO. The only
    // way to verify this is to look up the child's inputs in our current coins view (not including
    // mempool), and enforce that all parents not present in the package be available at chain tip.
    // Since this check can bring new coins into the coins cache, keep track of these coins and
    // uncache them if we don't end up submitting this package to the mempool.
    const CCoinsViewCache& coins_tip_cache = m_active_chainstate.CoinsTip();
    for (const auto& input : child->vin) {
        if (!coins_tip_cache.HaveCoinInCache(input.prevout)) {
            args.m_coins_to_uncache.push_back(input.prevout);
        }
    }
    // Using the MemPoolAccept m_view cache allows us to look up these same coins faster later.
    // This should be connecting directly to CoinsTip, not to m_viewmempool, because we specifically
    // require inputs to be confirmed if they aren't in the package.
    m_view.SetBackend(m_active_chainstate.CoinsTip());
    const auto package_or_confirmed = [this, &unconfirmed_parent_txids](const auto& input) {
         return unconfirmed_parent_txids.count(input.prevout.hash) > 0 || m_view.HaveCoin(input.prevout);
    };
    if (!std::all_of(child->vin.cbegin(), child->vin.cend(), package_or_confirmed)) {
        package_state_quit_early.Invalid(PackageValidationResult::PCKG_POLICY, "package-not-child-with-unconfirmed-parents");
        return PackageMempoolAcceptResult(package_state_quit_early, {});
    }
    // Protect against bugs where we pull more inputs from disk that miss being added to
    // coins_to_uncache. The backend will be connected again when needed in PreChecks.
    m_view.SetBackend(m_dummy);

    LOCK(m_pool.cs);
    // Stores results from which we will create the returned PackageMempoolAcceptResult.
    // A result may be changed if a mempool transaction is evicted later due to LimitMempoolSize().
    std::map<uint256, MempoolAcceptResult> results_final;
    // Results from individual validation which will be returned if no other result is available for
    // this transaction. "Nonfinal" because if a transaction fails by itself but succeeds later
    // (i.e. when evaluated with a fee-bumping child), the result in this map may be discarded.
    std::map<uint256, MempoolAcceptResult> individual_results_nonfinal;
    bool quit_early{false};
    std::vector<CTransactionRef> txns_package_eval;
    for (const auto& tx : package) {
        const auto& wtxid = tx->GetWitnessHash();
        const auto& txid = tx->GetHash();
        // There are 3 possibilities: already in mempool, same-txid-diff-wtxid already in mempool,
        // or not in mempool. An already confirmed tx is treated as one not in mempool, because all
        // we know is that the inputs aren't available.
        if (m_pool.exists(GenTxid::Wtxid(wtxid))) {
            // Exact transaction already exists in the mempool.
            // Node operators are free to set their mempool policies however they please, nodes may receive
            // transactions in different orders, and malicious counterparties may try to take advantage of
            // policy differences to pin or delay propagation of transactions. As such, it's possible for
            // some package transaction(s) to already be in the mempool, and we don't want to reject the
            // entire package in that case (as that could be a censorship vector). De-duplicate the
            // transactions that are already in the mempool, and only call AcceptMultipleTransactions() with
            // the new transactions. This ensures we don't double-count transaction counts and sizes when
            // checking ancestor/descendant limits, or double-count transaction fees for fee-related policy.
            const auto& entry{*Assert(m_pool.GetEntry(txid))};
            results_final.emplace(wtxid, MempoolAcceptResult::MempoolTx(entry.GetTxSize(), entry.GetFee()));
        } else if (m_pool.exists(GenTxid::Txid(txid))) {
            // Transaction with the same non-witness data but different witness (same txid,
            // different wtxid) already exists in the mempool.
            //
            // We don't allow replacement transactions right now, so just swap the package
            // transaction for the mempool one. Note that we are ignoring the validity of the
            // package transaction passed in.
            // TODO: allow witness replacement in packages.
            const auto& entry{*Assert(m_pool.GetEntry(txid))};
            // Provide the wtxid of the mempool tx so that the caller can look it up in the mempool.
            results_final.emplace(wtxid, MempoolAcceptResult::MempoolTxDifferentWitness(entry.GetTx().GetWitnessHash()));
        } else {
            // Transaction does not already exist in the mempool.
            // Try submitting the transaction on its own.
            const auto single_package_res = AcceptSubPackage({tx}, args);
            const auto& single_res = single_package_res.m_tx_results.at(wtxid);
            if (single_res.m_result_type == MempoolAcceptResult::ResultType::VALID) {
                // The transaction succeeded on its own and is now in the mempool. Don't include it
                // in package validation, because its fees should only be "used" once.
                assert(m_pool.exists(GenTxid::Wtxid(wtxid)));
                results_final.emplace(wtxid, single_res);
            } else if (single_res.m_state.GetResult() != TxValidationResult::TX_RECONSIDERABLE &&
                       single_res.m_state.GetResult() != TxValidationResult::TX_MISSING_INPUTS) {
                // Package validation policy only differs from individual policy in its evaluation
                // of feerate. For example, if a transaction fails here due to violation of a
                // consensus rule, the result will not change when it is submitted as part of a
                // package. To minimize the amount of repeated work, unless the transaction fails
                // due to feerate or missing inputs (its parent is a previous transaction in the
                // package that failed due to feerate), don't run package validation. Note that this
                // decision might not make sense if different types of packages are allowed in the
                // future.  Continue individually validating the rest of the transactions, because
                // some of them may still be valid.
                quit_early = true;
                package_state_quit_early.Invalid(PackageValidationResult::PCKG_TX, "transaction failed");
                individual_results_nonfinal.emplace(wtxid, single_res);
            } else {
                individual_results_nonfinal.emplace(wtxid, single_res);
                txns_package_eval.push_back(tx);
            }
        }
    }

    auto multi_submission_result = quit_early || txns_package_eval.empty() ? PackageMempoolAcceptResult(package_state_quit_early, {}) :
        AcceptSubPackage(txns_package_eval, args);
    PackageValidationState& package_state_final = multi_submission_result.m_state;

    // Make sure we haven't exceeded max mempool size.
    // Package transactions that were submitted to mempool or already in mempool may be evicted.
    LimitMempoolSize(m_pool, m_active_chainstate.CoinsTip());

    for (const auto& tx : package) {
        const auto& wtxid = tx->GetWitnessHash();
        if (multi_submission_result.m_tx_results.count(wtxid) > 0) {
            // We shouldn't have re-submitted if the tx result was already in results_final.
            Assume(results_final.count(wtxid) == 0);
            // If it was submitted, check to see if the tx is still in the mempool. It could have
            // been evicted due to LimitMempoolSize() above.
            const auto& txresult = multi_submission_result.m_tx_results.at(wtxid);
            if (txresult.m_result_type == MempoolAcceptResult::ResultType::VALID && !m_pool.exists(GenTxid::Wtxid(wtxid))) {
                package_state_final.Invalid(PackageValidationResult::PCKG_TX, "transaction failed");
                TxValidationState mempool_full_state;
                mempool_full_state.Invalid(TxValidationResult::TX_MEMPOOL_POLICY, "mempool full");
                results_final.emplace(wtxid, MempoolAcceptResult::Failure(mempool_full_state));
            } else {
                results_final.emplace(wtxid, txresult);
            }
        } else if (const auto it{results_final.find(wtxid)}; it != results_final.end()) {
            // Already-in-mempool transaction. Check to see if it's still there, as it could have
            // been evicted when LimitMempoolSize() was called.
            Assume(it->second.m_result_type != MempoolAcceptResult::ResultType::INVALID);
            Assume(individual_results_nonfinal.count(wtxid) == 0);
            // Query by txid to include the same-txid-different-witness ones.
            if (!m_pool.exists(GenTxid::Txid(tx->GetHash()))) {
                package_state_final.Invalid(PackageValidationResult::PCKG_TX, "transaction failed");
                TxValidationState mempool_full_state;
                mempool_full_state.Invalid(TxValidationResult::TX_MEMPOOL_POLICY, "mempool full");
                // Replace the previous result.
                results_final.erase(wtxid);
                results_final.emplace(wtxid, MempoolAcceptResult::Failure(mempool_full_state));
            }
        } else if (const auto it{individual_results_nonfinal.find(wtxid)}; it != individual_results_nonfinal.end()) {
            Assume(it->second.m_result_type == MempoolAcceptResult::ResultType::INVALID);
            // Interesting result from previous processing.
            results_final.emplace(wtxid, it->second);
        }
    }
    Assume(results_final.size() == package.size());
    return PackageMempoolAcceptResult(package_state_final, std::move(results_final));
}

} // anon namespace

MempoolAcceptResult AcceptToMemoryPool(Chainstate& active_chainstate, const CTransactionRef& tx,
                                       int64_t accept_time, const ignore_rejects_type& ignore_rejects, bool test_accept)
    EXCLUSIVE_LOCKS_REQUIRED(::cs_main)
{
    AssertLockHeld(::cs_main);
    const CChainParams& chainparams{active_chainstate.m_chainman.GetParams()};
    assert(active_chainstate.GetMempool() != nullptr);
    CTxMemPool& pool{*active_chainstate.GetMempool()};

    std::vector<COutPoint> coins_to_uncache;
    auto args = MemPoolAccept::ATMPArgs::SingleAccept(chainparams, accept_time, ignore_rejects, coins_to_uncache, test_accept);
    MempoolAcceptResult result = MemPoolAccept(pool, active_chainstate).AcceptSingleTransaction(tx, args);
    if (result.m_result_type != MempoolAcceptResult::ResultType::VALID) {
        // Remove coins that were not present in the coins cache before calling
        // AcceptSingleTransaction(); this is to prevent memory DoS in case we receive a large
        // number of invalid transactions that attempt to overrun the in-memory coins cache
        // (`CCoinsViewCache::cacheCoins`).

        for (const COutPoint& hashTx : coins_to_uncache)
            active_chainstate.CoinsTip().Uncache(hashTx);
        TRACE2(mempool, rejected,
                tx->GetHash().data(),
                result.m_state.GetRejectReason().c_str()
        );
    }
    // After we've (potentially) uncached entries, ensure our coins cache is still within its size limits
    BlockValidationState state_dummy;
    active_chainstate.FlushStateToDisk(state_dummy, FlushStateMode::PERIODIC);
    return result;
}

PackageMempoolAcceptResult ProcessNewPackage(Chainstate& active_chainstate, CTxMemPool& pool,
                                                   const Package& package, bool test_accept, const ignore_rejects_type& ignore_rejects)
{
    AssertLockHeld(cs_main);
    assert(!package.empty());
    assert(std::all_of(package.cbegin(), package.cend(), [](const auto& tx){return tx != nullptr;}));

    std::vector<COutPoint> coins_to_uncache;
    const CChainParams& chainparams = active_chainstate.m_chainman.GetParams();
    auto result = [&]() EXCLUSIVE_LOCKS_REQUIRED(cs_main) {
        AssertLockHeld(cs_main);
        if (test_accept) {
            auto args = MemPoolAccept::ATMPArgs::PackageTestAccept(chainparams, GetTime(), ignore_rejects, coins_to_uncache);
            return MemPoolAccept(pool, active_chainstate).AcceptMultipleTransactions(package, args);
        } else {
            auto args = MemPoolAccept::ATMPArgs::PackageChildWithParents(chainparams, GetTime(), ignore_rejects, coins_to_uncache);
            return MemPoolAccept(pool, active_chainstate).AcceptPackage(package, args);
        }
    }();

    // Uncache coins pertaining to transactions that were not submitted to the mempool.
    if (test_accept || result.m_state.IsInvalid()) {
        for (const COutPoint& hashTx : coins_to_uncache) {
            active_chainstate.CoinsTip().Uncache(hashTx);
        }
    }
    // Ensure the coins cache is still within limits.
    BlockValidationState state_dummy;
    active_chainstate.FlushStateToDisk(state_dummy, FlushStateMode::PERIODIC);
    return result;
}

CAmount GetBlockSubsidy(int nHeight, const Consensus::Params& consensusParams)
{
    int halvings = nHeight / consensusParams.nSubsidyHalvingInterval;
    // Force block reward to zero when right shift is undefined.
    if (halvings >= 64)
        return 0;

    CAmount nSubsidy = 50 * COIN;
    // Subsidy is cut in half every 210,000 blocks which will occur approximately every 4 years.
    nSubsidy >>= halvings;
    return nSubsidy;
}

CoinsViews::CoinsViews(DBParams db_params, CoinsViewOptions options)
    : m_dbview{std::move(db_params), std::move(options)},
      m_catcherview(&m_dbview) {}

void CoinsViews::InitCache()
{
    AssertLockHeld(::cs_main);
    m_cacheview = std::make_unique<CCoinsViewCache>(&m_catcherview);
}

Chainstate::Chainstate(
    CTxMemPool* mempool,
    BlockManager& blockman,
    ChainstateManager& chainman,
    std::optional<uint256> from_snapshot_blockhash)
    : m_mempool(mempool),
      m_blockman(blockman),
      m_chainman(chainman),
      m_from_snapshot_blockhash(from_snapshot_blockhash) {}

const CBlockIndex* Chainstate::SnapshotBase()
{
    if (!m_from_snapshot_blockhash) return nullptr;
    if (!m_cached_snapshot_base) m_cached_snapshot_base = Assert(m_chainman.m_blockman.LookupBlockIndex(*m_from_snapshot_blockhash));
    return m_cached_snapshot_base;
}

void Chainstate::InitCoinsDB(
    size_t cache_size_bytes,
    bool in_memory,
    bool should_wipe,
    fs::path leveldb_name)
{
    if (m_from_snapshot_blockhash) {
        leveldb_name += node::SNAPSHOT_CHAINSTATE_SUFFIX;
    }

    m_coins_views = std::make_unique<CoinsViews>(
        DBParams{
            .path = m_chainman.m_options.datadir / leveldb_name,
            .cache_bytes = cache_size_bytes,
            .memory_only = in_memory,
            .wipe_data = should_wipe,
            .obfuscate = true,
            .options = m_chainman.m_options.coins_db},
        m_chainman.m_options.coins_view);
}

void Chainstate::InitCoinsCache(size_t cache_size_bytes)
{
    AssertLockHeld(::cs_main);
    assert(m_coins_views != nullptr);
    m_coinstip_cache_size_bytes = cache_size_bytes;
    m_coins_views->InitCache();
}

// Note that though this is marked const, we may end up modifying `m_cached_finished_ibd`, which
// is a performance-related implementation detail. This function must be marked
// `const` so that `CValidationInterface` clients (which are given a `const Chainstate*`)
// can call it.
//
bool ChainstateManager::IsInitialBlockDownload() const
{
    // Optimization: pre-test latch before taking the lock.
    if (m_cached_finished_ibd.load(std::memory_order_relaxed))
        return false;

    LOCK(cs_main);
    if (m_cached_finished_ibd.load(std::memory_order_relaxed))
        return false;
    if (m_blockman.LoadingBlocks()) {
        return true;
    }
    CChain& chain{ActiveChain()};
    if (chain.Tip() == nullptr) {
        return true;
    }
    if (chain.Tip()->nChainWork < MinimumChainWork()) {
        return true;
    }
    if (chain.Tip()->Time() < Now<NodeSeconds>() - m_options.max_tip_age) {
        return true;
    }
    LogPrintf("Leaving InitialBlockDownload (latching to false)\n");
    m_cached_finished_ibd.store(true, std::memory_order_relaxed);
    return false;
}

void Chainstate::CheckForkWarningConditions()
{
    AssertLockHeld(cs_main);

    // Before we get past initial download, we cannot reliably alert about forks
    // (we assume we don't get stuck on a fork before finishing our initial sync)
    if (m_chainman.IsInitialBlockDownload()) {
        return;
    }

    if (m_chainman.m_best_invalid && m_chainman.m_best_invalid->nChainWork > m_chain.Tip()->nChainWork + (GetBlockProof(*m_chain.Tip()) * 6)) {
        LogPrintf("%s: Warning: Found invalid chain at least ~6 blocks longer than our best chain.\nChain state database corruption likely.\n", __func__);
        SetfLargeWorkInvalidChainFound(true);
    } else {
        SetfLargeWorkInvalidChainFound(false);
    }
}

// Called both upon regular invalid block discovery *and* InvalidateBlock
void Chainstate::InvalidChainFound(CBlockIndex* pindexNew)
{
    AssertLockHeld(cs_main);
    if (!m_chainman.m_best_invalid || pindexNew->nChainWork > m_chainman.m_best_invalid->nChainWork) {
        m_chainman.m_best_invalid = pindexNew;
    }
    if (m_chainman.m_best_header != nullptr && m_chainman.m_best_header->GetAncestor(pindexNew->nHeight) == pindexNew) {
        m_chainman.m_best_header = m_chain.Tip();
    }

    LogPrintf("%s: invalid block=%s  height=%d  log2_work=%f  date=%s\n", __func__,
      pindexNew->GetBlockHash().ToString(), pindexNew->nHeight,
      log(pindexNew->nChainWork.getdouble())/log(2.0), FormatISO8601DateTime(pindexNew->GetBlockTime()));
    CBlockIndex *tip = m_chain.Tip();
    assert (tip);
    LogPrintf("%s:  current best=%s  height=%d  log2_work=%f  date=%s\n", __func__,
      tip->GetBlockHash().ToString(), m_chain.Height(), log(tip->nChainWork.getdouble())/log(2.0),
      FormatISO8601DateTime(tip->GetBlockTime()));
    CheckForkWarningConditions();
}

// Same as InvalidChainFound, above, except not called directly from InvalidateBlock,
// which does its own setBlockIndexCandidates management.
void Chainstate::InvalidBlockFound(CBlockIndex* pindex, const BlockValidationState& state)
{
    AssertLockHeld(cs_main);
    if (state.GetResult() != BlockValidationResult::BLOCK_MUTATED) {
        pindex->nStatus |= BLOCK_FAILED_VALID;
        m_chainman.m_failed_blocks.insert(pindex);
        m_blockman.m_dirty_blockindex.insert(pindex);
        setBlockIndexCandidates.erase(pindex);
        InvalidChainFound(pindex);
    }
}

void UpdateCoins(const CTransaction& tx, CCoinsViewCache& inputs, CTxUndo &txundo, int nHeight)
{
    // mark inputs spent
    if (!tx.IsCoinBase()) {
        txundo.vprevout.reserve(tx.vin.size());
        for (const CTxIn &txin : tx.vin) {
            txundo.vprevout.emplace_back();
            bool is_spent = inputs.SpendCoin(txin.prevout, &txundo.vprevout.back());
            assert(is_spent);
        }
    }
    // add outputs
    AddCoins(inputs, tx, nHeight);
}

bool CScriptCheck::operator()() {
    const CScript &scriptSig = ptxTo->vin[nIn].scriptSig;
    const CScriptWitness *witness = &ptxTo->vin[nIn].scriptWitness;
    return VerifyScript(scriptSig, m_tx_out.scriptPubKey, witness, nFlags, CachingTransactionSignatureChecker(ptxTo, nIn, m_tx_out.nValue, cacheStore, *txdata), &error);
}

static CuckooCache::cache<uint256, SignatureCacheHasher> g_scriptExecutionCache;
static CSHA256 g_scriptExecutionCacheHasher;

bool InitScriptExecutionCache(size_t max_size_bytes)
{
    // Setup the salted hasher
    uint256 nonce = GetRandHash();
    // We want the nonce to be 64 bytes long to force the hasher to process
    // this chunk, which makes later hash computations more efficient. We
    // just write our 32-byte entropy twice to fill the 64 bytes.
    g_scriptExecutionCacheHasher.Write(nonce.begin(), 32);
    g_scriptExecutionCacheHasher.Write(nonce.begin(), 32);

    auto setup_results = g_scriptExecutionCache.setup_bytes(max_size_bytes);
    if (!setup_results) return false;

    const auto [num_elems, approx_size_bytes] = *setup_results;
    LogPrintf("Using %zu MiB out of %zu MiB requested for script execution cache, able to store %zu elements\n",
              approx_size_bytes >> 20, max_size_bytes >> 20, num_elems);
    return true;
}

/**
 * Check whether all of this transaction's input scripts succeed.
 *
 * This involves ECDSA signature checks so can be computationally intensive. This function should
 * only be called after the cheap sanity checks in CheckTxInputs passed.
 *
 * If pvChecks is not nullptr, script checks are pushed onto it instead of being performed inline. Any
 * script checks which are not necessary (eg due to script execution cache hits) are, obviously,
 * not pushed onto pvChecks/run.
 *
 * Setting cacheSigStore/cacheFullScriptStore to false will remove elements from the corresponding cache
 * which are matched. This is useful for checking blocks where we will likely never need the cache
 * entry again.
 *
 * Note that we may set state.reason to NOT_STANDARD for extra soft-fork flags in flags, block-checking
 * callers should probably reset it to CONSENSUS in such cases.
 *
 * Non-static (and re-declared) in src/test/txvalidationcache_tests.cpp
 */
bool CheckInputScripts(const CTransaction& tx, TxValidationState& state,
                       const CCoinsViewCache& inputs, unsigned int flags, bool cacheSigStore,
                       bool cacheFullScriptStore, PrecomputedTransactionData& txdata,
                       std::vector<CScriptCheck>* pvChecks)
{
    if (tx.IsCoinBase()) return true;

    if (pvChecks) {
        pvChecks->reserve(tx.vin.size());
    }

    // First check if script executions have been cached with the same
    // flags. Note that this assumes that the inputs provided are
    // correct (ie that the transaction hash which is in tx's prevouts
    // properly commits to the scriptPubKey in the inputs view of that
    // transaction).
    uint256 hashCacheEntry;
    CSHA256 hasher = g_scriptExecutionCacheHasher;
    hasher.Write(UCharCast(tx.GetWitnessHash().begin()), 32).Write((unsigned char*)&flags, sizeof(flags)).Finalize(hashCacheEntry.begin());
    AssertLockHeld(cs_main); //TODO: Remove this requirement by making CuckooCache not require external locks
    if (g_scriptExecutionCache.contains(hashCacheEntry, !cacheFullScriptStore)) {
        return true;
    }

    if (!txdata.m_spent_outputs_ready) {
        std::vector<CTxOut> spent_outputs;
        spent_outputs.reserve(tx.vin.size());

        for (const auto& txin : tx.vin) {
            const COutPoint& prevout = txin.prevout;
            const Coin& coin = inputs.AccessCoin(prevout);
            assert(!coin.IsSpent());
            spent_outputs.emplace_back(coin.out);
        }
        txdata.Init(tx, std::move(spent_outputs));
    }
    assert(txdata.m_spent_outputs.size() == tx.vin.size());

    for (unsigned int i = 0; i < tx.vin.size(); i++) {

        // We very carefully only pass in things to CScriptCheck which
        // are clearly committed to by tx' witness hash. This provides
        // a sanity check that our caching is not introducing consensus
        // failures through additional data in, eg, the coins being
        // spent being checked as a part of CScriptCheck.

        // Verify signature
        CScriptCheck check(txdata.m_spent_outputs[i], tx, i, flags, cacheSigStore, &txdata);
        if (pvChecks) {
            pvChecks->emplace_back(std::move(check));
        } else if (!check()) {
            if (flags & STANDARD_NOT_MANDATORY_VERIFY_FLAGS) {
                // Check whether the failure was caused by a
                // non-mandatory script verification check, such as
                // non-standard DER encodings or non-null dummy
                // arguments; if so, ensure we return NOT_STANDARD
                // instead of CONSENSUS to avoid downstream users
                // splitting the network between upgraded and
                // non-upgraded nodes by banning CONSENSUS-failing
                // data providers.
                CScriptCheck check2(txdata.m_spent_outputs[i], tx, i,
                        flags & ~STANDARD_NOT_MANDATORY_VERIFY_FLAGS, cacheSigStore, &txdata);
                if (check2())
                    return state.Invalid(TxValidationResult::TX_NOT_STANDARD, strprintf("non-mandatory-script-verify-flag (%s)", ScriptErrorString(check.GetScriptError())));
            }
            // MANDATORY flag failures correspond to
            // TxValidationResult::TX_CONSENSUS. Because CONSENSUS
            // failures are the most serious case of validation
            // failures, we may need to consider using
            // RECENT_CONSENSUS_CHANGE for any script failure that
            // could be due to non-upgraded nodes which we may want to
            // support, to avoid splitting the network (but this
            // depends on the details of how net_processing handles
            // such errors).
            return state.Invalid(TxValidationResult::TX_CONSENSUS, strprintf("mandatory-script-verify-flag-failed (%s)", ScriptErrorString(check.GetScriptError())));
        }
    }

    if (cacheFullScriptStore && !pvChecks) {
        // We executed all of the provided scripts, and were told to
        // cache the result. Do so now.
        g_scriptExecutionCache.insert(hashCacheEntry);
    }

    return true;
}

bool FatalError(Notifications& notifications, BlockValidationState& state, const std::string& strMessage, const bilingual_str& userMessage)
{
    notifications.fatalError(strMessage, userMessage);
    return state.Error(strMessage);
}

/**
 * Restore the UTXO in a Coin at a given COutPoint
 * @param undo The Coin to be restored.
 * @param view The coins view to which to apply the changes.
 * @param out The out point that corresponds to the tx input.
 * @return A DisconnectResult as an int
 */
int ApplyTxInUndo(Coin&& undo, CCoinsViewCache& view, const COutPoint& out)
{
    bool fClean = true;

    if (view.HaveCoin(out)) fClean = false; // overwriting transaction output

    if (undo.nHeight == 0) {
        // Missing undo metadata (height and coinbase). Older versions included this
        // information only in undo records for the last spend of a transactions'
        // outputs. This implies that it must be present for some other output of the same tx.
        const Coin& alternate = AccessByTxid(view, out.hash);
        if (!alternate.IsSpent()) {
            undo.nHeight = alternate.nHeight;
            undo.fCoinBase = alternate.fCoinBase;
        } else {
            return DISCONNECT_FAILED; // adding output for transaction without known metadata
        }
    }
    // If the coin already exists as an unspent coin in the cache, then the
    // possible_overwrite parameter to AddCoin must be set to true. We have
    // already checked whether an unspent coin exists above using HaveCoin, so
    // we don't need to guess. When fClean is false, an unspent coin already
    // existed and it is an overwrite.
    view.AddCoin(out, std::move(undo), !fClean);

    return fClean ? DISCONNECT_OK : DISCONNECT_UNCLEAN;
}

/** Undo the effects of this block (with given index) on the UTXO set represented by coins.
 *  When FAILED is returned, view is left in an indeterminate state. */
DisconnectResult Chainstate::DisconnectBlock(const CBlock& block, const CBlockIndex* pindex, CCoinsViewCache& view)
{
    AssertLockHeld(::cs_main);
    bool fClean = true;

    CBlockUndo blockUndo;
    if (!m_blockman.UndoReadFromDisk(blockUndo, *pindex)) {
        error("DisconnectBlock(): failure reading undo data");
        return DISCONNECT_FAILED;
    }

    if (blockUndo.vtxundo.size() + 1 != block.vtx.size()) {
        error("DisconnectBlock(): block and undo data inconsistent");
        return DISCONNECT_FAILED;
    }

    // Ignore blocks that contain transactions which are 'overwritten' by later transactions,
    // unless those are already completely spent.
    // See https://github.com/bitcoin/bitcoin/issues/22596 for additional information.
    // Note: the blocks specified here are different than the ones used in ConnectBlock because DisconnectBlock
    // unwinds the blocks in reverse. As a result, the inconsistency is not discovered until the earlier
    // blocks with the duplicate coinbase transactions are disconnected.
    bool fEnforceBIP30 = !((pindex->nHeight==91722 && pindex->GetBlockHash() == uint256S("0x00000000000271a2dc26e7667f8419f2e15416dc6955e5a6c6cdf3f2574dd08e")) ||
                           (pindex->nHeight==91812 && pindex->GetBlockHash() == uint256S("0x00000000000af0aed4792b1acee3d966af36cf5def14935db8de83d6f9306f2f")));

    // undo transactions in reverse order
    for (int i = block.vtx.size() - 1; i >= 0; i--) {
        const CTransaction &tx = *(block.vtx[i]);
        Txid hash = tx.GetHash();
        bool is_coinbase = tx.IsCoinBase();
        bool is_bip30_exception = (is_coinbase && !fEnforceBIP30);

        // Check that all outputs are available and match the outputs in the block itself
        // exactly.
        for (size_t o = 0; o < tx.vout.size(); o++) {
            if (!tx.vout[o].scriptPubKey.IsUnspendable()) {
                COutPoint out(hash, o);
                Coin coin;
                bool is_spent = view.SpendCoin(out, &coin);
                if (!is_spent || tx.vout[o] != coin.out || pindex->nHeight != coin.nHeight || is_coinbase != coin.fCoinBase) {
                    if (!is_bip30_exception) {
                        fClean = false; // transaction output mismatch
                    }
                }
            }
        }

        // restore inputs
        if (i > 0) { // not coinbases
            CTxUndo &txundo = blockUndo.vtxundo[i-1];
            if (txundo.vprevout.size() != tx.vin.size()) {
                error("DisconnectBlock(): transaction and undo data inconsistent");
                return DISCONNECT_FAILED;
            }
            for (unsigned int j = tx.vin.size(); j > 0;) {
                --j;
                const COutPoint& out = tx.vin[j].prevout;
                int res = ApplyTxInUndo(std::move(txundo.vprevout[j]), view, out);
                if (res == DISCONNECT_FAILED) return DISCONNECT_FAILED;
                fClean = fClean && res != DISCONNECT_UNCLEAN;
            }
            // At this point, all of txundo.vprevout should have been moved out.
        }
    }

    // move best block pointer to prevout block
    view.SetBestBlock(pindex->pprev->GetBlockHash());

    return fClean ? DISCONNECT_OK : DISCONNECT_UNCLEAN;
}

/**
 * Threshold condition checker that triggers when unknown versionbits are seen on the network.
 */
class WarningBitsConditionChecker : public AbstractThresholdConditionChecker
{
private:
    const ChainstateManager& m_chainman;
    int m_bit;

public:
    explicit WarningBitsConditionChecker(const ChainstateManager& chainman, int bit) : m_chainman{chainman}, m_bit(bit) {}

    int64_t BeginTime(const Consensus::Params& params) const override { return 0; }
    int64_t EndTime(const Consensus::Params& params) const override { return std::numeric_limits<int64_t>::max(); }
    int Period(const Consensus::Params& params) const override { return params.nMinerConfirmationWindow; }
    int Threshold(const Consensus::Params& params) const override { return params.nRuleChangeActivationThreshold; }

    bool Condition(const CBlockIndex* pindex, const Consensus::Params& params) const override
    {
        return pindex->nHeight >= params.MinBIP9WarningHeight &&
               ((pindex->nVersion & VERSIONBITS_TOP_MASK) == VERSIONBITS_TOP_BITS) &&
               ((pindex->nVersion >> m_bit) & 1) != 0 &&
               ((m_chainman.m_versionbitscache.ComputeBlockVersion(pindex->pprev, params) >> m_bit) & 1) == 0;
    }
};

static unsigned int GetBlockScriptFlags(const CBlockIndex& block_index, const ChainstateManager& chainman)
{
    const Consensus::Params& consensusparams = chainman.GetConsensus();

    // BIP16 didn't become active until Apr 1 2012 (on mainnet, and
    // retroactively applied to testnet)
    // However, only one historical block violated the P2SH rules (on both
    // mainnet and testnet).
    // Similarly, only one historical block violated the TAPROOT rules on
    // mainnet.
    // For simplicity, always leave P2SH+WITNESS+TAPROOT on except for the two
    // violating blocks.
    uint32_t flags{SCRIPT_VERIFY_P2SH | SCRIPT_VERIFY_WITNESS | SCRIPT_VERIFY_TAPROOT};
    const auto it{consensusparams.script_flag_exceptions.find(*Assert(block_index.phashBlock))};
    if (it != consensusparams.script_flag_exceptions.end()) {
        flags = it->second;
    }

    // Enforce the DERSIG (BIP66) rule
    if (DeploymentActiveAt(block_index, chainman, Consensus::DEPLOYMENT_DERSIG)) {
        flags |= SCRIPT_VERIFY_DERSIG;
    }

    // Enforce CHECKLOCKTIMEVERIFY (BIP65)
    if (DeploymentActiveAt(block_index, chainman, Consensus::DEPLOYMENT_CLTV)) {
        flags |= SCRIPT_VERIFY_CHECKLOCKTIMEVERIFY;
    }

    // Enforce CHECKSEQUENCEVERIFY (BIP112)
    if (DeploymentActiveAt(block_index, chainman, Consensus::DEPLOYMENT_CSV)) {
        flags |= SCRIPT_VERIFY_CHECKSEQUENCEVERIFY;
    }

    // Enforce BIP147 NULLDUMMY (activated simultaneously with segwit)
    if (DeploymentActiveAt(block_index, chainman, Consensus::DEPLOYMENT_SEGWIT)) {
        flags |= SCRIPT_VERIFY_NULLDUMMY;
    }

    return flags;
}


static SteadyClock::duration time_check{};
static SteadyClock::duration time_forks{};
static SteadyClock::duration time_connect{};
static SteadyClock::duration time_verify{};
static SteadyClock::duration time_undo{};
static SteadyClock::duration time_index{};
static SteadyClock::duration time_total{};
static int64_t num_blocks_total = 0;

/** Apply the effects of this block (with given index) on the UTXO set represented by coins.
 *  Validity checks that depend on the UTXO set are also done; ConnectBlock()
 *  can fail if those validity checks fail (among other reasons). */
bool Chainstate::ConnectBlock(const CBlock& block, BlockValidationState& state, CBlockIndex* pindex,
                               CCoinsViewCache& view, bool fJustCheck)
{
    AssertLockHeld(cs_main);
    assert(pindex);

    uint256 block_hash{block.GetHash()};
    assert(*pindex->phashBlock == block_hash);
    const bool parallel_script_checks{m_chainman.m_script_check_queue_enabled && m_chainman.GetCheckQueue().HasThreads()};

    const auto time_start{SteadyClock::now()};
    const CChainParams& params{m_chainman.GetParams()};

    // Check it again in case a previous version let a bad block in
    // NOTE: We don't currently (re-)invoke ContextualCheckBlock() or
    // ContextualCheckBlockHeader() here. This means that if we add a new
    // consensus rule that is enforced in one of those two functions, then we
    // may have let in a block that violates the rule prior to updating the
    // software, and we would NOT be enforcing the rule here. Fully solving
    // upgrade from one software version to the next after a consensus rule
    // change is potentially tricky and issue-specific (see NeedsRedownload()
    // for one approach that was used for BIP 141 deployment).
    // Also, currently the rule against blocks more than 2 hours in the future
    // is enforced in ContextualCheckBlockHeader(); we wouldn't want to
    // re-enforce that rule here (at least until we make it impossible for
    // the clock to go backward).
    if (!CheckBlock(block, state, params.GetConsensus(), !fJustCheck, !fJustCheck)) {
        if (state.GetResult() == BlockValidationResult::BLOCK_MUTATED) {
            // We don't write down blocks to disk if they may have been
            // corrupted, so this should be impossible unless we're having hardware
            // problems.
            return FatalError(m_chainman.GetNotifications(), state, "Corrupt block found indicating potential hardware failure; shutting down");
        }
        return error("%s: Consensus::CheckBlock: %s", __func__, state.ToString());
    }

    // verify that the view's current state corresponds to the previous block
    uint256 hashPrevBlock = pindex->pprev == nullptr ? uint256() : pindex->pprev->GetBlockHash();
    assert(hashPrevBlock == view.GetBestBlock());

    num_blocks_total++;

    // Special case for the genesis block, skipping connection of its transactions
    // (its coinbase is unspendable)
    if (block_hash == params.GetConsensus().hashGenesisBlock) {
        if (!fJustCheck)
            view.SetBestBlock(pindex->GetBlockHash());
        return true;
    }

    bool fScriptChecks = true;
    if (!m_chainman.AssumedValidBlock().IsNull()) {
        // We've been configured with the hash of a block which has been externally verified to have a valid history.
        // A suitable default value is included with the software and updated from time to time.  Because validity
        //  relative to a piece of software is an objective fact these defaults can be easily reviewed.
        // This setting doesn't force the selection of any particular chain but makes validating some faster by
        //  effectively caching the result of part of the verification.
        BlockMap::const_iterator it{m_blockman.m_block_index.find(m_chainman.AssumedValidBlock())};
        if (it != m_blockman.m_block_index.end()) {
            if (it->second.GetAncestor(pindex->nHeight) == pindex &&
                m_chainman.m_best_header->GetAncestor(pindex->nHeight) == pindex &&
                m_chainman.m_best_header->nChainWork >= m_chainman.MinimumChainWork()) {
                // This block is a member of the assumed verified chain and an ancestor of the best header.
                // Script verification is skipped when connecting blocks under the
                // assumevalid block. Assuming the assumevalid block is valid this
                // is safe because block merkle hashes are still computed and checked,
                // Of course, if an assumed valid block is invalid due to false scriptSigs
                // this optimization would allow an invalid chain to be accepted.
                // The equivalent time check discourages hash power from extorting the network via DOS attack
                //  into accepting an invalid block through telling users they must manually set assumevalid.
                //  Requiring a software change or burying the invalid block, regardless of the setting, makes
                //  it hard to hide the implication of the demand.  This also avoids having release candidates
                //  that are hardly doing any signature verification at all in testing without having to
                //  artificially set the default assumed verified block further back.
                // The test against the minimum chain work prevents the skipping when denied access to any chain at
                //  least as good as the expected chain.
                fScriptChecks = (GetBlockProofEquivalentTime(*m_chainman.m_best_header, *pindex, *m_chainman.m_best_header, params.GetConsensus()) <= 60 * 60 * 24 * 7 * 2);
            }
        }
    }

    const auto time_1{SteadyClock::now()};
    time_check += time_1 - time_start;
    LogPrint(BCLog::BENCH, "    - Sanity checks: %.2fms [%.2fs (%.2fms/blk)]\n",
             Ticks<MillisecondsDouble>(time_1 - time_start),
             Ticks<SecondsDouble>(time_check),
             Ticks<MillisecondsDouble>(time_check) / num_blocks_total);

    // Do not allow blocks that contain transactions which 'overwrite' older transactions,
    // unless those are already completely spent.
    // If such overwrites are allowed, coinbases and transactions depending upon those
    // can be duplicated to remove the ability to spend the first instance -- even after
    // being sent to another address.
    // See BIP30, CVE-2012-1909, and http://r6.ca/blog/20120206T005236Z.html for more information.
    // This rule was originally applied to all blocks with a timestamp after March 15, 2012, 0:00 UTC.
    // Now that the whole chain is irreversibly beyond that time it is applied to all blocks except the
    // two in the chain that violate it. This prevents exploiting the issue against nodes during their
    // initial block download.
    bool fEnforceBIP30 = !IsBIP30Repeat(*pindex);

    // Once BIP34 activated it was not possible to create new duplicate coinbases and thus other than starting
    // with the 2 existing duplicate coinbase pairs, not possible to create overwriting txs.  But by the
    // time BIP34 activated, in each of the existing pairs the duplicate coinbase had overwritten the first
    // before the first had been spent.  Since those coinbases are sufficiently buried it's no longer possible to create further
    // duplicate transactions descending from the known pairs either.
    // If we're on the known chain at height greater than where BIP34 activated, we can save the db accesses needed for the BIP30 check.

    // BIP34 requires that a block at height X (block X) has its coinbase
    // scriptSig start with a CScriptNum of X (indicated height X).  The above
    // logic of no longer requiring BIP30 once BIP34 activates is flawed in the
    // case that there is a block X before the BIP34 height of 227,931 which has
    // an indicated height Y where Y is greater than X.  The coinbase for block
    // X would also be a valid coinbase for block Y, which could be a BIP30
    // violation.  An exhaustive search of all mainnet coinbases before the
    // BIP34 height which have an indicated height greater than the block height
    // reveals many occurrences. The 3 lowest indicated heights found are
    // 209,921, 490,897, and 1,983,702 and thus coinbases for blocks at these 3
    // heights would be the first opportunity for BIP30 to be violated.

    // The search reveals a great many blocks which have an indicated height
    // greater than 1,983,702, so we simply remove the optimization to skip
    // BIP30 checking for blocks at height 1,983,702 or higher.  Before we reach
    // that block in another 25 years or so, we should take advantage of a
    // future consensus change to do a new and improved version of BIP34 that
    // will actually prevent ever creating any duplicate coinbases in the
    // future.
    static constexpr int BIP34_IMPLIES_BIP30_LIMIT = 1983702;

    // There is no potential to create a duplicate coinbase at block 209,921
    // because this is still before the BIP34 height and so explicit BIP30
    // checking is still active.

    // The final case is block 176,684 which has an indicated height of
    // 490,897. Unfortunately, this issue was not discovered until about 2 weeks
    // before block 490,897 so there was not much opportunity to address this
    // case other than to carefully analyze it and determine it would not be a
    // problem. Block 490,897 was, in fact, mined with a different coinbase than
    // block 176,684, but it is important to note that even if it hadn't been or
    // is remined on an alternate fork with a duplicate coinbase, we would still
    // not run into a BIP30 violation.  This is because the coinbase for 176,684
    // is spent in block 185,956 in transaction
    // d4f7fbbf92f4a3014a230b2dc70b8058d02eb36ac06b4a0736d9d60eaa9e8781.  This
    // spending transaction can't be duplicated because it also spends coinbase
    // 0328dd85c331237f18e781d692c92de57649529bd5edf1d01036daea32ffde29.  This
    // coinbase has an indicated height of over 4.2 billion, and wouldn't be
    // duplicatable until that height, and it's currently impossible to create a
    // chain that long. Nevertheless we may wish to consider a future soft fork
    // which retroactively prevents block 490,897 from creating a duplicate
    // coinbase. The two historical BIP30 violations often provide a confusing
    // edge case when manipulating the UTXO and it would be simpler not to have
    // another edge case to deal with.

    // testnet3 has no blocks before the BIP34 height with indicated heights
    // post BIP34 before approximately height 486,000,000. After block
    // 1,983,702 testnet3 starts doing unnecessary BIP30 checking again.
    assert(pindex->pprev);
    CBlockIndex* pindexBIP34height = pindex->pprev->GetAncestor(params.GetConsensus().BIP34Height);
    //Only continue to enforce if we're below BIP34 activation height or the block hash at that height doesn't correspond.
    fEnforceBIP30 = fEnforceBIP30 && (!pindexBIP34height || !(pindexBIP34height->GetBlockHash() == params.GetConsensus().BIP34Hash));

    // TODO: Remove BIP30 checking from block height 1,983,702 on, once we have a
    // consensus change that ensures coinbases at those heights cannot
    // duplicate earlier coinbases.
    if (fEnforceBIP30 || pindex->nHeight >= BIP34_IMPLIES_BIP30_LIMIT) {
        for (const auto& tx : block.vtx) {
            for (size_t o = 0; o < tx->vout.size(); o++) {
                if (view.HaveCoin(COutPoint(tx->GetHash(), o))) {
                    LogPrintf("ERROR: ConnectBlock(): tried to overwrite transaction\n");
                    return state.Invalid(BlockValidationResult::BLOCK_CONSENSUS, "bad-txns-BIP30");
                }
            }
        }
    }

    // Enforce BIP68 (sequence locks)
    int nLockTimeFlags = 0;
    if (DeploymentActiveAt(*pindex, m_chainman, Consensus::DEPLOYMENT_CSV)) {
        nLockTimeFlags |= LOCKTIME_VERIFY_SEQUENCE;
    }

    // Get the script flags for this block
    unsigned int flags{GetBlockScriptFlags(*pindex, m_chainman)};

    const auto time_2{SteadyClock::now()};
    time_forks += time_2 - time_1;
    LogPrint(BCLog::BENCH, "    - Fork checks: %.2fms [%.2fs (%.2fms/blk)]\n",
             Ticks<MillisecondsDouble>(time_2 - time_1),
             Ticks<SecondsDouble>(time_forks),
             Ticks<MillisecondsDouble>(time_forks) / num_blocks_total);

    CBlockUndo blockundo;

    // Precomputed transaction data pointers must not be invalidated
    // until after `control` has run the script checks (potentially
    // in multiple threads). Preallocate the vector size so a new allocation
    // doesn't invalidate pointers into the vector, and keep txsdata in scope
    // for as long as `control`.
    CCheckQueueControl<CScriptCheck> control(fScriptChecks && parallel_script_checks ? &m_chainman.GetCheckQueue() : nullptr);
    std::vector<PrecomputedTransactionData> txsdata(block.vtx.size());

    std::vector<int> prevheights;
    CAmount nFees = 0;
    int nInputs = 0;
    int64_t nSigOpsCost = 0;
    blockundo.vtxundo.reserve(block.vtx.size() - 1);
    for (unsigned int i = 0; i < block.vtx.size(); i++)
    {
        const CTransaction &tx = *(block.vtx[i]);

        nInputs += tx.vin.size();

        if (!tx.IsCoinBase())
        {
            CAmount txfee = 0;
            TxValidationState tx_state;
            if (!Consensus::CheckTxInputs(tx, tx_state, view, pindex->nHeight, txfee)) {
                // Any transaction validation failure in ConnectBlock is a block consensus failure
                state.Invalid(BlockValidationResult::BLOCK_CONSENSUS,
                            tx_state.GetRejectReason(), tx_state.GetDebugMessage());
                return error("%s: Consensus::CheckTxInputs: %s, %s", __func__, tx.GetHash().ToString(), state.ToString());
            }
            nFees += txfee;
            if (!MoneyRange(nFees)) {
                LogPrintf("ERROR: %s: accumulated fee in the block out of range.\n", __func__);
                return state.Invalid(BlockValidationResult::BLOCK_CONSENSUS, "bad-txns-accumulated-fee-outofrange");
            }

            // Check that transaction is BIP68 final
            // BIP68 lock checks (as opposed to nLockTime checks) must
            // be in ConnectBlock because they require the UTXO set
            prevheights.resize(tx.vin.size());
            for (size_t j = 0; j < tx.vin.size(); j++) {
                prevheights[j] = view.AccessCoin(tx.vin[j].prevout).nHeight;
            }

            if (!SequenceLocks(tx, nLockTimeFlags, prevheights, *pindex)) {
                LogPrintf("ERROR: %s: contains a non-BIP68-final transaction\n", __func__);
                return state.Invalid(BlockValidationResult::BLOCK_CONSENSUS, "bad-txns-nonfinal");
            }
        }

        // GetTransactionSigOpCost counts 3 types of sigops:
        // * legacy (always)
        // * p2sh (when P2SH enabled in flags and excludes coinbase)
        // * witness (when witness enabled in flags and excludes coinbase)
        nSigOpsCost += GetTransactionSigOpCost(tx, view, flags);
        if (nSigOpsCost > MAX_BLOCK_SIGOPS_COST) {
            LogPrintf("ERROR: ConnectBlock(): too many sigops\n");
            return state.Invalid(BlockValidationResult::BLOCK_CONSENSUS, "bad-blk-sigops");
        }

        if (!tx.IsCoinBase())
        {
            std::vector<CScriptCheck> vChecks;
            bool fCacheResults = fJustCheck; /* Don't cache results if we're actually connecting blocks (still consult the cache, though) */
            TxValidationState tx_state;
            if (fScriptChecks && !CheckInputScripts(tx, tx_state, view, flags, fCacheResults, fCacheResults, txsdata[i], parallel_script_checks ? &vChecks : nullptr)) {
                // Any transaction validation failure in ConnectBlock is a block consensus failure
                state.Invalid(BlockValidationResult::BLOCK_CONSENSUS,
                              tx_state.GetRejectReason(), tx_state.GetDebugMessage());
                return error("ConnectBlock(): CheckInputScripts on %s failed with %s",
                    tx.GetHash().ToString(), state.ToString());
            }
            control.Add(std::move(vChecks));
        }

        CTxUndo undoDummy;
        if (i > 0) {
            blockundo.vtxundo.emplace_back();
        }
        UpdateCoins(tx, view, i == 0 ? undoDummy : blockundo.vtxundo.back(), pindex->nHeight);
    }
    const auto time_3{SteadyClock::now()};
    time_connect += time_3 - time_2;
    LogPrint(BCLog::BENCH, "      - Connect %u transactions: %.2fms (%.3fms/tx, %.3fms/txin) [%.2fs (%.2fms/blk)]\n", (unsigned)block.vtx.size(),
             Ticks<MillisecondsDouble>(time_3 - time_2), Ticks<MillisecondsDouble>(time_3 - time_2) / block.vtx.size(),
             nInputs <= 1 ? 0 : Ticks<MillisecondsDouble>(time_3 - time_2) / (nInputs - 1),
             Ticks<SecondsDouble>(time_connect),
             Ticks<MillisecondsDouble>(time_connect) / num_blocks_total);

    CAmount blockReward = nFees + GetBlockSubsidy(pindex->nHeight, params.GetConsensus());
    if (block.vtx[0]->GetValueOut() > blockReward) {
        LogPrintf("ERROR: ConnectBlock(): coinbase pays too much (actual=%d vs limit=%d)\n", block.vtx[0]->GetValueOut(), blockReward);
        return state.Invalid(BlockValidationResult::BLOCK_CONSENSUS, "bad-cb-amount");
    }

    if (!control.Wait()) {
        LogPrintf("ERROR: %s: CheckQueue failed\n", __func__);
        return state.Invalid(BlockValidationResult::BLOCK_CONSENSUS, "block-validation-failed");
    }
    const auto time_4{SteadyClock::now()};
    time_verify += time_4 - time_2;
    LogPrint(BCLog::BENCH, "    - Verify %u txins: %.2fms (%.3fms/txin) [%.2fs (%.2fms/blk)]\n", nInputs - 1,
             Ticks<MillisecondsDouble>(time_4 - time_2),
             nInputs <= 1 ? 0 : Ticks<MillisecondsDouble>(time_4 - time_2) / (nInputs - 1),
             Ticks<SecondsDouble>(time_verify),
             Ticks<MillisecondsDouble>(time_verify) / num_blocks_total);

    if (fJustCheck)
        return true;

    if (!m_blockman.WriteUndoDataForBlock(blockundo, state, *pindex)) {
        return false;
    }

    const auto time_5{SteadyClock::now()};
    time_undo += time_5 - time_4;
    LogPrint(BCLog::BENCH, "    - Write undo data: %.2fms [%.2fs (%.2fms/blk)]\n",
             Ticks<MillisecondsDouble>(time_5 - time_4),
             Ticks<SecondsDouble>(time_undo),
             Ticks<MillisecondsDouble>(time_undo) / num_blocks_total);

    if (!pindex->IsValid(BLOCK_VALID_SCRIPTS)) {
        pindex->RaiseValidity(BLOCK_VALID_SCRIPTS);
        m_blockman.m_dirty_blockindex.insert(pindex);
    }

    // add this block to the view's block chain
    view.SetBestBlock(pindex->GetBlockHash());

    const auto time_6{SteadyClock::now()};
    time_index += time_6 - time_5;
    LogPrint(BCLog::BENCH, "    - Index writing: %.2fms [%.2fs (%.2fms/blk)]\n",
             Ticks<MillisecondsDouble>(time_6 - time_5),
             Ticks<SecondsDouble>(time_index),
             Ticks<MillisecondsDouble>(time_index) / num_blocks_total);

    TRACE6(validation, block_connected,
        block_hash.data(),
        pindex->nHeight,
        block.vtx.size(),
        nInputs,
        nSigOpsCost,
        time_5 - time_start // in microseconds (µs)
    );

    return true;
}

CoinsCacheSizeState Chainstate::GetCoinsCacheSizeState()
{
    AssertLockHeld(::cs_main);
    return this->GetCoinsCacheSizeState(
        m_coinstip_cache_size_bytes,
        m_mempool ? m_mempool->m_max_size_bytes : 0);
}

CoinsCacheSizeState Chainstate::GetCoinsCacheSizeState(
    size_t max_coins_cache_size_bytes,
    size_t max_mempool_size_bytes)
{
    AssertLockHeld(::cs_main);
    const int64_t nMempoolUsage = m_mempool ? m_mempool->DynamicMemoryUsage() : 0;
    int64_t cacheSize = CoinsTip().DynamicMemoryUsage();
    int64_t nTotalSpace =
        max_coins_cache_size_bytes + std::max<int64_t>(int64_t(max_mempool_size_bytes) - nMempoolUsage, 0);

    //! No need to periodic flush if at least this much space still available.
    static constexpr int64_t MAX_BLOCK_COINSDB_USAGE_BYTES = 10 * 1024 * 1024;  // 10MB
    int64_t large_threshold =
        std::max((9 * nTotalSpace) / 10, nTotalSpace - MAX_BLOCK_COINSDB_USAGE_BYTES);

    if (cacheSize > nTotalSpace) {
        LogPrintf("Cache size (%s) exceeds total space (%s)\n", cacheSize, nTotalSpace);
        return CoinsCacheSizeState::CRITICAL;
    } else if (cacheSize > large_threshold) {
        return CoinsCacheSizeState::LARGE;
    }
    return CoinsCacheSizeState::OK;
}

bool Chainstate::FlushStateToDisk(
    BlockValidationState &state,
    FlushStateMode mode,
    int nManualPruneHeight)
{
    LOCK(cs_main);
    assert(this->CanFlushToDisk());
    std::set<int> setFilesToPrune;
    bool full_flush_completed = false;

    const size_t coins_count = CoinsTip().GetCacheSize();
    const size_t coins_mem_usage = CoinsTip().DynamicMemoryUsage();

    try {
    {
        bool fFlushForPrune = false;
        bool fDoFullFlush = false;

        CoinsCacheSizeState cache_state = GetCoinsCacheSizeState();
        LOCK(m_blockman.cs_LastBlockFile);
        if (m_blockman.IsPruneMode() && (m_blockman.m_check_for_pruning || nManualPruneHeight > 0) && !fReindex) {
            // make sure we don't prune above any of the prune locks bestblocks
            // pruning is height-based
            int last_prune{m_chain.Height()}; // last height we can prune

            if (nManualPruneHeight > 0) {
                LOG_TIME_MILLIS_WITH_CATEGORY("find files to prune (manual)", BCLog::BENCH);

                m_blockman.FindFilesToPruneManual(
                    setFilesToPrune,
                    std::min(last_prune, nManualPruneHeight),
                    *this, m_chainman);
            } else {
                LOG_TIME_MILLIS_WITH_CATEGORY("find files to prune", BCLog::BENCH);

                m_blockman.FindFilesToPrune(setFilesToPrune, last_prune, *this, m_chainman);
                m_blockman.m_check_for_pruning = false;
            }
            if (!setFilesToPrune.empty()) {
                fFlushForPrune = true;
                if (!m_blockman.m_have_pruned) {
                    m_blockman.m_block_tree_db->WriteFlag("prunedblockfiles", true);
                    m_blockman.m_have_pruned = true;
                }
            }
        }
        const auto nNow{SteadyClock::now()};
        // Avoid writing/flushing immediately after startup.
        if (m_last_write == decltype(m_last_write){}) {
            m_last_write = nNow;
        }
        if (m_last_flush == decltype(m_last_flush){}) {
            m_last_flush = nNow;
        }
        // The cache is large and we're within 10% and 10 MiB of the limit, but we have time now (not in the middle of a block processing).
        bool fCacheLarge = mode == FlushStateMode::PERIODIC && cache_state >= CoinsCacheSizeState::LARGE;
        bool fCacheCritical = false;
        if (mode == FlushStateMode::IF_NEEDED) {
            if (cache_state >= CoinsCacheSizeState::CRITICAL) {
                // The cache is over the limit, we have to write now.
                fCacheCritical = true;
            } else if (SystemNeedsMemoryReleased()) {
                fCacheCritical = true;
            }
        }
        // It's been a while since we wrote the block index to disk. Do this frequently, so we don't need to redownload after a crash.
        bool fPeriodicWrite = mode == FlushStateMode::PERIODIC && nNow > m_last_write + DATABASE_WRITE_INTERVAL;
        // It's been very long since we flushed the cache. Do this infrequently, to optimize cache usage.
        bool fPeriodicFlush = mode == FlushStateMode::PERIODIC && nNow > m_last_flush + DATABASE_FLUSH_INTERVAL;
        // Combine all conditions that result in a full cache flush.
        fDoFullFlush = (mode == FlushStateMode::ALWAYS) || fCacheLarge || fCacheCritical || fPeriodicFlush || fFlushForPrune;
        // Write blocks and block index to disk.
        if (fDoFullFlush || fPeriodicWrite) {
            // Ensure we can write block index
            if (!CheckDiskSpace(m_blockman.m_opts.blocks_dir)) {
                return FatalError(m_chainman.GetNotifications(), state, "Disk space is too low!", _("Disk space is too low!"));
            }
            {
                LOG_TIME_MILLIS_WITH_CATEGORY("write block and undo data to disk", BCLog::BENCH);

                // First make sure all block and undo data is flushed to disk.
                // TODO: Handle return error, or add detailed comment why it is
                // safe to not return an error upon failure.
                if (!m_blockman.FlushChainstateBlockFile(m_chain.Height())) {
                    LogPrintLevel(BCLog::VALIDATION, BCLog::Level::Warning, "%s: Failed to flush block file.\n", __func__);
                }
            }

            // Then update all block file information (which may refer to block and undo files).
            {
                LOG_TIME_MILLIS_WITH_CATEGORY("write block index to disk", BCLog::BENCH);

                if (!m_blockman.WriteBlockIndexDB()) {
                    return FatalError(m_chainman.GetNotifications(), state, "Failed to write to block index database");
                }
            }
            // Finally remove any pruned files
            if (fFlushForPrune) {
                LOG_TIME_MILLIS_WITH_CATEGORY("unlink pruned files", BCLog::BENCH);

                m_blockman.UnlinkPrunedFiles(setFilesToPrune);
            }
            m_last_write = nNow;
        }
        // Flush best chain related state. This can only be done if the blocks / block index write was also done.
        if (fDoFullFlush && !CoinsTip().GetBestBlock().IsNull()) {
            LOG_TIME_MILLIS_WITH_CATEGORY(strprintf("write coins cache to disk (%d coins, %.2fkB)",
                coins_count, coins_mem_usage / 1000), BCLog::BENCH);

            // Typical Coin structures on disk are around 48 bytes in size.
            // Pushing a new one to the database can cause it to be written
            // twice (once in the log, and once in the tables). This is already
            // an overestimation, as most will delete an existing entry or
            // overwrite one. Still, use a conservative safety factor of 2.
            if (!CheckDiskSpace(m_chainman.m_options.datadir, 48 * 2 * 2 * CoinsTip().GetCacheSize())) {
                return FatalError(m_chainman.GetNotifications(), state, "Disk space is too low!", _("Disk space is too low!"));
            }
            // Flush the chainstate (which may refer to block index entries).
            if (!CoinsTip().Flush())
                return FatalError(m_chainman.GetNotifications(), state, "Failed to write to coin database");
            m_last_flush = nNow;
            full_flush_completed = true;
            TRACE5(utxocache, flush,
                   int64_t{Ticks<std::chrono::microseconds>(SteadyClock::now() - nNow)},
                   (uint32_t)mode,
                   (uint64_t)coins_count,
                   (uint64_t)coins_mem_usage,
                   (bool)fFlushForPrune);
        }
    }
    if (full_flush_completed) {
        // Update best block in wallet (so we can detect restored wallets).
        GetMainSignals().ChainStateFlushed(this->GetRole(), m_chain.GetLocator());
    }
    } catch (const std::runtime_error& e) {
        return FatalError(m_chainman.GetNotifications(), state, std::string("System error while flushing: ") + e.what());
    }
    return true;
}

void Chainstate::ForceFlushStateToDisk()
{
    BlockValidationState state;
    if (!this->FlushStateToDisk(state, FlushStateMode::ALWAYS)) {
        LogPrintf("%s: failed to flush state (%s)\n", __func__, state.ToString());
    }
}

void Chainstate::PruneAndFlush()
{
    BlockValidationState state;
    m_blockman.m_check_for_pruning = true;
    if (!this->FlushStateToDisk(state, FlushStateMode::NONE)) {
        LogPrintf("%s: failed to flush state (%s)\n", __func__, state.ToString());
    }
}

/** Private helper function that concatenates warning messages. */
static void AppendWarning(bilingual_str& res, const bilingual_str& warn)
{
    if (!res.empty()) res += Untranslated(", ");
    res += warn;
}

static void UpdateTipLog(
    const CCoinsViewCache& coins_tip,
    const CBlockIndex* tip,
    const CChainParams& params,
    const std::string& func_name,
    const std::string& prefix,
    const std::string& warning_messages) EXCLUSIVE_LOCKS_REQUIRED(::cs_main)
{

    AssertLockHeld(::cs_main);
    LogPrintf("%s%s: new best=%s height=%d version=0x%08x log2_work=%f tx=%lu date='%s' progress=%f cache=%.1fMiB(%utxo)%s\n",
        prefix, func_name,
        tip->GetBlockHash().ToString(), tip->nHeight, tip->nVersion,
        log(tip->nChainWork.getdouble()) / log(2.0), (unsigned long)tip->nChainTx,
        FormatISO8601DateTime(tip->GetBlockTime()),
        GuessVerificationProgress(params.TxData(), tip),
        coins_tip.DynamicMemoryUsage() * (1.0 / (1 << 20)),
        coins_tip.GetCacheSize(),
        !warning_messages.empty() ? strprintf(" warning='%s'", warning_messages) : "");
}

void Chainstate::UpdateTip(const CBlockIndex* pindexNew)
{
    AssertLockHeld(::cs_main);
    const auto& coins_tip = this->CoinsTip();

    const CChainParams& params{m_chainman.GetParams()};

    // The remainder of the function isn't relevant if we are not acting on
    // the active chainstate, so return if need be.
    if (this != &m_chainman.ActiveChainstate()) {
        // Only log every so often so that we don't bury log messages at the tip.
        constexpr int BACKGROUND_LOG_INTERVAL = 2000;
        if (pindexNew->nHeight % BACKGROUND_LOG_INTERVAL == 0) {
            UpdateTipLog(coins_tip, pindexNew, params, __func__, "[background validation] ", "");
        }
        return;
    }

    // New best block
    if (m_mempool) {
        m_mempool->AddTransactionsUpdated(1);
    }

    {
        LOCK(g_best_block_mutex);
        g_best_block = pindexNew->GetBlockHash();
        g_best_block_cv.notify_all();
    }

    bilingual_str warning_messages;
    if (!m_chainman.IsInitialBlockDownload()) {
        const CBlockIndex* pindex = pindexNew;
        for (int bit = 0; bit < VERSIONBITS_NUM_BITS; bit++) {
            WarningBitsConditionChecker checker(m_chainman, bit);
            ThresholdState state = checker.GetStateFor(pindex, params.GetConsensus(), m_chainman.m_warningcache.at(bit));
            if (state == ThresholdState::ACTIVE || state == ThresholdState::LOCKED_IN) {
                const bilingual_str warning = strprintf(_("WARNING: Unknown new rules activated (versionbit %i) - this software is not secure"), bit);
                AppendWarning(warning_messages, warning);
            }
        }

        // Check the version of the last 100 blocks to see if we need to upgrade:
        int unexpected_bit_count[VERSIONBITS_NUM_BITS], nonversionbit_count = 0;
        for (size_t i = 0; i < VERSIONBITS_NUM_BITS; ++i) unexpected_bit_count[i] = 0;
        // NOTE: The warning_threshold_hit* variables are static to ensure the warnings persist even after the condition changes, until the node is restarted
        static std::set<uint8_t> warning_threshold_hit_bits;
        static int32_t warning_threshold_hit_int{-1};
        for (int i = 0; i < 100 && pindex != nullptr; i++)
        {
            int32_t nExpectedVersion = m_chainman.m_versionbitscache.ComputeBlockVersion(pindex->pprev, params.GetConsensus());
            if (pindex->nVersion <= VERSIONBITS_LAST_OLD_BLOCK_VERSION) {
                // We don't care
            } else if ((pindex->nVersion & VERSIONBITS_TOP_MASK) != VERSIONBITS_TOP_BITS) {
                // Non-versionbits upgrade
                static constexpr int WARNING_THRESHOLD = 100/2;
                if (++nonversionbit_count > WARNING_THRESHOLD) {
                    if (warning_threshold_hit_int == -1) {
                        warning_threshold_hit_int = pindex->nVersion;
                    } else if (warning_threshold_hit_int != pindex->nVersion) {
                        warning_threshold_hit_int = -2;
                    }
                }
            } else if ((pindex->nVersion & ~nExpectedVersion) != 0) {
                for (int bit = 0; bit < VERSIONBITS_NUM_BITS; ++bit) {
                    const int32_t mask = 1 << bit;
                    if ((pindex->nVersion & mask) && !(nExpectedVersion & mask)) {
                        const int warning_threshold = (bit > 12 ? 75 : 50);
                        if (++unexpected_bit_count[bit] > warning_threshold) {
                            warning_threshold_hit_bits.insert(bit);
                        }
                    }
                }
            }
            pindex = pindex->pprev;
        }
        if (!warning_threshold_hit_bits.empty()) {
            const auto warning = strprintf(_("Warning: Miners are attempting to activate unknown new rules (bit %s)! You may or may not need to act to remain secure"), Join(warning_threshold_hit_bits, ", ", [](const uint8_t bit){ return ::ToString(int(bit)); }));
            AppendWarning(warning_messages, warning);
        }
        if (warning_threshold_hit_int != -1) {
            bilingual_str warning;
            if (warning_threshold_hit_int == -2) {
                warning = _("Warning: Unrecognised block versions are being mined! Unknown rules may or may not be in effect");
            } else {
                warning = strprintf(_("Warning: Unrecognised block version (0x%08x) is being mined! Unknown rules may or may not be in effect"), warning_threshold_hit_int);
            }
            AppendWarning(warning_messages, warning);
        }
    }

    if (!warning_messages.empty()) {
        m_chainman.GetNotifications().warning(warning_messages);
    }

    static constexpr int32_t BIP320_MASK = 0x1fffe000UL;
    if ((pindexNew->nVersion & BIP320_MASK) && pindexNew->nVersion != m_chainman.m_versionbitscache.ComputeBlockVersion(pindexNew->pprev, params.GetConsensus())) {
        const auto warning = _("Miner violated version bit protocol");
        AppendWarning(warning_messages, warning);
    }

    UpdateTipLog(coins_tip, pindexNew, params, __func__, "", warning_messages.original);
}

/** Disconnect m_chain's tip.
  * After calling, the mempool will be in an inconsistent state, with
  * transactions from disconnected blocks being added to disconnectpool.  You
  * should make the mempool consistent again by calling MaybeUpdateMempoolForReorg.
  * with cs_main held.
  *
  * If disconnectpool is nullptr, then no disconnected transactions are added to
  * disconnectpool (note that the caller is responsible for mempool consistency
  * in any case).
  */
bool Chainstate::DisconnectTip(BlockValidationState& state, DisconnectedBlockTransactions* disconnectpool)
{
    AssertLockHeld(cs_main);
    if (m_mempool) AssertLockHeld(m_mempool->cs);

    CBlockIndex *pindexDelete = m_chain.Tip();
    assert(pindexDelete);
    assert(pindexDelete->pprev);
    // Read block from disk.
    std::shared_ptr<CBlock> pblock = std::make_shared<CBlock>();
    CBlock& block = *pblock;
    if (!m_blockman.ReadBlockFromDisk(block, *pindexDelete)) {
        return error("DisconnectTip(): Failed to read block");
    }
    // Apply the block atomically to the chain state.
    const auto time_start{SteadyClock::now()};
    {
        CCoinsViewCache view(&CoinsTip());
        assert(view.GetBestBlock() == pindexDelete->GetBlockHash());
        if (DisconnectBlock(block, pindexDelete, view) != DISCONNECT_OK)
            return error("DisconnectTip(): DisconnectBlock %s failed", pindexDelete->GetBlockHash().ToString());
        bool flushed = view.Flush();
        assert(flushed);
    }
    LogPrint(BCLog::BENCH, "- Disconnect block: %.2fms\n",
             Ticks<MillisecondsDouble>(SteadyClock::now() - time_start));

    {
        // Prune locks that began around the tip should be moved backward so they get a chance to reorg
        const uint64_t max_height_first{static_cast<uint64_t>(pindexDelete->nHeight - 1)};
        for (auto& prune_lock : m_blockman.m_prune_locks) {
            if (prune_lock.second.height_first < max_height_first) continue;

            --prune_lock.second.height_first;
            LogPrint(BCLog::PRUNE, "%s prune lock moved back to %d\n", prune_lock.first, prune_lock.second.height_first);
            // NOTE: Don't need to write to db here, since it will get synced with the rest of the chainstate
        }
    }

    // Write the chain state to disk, if necessary.
    if (!FlushStateToDisk(state, FlushStateMode::IF_NEEDED)) {
        return false;
    }

    if (disconnectpool && m_mempool) {
        for (auto it = block.vtx.rbegin(); it != block.vtx.rend(); ++it) {
            m_mempool->UpdateDependentPriorities(*(*it), pindexDelete->nHeight, false);
        }
        // Save transactions to re-add to mempool at end of reorg. If any entries are evicted for
        // exceeding memory limits, remove them and their descendants from the mempool.
        for (auto&& evicted_tx : disconnectpool->AddTransactionsFromBlock(block.vtx)) {
            m_mempool->removeRecursive(*evicted_tx, MemPoolRemovalReason::REORG);
        }
    }

    m_chain.SetTip(*pindexDelete->pprev);

    UpdateTip(pindexDelete->pprev);
    // Let wallets know transactions went from 1-confirmed to
    // 0-confirmed or conflicted:
    GetMainSignals().BlockDisconnected(pblock, pindexDelete);

    if (m_mempool) {
        // add mempool stats sample
        CStats::DefaultStats()->addMempoolSample(m_mempool->size(), m_mempool->DynamicMemoryUsage(), m_mempool->GetMinFee().GetFeePerK());
    }

    return true;
}

static SteadyClock::duration time_connect_total{};
static SteadyClock::duration time_flush{};
static SteadyClock::duration time_chainstate{};
static SteadyClock::duration time_post_connect{};

struct PerBlockConnectTrace {
    CBlockIndex* pindex = nullptr;
    std::shared_ptr<const CBlock> pblock;
    PerBlockConnectTrace() = default;
};
/**
 * Used to track blocks whose transactions were applied to the UTXO state as a
 * part of a single ActivateBestChainStep call.
 *
 * This class is single-use, once you call GetBlocksConnected() you have to throw
 * it away and make a new one.
 */
class ConnectTrace {
private:
    std::vector<PerBlockConnectTrace> blocksConnected;

public:
    explicit ConnectTrace() : blocksConnected(1) {}

    void BlockConnected(CBlockIndex* pindex, std::shared_ptr<const CBlock> pblock) {
        assert(!blocksConnected.back().pindex);
        assert(pindex);
        assert(pblock);
        blocksConnected.back().pindex = pindex;
        blocksConnected.back().pblock = std::move(pblock);
        blocksConnected.emplace_back();
    }

    std::vector<PerBlockConnectTrace>& GetBlocksConnected() {
        // We always keep one extra block at the end of our list because
        // blocks are added after all the conflicted transactions have
        // been filled in. Thus, the last entry should always be an empty
        // one waiting for the transactions from the next block. We pop
        // the last entry here to make sure the list we return is sane.
        assert(!blocksConnected.back().pindex);
        blocksConnected.pop_back();
        return blocksConnected;
    }
};

/**
 * Connect a new block to m_chain. pblock is either nullptr or a pointer to a CBlock
 * corresponding to pindexNew, to bypass loading it again from disk.
 *
 * The block is added to connectTrace if connection succeeds.
 */
bool Chainstate::ConnectTip(BlockValidationState& state, CBlockIndex* pindexNew, const std::shared_ptr<const CBlock>& pblock, ConnectTrace& connectTrace, DisconnectedBlockTransactions& disconnectpool)
{
    AssertLockHeld(cs_main);
    if (m_mempool) AssertLockHeld(m_mempool->cs);

    assert(pindexNew->pprev == m_chain.Tip());
    // Read block from disk.
    const auto time_1{SteadyClock::now()};
    std::shared_ptr<const CBlock> pthisBlock;
    if (!pblock) {
        std::shared_ptr<CBlock> pblockNew = std::make_shared<CBlock>();
        if (!m_blockman.ReadBlockFromDisk(*pblockNew, *pindexNew)) {
            return FatalError(m_chainman.GetNotifications(), state, "Failed to read block");
        }
        pthisBlock = pblockNew;
    } else {
        LogPrint(BCLog::BENCH, "  - Using cached block\n");
        pthisBlock = pblock;
    }
    const CBlock& blockConnecting = *pthisBlock;
    // Apply the block atomically to the chain state.
    const auto time_2{SteadyClock::now()};
    SteadyClock::time_point time_3;
    // When adding aggregate statistics in the future, keep in mind that
    // num_blocks_total may be zero until the ConnectBlock() call below.
    LogPrint(BCLog::BENCH, "  - Load block from disk: %.2fms\n",
             Ticks<MillisecondsDouble>(time_2 - time_1));
    {
        CCoinsViewCache view(&CoinsTip());
        bool rv = ConnectBlock(blockConnecting, state, pindexNew, view);
        GetMainSignals().BlockChecked(blockConnecting, state);
        if (!rv) {
            if (state.IsInvalid())
                InvalidBlockFound(pindexNew, state);
            return error("%s: ConnectBlock %s failed, %s", __func__, pindexNew->GetBlockHash().ToString(), state.ToString());
        }
        time_3 = SteadyClock::now();
        time_connect_total += time_3 - time_2;
        assert(num_blocks_total > 0);
        LogPrint(BCLog::BENCH, "  - Connect total: %.2fms [%.2fs (%.2fms/blk)]\n",
                 Ticks<MillisecondsDouble>(time_3 - time_2),
                 Ticks<SecondsDouble>(time_connect_total),
                 Ticks<MillisecondsDouble>(time_connect_total) / num_blocks_total);
        bool flushed = view.Flush();
        assert(flushed);
    }
    const auto time_4{SteadyClock::now()};
    time_flush += time_4 - time_3;
    LogPrint(BCLog::BENCH, "  - Flush: %.2fms [%.2fs (%.2fms/blk)]\n",
             Ticks<MillisecondsDouble>(time_4 - time_3),
             Ticks<SecondsDouble>(time_flush),
             Ticks<MillisecondsDouble>(time_flush) / num_blocks_total);
    // Write the chain state to disk, if necessary.
    if (!FlushStateToDisk(state, FlushStateMode::IF_NEEDED)) {
        return false;
    }
    const auto time_5{SteadyClock::now()};
    time_chainstate += time_5 - time_4;
    LogPrint(BCLog::BENCH, "  - Writing chainstate: %.2fms [%.2fs (%.2fms/blk)]\n",
             Ticks<MillisecondsDouble>(time_5 - time_4),
             Ticks<SecondsDouble>(time_chainstate),
             Ticks<MillisecondsDouble>(time_chainstate) / num_blocks_total);
    // Remove conflicting transactions from the mempool.;
    if (m_mempool) {
        m_mempool->removeForBlock(blockConnecting.vtx, pindexNew->nHeight);
        disconnectpool.removeForBlock(blockConnecting.vtx);
    }
    // Update m_chain & related variables.
    m_chain.SetTip(*pindexNew);
    UpdateTip(pindexNew);

    if (m_mempool) {
        // add mempool stats sample
        CStats::DefaultStats()->addMempoolSample(m_mempool->size(), m_mempool->DynamicMemoryUsage(), m_mempool->GetMinFee().GetFeePerK());
    }

    const auto time_6{SteadyClock::now()};
    time_post_connect += time_6 - time_5;
    time_total += time_6 - time_1;
    LogPrint(BCLog::BENCH, "  - Connect postprocess: %.2fms [%.2fs (%.2fms/blk)]\n",
             Ticks<MillisecondsDouble>(time_6 - time_5),
             Ticks<SecondsDouble>(time_post_connect),
             Ticks<MillisecondsDouble>(time_post_connect) / num_blocks_total);
    LogPrint(BCLog::BENCH, "- Connect block: %.2fms [%.2fs (%.2fms/blk)]\n",
             Ticks<MillisecondsDouble>(time_6 - time_1),
             Ticks<SecondsDouble>(time_total),
             Ticks<MillisecondsDouble>(time_total) / num_blocks_total);

    // If we are the background validation chainstate, check to see if we are done
    // validating the snapshot (i.e. our tip has reached the snapshot's base block).
    if (this != &m_chainman.ActiveChainstate()) {
        // This call may set `m_disabled`, which is referenced immediately afterwards in
        // ActivateBestChain, so that we stop connecting blocks past the snapshot base.
        m_chainman.MaybeCompleteSnapshotValidation();
    }

    connectTrace.BlockConnected(pindexNew, std::move(pthisBlock));
    return true;
}

/**
 * Return the tip of the chain with the most work in it, that isn't
 * known to be invalid (it's however far from certain to be valid).
 */
CBlockIndex* Chainstate::FindMostWorkChain()
{
    AssertLockHeld(::cs_main);
    do {
        CBlockIndex *pindexNew = nullptr;

        // Find the best candidate header.
        {
            std::set<CBlockIndex*, CBlockIndexWorkComparator>::reverse_iterator it = setBlockIndexCandidates.rbegin();
            if (it == setBlockIndexCandidates.rend())
                return nullptr;
            pindexNew = *it;
        }

        // Check whether all blocks on the path between the currently active chain and the candidate are valid.
        // Just going until the active chain is an optimization, as we know all blocks in it are valid already.
        CBlockIndex *pindexTest = pindexNew;
        bool fInvalidAncestor = false;
        while (pindexTest && !m_chain.Contains(pindexTest)) {
            assert(pindexTest->HaveNumChainTxs() || pindexTest->nHeight == 0);

            // Pruned nodes may have entries in setBlockIndexCandidates for
            // which block files have been deleted.  Remove those as candidates
            // for the most work chain if we come across them; we can't switch
            // to a chain unless we have all the non-active-chain parent blocks.
            bool fFailedChain = pindexTest->nStatus & BLOCK_FAILED_MASK;
            bool fMissingData = !(pindexTest->nStatus & BLOCK_HAVE_DATA);
            if (fFailedChain || fMissingData) {
                // Candidate chain is not usable (either invalid or missing data)
                if (fFailedChain && (m_chainman.m_best_invalid == nullptr || pindexNew->nChainWork > m_chainman.m_best_invalid->nChainWork)) {
                    m_chainman.m_best_invalid = pindexNew;
                }
                CBlockIndex *pindexFailed = pindexNew;
                // Remove the entire chain from the set.
                while (pindexTest != pindexFailed) {
                    if (fFailedChain) {
                        pindexFailed->nStatus |= BLOCK_FAILED_CHILD;
                        m_blockman.m_dirty_blockindex.insert(pindexFailed);
                    } else if (fMissingData) {
                        // If we're missing data, then add back to m_blocks_unlinked,
                        // so that if the block arrives in the future we can try adding
                        // to setBlockIndexCandidates again.
                        m_blockman.m_blocks_unlinked.insert(
                            std::make_pair(pindexFailed->pprev, pindexFailed));
                    }
                    setBlockIndexCandidates.erase(pindexFailed);
                    pindexFailed = pindexFailed->pprev;
                }
                setBlockIndexCandidates.erase(pindexTest);
                fInvalidAncestor = true;
                break;
            }
            pindexTest = pindexTest->pprev;
        }
        if (!fInvalidAncestor)
            return pindexNew;
    } while(true);
}

/** Delete all entries in setBlockIndexCandidates that are worse than the current tip. */
void Chainstate::PruneBlockIndexCandidates() {
    // Note that we can't delete the current block itself, as we may need to return to it later in case a
    // reorganization to a better block fails.
    std::set<CBlockIndex*, CBlockIndexWorkComparator>::iterator it = setBlockIndexCandidates.begin();
    while (it != setBlockIndexCandidates.end() && setBlockIndexCandidates.value_comp()(*it, m_chain.Tip())) {
        setBlockIndexCandidates.erase(it++);
    }
    // Either the current tip or a successor of it we're working towards is left in setBlockIndexCandidates.
    assert(!setBlockIndexCandidates.empty());
}

/**
 * Try to make some progress towards making pindexMostWork the active block.
 * pblock is either nullptr or a pointer to a CBlock corresponding to pindexMostWork.
 *
 * @returns true unless a system error occurred
 */
bool Chainstate::ActivateBestChainStep(BlockValidationState& state, CBlockIndex* pindexMostWork, const std::shared_ptr<const CBlock>& pblock, bool& fInvalidFound, ConnectTrace& connectTrace)
{
    AssertLockHeld(cs_main);
    if (m_mempool) AssertLockHeld(m_mempool->cs);

    const CBlockIndex* pindexOldTip = m_chain.Tip();
    const CBlockIndex* pindexFork = m_chain.FindFork(pindexMostWork);

    // Disconnect active blocks which are no longer in the best chain.
    bool fBlocksDisconnected = false;
    DisconnectedBlockTransactions disconnectpool{MAX_DISCONNECTED_TX_POOL_BYTES};
    while (m_chain.Tip() && m_chain.Tip() != pindexFork) {
        if (!DisconnectTip(state, &disconnectpool)) {
            // This is likely a fatal error, but keep the mempool consistent,
            // just in case. Only remove from the mempool in this case.
            MaybeUpdateMempoolForReorg(disconnectpool, false);

            // If we're unable to disconnect a block during normal operation,
            // then that is a failure of our local system -- we should abort
            // rather than stay on a less work chain.
            FatalError(m_chainman.GetNotifications(), state, "Failed to disconnect block; see debug.log for details");
            return false;
        }
        fBlocksDisconnected = true;
    }

    // Build list of new blocks to connect (in descending height order).
    std::vector<CBlockIndex*> vpindexToConnect;
    bool fContinue = true;
    int nHeight = pindexFork ? pindexFork->nHeight : -1;
    while (fContinue && nHeight != pindexMostWork->nHeight) {
        // Don't iterate the entire list of potential improvements toward the best tip, as we likely only need
        // a few blocks along the way.
        int nTargetHeight = std::min(nHeight + 32, pindexMostWork->nHeight);
        vpindexToConnect.clear();
        vpindexToConnect.reserve(nTargetHeight - nHeight);
        CBlockIndex* pindexIter = pindexMostWork->GetAncestor(nTargetHeight);
        while (pindexIter && pindexIter->nHeight != nHeight) {
            vpindexToConnect.push_back(pindexIter);
            pindexIter = pindexIter->pprev;
        }
        nHeight = nTargetHeight;

        // Connect new blocks.
        for (CBlockIndex* pindexConnect : reverse_iterate(vpindexToConnect)) {
            if (!ConnectTip(state, pindexConnect, pindexConnect == pindexMostWork ? pblock : std::shared_ptr<const CBlock>(), connectTrace, disconnectpool)) {
                if (state.IsInvalid()) {
                    // The block violates a consensus rule.
                    if (state.GetResult() != BlockValidationResult::BLOCK_MUTATED) {
                        InvalidChainFound(vpindexToConnect.front());
                    }
                    state = BlockValidationState();
                    fInvalidFound = true;
                    fContinue = false;
                    break;
                } else {
                    // A system error occurred (disk space, database error, ...).
                    // Make the mempool consistent with the current tip, just in case
                    // any observers try to use it before shutdown.
                    MaybeUpdateMempoolForReorg(disconnectpool, false);
                    return false;
                }
            } else {
                PruneBlockIndexCandidates();
                if (!pindexOldTip || m_chain.Tip()->nChainWork > pindexOldTip->nChainWork) {
                    // We're in a better position than we were. Return temporarily to release the lock.
                    fContinue = false;
                    break;
                }
            }
        }
    }

    if (fBlocksDisconnected) {
        // If any blocks were disconnected, disconnectpool may be non empty.  Add
        // any disconnected transactions back to the mempool.
        MaybeUpdateMempoolForReorg(disconnectpool, true);
    }
    if (m_mempool) m_mempool->check(this->CoinsTip(), this->m_chain.Height() + 1);

    CheckForkWarningConditions();

    return true;
}

static SynchronizationState GetSynchronizationState(bool init)
{
    if (!init) return SynchronizationState::POST_INIT;
    if (::fReindex) return SynchronizationState::INIT_REINDEX;
    return SynchronizationState::INIT_DOWNLOAD;
}

static bool NotifyHeaderTip(ChainstateManager& chainman) LOCKS_EXCLUDED(cs_main)
{
    bool fNotify = false;
    bool fInitialBlockDownload = false;
    static CBlockIndex* pindexHeaderOld = nullptr;
    CBlockIndex* pindexHeader = nullptr;
    {
        LOCK(cs_main);
        pindexHeader = chainman.m_best_header;

        if (pindexHeader != pindexHeaderOld) {
            fNotify = true;
            fInitialBlockDownload = chainman.IsInitialBlockDownload();
            pindexHeaderOld = pindexHeader;
        }
    }
    // Send block tip changed notifications without cs_main
    if (fNotify) {
        chainman.GetNotifications().headerTip(GetSynchronizationState(fInitialBlockDownload), pindexHeader->nHeight, pindexHeader->nTime, false);
    }
    return fNotify;
}

static void LimitValidationInterfaceQueue() LOCKS_EXCLUDED(cs_main) {
    AssertLockNotHeld(cs_main);

    if (GetMainSignals().CallbacksPending() > 10) {
        SyncWithValidationInterfaceQueue();
    }
}

bool Chainstate::ActivateBestChain(BlockValidationState& state, std::shared_ptr<const CBlock> pblock)
{
    AssertLockNotHeld(m_chainstate_mutex);

    // Note that while we're often called here from ProcessNewBlock, this is
    // far from a guarantee. Things in the P2P/RPC will often end up calling
    // us in the middle of ProcessNewBlock - do not assume pblock is set
    // sanely for performance or correctness!
    AssertLockNotHeld(::cs_main);

    // ABC maintains a fair degree of expensive-to-calculate internal state
    // because this function periodically releases cs_main so that it does not lock up other threads for too long
    // during large connects - and to allow for e.g. the callback queue to drain
    // we use m_chainstate_mutex to enforce mutual exclusion so that only one caller may execute this function at a time
    LOCK(m_chainstate_mutex);

    // Belt-and-suspenders check that we aren't attempting to advance the background
    // chainstate past the snapshot base block.
    if (WITH_LOCK(::cs_main, return m_disabled)) {
        LogPrintf("m_disabled is set - this chainstate should not be in operation. "
            "Please report this as a bug. %s\n", PACKAGE_BUGREPORT);
        return false;
    }

    CBlockIndex *pindexMostWork = nullptr;
    CBlockIndex *pindexNewTip = nullptr;
    bool exited_ibd{false};
    do {
        // Block until the validation queue drains. This should largely
        // never happen in normal operation, however may happen during
        // reindex, causing memory blowup if we run too far ahead.
        // Note that if a validationinterface callback ends up calling
        // ActivateBestChain this may lead to a deadlock! We should
        // probably have a DEBUG_LOCKORDER test for this in the future.
        LimitValidationInterfaceQueue();

        {
            LOCK(cs_main);
            // Lock transaction pool for at least as long as it takes for connectTrace to be consumed
            LOCK(MempoolMutex());
            const bool was_in_ibd = m_chainman.IsInitialBlockDownload();
            CBlockIndex* starting_tip = m_chain.Tip();
            bool blocks_connected = false;
            do {
                // We absolutely may not unlock cs_main until we've made forward progress
                // (with the exception of shutdown due to hardware issues, low disk space, etc).
                ConnectTrace connectTrace; // Destructed before cs_main is unlocked

                if (pindexMostWork == nullptr) {
                    pindexMostWork = FindMostWorkChain();
                }

                // Whether we have anything to do at all.
                if (pindexMostWork == nullptr || pindexMostWork == m_chain.Tip()) {
                    break;
                }

                bool fInvalidFound = false;
                std::shared_ptr<const CBlock> nullBlockPtr;
                if (!ActivateBestChainStep(state, pindexMostWork, pblock && pblock->GetHash() == pindexMostWork->GetBlockHash() ? pblock : nullBlockPtr, fInvalidFound, connectTrace)) {
                    // A system error occurred
                    return false;
                }
                blocks_connected = true;

                if (fInvalidFound) {
                    // Wipe cache, we may need another branch now.
                    pindexMostWork = nullptr;
                }
                pindexNewTip = m_chain.Tip();

                for (const PerBlockConnectTrace& trace : connectTrace.GetBlocksConnected()) {
                    assert(trace.pblock && trace.pindex);
                    GetMainSignals().BlockConnected(this->GetRole(), trace.pblock, trace.pindex);
                }

                // This will have been toggled in
                // ActivateBestChainStep -> ConnectTip -> MaybeCompleteSnapshotValidation,
                // if at all, so we should catch it here.
                //
                // Break this do-while to ensure we don't advance past the base snapshot.
                if (m_disabled) {
                    break;
                }
            } while (!m_chain.Tip() || (starting_tip && CBlockIndexWorkComparator()(m_chain.Tip(), starting_tip)));
            if (!blocks_connected) return true;

            const CBlockIndex* pindexFork = m_chain.FindFork(starting_tip);
            bool still_in_ibd = m_chainman.IsInitialBlockDownload();

            if (was_in_ibd && !still_in_ibd) {
                // Active chainstate has exited IBD.
                exited_ibd = true;
            }

            // Notify external listeners about the new tip.
            // Enqueue while holding cs_main to ensure that UpdatedBlockTip is called in the order in which blocks are connected
            if (this == &m_chainman.ActiveChainstate() && pindexFork != pindexNewTip) {
                // Notify ValidationInterface subscribers
                GetMainSignals().UpdatedBlockTip(pindexNewTip, pindexFork, still_in_ibd);

                // Always notify the UI if a new block tip was connected
                if (kernel::IsInterrupted(m_chainman.GetNotifications().blockTip(GetSynchronizationState(still_in_ibd), *pindexNewTip))) {
                    // Just breaking and returning success for now. This could
                    // be changed to bubble up the kernel::Interrupted value to
                    // the caller so the caller could distinguish between
                    // completed and interrupted operations.
                    break;
                }
            }
        }
        // When we reach this point, we switched to a new tip (stored in pindexNewTip).

        if (exited_ibd) {
            // If a background chainstate is in use, we may need to rebalance our
            // allocation of caches once a chainstate exits initial block download.
            LOCK(::cs_main);
            m_chainman.MaybeRebalanceCaches();
        }

        if (WITH_LOCK(::cs_main, return m_disabled)) {
            // Background chainstate has reached the snapshot base block, so exit.

            // Restart indexes to resume indexing for all blocks unique to the snapshot
            // chain. This resumes indexing "in order" from where the indexing on the
            // background validation chain left off.
            //
            // This cannot be done while holding cs_main (within
            // MaybeCompleteSnapshotValidation) or a cs_main deadlock will occur.
            if (m_chainman.restart_indexes) {
                m_chainman.restart_indexes();
            }
            break;
        }

        // We check interrupt only after giving ActivateBestChainStep a chance to run once so that we
        // never interrupt before connecting the genesis block during LoadChainTip(). Previously this
        // caused an assert() failure during interrupt in such cases as the UTXO DB flushing checks
        // that the best block hash is non-null.
        if (m_chainman.m_interrupt) break;
    } while (pindexNewTip != pindexMostWork);

    m_chainman.CheckBlockIndex();

    // Write changes periodically to disk, after relay.
    if (!FlushStateToDisk(state, FlushStateMode::PERIODIC)) {
        return false;
    }

    return true;
}

bool Chainstate::PreciousBlock(BlockValidationState& state, CBlockIndex* pindex)
{
    AssertLockNotHeld(m_chainstate_mutex);
    AssertLockNotHeld(::cs_main);
    {
        LOCK(cs_main);
        if (pindex->nChainWork < m_chain.Tip()->nChainWork) {
            // Nothing to do, this block is not at the tip.
            return true;
        }
        if (m_chain.Tip()->nChainWork > m_chainman.nLastPreciousChainwork) {
            // The chain has been extended since the last call, reset the counter.
            m_chainman.nBlockReverseSequenceId = -1;
        }
        m_chainman.nLastPreciousChainwork = m_chain.Tip()->nChainWork;
        setBlockIndexCandidates.erase(pindex);
        pindex->nSequenceId = m_chainman.nBlockReverseSequenceId;
        if (m_chainman.nBlockReverseSequenceId > std::numeric_limits<int32_t>::min()) {
            // We can't keep reducing the counter if somebody really wants to
            // call preciousblock 2**31-1 times on the same set of tips...
            m_chainman.nBlockReverseSequenceId--;
        }
        if (pindex->IsValid(BLOCK_VALID_TRANSACTIONS) && pindex->HaveNumChainTxs()) {
            setBlockIndexCandidates.insert(pindex);
            PruneBlockIndexCandidates();
        }
    }

    return ActivateBestChain(state, std::shared_ptr<const CBlock>());
}

bool Chainstate::InvalidateBlock(BlockValidationState& state, CBlockIndex* pindex)
{
    AssertLockNotHeld(m_chainstate_mutex);
    AssertLockNotHeld(::cs_main);

    // Genesis block can't be invalidated
    assert(pindex);
    if (pindex->nHeight == 0) return false;

    CBlockIndex* to_mark_failed = pindex;
    bool pindex_was_in_chain = false;
    int disconnected = 0;

    // We do not allow ActivateBestChain() to run while InvalidateBlock() is
    // running, as that could cause the tip to change while we disconnect
    // blocks.
    LOCK(m_chainstate_mutex);

    // We'll be acquiring and releasing cs_main below, to allow the validation
    // callbacks to run. However, we should keep the block index in a
    // consistent state as we disconnect blocks -- in particular we need to
    // add equal-work blocks to setBlockIndexCandidates as we disconnect.
    // To avoid walking the block index repeatedly in search of candidates,
    // build a map once so that we can look up candidate blocks by chain
    // work as we go.
    std::multimap<const arith_uint256, CBlockIndex *> candidate_blocks_by_work;

    {
        LOCK(cs_main);
        for (auto& entry : m_blockman.m_block_index) {
            CBlockIndex* candidate = &entry.second;
            // We don't need to put anything in our active chain into the
            // multimap, because those candidates will be found and considered
            // as we disconnect.
            // Instead, consider only non-active-chain blocks that have at
            // least as much work as where we expect the new tip to end up.
            if (!m_chain.Contains(candidate) &&
                    !CBlockIndexWorkComparator()(candidate, pindex->pprev) &&
                    candidate->IsValid(BLOCK_VALID_TRANSACTIONS) &&
                    candidate->HaveNumChainTxs()) {
                candidate_blocks_by_work.insert(std::make_pair(candidate->nChainWork, candidate));
            }
        }
    }

    // Disconnect (descendants of) pindex, and mark them invalid.
    while (true) {
        if (m_chainman.m_interrupt) break;

        // Make sure the queue of validation callbacks doesn't grow unboundedly.
        LimitValidationInterfaceQueue();

        LOCK(cs_main);
        // Lock for as long as disconnectpool is in scope to make sure MaybeUpdateMempoolForReorg is
        // called after DisconnectTip without unlocking in between
        LOCK(MempoolMutex());
        if (!m_chain.Contains(pindex)) break;
        pindex_was_in_chain = true;
        CBlockIndex *invalid_walk_tip = m_chain.Tip();

        // ActivateBestChain considers blocks already in m_chain
        // unconditionally valid already, so force disconnect away from it.
        DisconnectedBlockTransactions disconnectpool{MAX_DISCONNECTED_TX_POOL_BYTES};
        bool ret = DisconnectTip(state, &disconnectpool);
        // DisconnectTip will add transactions to disconnectpool.
        // Adjust the mempool to be consistent with the new tip, adding
        // transactions back to the mempool if disconnecting was successful,
        // and we're not doing a very deep invalidation (in which case
        // keeping the mempool up to date is probably futile anyway).
        MaybeUpdateMempoolForReorg(disconnectpool, /* fAddToMempool = */ (++disconnected <= 10) && ret);
        if (!ret) return false;
        assert(invalid_walk_tip->pprev == m_chain.Tip());

        // We immediately mark the disconnected blocks as invalid.
        // This prevents a case where pruned nodes may fail to invalidateblock
        // and be left unable to start as they have no tip candidates (as there
        // are no blocks that meet the "have data and are not invalid per
        // nStatus" criteria for inclusion in setBlockIndexCandidates).
        invalid_walk_tip->nStatus |= BLOCK_FAILED_VALID;
        m_blockman.m_dirty_blockindex.insert(invalid_walk_tip);
        setBlockIndexCandidates.erase(invalid_walk_tip);
        setBlockIndexCandidates.insert(invalid_walk_tip->pprev);
        if (invalid_walk_tip->pprev == to_mark_failed && (to_mark_failed->nStatus & BLOCK_FAILED_VALID)) {
            // We only want to mark the last disconnected block as BLOCK_FAILED_VALID; its children
            // need to be BLOCK_FAILED_CHILD instead.
            to_mark_failed->nStatus = (to_mark_failed->nStatus ^ BLOCK_FAILED_VALID) | BLOCK_FAILED_CHILD;
            m_blockman.m_dirty_blockindex.insert(to_mark_failed);
        }

        // Add any equal or more work headers to setBlockIndexCandidates
        auto candidate_it = candidate_blocks_by_work.lower_bound(invalid_walk_tip->pprev->nChainWork);
        while (candidate_it != candidate_blocks_by_work.end()) {
            if (!CBlockIndexWorkComparator()(candidate_it->second, invalid_walk_tip->pprev)) {
                setBlockIndexCandidates.insert(candidate_it->second);
                candidate_it = candidate_blocks_by_work.erase(candidate_it);
            } else {
                ++candidate_it;
            }
        }

        // Track the last disconnected block, so we can correct its BLOCK_FAILED_CHILD status in future
        // iterations, or, if it's the last one, call InvalidChainFound on it.
        to_mark_failed = invalid_walk_tip;
    }

    m_chainman.CheckBlockIndex();

    {
        LOCK(cs_main);
        if (m_chain.Contains(to_mark_failed)) {
            // If the to-be-marked invalid block is in the active chain, something is interfering and we can't proceed.
            return false;
        }

        // Mark pindex (or the last disconnected block) as invalid, even when it never was in the main chain
        to_mark_failed->nStatus |= BLOCK_FAILED_VALID;
        m_blockman.m_dirty_blockindex.insert(to_mark_failed);
        setBlockIndexCandidates.erase(to_mark_failed);
        m_chainman.m_failed_blocks.insert(to_mark_failed);

        // If any new blocks somehow arrived while we were disconnecting
        // (above), then the pre-calculation of what should go into
        // setBlockIndexCandidates may have missed entries. This would
        // technically be an inconsistency in the block index, but if we clean
        // it up here, this should be an essentially unobservable error.
        // Loop back over all block index entries and add any missing entries
        // to setBlockIndexCandidates.
        for (auto& [_, block_index] : m_blockman.m_block_index) {
            if (block_index.IsValid(BLOCK_VALID_TRANSACTIONS) && block_index.HaveNumChainTxs() && !setBlockIndexCandidates.value_comp()(&block_index, m_chain.Tip())) {
                setBlockIndexCandidates.insert(&block_index);
            }
        }

        InvalidChainFound(to_mark_failed);
    }

    // Only notify about a new block tip if the active chain was modified.
    if (pindex_was_in_chain) {
        // Ignoring return value for now, this could be changed to bubble up
        // kernel::Interrupted value to the caller so the caller could
        // distinguish between completed and interrupted operations. It might
        // also make sense for the blockTip notification to have an enum
        // parameter indicating the source of the tip change so hooks can
        // distinguish user-initiated invalidateblock changes from other
        // changes.
        (void)m_chainman.GetNotifications().blockTip(GetSynchronizationState(m_chainman.IsInitialBlockDownload()), *to_mark_failed->pprev);
    }
    return true;
}

void Chainstate::ResetBlockFailureFlags(CBlockIndex *pindex) {
    AssertLockHeld(cs_main);

    int nHeight = pindex->nHeight;

    // Remove the invalidity flag from this block and all its descendants.
    for (auto& [_, block_index] : m_blockman.m_block_index) {
        if (!block_index.IsValid() && block_index.GetAncestor(nHeight) == pindex) {
            block_index.nStatus &= ~BLOCK_FAILED_MASK;
            m_blockman.m_dirty_blockindex.insert(&block_index);
            if (block_index.IsValid(BLOCK_VALID_TRANSACTIONS) && block_index.HaveNumChainTxs() && setBlockIndexCandidates.value_comp()(m_chain.Tip(), &block_index)) {
                setBlockIndexCandidates.insert(&block_index);
            }
            if (&block_index == m_chainman.m_best_invalid) {
                // Reset invalid block marker if it was pointing to one of those.
                m_chainman.m_best_invalid = nullptr;
            }
            m_chainman.m_failed_blocks.erase(&block_index);
        }
    }

    // Remove the invalidity flag from all ancestors too.
    while (pindex != nullptr) {
        if (pindex->nStatus & BLOCK_FAILED_MASK) {
            pindex->nStatus &= ~BLOCK_FAILED_MASK;
            m_blockman.m_dirty_blockindex.insert(pindex);
            m_chainman.m_failed_blocks.erase(pindex);
        }
        pindex = pindex->pprev;
    }
}

void Chainstate::TryAddBlockIndexCandidate(CBlockIndex* pindex)
{
    AssertLockHeld(cs_main);
    // The block only is a candidate for the most-work-chain if it has the same
    // or more work than our current tip.
    if (m_chain.Tip() != nullptr && setBlockIndexCandidates.value_comp()(pindex, m_chain.Tip())) {
        return;
    }

    bool is_active_chainstate = this == &m_chainman.ActiveChainstate();
    if (is_active_chainstate) {
        // The active chainstate should always add entries that have more
        // work than the tip.
        setBlockIndexCandidates.insert(pindex);
    } else if (!m_disabled) {
        // For the background chainstate, we only consider connecting blocks
        // towards the snapshot base (which can't be nullptr or else we'll
        // never make progress).
        const CBlockIndex* snapshot_base{Assert(m_chainman.GetSnapshotBaseBlock())};
        if (snapshot_base->GetAncestor(pindex->nHeight) == pindex) {
            setBlockIndexCandidates.insert(pindex);
        }
    }
}

/** Mark a block as having its data received and checked (up to BLOCK_VALID_TRANSACTIONS). */
void ChainstateManager::ReceivedBlockTransactions(const CBlock& block, CBlockIndex* pindexNew, const FlatFilePos& pos)
{
    AssertLockHeld(cs_main);
    pindexNew->nTx = block.vtx.size();
    pindexNew->nChainTx = 0;
    pindexNew->nFile = pos.nFile;
    pindexNew->nDataPos = pos.nPos;
    pindexNew->nUndoPos = 0;
    pindexNew->nStatus |= BLOCK_HAVE_DATA;
    if (DeploymentActiveAt(*pindexNew, *this, Consensus::DEPLOYMENT_SEGWIT)) {
        pindexNew->nStatus |= BLOCK_OPT_WITNESS;
    }
    pindexNew->RaiseValidity(BLOCK_VALID_TRANSACTIONS);
    m_blockman.m_dirty_blockindex.insert(pindexNew);

    if (pindexNew->pprev == nullptr || pindexNew->pprev->HaveNumChainTxs()) {
        // If pindexNew is the genesis block or all parents are BLOCK_VALID_TRANSACTIONS.
        std::deque<CBlockIndex*> queue;
        queue.push_back(pindexNew);

        // Recursively process any descendant blocks that now may be eligible to be connected.
        while (!queue.empty()) {
            CBlockIndex *pindex = queue.front();
            queue.pop_front();
            pindex->nChainTx = (pindex->pprev ? pindex->pprev->nChainTx : 0) + pindex->nTx;
            pindex->nSequenceId = nBlockSequenceId++;
            for (Chainstate *c : GetAll()) {
                c->TryAddBlockIndexCandidate(pindex);
            }
            std::pair<std::multimap<CBlockIndex*, CBlockIndex*>::iterator, std::multimap<CBlockIndex*, CBlockIndex*>::iterator> range = m_blockman.m_blocks_unlinked.equal_range(pindex);
            while (range.first != range.second) {
                std::multimap<CBlockIndex*, CBlockIndex*>::iterator it = range.first;
                queue.push_back(it->second);
                range.first++;
                m_blockman.m_blocks_unlinked.erase(it);
            }
        }
    } else {
        if (pindexNew->pprev && pindexNew->pprev->IsValid(BLOCK_VALID_TREE)) {
            m_blockman.m_blocks_unlinked.insert(std::make_pair(pindexNew->pprev, pindexNew));
        }
    }
}

static bool CheckBlockHeader(const CBlockHeader& block, BlockValidationState& state, const Consensus::Params& consensusParams, bool fCheckPOW = true)
{
    // Check proof of work matches claimed amount
    if (fCheckPOW && !CheckProofOfWork(block.GetHash(), block.nBits, consensusParams))
        return state.Invalid(BlockValidationResult::BLOCK_INVALID_HEADER, "high-hash", "proof of work failed");

    return true;
}

static bool CheckMerkleRoot(const CBlock& block, BlockValidationState& state)
{
    if (block.m_checked_merkle_root) return true;

    bool mutated;
    uint256 merkle_root = BlockMerkleRoot(block, &mutated);
    if (block.hashMerkleRoot != merkle_root) {
        return state.Invalid(
            /*result=*/BlockValidationResult::BLOCK_MUTATED,
            /*reject_reason=*/"bad-txnmrklroot",
            /*debug_message=*/"hashMerkleRoot mismatch");
    }

    // Check for merkle tree malleability (CVE-2012-2459): repeating sequences
    // of transactions in a block without affecting the merkle root of a block,
    // while still invalidating it.
    if (mutated) {
        return state.Invalid(
            /*result=*/BlockValidationResult::BLOCK_MUTATED,
            /*reject_reason=*/"bad-txns-duplicate",
            /*debug_message=*/"duplicate transaction");
    }

    block.m_checked_merkle_root = true;
    return true;
}

/** CheckWitnessMalleation performs checks for block malleation with regard to
 * its witnesses.
 *
 * Note: If the witness commitment is expected (i.e. `expect_witness_commitment
 * = true`), then the block is required to have at least one transaction and the
 * first transaction needs to have at least one input. */
static bool CheckWitnessMalleation(const CBlock& block, bool expect_witness_commitment, BlockValidationState& state)
{
    if (expect_witness_commitment) {
        if (block.m_checked_witness_commitment) return true;

        int commitpos = GetWitnessCommitmentIndex(block);
        if (commitpos != NO_WITNESS_COMMITMENT) {
            assert(!block.vtx.empty() && !block.vtx[0]->vin.empty());
            const auto& witness_stack{block.vtx[0]->vin[0].scriptWitness.stack};

            if (witness_stack.size() != 1 || witness_stack[0].size() != 32) {
                return state.Invalid(
                    /*result=*/BlockValidationResult::BLOCK_MUTATED,
                    /*reject_reason=*/"bad-witness-nonce-size",
                    /*debug_message=*/strprintf("%s : invalid witness reserved value size", __func__));
            }

            // The malleation check is ignored; as the transaction tree itself
            // already does not permit it, it is impossible to trigger in the
            // witness tree.
            uint256 hash_witness = BlockWitnessMerkleRoot(block, /*mutated=*/nullptr);

            CHash256().Write(hash_witness).Write(witness_stack[0]).Finalize(hash_witness);
            if (memcmp(hash_witness.begin(), &block.vtx[0]->vout[commitpos].scriptPubKey[6], 32)) {
                return state.Invalid(
                    /*result=*/BlockValidationResult::BLOCK_MUTATED,
                    /*reject_reason=*/"bad-witness-merkle-match",
                    /*debug_message=*/strprintf("%s : witness merkle commitment mismatch", __func__));
            }

            block.m_checked_witness_commitment = true;
            return true;
        }
    }

    // No witness data is allowed in blocks that don't commit to witness data, as this would otherwise leave room for spam
    for (const auto& tx : block.vtx) {
        if (tx->HasWitness()) {
            return state.Invalid(
                /*result=*/BlockValidationResult::BLOCK_MUTATED,
                /*reject_reason=*/"unexpected-witness",
                /*debug_message=*/strprintf("%s : unexpected witness data found", __func__));
        }
    }

    return true;
}

bool CheckBlock(const CBlock& block, BlockValidationState& state, const Consensus::Params& consensusParams, bool fCheckPOW, bool fCheckMerkleRoot)
{
    // These are checks that are independent of context.

    if (block.fChecked)
        return true;

    // Check that the header is valid (particularly PoW).  This is mostly
    // redundant with the call in AcceptBlockHeader.
    if (!CheckBlockHeader(block, state, consensusParams, fCheckPOW))
        return false;

    // Signet only: check block solution
    if (consensusParams.signet_blocks && fCheckPOW && !CheckSignetBlockSolution(block, consensusParams)) {
        return state.Invalid(BlockValidationResult::BLOCK_CONSENSUS, "bad-signet-blksig", "signet block signature validation failure");
    }

    // Check the merkle root.
    if (fCheckMerkleRoot && !CheckMerkleRoot(block, state)) {
        return false;
    }

    // All potential-corruption validation must be done before we do any
    // transaction validation, as otherwise we may mark the header as invalid
    // because we receive the wrong transactions for it.
    // Note that witness malleability is checked in ContextualCheckBlock, so no
    // checks that use witness data may be performed here.

    // Size limits
    if (block.vtx.empty() || block.vtx.size() * WITNESS_SCALE_FACTOR > MAX_BLOCK_WEIGHT || ::GetSerializeSize(TX_NO_WITNESS(block)) * WITNESS_SCALE_FACTOR > MAX_BLOCK_WEIGHT)
        return state.Invalid(BlockValidationResult::BLOCK_CONSENSUS, "bad-blk-length", "size limits failed");

    // First transaction must be coinbase, the rest must not be
    if (block.vtx.empty() || !block.vtx[0]->IsCoinBase())
        return state.Invalid(BlockValidationResult::BLOCK_CONSENSUS, "bad-cb-missing", "first tx is not coinbase");
    for (unsigned int i = 1; i < block.vtx.size(); i++)
        if (block.vtx[i]->IsCoinBase())
            return state.Invalid(BlockValidationResult::BLOCK_CONSENSUS, "bad-cb-multiple", "more than one coinbase");

    // Check transactions
    // Must check for duplicate inputs (see CVE-2018-17144)
    for (const auto& tx : block.vtx) {
        TxValidationState tx_state;
        if (!CheckTransaction(*tx, tx_state)) {
            // CheckBlock() does context-free validation checks. The only
            // possible failures are consensus failures.
            assert(tx_state.GetResult() == TxValidationResult::TX_CONSENSUS);
            return state.Invalid(BlockValidationResult::BLOCK_CONSENSUS, tx_state.GetRejectReason(),
                                 strprintf("Transaction check failed (tx hash %s) %s", tx->GetHash().ToString(), tx_state.GetDebugMessage()));
        }
    }
    unsigned int nSigOps = 0;
    for (const auto& tx : block.vtx)
    {
        nSigOps += GetLegacySigOpCount(*tx);
    }
    if (nSigOps * WITNESS_SCALE_FACTOR > MAX_BLOCK_SIGOPS_COST)
        return state.Invalid(BlockValidationResult::BLOCK_CONSENSUS, "bad-blk-sigops", "out-of-bounds SigOpCount");

    if (fCheckPOW && fCheckMerkleRoot)
        block.fChecked = true;

    return true;
}

void ChainstateManager::UpdateUncommittedBlockStructures(CBlock& block, const CBlockIndex* pindexPrev) const
{
    int commitpos = GetWitnessCommitmentIndex(block);
    static const std::vector<unsigned char> nonce(32, 0x00);
    if (commitpos != NO_WITNESS_COMMITMENT && DeploymentActiveAfter(pindexPrev, *this, Consensus::DEPLOYMENT_SEGWIT) && !block.vtx[0]->HasWitness()) {
        CMutableTransaction tx(*block.vtx[0]);
        tx.vin[0].scriptWitness.stack.resize(1);
        tx.vin[0].scriptWitness.stack[0] = nonce;
        block.vtx[0] = MakeTransactionRef(std::move(tx));
    }
}

std::vector<unsigned char> ChainstateManager::GenerateCoinbaseCommitment(CBlock& block, const CBlockIndex* pindexPrev) const
{
    std::vector<unsigned char> commitment;
    int commitpos = GetWitnessCommitmentIndex(block);
    std::vector<unsigned char> ret(32, 0x00);
    if (commitpos == NO_WITNESS_COMMITMENT) {
        uint256 witnessroot = BlockWitnessMerkleRoot(block, nullptr);
        CHash256().Write(witnessroot).Write(ret).Finalize(witnessroot);
        CTxOut out;
        out.nValue = 0;
        out.scriptPubKey.resize(MINIMUM_WITNESS_COMMITMENT);
        out.scriptPubKey[0] = OP_RETURN;
        out.scriptPubKey[1] = 0x24;
        out.scriptPubKey[2] = 0xaa;
        out.scriptPubKey[3] = 0x21;
        out.scriptPubKey[4] = 0xa9;
        out.scriptPubKey[5] = 0xed;
        memcpy(&out.scriptPubKey[6], witnessroot.begin(), 32);
        commitment = std::vector<unsigned char>(out.scriptPubKey.begin(), out.scriptPubKey.end());
        CMutableTransaction tx(*block.vtx[0]);
        tx.vout.push_back(out);
        block.vtx[0] = MakeTransactionRef(std::move(tx));
    }
    UpdateUncommittedBlockStructures(block, pindexPrev);
    return commitment;
}

bool HasValidProofOfWork(const std::vector<CBlockHeader>& headers, const Consensus::Params& consensusParams)
{
    return std::all_of(headers.cbegin(), headers.cend(),
            [&](const auto& header) { return CheckProofOfWork(header.GetHash(), header.nBits, consensusParams);});
}

bool IsBlockMutated(const CBlock& block, bool check_witness_root)
{
    BlockValidationState state;
    if (!CheckMerkleRoot(block, state)) {
        LogDebug(BCLog::VALIDATION, "Block mutated: %s\n", state.ToString());
        return true;
    }

    if (block.vtx.empty() || !block.vtx[0]->IsCoinBase()) {
        // Consider the block mutated if any transaction is 64 bytes in size (see 3.1
        // in "Weaknesses in Bitcoin’s Merkle Root Construction":
        // https://lists.linuxfoundation.org/pipermail/bitcoin-dev/attachments/20190225/a27d8837/attachment-0001.pdf).
        //
        // Note: This is not a consensus change as this only applies to blocks that
        // don't have a coinbase transaction and would therefore already be invalid.
        return std::any_of(block.vtx.begin(), block.vtx.end(),
                           [](auto& tx) { return GetSerializeSize(TX_NO_WITNESS(tx)) == 64; });
    } else {
        // Theoretically it is still possible for a block with a 64 byte
        // coinbase transaction to be mutated but we neglect that possibility
        // here as it requires at least 224 bits of work.
    }

    if (!CheckWitnessMalleation(block, check_witness_root, state)) {
        LogDebug(BCLog::VALIDATION, "Block mutated: %s\n", state.ToString());
        return true;
    }

    return false;
}

arith_uint256 CalculateHeadersWork(const std::vector<CBlockHeader>& headers)
{
    arith_uint256 total_work{0};
    for (const CBlockHeader& header : headers) {
        CBlockIndex dummy(header);
        total_work += GetBlockProof(dummy);
    }
    return total_work;
}

/** Context-dependent validity checks.
 *  By "context", we mean only the previous block headers, but not the UTXO
 *  set; UTXO-related validity checks are done in ConnectBlock().
 *  NOTE: This function is not currently invoked by ConnectBlock(), so we
 *  should consider upgrade issues if we change which consensus rules are
 *  enforced in this function (eg by adding a new consensus rule). See comment
 *  in ConnectBlock().
 *  Note that -reindex-chainstate skips the validation that happens here!
 */
static bool ContextualCheckBlockHeader(const CBlockHeader& block, BlockValidationState& state, BlockManager& blockman, const ChainstateManager& chainman, const CBlockIndex* pindexPrev) EXCLUSIVE_LOCKS_REQUIRED(::cs_main)
{
    AssertLockHeld(::cs_main);
    assert(pindexPrev != nullptr);
    const int nHeight = pindexPrev->nHeight + 1;

    // Check proof of work
    const Consensus::Params& consensusParams = chainman.GetConsensus();
    if (block.nBits != GetNextWorkRequired(pindexPrev, &block, consensusParams))
        return state.Invalid(BlockValidationResult::BLOCK_INVALID_HEADER, "bad-diffbits", "incorrect proof of work");

    // Check against checkpoints
    if (chainman.m_options.checkpoints_enabled) {
        // Don't accept any forks from the main chain prior to last checkpoint.
        // GetLastCheckpoint finds the last checkpoint in MapCheckpoints that's in our
        // BlockIndex().
        const CBlockIndex* pcheckpoint = blockman.GetLastCheckpoint(chainman.GetParams().Checkpoints());
        if (pcheckpoint && nHeight < pcheckpoint->nHeight) {
            LogPrintf("ERROR: %s: forked chain older than last checkpoint (height %d)\n", __func__, nHeight);
            return state.Invalid(BlockValidationResult::BLOCK_CHECKPOINT, "bad-fork-prior-to-checkpoint");
        }
    }

    // Check timestamp against prev
    if (block.GetBlockTime() <= pindexPrev->GetMedianTimePast())
        return state.Invalid(BlockValidationResult::BLOCK_INVALID_HEADER, "time-too-old", "block's timestamp is too early");

    // Check timestamp
    if (block.Time() > NodeClock::now() + std::chrono::seconds{MAX_FUTURE_BLOCK_TIME}) {
        return state.Invalid(BlockValidationResult::BLOCK_TIME_FUTURE, "time-too-new", "block timestamp too far in the future");
    }

    // Reject blocks with outdated version
    if ((block.nVersion < 2 && DeploymentActiveAfter(pindexPrev, chainman, Consensus::DEPLOYMENT_HEIGHTINCB)) ||
        (block.nVersion < 3 && DeploymentActiveAfter(pindexPrev, chainman, Consensus::DEPLOYMENT_DERSIG)) ||
        (block.nVersion < 4 && DeploymentActiveAfter(pindexPrev, chainman, Consensus::DEPLOYMENT_CLTV))) {
            return state.Invalid(BlockValidationResult::BLOCK_INVALID_HEADER, strprintf("bad-version(0x%08x)", block.nVersion),
                                 strprintf("rejected nVersion=0x%08x block", block.nVersion));
    }

    return true;
}

/** NOTE: This function is not currently invoked by ConnectBlock(), so we
 *  should consider upgrade issues if we change which consensus rules are
 *  enforced in this function (eg by adding a new consensus rule). See comment
 *  in ConnectBlock().
 *  Note that -reindex-chainstate skips the validation that happens here!
 */
static bool ContextualCheckBlock(const CBlock& block, BlockValidationState& state, const ChainstateManager& chainman, const CBlockIndex* pindexPrev)
{
    const int nHeight = pindexPrev == nullptr ? 0 : pindexPrev->nHeight + 1;

    // Enforce BIP113 (Median Time Past).
    bool enforce_locktime_median_time_past{false};
    if (DeploymentActiveAfter(pindexPrev, chainman, Consensus::DEPLOYMENT_CSV)) {
        assert(pindexPrev != nullptr);
        enforce_locktime_median_time_past = true;
    }

    const int64_t nLockTimeCutoff{enforce_locktime_median_time_past ?
                                      pindexPrev->GetMedianTimePast() :
                                      block.GetBlockTime()};

    // Check that all transactions are finalized
    for (const auto& tx : block.vtx) {
        if (!IsFinalTx(*tx, nHeight, nLockTimeCutoff)) {
            return state.Invalid(BlockValidationResult::BLOCK_CONSENSUS, "bad-txns-nonfinal", "non-final transaction");
        }
    }

    // Enforce rule that the coinbase starts with serialized block height
    if (DeploymentActiveAfter(pindexPrev, chainman, Consensus::DEPLOYMENT_HEIGHTINCB))
    {
        CScript expect = CScript() << nHeight;
        if (block.vtx[0]->vin[0].scriptSig.size() < expect.size() ||
            !std::equal(expect.begin(), expect.end(), block.vtx[0]->vin[0].scriptSig.begin())) {
            return state.Invalid(BlockValidationResult::BLOCK_CONSENSUS, "bad-cb-height", "block height mismatch in coinbase");
        }
    }

    // Validation for witness commitments.
    // * We compute the witness hash (which is the hash including witnesses) of all the block's transactions, except the
    //   coinbase (where 0x0000....0000 is used instead).
    // * The coinbase scriptWitness is a stack of a single 32-byte vector, containing a witness reserved value (unconstrained).
    // * We build a merkle tree with all those witness hashes as leaves (similar to the hashMerkleRoot in the block header).
    // * There must be at least one output whose scriptPubKey is a single 36-byte push, the first 4 bytes of which are
    //   {0xaa, 0x21, 0xa9, 0xed}, and the following 32 bytes are SHA256^2(witness root, witness reserved value). In case there are
    //   multiple, the last one is used.
    if (!CheckWitnessMalleation(block, DeploymentActiveAfter(pindexPrev, chainman, Consensus::DEPLOYMENT_SEGWIT), state)) {
        return false;
    }

    // After the coinbase witness reserved value and commitment are verified,
    // we can check if the block weight passes (before we've checked the
    // coinbase witness, it would be possible for the weight to be too
    // large by filling up the coinbase witness, which doesn't change
    // the block hash, so we couldn't mark the block as permanently
    // failed).
    if (GetBlockWeight(block) > MAX_BLOCK_WEIGHT) {
        return state.Invalid(BlockValidationResult::BLOCK_CONSENSUS, "bad-blk-weight", strprintf("%s : weight limit failed", __func__));
    }

    return true;
}

bool ChainstateManager::AcceptBlockHeader(const CBlockHeader& block, BlockValidationState& state, CBlockIndex** ppindex, bool min_pow_checked)
{
    AssertLockHeld(cs_main);

    // Check for duplicate
    uint256 hash = block.GetHash();
    BlockMap::iterator miSelf{m_blockman.m_block_index.find(hash)};
    if (hash != GetConsensus().hashGenesisBlock) {
        if (miSelf != m_blockman.m_block_index.end()) {
            // Block header is already known.
            CBlockIndex* pindex = &(miSelf->second);
            if (ppindex)
                *ppindex = pindex;
            if (pindex->nStatus & BLOCK_FAILED_MASK) {
                LogPrint(BCLog::VALIDATION, "%s: block %s is marked invalid\n", __func__, hash.ToString());
                return state.Invalid(BlockValidationResult::BLOCK_CACHED_INVALID, "duplicate");
            }
            return true;
        }

        if (!CheckBlockHeader(block, state, GetConsensus())) {
            LogPrint(BCLog::VALIDATION, "%s: Consensus::CheckBlockHeader: %s, %s\n", __func__, hash.ToString(), state.ToString());
            return false;
        }

        // Get prev block index
        CBlockIndex* pindexPrev = nullptr;
        BlockMap::iterator mi{m_blockman.m_block_index.find(block.hashPrevBlock)};
        if (mi == m_blockman.m_block_index.end()) {
            LogPrint(BCLog::VALIDATION, "header %s has prev block not found: %s\n", hash.ToString(), block.hashPrevBlock.ToString());
            return state.Invalid(BlockValidationResult::BLOCK_MISSING_PREV, "prev-blk-not-found");
        }
        pindexPrev = &((*mi).second);
        if (pindexPrev->nStatus & BLOCK_FAILED_MASK) {
            LogPrint(BCLog::VALIDATION, "header %s has prev block invalid: %s\n", hash.ToString(), block.hashPrevBlock.ToString());
            return state.Invalid(BlockValidationResult::BLOCK_INVALID_PREV, "bad-prevblk");
        }
        if (!ContextualCheckBlockHeader(block, state, m_blockman, *this, pindexPrev)) {
            LogPrint(BCLog::VALIDATION, "%s: Consensus::ContextualCheckBlockHeader: %s, %s\n", __func__, hash.ToString(), state.ToString());
            return false;
        }

        /* Determine if this block descends from any block which has been found
         * invalid (m_failed_blocks), then mark pindexPrev and any blocks between
         * them as failed. For example:
         *
         *                D3
         *              /
         *      B2 - C2
         *    /         \
         *  A             D2 - E2 - F2
         *    \
         *      B1 - C1 - D1 - E1
         *
         * In the case that we attempted to reorg from E1 to F2, only to find
         * C2 to be invalid, we would mark D2, E2, and F2 as BLOCK_FAILED_CHILD
         * but NOT D3 (it was not in any of our candidate sets at the time).
         *
         * In any case D3 will also be marked as BLOCK_FAILED_CHILD at restart
         * in LoadBlockIndex.
         */
        if (!pindexPrev->IsValid(BLOCK_VALID_SCRIPTS)) {
            // The above does not mean "invalid": it checks if the previous block
            // hasn't been validated up to BLOCK_VALID_SCRIPTS. This is a performance
            // optimization, in the common case of adding a new block to the tip,
            // we don't need to iterate over the failed blocks list.
            for (const CBlockIndex* failedit : m_failed_blocks) {
                if (pindexPrev->GetAncestor(failedit->nHeight) == failedit) {
                    assert(failedit->nStatus & BLOCK_FAILED_VALID);
                    CBlockIndex* invalid_walk = pindexPrev;
                    while (invalid_walk != failedit) {
                        invalid_walk->nStatus |= BLOCK_FAILED_CHILD;
                        m_blockman.m_dirty_blockindex.insert(invalid_walk);
                        invalid_walk = invalid_walk->pprev;
                    }
                    LogPrint(BCLog::VALIDATION, "header %s has prev block invalid: %s\n", hash.ToString(), block.hashPrevBlock.ToString());
                    return state.Invalid(BlockValidationResult::BLOCK_INVALID_PREV, "bad-prevblk");
                }
            }
        }
    }
    if (!min_pow_checked) {
        LogPrint(BCLog::VALIDATION, "%s: not adding new block header %s, missing anti-dos proof-of-work validation\n", __func__, hash.ToString());
        return state.Invalid(BlockValidationResult::BLOCK_HEADER_LOW_WORK, "too-little-chainwork");
    }
    CBlockIndex* pindex{m_blockman.AddToBlockIndex(block, m_best_header)};

    if (ppindex)
        *ppindex = pindex;

    // Since this is the earliest point at which we have determined that a
    // header is both new and valid, log here.
    //
    // These messages are valuable for detecting potential selfish mining behavior;
    // if multiple displacing headers are seen near simultaneously across many
    // nodes in the network, this might be an indication of selfish mining. Having
    // this log by default when not in IBD ensures broad availability of this data
    // in case investigation is merited.
    const auto msg = strprintf(
        "Saw new header hash=%s height=%d", hash.ToString(), pindex->nHeight);

    if (IsInitialBlockDownload()) {
        LogPrintLevel(BCLog::VALIDATION, BCLog::Level::Debug, "%s\n", msg);
    } else {
        LogPrintf("%s\n", msg);
    }

    return true;
}

// Exposed wrapper for AcceptBlockHeader
bool ChainstateManager::ProcessNewBlockHeaders(const std::vector<CBlockHeader>& headers, bool min_pow_checked, BlockValidationState& state, const CBlockIndex** ppindex)
{
    AssertLockNotHeld(cs_main);
    {
        LOCK(cs_main);
        for (const CBlockHeader& header : headers) {
            CBlockIndex *pindex = nullptr; // Use a temp pindex instead of ppindex to avoid a const_cast
            bool accepted{AcceptBlockHeader(header, state, &pindex, min_pow_checked)};
            CheckBlockIndex();

            if (!accepted) {
                return false;
            }
            if (ppindex) {
                *ppindex = pindex;
            }
        }
    }
    if (NotifyHeaderTip(*this)) {
        if (IsInitialBlockDownload() && ppindex && *ppindex) {
            const CBlockIndex& last_accepted{**ppindex};
            const int64_t blocks_left{(GetTime() - last_accepted.GetBlockTime()) / GetConsensus().nPowTargetSpacing};
            const double progress{100.0 * last_accepted.nHeight / (last_accepted.nHeight + blocks_left)};
            LogPrintf("Synchronizing blockheaders, height: %d (~%.2f%%)\n", last_accepted.nHeight, progress);
        }
    }
    return true;
}

void ChainstateManager::ReportHeadersPresync(const arith_uint256& work, int64_t height, int64_t timestamp)
{
    AssertLockNotHeld(cs_main);
    {
        LOCK(cs_main);
        // Don't report headers presync progress if we already have a post-minchainwork header chain.
        // This means we lose reporting for potentially legitimate, but unlikely, deep reorgs, but
        // prevent attackers that spam low-work headers from filling our logs.
        if (m_best_header->nChainWork >= UintToArith256(GetConsensus().nMinimumChainWork)) return;
        // Rate limit headers presync updates to 4 per second, as these are not subject to DoS
        // protection.
        auto now = std::chrono::steady_clock::now();
        if (now < m_last_presync_update + std::chrono::milliseconds{250}) return;
        m_last_presync_update = now;
    }
    bool initial_download = IsInitialBlockDownload();
    GetNotifications().headerTip(GetSynchronizationState(initial_download), height, timestamp, /*presync=*/true);
    if (initial_download) {
        const int64_t blocks_left{(GetTime() - timestamp) / GetConsensus().nPowTargetSpacing};
        const double progress{100.0 * height / (height + blocks_left)};
        LogPrintf("Pre-synchronizing blockheaders, height: %d (~%.2f%%)\n", height, progress);
    }
}

/** Store block on disk. If dbp is non-nullptr, the file is known to already reside on disk */
bool ChainstateManager::AcceptBlock(const std::shared_ptr<const CBlock>& pblock, BlockValidationState& state, CBlockIndex** ppindex, bool fRequested, const FlatFilePos* dbp, bool* fNewBlock, bool min_pow_checked)
{
    const CBlock& block = *pblock;

    if (fNewBlock) *fNewBlock = false;
    AssertLockHeld(cs_main);

    CBlockIndex *pindexDummy = nullptr;
    CBlockIndex *&pindex = ppindex ? *ppindex : pindexDummy;

    bool accepted_header{AcceptBlockHeader(block, state, &pindex, min_pow_checked)};
    CheckBlockIndex();

    if (!accepted_header)
        return false;

    // Check all requested blocks that we do not already have for validity and
    // save them to disk. Skip processing of unrequested blocks as an anti-DoS
    // measure, unless the blocks have more work than the active chain tip, and
    // aren't too far ahead of it, so are likely to be attached soon.
    bool fAlreadyHave = pindex->nStatus & BLOCK_HAVE_DATA;
    bool fHasMoreOrSameWork = (ActiveTip() ? pindex->nChainWork >= ActiveTip()->nChainWork : true);
    // Blocks that are too out-of-order needlessly limit the effectiveness of
    // pruning, because pruning will not delete block files that contain any
    // blocks which are too close in height to the tip.  Apply this test
    // regardless of whether pruning is enabled; it should generally be safe to
    // not process unrequested blocks.
    bool fTooFarAhead{pindex->nHeight > ActiveHeight() + int(MIN_BLOCKS_TO_KEEP)};

    // TODO: Decouple this function from the block download logic by removing fRequested
    // This requires some new chain data structure to efficiently look up if a
    // block is in a chain leading to a candidate for best tip, despite not
    // being such a candidate itself.
    // Note that this would break the getblockfrompeer RPC

    // TODO: deal better with return value and error conditions for duplicate
    // and unrequested blocks.
    if (fAlreadyHave) return true;
    if (!fRequested) {  // If we didn't ask for it:
        if (pindex->nTx != 0) return true;    // This is a previously-processed block that was pruned
        if (!fHasMoreOrSameWork) return true; // Don't process less-work chains
        if (fTooFarAhead) return true;        // Block height is too high

        // Protect against DoS attacks from low-work chains.
        // If our tip is behind, a peer could try to send us
        // low-work blocks on a fake chain that we would never
        // request; don't process these.
        if (pindex->nChainWork < MinimumChainWork()) return true;
    }

    const CChainParams& params{GetParams()};

    if (!CheckBlock(block, state, params.GetConsensus()) ||
        !ContextualCheckBlock(block, state, *this, pindex->pprev)) {
        if (state.IsInvalid() && state.GetResult() != BlockValidationResult::BLOCK_MUTATED) {
            pindex->nStatus |= BLOCK_FAILED_VALID;
            m_blockman.m_dirty_blockindex.insert(pindex);
        }
        return error("%s: %s", __func__, state.ToString());
    }

    // Header is valid/has work, merkle tree and segwit merkle tree are good...RELAY NOW
    // (but if it does not build on our best tip, let the SendMessages loop relay it)
    if (!IsInitialBlockDownload() && ActiveTip() == pindex->pprev)
        GetMainSignals().NewPoWValidBlock(pindex, pblock);

    // Write block to history file
    if (fNewBlock) *fNewBlock = true;
    try {
        FlatFilePos blockPos{m_blockman.SaveBlockToDisk(block, pindex->nHeight, dbp)};
        if (blockPos.IsNull()) {
            state.Error(strprintf("%s: Failed to find position to write new block to disk", __func__));
            return false;
        }
        ReceivedBlockTransactions(block, pindex, blockPos);
    } catch (const std::runtime_error& e) {
        return FatalError(GetNotifications(), state, std::string("System error: ") + e.what());
    }

    // TODO: FlushStateToDisk() handles flushing of both block and chainstate
    // data, so we should move this to ChainstateManager so that we can be more
    // intelligent about how we flush.
    // For now, since FlushStateMode::NONE is used, all that can happen is that
    // the block files may be pruned, so we can just call this on one
    // chainstate (particularly if we haven't implemented pruning with
    // background validation yet).
    ActiveChainstate().FlushStateToDisk(state, FlushStateMode::NONE);

    CheckBlockIndex();

    return true;
}

bool ChainstateManager::ProcessNewBlock(const std::shared_ptr<const CBlock>& block, bool force_processing, bool min_pow_checked, bool* new_block)
{
    AssertLockNotHeld(cs_main);

    {
        CBlockIndex *pindex = nullptr;
        if (new_block) *new_block = false;
        BlockValidationState state;

        // CheckBlock() does not support multi-threaded block validation because CBlock::fChecked can cause data race.
        // Therefore, the following critical section must include the CheckBlock() call as well.
        LOCK(cs_main);

        // Skipping AcceptBlock() for CheckBlock() failures means that we will never mark a block as invalid if
        // CheckBlock() fails.  This is protective against consensus failure if there are any unknown forms of block
        // malleability that cause CheckBlock() to fail; see e.g. CVE-2012-2459 and
        // https://lists.linuxfoundation.org/pipermail/bitcoin-dev/2019-February/016697.html.  Because CheckBlock() is
        // not very expensive, the anti-DoS benefits of caching failure (of a definitely-invalid block) are not substantial.
        bool ret = CheckBlock(*block, state, GetConsensus());
        if (ret) {
            // Store to disk
            ret = AcceptBlock(block, state, &pindex, force_processing, nullptr, new_block, min_pow_checked);
        }
        if (!ret) {
            GetMainSignals().BlockChecked(*block, state);
            return error("%s: AcceptBlock FAILED (%s)", __func__, state.ToString());
        }
    }

    NotifyHeaderTip(*this);

    BlockValidationState state; // Only used to report errors, not invalidity - ignore it
    if (!ActiveChainstate().ActivateBestChain(state, block)) {
        return error("%s: ActivateBestChain failed (%s)", __func__, state.ToString());
    }

    Chainstate* bg_chain{WITH_LOCK(cs_main, return BackgroundSyncInProgress() ? m_ibd_chainstate.get() : nullptr)};
    BlockValidationState bg_state;
    if (bg_chain && !bg_chain->ActivateBestChain(bg_state, block)) {
        return error("%s: [background] ActivateBestChain failed (%s)", __func__, bg_state.ToString());
     }

    return true;
}

MempoolAcceptResult ChainstateManager::ProcessTransaction(const CTransactionRef& tx, bool test_accept, const ignore_rejects_type& ignore_rejects)
{
    AssertLockHeld(cs_main);
    Chainstate& active_chainstate = ActiveChainstate();
    if (!active_chainstate.GetMempool()) {
        TxValidationState state;
        state.Invalid(TxValidationResult::TX_NO_MEMPOOL, "no-mempool");
        return MempoolAcceptResult::Failure(state);
    }
    auto result = AcceptToMemoryPool(active_chainstate, tx, GetTime(), ignore_rejects, test_accept);
    active_chainstate.GetMempool()->check(active_chainstate.CoinsTip(), active_chainstate.m_chain.Height() + 1);
    return result;
}

bool TestBlockValidity(BlockValidationState& state,
                       const CChainParams& chainparams,
                       Chainstate& chainstate,
                       const CBlock& block,
                       CBlockIndex* pindexPrev,
                       bool fCheckPOW,
                       bool fCheckMerkleRoot)
{
    AssertLockHeld(cs_main);
    assert(pindexPrev && pindexPrev == chainstate.m_chain.Tip());
    CCoinsViewCache viewNew(&chainstate.CoinsTip());
    uint256 block_hash(block.GetHash());
    CBlockIndex indexDummy(block);
    indexDummy.pprev = pindexPrev;
    indexDummy.nHeight = pindexPrev->nHeight + 1;
    indexDummy.phashBlock = &block_hash;

    // NOTE: CheckBlockHeader is called by CheckBlock
    if (!ContextualCheckBlockHeader(block, state, chainstate.m_blockman, chainstate.m_chainman, pindexPrev))
        return error("%s: Consensus::ContextualCheckBlockHeader: %s", __func__, state.ToString());
    if (!CheckBlock(block, state, chainparams.GetConsensus(), fCheckPOW, fCheckMerkleRoot))
        return error("%s: Consensus::CheckBlock: %s", __func__, state.ToString());
    if (!ContextualCheckBlock(block, state, chainstate.m_chainman, pindexPrev))
        return error("%s: Consensus::ContextualCheckBlock: %s", __func__, state.ToString());
    if (!chainstate.ConnectBlock(block, state, &indexDummy, viewNew, true)) {
        return false;
    }
    assert(state.IsValid());

    return true;
}

/* This function is called from the RPC code for pruneblockchain */
void PruneBlockFilesManual(Chainstate& active_chainstate, int nManualPruneHeight)
{
    BlockValidationState state;
    if (!active_chainstate.FlushStateToDisk(
            state, FlushStateMode::NONE, nManualPruneHeight)) {
        LogPrintf("%s: failed to flush state (%s)\n", __func__, state.ToString());
    }
}

bool Chainstate::LoadChainTip()
{
    AssertLockHeld(cs_main);
    const CCoinsViewCache& coins_cache = CoinsTip();
    assert(!coins_cache.GetBestBlock().IsNull()); // Never called when the coins view is empty
    const CBlockIndex* tip = m_chain.Tip();

    if (tip && tip->GetBlockHash() == coins_cache.GetBestBlock()) {
        return true;
    }

    // Load pointer to end of best chain
    CBlockIndex* pindex = m_blockman.LookupBlockIndex(coins_cache.GetBestBlock());
    if (!pindex) {
        return false;
    }
    m_chain.SetTip(*pindex);
    PruneBlockIndexCandidates();

    tip = m_chain.Tip();
    LogPrintf("Loaded best chain: hashBestChain=%s height=%d date=%s progress=%f\n",
              tip->GetBlockHash().ToString(),
              m_chain.Height(),
              FormatISO8601DateTime(tip->GetBlockTime()),
              GuessVerificationProgress(m_chainman.GetParams().TxData(), tip));
    return true;
}

CVerifyDB::CVerifyDB(Notifications& notifications)
    : m_notifications{notifications}
{
    m_notifications.progress(_("Verifying blocks…"), 0, false);
}

CVerifyDB::~CVerifyDB()
{
    m_notifications.progress(bilingual_str{}, 100, false);
}

VerifyDBResult CVerifyDB::VerifyDB(
    Chainstate& chainstate,
    const Consensus::Params& consensus_params,
    CCoinsView& coinsview,
    int nCheckLevel, int nCheckDepth)
{
    AssertLockHeld(cs_main);

    if (chainstate.m_chain.Tip() == nullptr || chainstate.m_chain.Tip()->pprev == nullptr) {
        return VerifyDBResult::SUCCESS;
    }

    // Verify blocks in the best chain
    if (nCheckDepth <= 0 || nCheckDepth > chainstate.m_chain.Height()) {
        nCheckDepth = chainstate.m_chain.Height();
    }
    nCheckLevel = std::max(0, std::min(4, nCheckLevel));
    LogPrintf("Verifying last %i blocks at level %i\n", nCheckDepth, nCheckLevel);
    CCoinsViewCache coins(&coinsview);
    CBlockIndex* pindex;
    CBlockIndex* pindexFailure = nullptr;
    int nGoodTransactions = 0;
    BlockValidationState state;
    int reportDone = 0;
    bool skipped_no_block_data{false};
    bool skipped_l3_checks{false};
    LogPrintf("Verification progress: 0%%\n");

    const bool is_snapshot_cs{chainstate.m_from_snapshot_blockhash};

    for (pindex = chainstate.m_chain.Tip(); pindex && pindex->pprev; pindex = pindex->pprev) {
        const int percentageDone = std::max(1, std::min(99, (int)(((double)(chainstate.m_chain.Height() - pindex->nHeight)) / (double)nCheckDepth * (nCheckLevel >= 4 ? 50 : 100))));
        if (reportDone < percentageDone / 10) {
            // report every 10% step
            LogPrintf("Verification progress: %d%%\n", percentageDone);
            reportDone = percentageDone / 10;
        }
        m_notifications.progress(_("Verifying blocks…"), percentageDone, false);
        if (pindex->nHeight <= chainstate.m_chain.Height() - nCheckDepth) {
            break;
        }
        if ((chainstate.m_blockman.IsPruneMode() || is_snapshot_cs) && !(pindex->nStatus & BLOCK_HAVE_DATA)) {
            // If pruning or running under an assumeutxo snapshot, only go
            // back as far as we have data.
            LogPrintf("VerifyDB(): block verification stopping at height %d (no data). This could be due to pruning or use of an assumeutxo snapshot.\n", pindex->nHeight);
            skipped_no_block_data = true;
            break;
        }
        CBlock block;
        // check level 0: read from disk
        if (!chainstate.m_blockman.ReadBlockFromDisk(block, *pindex, /*lowprio=*/true)) {
            LogPrintf("Verification error: ReadBlockFromDisk failed at %d, hash=%s\n", pindex->nHeight, pindex->GetBlockHash().ToString());
            return VerifyDBResult::CORRUPTED_BLOCK_DB;
        }
        // check level 1: verify block validity
        if (nCheckLevel >= 1 && !CheckBlock(block, state, consensus_params)) {
            LogPrintf("Verification error: found bad block at %d, hash=%s (%s)\n",
                      pindex->nHeight, pindex->GetBlockHash().ToString(), state.ToString());
            return VerifyDBResult::CORRUPTED_BLOCK_DB;
        }
        // check level 2: verify undo validity
        if (nCheckLevel >= 2 && pindex) {
            CBlockUndo undo;
            if (!pindex->GetUndoPos().IsNull()) {
                if (!chainstate.m_blockman.UndoReadFromDisk(undo, *pindex)) {
                    LogPrintf("Verification error: found bad undo data at %d, hash=%s\n", pindex->nHeight, pindex->GetBlockHash().ToString());
                    return VerifyDBResult::CORRUPTED_BLOCK_DB;
                }
            }
        }
        // check level 3: check for inconsistencies during memory-only disconnect of tip blocks
        size_t curr_coins_usage = coins.DynamicMemoryUsage() + chainstate.CoinsTip().DynamicMemoryUsage();

        if (nCheckLevel >= 3) {
            if (curr_coins_usage <= chainstate.m_coinstip_cache_size_bytes) {
                assert(coins.GetBestBlock() == pindex->GetBlockHash());
                DisconnectResult res = chainstate.DisconnectBlock(block, pindex, coins);
                if (res == DISCONNECT_FAILED) {
                    LogPrintf("Verification error: irrecoverable inconsistency in block data at %d, hash=%s\n", pindex->nHeight, pindex->GetBlockHash().ToString());
                    return VerifyDBResult::CORRUPTED_BLOCK_DB;
                }
                if (res == DISCONNECT_UNCLEAN) {
                    nGoodTransactions = 0;
                    pindexFailure = pindex;
                } else {
                    nGoodTransactions += block.vtx.size();
                }
            } else {
                skipped_l3_checks = true;
            }
        }
        if (chainstate.m_chainman.m_interrupt) return VerifyDBResult::INTERRUPTED;
    }
    if (pindexFailure) {
        LogPrintf("Verification error: coin database inconsistencies found (last %i blocks, %i good transactions before that)\n", chainstate.m_chain.Height() - pindexFailure->nHeight + 1, nGoodTransactions);
        return VerifyDBResult::CORRUPTED_BLOCK_DB;
    }
    if (skipped_l3_checks) {
        LogPrintf("Skipped verification of level >=3 (insufficient database cache size). Consider increasing -dbcache.\n");
    }

    // store block count as we move pindex at check level >= 4
    int block_count = chainstate.m_chain.Height() - pindex->nHeight;

    // check level 4: try reconnecting blocks
    if (nCheckLevel >= 4 && !skipped_l3_checks) {
        while (pindex != chainstate.m_chain.Tip()) {
            const int percentageDone = std::max(1, std::min(99, 100 - (int)(((double)(chainstate.m_chain.Height() - pindex->nHeight)) / (double)nCheckDepth * 50)));
            if (reportDone < percentageDone / 10) {
                // report every 10% step
                LogPrintf("Verification progress: %d%%\n", percentageDone);
                reportDone = percentageDone / 10;
            }
            m_notifications.progress(_("Verifying blocks…"), percentageDone, false);
            pindex = chainstate.m_chain.Next(pindex);
            CBlock block;
            if (!chainstate.m_blockman.ReadBlockFromDisk(block, *pindex, /*lowprio=*/true)) {
                LogPrintf("Verification error: ReadBlockFromDisk failed at %d, hash=%s\n", pindex->nHeight, pindex->GetBlockHash().ToString());
                return VerifyDBResult::CORRUPTED_BLOCK_DB;
            }
            if (!chainstate.ConnectBlock(block, state, pindex, coins)) {
                LogPrintf("Verification error: found unconnectable block at %d, hash=%s (%s)\n", pindex->nHeight, pindex->GetBlockHash().ToString(), state.ToString());
                return VerifyDBResult::CORRUPTED_BLOCK_DB;
            }
            if (chainstate.m_chainman.m_interrupt) return VerifyDBResult::INTERRUPTED;
        }
    }

    LogPrintf("Verification: No coin database inconsistencies in last %i blocks (%i transactions)\n", block_count, nGoodTransactions);

    if (skipped_l3_checks) {
        return VerifyDBResult::SKIPPED_L3_CHECKS;
    }
    if (skipped_no_block_data) {
        return VerifyDBResult::SKIPPED_MISSING_BLOCKS;
    }
    return VerifyDBResult::SUCCESS;
}

/** Apply the effects of a block on the utxo cache, ignoring that it may already have been applied. */
bool Chainstate::RollforwardBlock(const CBlockIndex* pindex, CCoinsViewCache& inputs)
{
    AssertLockHeld(cs_main);
    // TODO: merge with ConnectBlock
    CBlock block;
    if (!m_blockman.ReadBlockFromDisk(block, *pindex, /*lowprio=*/true)) {
        return error("ReplayBlock(): ReadBlockFromDisk failed at %d, hash=%s", pindex->nHeight, pindex->GetBlockHash().ToString());
    }

    for (const CTransactionRef& tx : block.vtx) {
        if (!tx->IsCoinBase()) {
            for (const CTxIn &txin : tx->vin) {
                inputs.SpendCoin(txin.prevout);
            }
        }
        // Pass check = true as every addition may be an overwrite.
        AddCoins(inputs, *tx, pindex->nHeight, true);
    }
    return true;
}

bool Chainstate::ReplayBlocks()
{
    LOCK(cs_main);

    CCoinsView& db = this->CoinsDB();
    CCoinsViewCache cache(&db);

    std::vector<uint256> hashHeads = db.GetHeadBlocks();
    if (hashHeads.empty()) return true; // We're already in a consistent state.
    if (hashHeads.size() != 2) return error("ReplayBlocks(): unknown inconsistent state");

    m_chainman.GetNotifications().progress(_("Replaying blocks…"), 0, false);
    LogPrintf("Replaying blocks\n");

    const CBlockIndex* pindexOld = nullptr;  // Old tip during the interrupted flush.
    const CBlockIndex* pindexNew;            // New tip during the interrupted flush.
    const CBlockIndex* pindexFork = nullptr; // Latest block common to both the old and the new tip.

    if (m_blockman.m_block_index.count(hashHeads[0]) == 0) {
        return error("ReplayBlocks(): reorganization to unknown block requested");
    }
    pindexNew = &(m_blockman.m_block_index[hashHeads[0]]);

    if (!hashHeads[1].IsNull()) { // The old tip is allowed to be 0, indicating it's the first flush.
        if (m_blockman.m_block_index.count(hashHeads[1]) == 0) {
            return error("ReplayBlocks(): reorganization from unknown block requested");
        }
        pindexOld = &(m_blockman.m_block_index[hashHeads[1]]);
        pindexFork = LastCommonAncestor(pindexOld, pindexNew);
        assert(pindexFork != nullptr);
    }

    // Rollback along the old branch.
    while (pindexOld != pindexFork) {
        if (pindexOld->nHeight > 0) { // Never disconnect the genesis block.
            CBlock block;
            if (!m_blockman.ReadBlockFromDisk(block, *pindexOld, /*lowprio=*/true)) {
                return error("RollbackBlock(): ReadBlockFromDisk() failed at %d, hash=%s", pindexOld->nHeight, pindexOld->GetBlockHash().ToString());
            }
            LogPrintf("Rolling back %s (%i)\n", pindexOld->GetBlockHash().ToString(), pindexOld->nHeight);
            DisconnectResult res = DisconnectBlock(block, pindexOld, cache);
            if (res == DISCONNECT_FAILED) {
                return error("RollbackBlock(): DisconnectBlock failed at %d, hash=%s", pindexOld->nHeight, pindexOld->GetBlockHash().ToString());
            }
            // If DISCONNECT_UNCLEAN is returned, it means a non-existing UTXO was deleted, or an existing UTXO was
            // overwritten. It corresponds to cases where the block-to-be-disconnect never had all its operations
            // applied to the UTXO set. However, as both writing a UTXO and deleting a UTXO are idempotent operations,
            // the result is still a version of the UTXO set with the effects of that block undone.
        }
        pindexOld = pindexOld->pprev;
    }

    // Roll forward from the forking point to the new tip.
    int nForkHeight = pindexFork ? pindexFork->nHeight : 0;
    for (int nHeight = nForkHeight + 1; nHeight <= pindexNew->nHeight; ++nHeight) {
        const CBlockIndex& pindex{*Assert(pindexNew->GetAncestor(nHeight))};

        LogPrintf("Rolling forward %s (%i)\n", pindex.GetBlockHash().ToString(), nHeight);
        m_chainman.GetNotifications().progress(_("Replaying blocks…"), (int)((nHeight - nForkHeight) * 100.0 / (pindexNew->nHeight - nForkHeight)), false);
        if (!RollforwardBlock(&pindex, cache)) return false;
    }

    cache.SetBestBlock(pindexNew->GetBlockHash());
    cache.Flush();
    m_chainman.GetNotifications().progress(bilingual_str{}, 100, false);
    return true;
}

bool Chainstate::NeedsRedownload() const
{
    AssertLockHeld(cs_main);

    // At and above m_params.SegwitHeight, segwit consensus rules must be validated
    CBlockIndex* block{m_chain.Tip()};

    while (block != nullptr && DeploymentActiveAt(*block, m_chainman, Consensus::DEPLOYMENT_SEGWIT)) {
        if (!(block->nStatus & BLOCK_OPT_WITNESS)) {
            // block is insufficiently validated for a segwit client
            return true;
        }
        block = block->pprev;
    }

    return false;
}

void Chainstate::ClearBlockIndexCandidates()
{
    AssertLockHeld(::cs_main);
    setBlockIndexCandidates.clear();
}

bool ChainstateManager::LoadBlockIndex()
{
    AssertLockHeld(cs_main);
    // Load block index from databases
    bool needs_init = fReindex;
    if (!fReindex) {
        bool ret{m_blockman.LoadBlockIndexDB(SnapshotBlockhash())};
        if (!ret) return false;

        m_blockman.ScanAndUnlinkAlreadyPrunedFiles();

        std::vector<CBlockIndex*> vSortedByHeight{m_blockman.GetAllBlockIndices()};
        std::sort(vSortedByHeight.begin(), vSortedByHeight.end(),
                  CBlockIndexHeightOnlyComparator());

        for (CBlockIndex* pindex : vSortedByHeight) {
            if (m_interrupt) return false;
            // If we have an assumeutxo-based chainstate, then the snapshot
            // block will be a candidate for the tip, but it may not be
            // VALID_TRANSACTIONS (eg if we haven't yet downloaded the block),
            // so we special-case the snapshot block as a potential candidate
            // here.
            if (pindex == GetSnapshotBaseBlock() ||
                    (pindex->IsValid(BLOCK_VALID_TRANSACTIONS) &&
                     (pindex->HaveNumChainTxs() || pindex->pprev == nullptr))) {

                for (Chainstate* chainstate : GetAll()) {
                    chainstate->TryAddBlockIndexCandidate(pindex);
                }
            }
            if (pindex->nStatus & BLOCK_FAILED_MASK && (!m_best_invalid || pindex->nChainWork > m_best_invalid->nChainWork)) {
                m_best_invalid = pindex;
            }
            if (pindex->IsValid(BLOCK_VALID_TREE) && (m_best_header == nullptr || CBlockIndexWorkComparator()(m_best_header, pindex)))
                m_best_header = pindex;
        }

        needs_init = m_blockman.m_block_index.empty();
    }

    if (needs_init) {
        // Everything here is for *new* reindex/DBs. Thus, though
        // LoadBlockIndexDB may have set fReindex if we shut down
        // mid-reindex previously, we don't check fReindex and
        // instead only check it prior to LoadBlockIndexDB to set
        // needs_init.

        LogPrintf("Initializing databases...\n");
    }
    return true;
}

bool Chainstate::LoadGenesisBlock()
{
    LOCK(cs_main);

    const CChainParams& params{m_chainman.GetParams()};

    // Check whether we're already initialized by checking for genesis in
    // m_blockman.m_block_index. Note that we can't use m_chain here, since it is
    // set based on the coins db, not the block index db, which is the only
    // thing loaded at this point.
    if (m_blockman.m_block_index.count(params.GenesisBlock().GetHash()))
        return true;

    try {
        const CBlock& block = params.GenesisBlock();
        FlatFilePos blockPos{m_blockman.SaveBlockToDisk(block, 0, nullptr)};
        if (blockPos.IsNull()) {
            return error("%s: writing genesis block to disk failed", __func__);
        }
        CBlockIndex* pindex = m_blockman.AddToBlockIndex(block, m_chainman.m_best_header);
        m_chainman.ReceivedBlockTransactions(block, pindex, blockPos);
    } catch (const std::runtime_error& e) {
        return error("%s: failed to write genesis block: %s", __func__, e.what());
    }

    return true;
}

void ChainstateManager::LoadExternalBlockFile(
    AutoFile& file_in,
    FlatFilePos* dbp,
    std::multimap<uint256, FlatFilePos>* blocks_with_unknown_parent)
{
    // Either both should be specified (-reindex), or neither (-loadblock).
    assert(!dbp == !blocks_with_unknown_parent);

    const auto start{SteadyClock::now()};
    const CChainParams& params{GetParams()};

    int nLoaded = 0;
    try {
        IOPRIO_IDLER(/*lowprio=*/true);

        BufferedFile blkdat{file_in, 2 * MAX_BLOCK_SERIALIZED_SIZE, MAX_BLOCK_SERIALIZED_SIZE + 8};
        // nRewind indicates where to resume scanning in case something goes wrong,
        // such as a block fails to deserialize.
        uint64_t nRewind = blkdat.GetPos();
        while (!blkdat.eof()) {
            if (m_interrupt) return;

            blkdat.SetPos(nRewind);
            nRewind++; // start one byte further next time, in case of failure
            blkdat.SetLimit(); // remove former limit
            unsigned int nSize = 0;
            try {
                // locate a header
                MessageStartChars buf;
                blkdat.FindByte(std::byte(params.MessageStart()[0]));
                nRewind = blkdat.GetPos() + 1;
                blkdat >> buf;
                if (buf != params.MessageStart()) {
                    continue;
                }
                // read size
                blkdat >> nSize;
                if (nSize < 80 || nSize > MAX_BLOCK_SERIALIZED_SIZE)
                    continue;
            } catch (const std::exception&) {
                // no valid block header found; don't complain
                // (this happens at the end of every blk.dat file)
                break;
            }
            try {
                // read block header
                const uint64_t nBlockPos{blkdat.GetPos()};
                if (dbp)
                    dbp->nPos = nBlockPos;
                blkdat.SetLimit(nBlockPos + nSize);
                CBlockHeader header;
                blkdat >> header;
                const uint256 hash{header.GetHash()};
                // Skip the rest of this block (this may read from disk into memory); position to the marker before the
                // next block, but it's still possible to rewind to the start of the current block (without a disk read).
                nRewind = nBlockPos + nSize;
                blkdat.SkipTo(nRewind);

                std::shared_ptr<CBlock> pblock{}; // needs to remain available after the cs_main lock is released to avoid duplicate reads from disk

                {
                    LOCK(cs_main);
                    // detect out of order blocks, and store them for later
                    if (hash != params.GetConsensus().hashGenesisBlock && !m_blockman.LookupBlockIndex(header.hashPrevBlock)) {
                        LogPrint(BCLog::REINDEX, "%s: Out of order block %s, parent %s not known\n", __func__, hash.ToString(),
                                 header.hashPrevBlock.ToString());
                        if (dbp && blocks_with_unknown_parent) {
                            blocks_with_unknown_parent->emplace(header.hashPrevBlock, *dbp);
                        }
                        continue;
                    }

                    // process in case the block isn't known yet
                    const CBlockIndex* pindex = m_blockman.LookupBlockIndex(hash);
                    if (!pindex || (pindex->nStatus & BLOCK_HAVE_DATA) == 0) {
                        // This block can be processed immediately; rewind to its start, read and deserialize it.
                        blkdat.SetPos(nBlockPos);
                        pblock = std::make_shared<CBlock>();
                        blkdat >> TX_WITH_WITNESS(*pblock);
                        nRewind = blkdat.GetPos();

                        BlockValidationState state;
                        if (AcceptBlock(pblock, state, nullptr, true, dbp, nullptr, true)) {
                            nLoaded++;
                        }
                        if (state.IsError()) {
                            break;
                        }
                    } else if (hash != params.GetConsensus().hashGenesisBlock && pindex->nHeight % 1000 == 0) {
                        LogPrint(BCLog::REINDEX, "Block Import: already had block %s at height %d\n", hash.ToString(), pindex->nHeight);
                    }
                }

                // Activate the genesis block so normal node progress can continue
                if (hash == params.GetConsensus().hashGenesisBlock) {
                    bool genesis_activation_failure = false;
                    for (auto c : GetAll()) {
                        BlockValidationState state;
                        if (!c->ActivateBestChain(state, nullptr)) {
                            genesis_activation_failure = true;
                            break;
                        }
                    }
                    if (genesis_activation_failure) {
                        break;
                    }
                }

                if (m_blockman.IsPruneMode() && !fReindex && pblock) {
                    // must update the tip for pruning to work while importing with -loadblock.
                    // this is a tradeoff to conserve disk space at the expense of time
                    // spent updating the tip to be able to prune.
                    // otherwise, ActivateBestChain won't be called by the import process
                    // until after all of the block files are loaded. ActivateBestChain can be
                    // called by concurrent network message processing. but, that is not
                    // reliable for the purpose of pruning while importing.
                    bool activation_failure = false;
                    for (auto c : GetAll()) {
                        BlockValidationState state;
                        if (!c->ActivateBestChain(state, pblock)) {
                            LogPrint(BCLog::REINDEX, "failed to activate chain (%s)\n", state.ToString());
                            activation_failure = true;
                            break;
                        }
                    }
                    if (activation_failure) {
                        break;
                    }
                }

                NotifyHeaderTip(*this);

                if (!blocks_with_unknown_parent) continue;

                // Recursively process earlier encountered successors of this block
                std::deque<uint256> queue;
                queue.push_back(hash);
                while (!queue.empty()) {
                    uint256 head = queue.front();
                    queue.pop_front();
                    auto range = blocks_with_unknown_parent->equal_range(head);
                    while (range.first != range.second) {
                        std::multimap<uint256, FlatFilePos>::iterator it = range.first;
                        std::shared_ptr<CBlock> pblockrecursive = std::make_shared<CBlock>();
                        if (m_blockman.ReadBlockFromDisk(*pblockrecursive, it->second)) {
                            LogPrint(BCLog::REINDEX, "%s: Processing out of order child %s of %s\n", __func__, pblockrecursive->GetHash().ToString(),
                                    head.ToString());
                            LOCK(cs_main);
                            BlockValidationState dummy;
                            if (AcceptBlock(pblockrecursive, dummy, nullptr, true, &it->second, nullptr, true)) {
                                nLoaded++;
                                queue.push_back(pblockrecursive->GetHash());
                            }
                        }
                        range.first++;
                        blocks_with_unknown_parent->erase(it);
                        NotifyHeaderTip(*this);
                    }
                }
            } catch (const std::exception& e) {
                // historical bugs added extra data to the block files that does not deserialize cleanly.
                // commonly this data is between readable blocks, but it does not really matter. such data is not fatal to the import process.
                // the code that reads the block files deals with invalid data by simply ignoring it.
                // it continues to search for the next {4 byte magic message start bytes + 4 byte length + block} that does deserialize cleanly
                // and passes all of the other block validation checks dealing with POW and the merkle root, etc...
                // we merely note with this informational log message when unexpected data is encountered.
                // we could also be experiencing a storage system read error, or a read of a previous bad write. these are possible, but
                // less likely scenarios. we don't have enough information to tell a difference here.
                // the reindex process is not the place to attempt to clean and/or compact the block files. if so desired, a studious node operator
                // may use knowledge of the fact that the block files are not entirely pristine in order to prepare a set of pristine, and
                // perhaps ordered, block files for later reindexing.
                LogPrint(BCLog::REINDEX, "%s: unexpected data at file offset 0x%x - %s. continuing\n", __func__, (nRewind - 1), e.what());
            }
        }
    } catch (const std::runtime_error& e) {
        GetNotifications().fatalError(std::string("System error: ") + e.what());
    }
    LogPrintf("Loaded %i blocks from external file in %dms\n", nLoaded, Ticks<std::chrono::milliseconds>(SteadyClock::now() - start));
}

void ChainstateManager::CheckBlockIndex()
{
    if (!ShouldCheckBlockIndex()) {
        return;
    }

    LOCK(cs_main);

    // During a reindex, we read the genesis block and call CheckBlockIndex before ActivateBestChain,
    // so we have the genesis block in m_blockman.m_block_index but no active chain. (A few of the
    // tests when iterating the block tree require that m_chain has been initialized.)
    if (ActiveChain().Height() < 0) {
        assert(m_blockman.m_block_index.size() <= 1);
        return;
    }

    // Build forward-pointing map of the entire block tree.
    std::multimap<CBlockIndex*,CBlockIndex*> forward;
    for (auto& [_, block_index] : m_blockman.m_block_index) {
        forward.emplace(block_index.pprev, &block_index);
    }

    assert(forward.size() == m_blockman.m_block_index.size());

    std::pair<std::multimap<CBlockIndex*,CBlockIndex*>::iterator,std::multimap<CBlockIndex*,CBlockIndex*>::iterator> rangeGenesis = forward.equal_range(nullptr);
    CBlockIndex *pindex = rangeGenesis.first->second;
    rangeGenesis.first++;
    assert(rangeGenesis.first == rangeGenesis.second); // There is only one index entry with parent nullptr.

    // Iterate over the entire block tree, using depth-first search.
    // Along the way, remember whether there are blocks on the path from genesis
    // block being explored which are the first to have certain properties.
    size_t nNodes = 0;
    int nHeight = 0;
    CBlockIndex* pindexFirstInvalid = nullptr; // Oldest ancestor of pindex which is invalid.
    CBlockIndex* pindexFirstMissing = nullptr; // Oldest ancestor of pindex which does not have BLOCK_HAVE_DATA.
    CBlockIndex* pindexFirstNeverProcessed = nullptr; // Oldest ancestor of pindex for which nTx == 0.
    CBlockIndex* pindexFirstNotTreeValid = nullptr; // Oldest ancestor of pindex which does not have BLOCK_VALID_TREE (regardless of being valid or not).
    CBlockIndex* pindexFirstNotTransactionsValid = nullptr; // Oldest ancestor of pindex which does not have BLOCK_VALID_TRANSACTIONS (regardless of being valid or not).
    CBlockIndex* pindexFirstNotChainValid = nullptr; // Oldest ancestor of pindex which does not have BLOCK_VALID_CHAIN (regardless of being valid or not).
    CBlockIndex* pindexFirstNotScriptsValid = nullptr; // Oldest ancestor of pindex which does not have BLOCK_VALID_SCRIPTS (regardless of being valid or not).
    CBlockIndex* pindexFirstAssumeValid = nullptr; // Oldest ancestor of pindex which has BLOCK_ASSUMED_VALID
    while (pindex != nullptr) {
        nNodes++;
        if (pindexFirstAssumeValid == nullptr && pindex->nStatus & BLOCK_ASSUMED_VALID) pindexFirstAssumeValid = pindex;
        if (pindexFirstInvalid == nullptr && pindex->nStatus & BLOCK_FAILED_VALID) pindexFirstInvalid = pindex;
        if (pindexFirstMissing == nullptr && !(pindex->nStatus & BLOCK_HAVE_DATA)) {
            pindexFirstMissing = pindex;
        }
        if (pindexFirstNeverProcessed == nullptr && pindex->nTx == 0) pindexFirstNeverProcessed = pindex;
        if (pindex->pprev != nullptr && pindexFirstNotTreeValid == nullptr && (pindex->nStatus & BLOCK_VALID_MASK) < BLOCK_VALID_TREE) pindexFirstNotTreeValid = pindex;

        if (pindex->pprev != nullptr && !pindex->IsAssumedValid()) {
            // Skip validity flag checks for BLOCK_ASSUMED_VALID index entries, since these
            // *_VALID_MASK flags will not be present for index entries we are temporarily assuming
            // valid.
            if (pindexFirstNotTransactionsValid == nullptr &&
                    (pindex->nStatus & BLOCK_VALID_MASK) < BLOCK_VALID_TRANSACTIONS) {
                pindexFirstNotTransactionsValid = pindex;
            }

            if (pindexFirstNotChainValid == nullptr &&
                    (pindex->nStatus & BLOCK_VALID_MASK) < BLOCK_VALID_CHAIN) {
                pindexFirstNotChainValid = pindex;
            }

            if (pindexFirstNotScriptsValid == nullptr &&
                    (pindex->nStatus & BLOCK_VALID_MASK) < BLOCK_VALID_SCRIPTS) {
                pindexFirstNotScriptsValid = pindex;
            }
        }

        // Begin: actual consistency checks.
        if (pindex->pprev == nullptr) {
            // Genesis block checks.
            assert(pindex->GetBlockHash() == GetConsensus().hashGenesisBlock); // Genesis block's hash must match.
            for (auto c : GetAll()) {
                if (c->m_chain.Genesis() != nullptr) {
                    assert(pindex == c->m_chain.Genesis()); // The chain's genesis block must be this block.
                }
            }
        }
        if (!pindex->HaveNumChainTxs()) assert(pindex->nSequenceId <= 0); // nSequenceId can't be set positive for blocks that aren't linked (negative is used for preciousblock)
        // VALID_TRANSACTIONS is equivalent to nTx > 0 for all nodes (whether or not pruning has occurred).
        // HAVE_DATA is only equivalent to nTx > 0 (or VALID_TRANSACTIONS) if no pruning has occurred.
        // Unless these indexes are assumed valid and pending block download on a
        // background chainstate.
        if (!m_blockman.m_have_pruned && !pindex->IsAssumedValid()) {
            // If we've never pruned, then HAVE_DATA should be equivalent to nTx > 0
            assert(!(pindex->nStatus & BLOCK_HAVE_DATA) == (pindex->nTx == 0));
            if (pindexFirstAssumeValid == nullptr) {
                // If we've got some assume valid blocks, then we might have
                // missing blocks (not HAVE_DATA) but still treat them as
                // having been processed (with a fake nTx value). Otherwise, we
                // can assert that these are the same.
                assert(pindexFirstMissing == pindexFirstNeverProcessed);
            }
        } else {
            // If we have pruned, then we can only say that HAVE_DATA implies nTx > 0
            if (pindex->nStatus & BLOCK_HAVE_DATA) assert(pindex->nTx > 0);
        }
        if (pindex->nStatus & BLOCK_HAVE_UNDO) assert(pindex->nStatus & BLOCK_HAVE_DATA);
        if (pindex->IsAssumedValid()) {
            // Assumed-valid blocks should have some nTx value.
            assert(pindex->nTx > 0);
            // Assumed-valid blocks should connect to the main chain.
            assert((pindex->nStatus & BLOCK_VALID_MASK) >= BLOCK_VALID_TREE);
        } else {
            // Otherwise there should only be an nTx value if we have
            // actually seen a block's transactions.
            assert(((pindex->nStatus & BLOCK_VALID_MASK) >= BLOCK_VALID_TRANSACTIONS) == (pindex->nTx > 0)); // This is pruning-independent.
        }
        // All parents having had data (at some point) is equivalent to all parents being VALID_TRANSACTIONS, which is equivalent to HaveNumChainTxs().
        assert((pindexFirstNeverProcessed == nullptr) == pindex->HaveNumChainTxs());
        assert((pindexFirstNotTransactionsValid == nullptr) == pindex->HaveNumChainTxs());
        assert(pindex->nHeight == nHeight); // nHeight must be consistent.
        assert(pindex->pprev == nullptr || pindex->nChainWork >= pindex->pprev->nChainWork); // For every block except the genesis block, the chainwork must be larger than the parent's.
        assert(nHeight < 2 || (pindex->pskip && (pindex->pskip->nHeight < nHeight))); // The pskip pointer must point back for all but the first 2 blocks.
        assert(pindexFirstNotTreeValid == nullptr); // All m_blockman.m_block_index entries must at least be TREE valid
        if ((pindex->nStatus & BLOCK_VALID_MASK) >= BLOCK_VALID_TREE) assert(pindexFirstNotTreeValid == nullptr); // TREE valid implies all parents are TREE valid
        if ((pindex->nStatus & BLOCK_VALID_MASK) >= BLOCK_VALID_CHAIN) assert(pindexFirstNotChainValid == nullptr); // CHAIN valid implies all parents are CHAIN valid
        if ((pindex->nStatus & BLOCK_VALID_MASK) >= BLOCK_VALID_SCRIPTS) assert(pindexFirstNotScriptsValid == nullptr); // SCRIPTS valid implies all parents are SCRIPTS valid
        if (pindexFirstInvalid == nullptr) {
            // Checks for not-invalid blocks.
            assert((pindex->nStatus & BLOCK_FAILED_MASK) == 0); // The failed mask cannot be set for blocks without invalid parents.
        }
        // Make sure nChainTx sum is correctly computed.
        unsigned int prev_chain_tx = pindex->pprev ? pindex->pprev->nChainTx : 0;
        assert((pindex->nChainTx == pindex->nTx + prev_chain_tx)
               // Transaction may be completely unset - happens if only the header was accepted but the block hasn't been processed.
               || (pindex->nChainTx == 0 && pindex->nTx == 0)
               // nChainTx may be unset, but nTx set (if a block has been accepted, but one of its predecessors hasn't been processed yet)
               || (pindex->nChainTx == 0 && prev_chain_tx == 0 && pindex->pprev)
               // Transaction counts prior to snapshot are unknown.
               || pindex->IsAssumedValid());
        // Chainstate-specific checks on setBlockIndexCandidates
        for (auto c : GetAll()) {
            if (c->m_chain.Tip() == nullptr) continue;
            if (!CBlockIndexWorkComparator()(pindex, c->m_chain.Tip()) && pindexFirstNeverProcessed == nullptr) {
                if (pindexFirstInvalid == nullptr) {
                    const bool is_active = c == &ActiveChainstate();
                    // If this block sorts at least as good as the current tip and
                    // is valid and we have all data for its parents, it must be in
                    // setBlockIndexCandidates.  m_chain.Tip() must also be there
                    // even if some data has been pruned.
                    //
                    if ((pindexFirstMissing == nullptr || pindex == c->m_chain.Tip())) {
                        // The active chainstate should always have this block
                        // as a candidate, but a background chainstate should
                        // only have it if it is an ancestor of the snapshot base.
                        if (is_active || GetSnapshotBaseBlock()->GetAncestor(pindex->nHeight) == pindex) {
                            assert(c->setBlockIndexCandidates.count(pindex));
                        }
                    }
                    // If some parent is missing, then it could be that this block was in
                    // setBlockIndexCandidates but had to be removed because of the missing data.
                    // In this case it must be in m_blocks_unlinked -- see test below.
                }
            } else { // If this block sorts worse than the current tip or some ancestor's block has never been seen, it cannot be in setBlockIndexCandidates.
                assert(c->setBlockIndexCandidates.count(pindex) == 0);
            }
        }
        // Check whether this block is in m_blocks_unlinked.
        std::pair<std::multimap<CBlockIndex*,CBlockIndex*>::iterator,std::multimap<CBlockIndex*,CBlockIndex*>::iterator> rangeUnlinked = m_blockman.m_blocks_unlinked.equal_range(pindex->pprev);
        bool foundInUnlinked = false;
        while (rangeUnlinked.first != rangeUnlinked.second) {
            assert(rangeUnlinked.first->first == pindex->pprev);
            if (rangeUnlinked.first->second == pindex) {
                foundInUnlinked = true;
                break;
            }
            rangeUnlinked.first++;
        }
        if (pindex->pprev && (pindex->nStatus & BLOCK_HAVE_DATA) && pindexFirstNeverProcessed != nullptr && pindexFirstInvalid == nullptr) {
            // If this block has block data available, some parent was never received, and has no invalid parents, it must be in m_blocks_unlinked.
            assert(foundInUnlinked);
        }
        if (!(pindex->nStatus & BLOCK_HAVE_DATA)) assert(!foundInUnlinked); // Can't be in m_blocks_unlinked if we don't HAVE_DATA
        if (pindexFirstMissing == nullptr) assert(!foundInUnlinked); // We aren't missing data for any parent -- cannot be in m_blocks_unlinked.
        if (pindex->pprev && (pindex->nStatus & BLOCK_HAVE_DATA) && pindexFirstNeverProcessed == nullptr && pindexFirstMissing != nullptr) {
            // We HAVE_DATA for this block, have received data for all parents at some point, but we're currently missing data for some parent.
            assert(m_blockman.m_have_pruned || pindexFirstAssumeValid != nullptr); // We must have pruned, or else we're using a snapshot (causing us to have faked the received data for some parent(s)).
            // This block may have entered m_blocks_unlinked if:
            //  - it has a descendant that at some point had more work than the
            //    tip, and
            //  - we tried switching to that descendant but were missing
            //    data for some intermediate block between m_chain and the
            //    tip.
            // So if this block is itself better than any m_chain.Tip() and it wasn't in
            // setBlockIndexCandidates, then it must be in m_blocks_unlinked.
            for (auto c : GetAll()) {
                const bool is_active = c == &ActiveChainstate();
                if (!CBlockIndexWorkComparator()(pindex, c->m_chain.Tip()) && c->setBlockIndexCandidates.count(pindex) == 0) {
                    if (pindexFirstInvalid == nullptr) {
                        if (is_active || GetSnapshotBaseBlock()->GetAncestor(pindex->nHeight) == pindex) {
                            assert(foundInUnlinked);
                        }
                    }
                }
            }
        }
        // assert(pindex->GetBlockHash() == pindex->GetBlockHeader().GetHash()); // Perhaps too slow
        // End: actual consistency checks.

        // Try descending into the first subnode.
        std::pair<std::multimap<CBlockIndex*,CBlockIndex*>::iterator,std::multimap<CBlockIndex*,CBlockIndex*>::iterator> range = forward.equal_range(pindex);
        if (range.first != range.second) {
            // A subnode was found.
            pindex = range.first->second;
            nHeight++;
            continue;
        }
        // This is a leaf node.
        // Move upwards until we reach a node of which we have not yet visited the last child.
        while (pindex) {
            // We are going to either move to a parent or a sibling of pindex.
            // If pindex was the first with a certain property, unset the corresponding variable.
            if (pindex == pindexFirstInvalid) pindexFirstInvalid = nullptr;
            if (pindex == pindexFirstMissing) pindexFirstMissing = nullptr;
            if (pindex == pindexFirstNeverProcessed) pindexFirstNeverProcessed = nullptr;
            if (pindex == pindexFirstNotTreeValid) pindexFirstNotTreeValid = nullptr;
            if (pindex == pindexFirstNotTransactionsValid) pindexFirstNotTransactionsValid = nullptr;
            if (pindex == pindexFirstNotChainValid) pindexFirstNotChainValid = nullptr;
            if (pindex == pindexFirstNotScriptsValid) pindexFirstNotScriptsValid = nullptr;
            if (pindex == pindexFirstAssumeValid) pindexFirstAssumeValid = nullptr;
            // Find our parent.
            CBlockIndex* pindexPar = pindex->pprev;
            // Find which child we just visited.
            std::pair<std::multimap<CBlockIndex*,CBlockIndex*>::iterator,std::multimap<CBlockIndex*,CBlockIndex*>::iterator> rangePar = forward.equal_range(pindexPar);
            while (rangePar.first->second != pindex) {
                assert(rangePar.first != rangePar.second); // Our parent must have at least the node we're coming from as child.
                rangePar.first++;
            }
            // Proceed to the next one.
            rangePar.first++;
            if (rangePar.first != rangePar.second) {
                // Move to the sibling.
                pindex = rangePar.first->second;
                break;
            } else {
                // Move up further.
                pindex = pindexPar;
                nHeight--;
                continue;
            }
        }
    }

    // Check that we actually traversed the entire map.
    assert(nNodes == forward.size());
}

std::string Chainstate::ToString()
{
    AssertLockHeld(::cs_main);
    CBlockIndex* tip = m_chain.Tip();
    return strprintf("Chainstate [%s] @ height %d (%s)",
                     m_from_snapshot_blockhash ? "snapshot" : "ibd",
                     tip ? tip->nHeight : -1, tip ? tip->GetBlockHash().ToString() : "null");
}

bool Chainstate::ResizeCoinsCaches(size_t coinstip_size, size_t coinsdb_size)
{
    AssertLockHeld(::cs_main);
    if (coinstip_size == m_coinstip_cache_size_bytes &&
            coinsdb_size == m_coinsdb_cache_size_bytes) {
        // Cache sizes are unchanged, no need to continue.
        return true;
    }
    size_t old_coinstip_size = m_coinstip_cache_size_bytes;
    m_coinstip_cache_size_bytes = coinstip_size;
    m_coinsdb_cache_size_bytes = coinsdb_size;
    CoinsDB().ResizeCache(coinsdb_size);

    LogPrintf("[%s] resized coinsdb cache to %.1f MiB\n",
        this->ToString(), coinsdb_size * (1.0 / 1024 / 1024));
    LogPrintf("[%s] resized coinstip cache to %.1f MiB\n",
        this->ToString(), coinstip_size * (1.0 / 1024 / 1024));

    BlockValidationState state;
    bool ret;

    if (coinstip_size > old_coinstip_size) {
        // Likely no need to flush if cache sizes have grown.
        ret = FlushStateToDisk(state, FlushStateMode::IF_NEEDED);
    } else {
        // Otherwise, flush state to disk and deallocate the in-memory coins map.
        ret = FlushStateToDisk(state, FlushStateMode::ALWAYS);
    }
    return ret;
}

//! Guess how far we are in the verification process at the given block index
//! require cs_main if pindex has not been validated yet (because nChainTx might be unset)
double GuessVerificationProgress(const ChainTxData& data, const CBlockIndex *pindex) {
    if (pindex == nullptr)
        return 0.0;

    int64_t nNow = time(nullptr);

    double fTxTotal;

    if (pindex->nChainTx <= data.nTxCount) {
        fTxTotal = data.nTxCount + (nNow - data.nTime) * data.dTxRate;
    } else {
        fTxTotal = pindex->nChainTx + (nNow - pindex->GetBlockTime()) * data.dTxRate;
    }

    return std::min<double>(pindex->nChainTx / fTxTotal, 1.0);
}

std::optional<uint256> ChainstateManager::SnapshotBlockhash() const
{
    LOCK(::cs_main);
    if (m_active_chainstate && m_active_chainstate->m_from_snapshot_blockhash) {
        // If a snapshot chainstate exists, it will always be our active.
        return m_active_chainstate->m_from_snapshot_blockhash;
    }
    return std::nullopt;
}

std::vector<Chainstate*> ChainstateManager::GetAll()
{
    LOCK(::cs_main);
    std::vector<Chainstate*> out;

    for (Chainstate* cs : {m_ibd_chainstate.get(), m_snapshot_chainstate.get()}) {
        if (this->IsUsable(cs)) out.push_back(cs);
    }

    return out;
}

Chainstate& ChainstateManager::InitializeChainstate(CTxMemPool* mempool)
{
    AssertLockHeld(::cs_main);
    assert(!m_ibd_chainstate);
    assert(!m_active_chainstate);

    m_ibd_chainstate = std::make_unique<Chainstate>(mempool, m_blockman, *this);
    m_active_chainstate = m_ibd_chainstate.get();
    return *m_active_chainstate;
}

[[nodiscard]] static bool DeleteCoinsDBFromDisk(const fs::path db_path, bool is_snapshot)
    EXCLUSIVE_LOCKS_REQUIRED(::cs_main)
{
    AssertLockHeld(::cs_main);

    if (is_snapshot) {
        fs::path base_blockhash_path = db_path / node::SNAPSHOT_BLOCKHASH_FILENAME;

        try {
            bool existed = fs::remove(base_blockhash_path);
            if (!existed) {
                LogPrintf("[snapshot] snapshot chainstate dir being removed lacks %s file\n",
                          fs::PathToString(node::SNAPSHOT_BLOCKHASH_FILENAME));
            }
        } catch (const fs::filesystem_error& e) {
            LogPrintf("[snapshot] failed to remove file %s: %s\n",
                    fs::PathToString(base_blockhash_path), fsbridge::get_filesystem_error_message(e));
        }
    }

    std::string path_str = fs::PathToString(db_path);
    LogPrintf("Removing leveldb dir at %s\n", path_str);

    // We have to destruct before this call leveldb::DB in order to release the db
    // lock, otherwise `DestroyDB` will fail. See `leveldb::~DBImpl()`.
    const bool destroyed = DestroyDB(path_str);

    if (!destroyed) {
        LogPrintf("error: leveldb DestroyDB call failed on %s\n", path_str);
    }

    // Datadir should be removed from filesystem; otherwise initialization may detect
    // it on subsequent statups and get confused.
    //
    // If the base_blockhash_path removal above fails in the case of snapshot
    // chainstates, this will return false since leveldb won't remove a non-empty
    // directory.
    return destroyed && !fs::exists(db_path);
}

bool ChainstateManager::ActivateSnapshot(
        AutoFile& coins_file,
        const SnapshotMetadata& metadata,
        bool in_memory)
{
    uint256 base_blockhash = metadata.m_base_blockhash;

    if (this->SnapshotBlockhash()) {
        LogPrintf("[snapshot] can't activate a snapshot-based chainstate more than once\n");
        return false;
    }

    {
        LOCK(::cs_main);
        if (Assert(m_active_chainstate->GetMempool())->size() > 0) {
            LogPrintf("[snapshot] can't activate a snapshot when mempool not empty\n");
            return false;
        }
    }

    int64_t current_coinsdb_cache_size{0};
    int64_t current_coinstip_cache_size{0};

    // Cache percentages to allocate to each chainstate.
    //
    // These particular percentages don't matter so much since they will only be
    // relevant during snapshot activation; caches are rebalanced at the conclusion of
    // this function. We want to give (essentially) all available cache capacity to the
    // snapshot to aid the bulk load later in this function.
    static constexpr double IBD_CACHE_PERC = 0.01;
    static constexpr double SNAPSHOT_CACHE_PERC = 0.99;

    {
        LOCK(::cs_main);
        // Resize the coins caches to ensure we're not exceeding memory limits.
        //
        // Allocate the majority of the cache to the incoming snapshot chainstate, since
        // (optimistically) getting to its tip will be the top priority. We'll need to call
        // `MaybeRebalanceCaches()` once we're done with this function to ensure
        // the right allocation (including the possibility that no snapshot was activated
        // and that we should restore the active chainstate caches to their original size).
        //
        current_coinsdb_cache_size = this->ActiveChainstate().m_coinsdb_cache_size_bytes;
        current_coinstip_cache_size = this->ActiveChainstate().m_coinstip_cache_size_bytes;

        // Temporarily resize the active coins cache to make room for the newly-created
        // snapshot chain.
        this->ActiveChainstate().ResizeCoinsCaches(
            static_cast<size_t>(current_coinstip_cache_size * IBD_CACHE_PERC),
            static_cast<size_t>(current_coinsdb_cache_size * IBD_CACHE_PERC));
    }

    auto snapshot_chainstate = WITH_LOCK(::cs_main,
        return std::make_unique<Chainstate>(
            /*mempool=*/nullptr, m_blockman, *this, base_blockhash));

    {
        LOCK(::cs_main);
        snapshot_chainstate->InitCoinsDB(
            static_cast<size_t>(current_coinsdb_cache_size * SNAPSHOT_CACHE_PERC),
            in_memory, false, "chainstate");
        snapshot_chainstate->InitCoinsCache(
            static_cast<size_t>(current_coinstip_cache_size * SNAPSHOT_CACHE_PERC));
    }

    auto cleanup_bad_snapshot = [&](const char* reason) EXCLUSIVE_LOCKS_REQUIRED(::cs_main) {
        LogPrintf("[snapshot] activation failed - %s\n", reason);
        this->MaybeRebalanceCaches();

        // PopulateAndValidateSnapshot can return (in error) before the leveldb datadir
        // has been created, so only attempt removal if we got that far.
        if (auto snapshot_datadir = node::FindSnapshotChainstateDir(m_options.datadir)) {
            // We have to destruct leveldb::DB in order to release the db lock, otherwise
            // DestroyDB() (in DeleteCoinsDBFromDisk()) will fail. See `leveldb::~DBImpl()`.
            // Destructing the chainstate (and so resetting the coinsviews object) does this.
            snapshot_chainstate.reset();
            bool removed = DeleteCoinsDBFromDisk(*snapshot_datadir, /*is_snapshot=*/true);
            if (!removed) {
                GetNotifications().fatalError(strprintf("Failed to remove snapshot chainstate dir (%s). "
                    "Manually remove it before restarting.\n", fs::PathToString(*snapshot_datadir)));
            }
        }
        return false;
    };

    if (!this->PopulateAndValidateSnapshot(*snapshot_chainstate, coins_file, metadata)) {
        LOCK(::cs_main);
        return cleanup_bad_snapshot("population failed");
    }

    LOCK(::cs_main);  // cs_main required for rest of snapshot activation.

    // Do a final check to ensure that the snapshot chainstate is actually a more
    // work chain than the active chainstate; a user could have loaded a snapshot
    // very late in the IBD process, and we wouldn't want to load a useless chainstate.
    if (!CBlockIndexWorkComparator()(ActiveTip(), snapshot_chainstate->m_chain.Tip())) {
        return cleanup_bad_snapshot("work does not exceed active chainstate");
    }
    // If not in-memory, persist the base blockhash for use during subsequent
    // initialization.
    if (!in_memory) {
        if (!node::WriteSnapshotBaseBlockhash(*snapshot_chainstate)) {
            return cleanup_bad_snapshot("could not write base blockhash");
        }
    }

    assert(!m_snapshot_chainstate);
    m_snapshot_chainstate.swap(snapshot_chainstate);
    const bool chaintip_loaded = m_snapshot_chainstate->LoadChainTip();
    assert(chaintip_loaded);

    // Transfer possession of the mempool to the snapshot chainstate.
    // Mempool is empty at this point because we're still in IBD.
    Assert(m_active_chainstate->m_mempool->size() == 0);
    Assert(!m_snapshot_chainstate->m_mempool);
    m_snapshot_chainstate->m_mempool = m_active_chainstate->m_mempool;
    m_active_chainstate->m_mempool = nullptr;
    m_active_chainstate = m_snapshot_chainstate.get();
    m_blockman.m_snapshot_height = this->GetSnapshotBaseHeight();

    LogPrintf("[snapshot] successfully activated snapshot %s\n", base_blockhash.ToString());
    LogPrintf("[snapshot] (%.2f MB)\n",
        m_snapshot_chainstate->CoinsTip().DynamicMemoryUsage() / (1000 * 1000));

    this->MaybeRebalanceCaches();
    return true;
}

static void FlushSnapshotToDisk(CCoinsViewCache& coins_cache, bool snapshot_loaded)
{
    LOG_TIME_MILLIS_WITH_CATEGORY_MSG_ONCE(
        strprintf("%s (%.2f MB)",
                  snapshot_loaded ? "saving snapshot chainstate" : "flushing coins cache",
                  coins_cache.DynamicMemoryUsage() / (1000 * 1000)),
        BCLog::LogFlags::ALL);

    coins_cache.Flush();
}

struct StopHashingException : public std::exception
{
    const char* what() const noexcept override
    {
        return "ComputeUTXOStats interrupted.";
    }
};

static void SnapshotUTXOHashBreakpoint(const util::SignalInterrupt& interrupt)
{
    if (interrupt) throw StopHashingException();
}

bool ChainstateManager::PopulateAndValidateSnapshot(
    Chainstate& snapshot_chainstate,
    AutoFile& coins_file,
    const SnapshotMetadata& metadata)
{
    // It's okay to release cs_main before we're done using `coins_cache` because we know
    // that nothing else will be referencing the newly created snapshot_chainstate yet.
    CCoinsViewCache& coins_cache = *WITH_LOCK(::cs_main, return &snapshot_chainstate.CoinsTip());

    uint256 base_blockhash = metadata.m_base_blockhash;

    CBlockIndex* snapshot_start_block = WITH_LOCK(::cs_main, return m_blockman.LookupBlockIndex(base_blockhash));

    if (!snapshot_start_block) {
        // Needed for ComputeUTXOStats to determine the
        // height and to avoid a crash when base_blockhash.IsNull()
        LogPrintf("[snapshot] Did not find snapshot start blockheader %s\n",
                  base_blockhash.ToString());
        return false;
    }

    int base_height = snapshot_start_block->nHeight;
    const auto& maybe_au_data = GetParams().AssumeutxoForHeight(base_height);

    if (!maybe_au_data) {
        LogPrintf("[snapshot] assumeutxo height in snapshot metadata not recognized "
                  "(%d) - refusing to load snapshot\n", base_height);
        return false;
    }

    const AssumeutxoData& au_data = *maybe_au_data;

    // This work comparison is a duplicate check with the one performed later in
    // ActivateSnapshot(), but is done so that we avoid doing the long work of staging
    // a snapshot that isn't actually usable.
    if (WITH_LOCK(::cs_main, return !CBlockIndexWorkComparator()(ActiveTip(), snapshot_start_block))) {
        LogPrintf("[snapshot] activation failed - work does not exceed active chainstate\n");
        return false;
    }

    COutPoint outpoint;
    Coin coin;
    const uint64_t coins_count = metadata.m_coins_count;
    uint64_t coins_left = metadata.m_coins_count;

    LogPrintf("[snapshot] loading coins from snapshot %s\n", base_blockhash.ToString());
    int64_t coins_processed{0};

    while (coins_left > 0) {
        try {
            coins_file >> outpoint;
            coins_file >> coin;
        } catch (const std::ios_base::failure&) {
            LogPrintf("[snapshot] bad snapshot format or truncated snapshot after deserializing %d coins\n",
                      coins_count - coins_left);
            return false;
        }
        if (coin.nHeight > base_height ||
            outpoint.n >= std::numeric_limits<decltype(outpoint.n)>::max() // Avoid integer wrap-around in coinstats.cpp:ApplyHash
        ) {
            LogPrintf("[snapshot] bad snapshot data after deserializing %d coins\n",
                      coins_count - coins_left);
            return false;
        }
        if (!MoneyRange(coin.out.nValue)) {
            LogPrintf("[snapshot] bad snapshot data after deserializing %d coins - bad tx out value\n",
                      coins_count - coins_left);
            return false;
        }

        coins_cache.EmplaceCoinInternalDANGER(std::move(outpoint), std::move(coin));

        --coins_left;
        ++coins_processed;

        if (coins_processed % 1000000 == 0) {
            LogPrintf("[snapshot] %d coins loaded (%.2f%%, %.2f MB)\n",
                coins_processed,
                static_cast<float>(coins_processed) * 100 / static_cast<float>(coins_count),
                coins_cache.DynamicMemoryUsage() / (1000 * 1000));
        }

        // Batch write and flush (if we need to) every so often.
        //
        // If our average Coin size is roughly 41 bytes, checking every 120,000 coins
        // means <5MB of memory imprecision.
        if (coins_processed % 120000 == 0) {
            if (m_interrupt) {
                return false;
            }

            const auto snapshot_cache_state = WITH_LOCK(::cs_main,
                return snapshot_chainstate.GetCoinsCacheSizeState());

            if (snapshot_cache_state >= CoinsCacheSizeState::CRITICAL) {
                // This is a hack - we don't know what the actual best block is, but that
                // doesn't matter for the purposes of flushing the cache here. We'll set this
                // to its correct value (`base_blockhash`) below after the coins are loaded.
                coins_cache.SetBestBlock(GetRandHash());

                // No need to acquire cs_main since this chainstate isn't being used yet.
                FlushSnapshotToDisk(coins_cache, /*snapshot_loaded=*/false);
            }
        }
    }

    // Important that we set this. This and the coins_cache accesses above are
    // sort of a layer violation, but either we reach into the innards of
    // CCoinsViewCache here or we have to invert some of the Chainstate to
    // embed them in a snapshot-activation-specific CCoinsViewCache bulk load
    // method.
    coins_cache.SetBestBlock(base_blockhash);

    bool out_of_coins{false};
    try {
        coins_file >> outpoint;
    } catch (const std::ios_base::failure&) {
        // We expect an exception since we should be out of coins.
        out_of_coins = true;
    }
    if (!out_of_coins) {
        LogPrintf("[snapshot] bad snapshot - coins left over after deserializing %d coins\n",
            coins_count);
        return false;
    }

    LogPrintf("[snapshot] loaded %d (%.2f MB) coins from snapshot %s\n",
        coins_count,
        coins_cache.DynamicMemoryUsage() / (1000 * 1000),
        base_blockhash.ToString());

    // No need to acquire cs_main since this chainstate isn't being used yet.
    FlushSnapshotToDisk(coins_cache, /*snapshot_loaded=*/true);

    assert(coins_cache.GetBestBlock() == base_blockhash);

    // As above, okay to immediately release cs_main here since no other context knows
    // about the snapshot_chainstate.
    CCoinsViewDB* snapshot_coinsdb = WITH_LOCK(::cs_main, return &snapshot_chainstate.CoinsDB());

    std::optional<CCoinsStats> maybe_stats;

    try {
        maybe_stats = ComputeUTXOStats(
            CoinStatsHashType::HASH_SERIALIZED, snapshot_coinsdb, m_blockman, [&interrupt = m_interrupt] { SnapshotUTXOHashBreakpoint(interrupt); });
    } catch (StopHashingException const&) {
        return false;
    }
    if (!maybe_stats.has_value()) {
        LogPrintf("[snapshot] failed to generate coins stats\n");
        return false;
    }

    // Assert that the deserialized chainstate contents match the expected assumeutxo value.
    if (AssumeutxoHash{maybe_stats->hashSerialized} != au_data.hash_serialized) {
        LogPrintf("[snapshot] bad snapshot content hash: expected %s, got %s\n",
            au_data.hash_serialized.ToString(), maybe_stats->hashSerialized.ToString());
        return false;
    }

    snapshot_chainstate.m_chain.SetTip(*snapshot_start_block);

    // The remainder of this function requires modifying data protected by cs_main.
    LOCK(::cs_main);

    // Fake various pieces of CBlockIndex state:
    CBlockIndex* index = nullptr;

    // Don't make any modifications to the genesis block.
    // This is especially important because we don't want to erroneously
    // apply BLOCK_ASSUMED_VALID to genesis, which would happen if we didn't skip
    // it here (since it apparently isn't BLOCK_VALID_SCRIPTS).
    constexpr int AFTER_GENESIS_START{1};

    for (int i = AFTER_GENESIS_START; i <= snapshot_chainstate.m_chain.Height(); ++i) {
        index = snapshot_chainstate.m_chain[i];

        // Fake nTx so that LoadBlockIndex() loads assumed-valid CBlockIndex
        // entries (among other things)
        if (!index->nTx) {
            index->nTx = 1;
        }
        // Fake nChainTx so that GuessVerificationProgress reports accurately
        index->nChainTx = index->pprev->nChainTx + index->nTx;

        // Mark unvalidated block index entries beneath the snapshot base block as assumed-valid.
        if (!index->IsValid(BLOCK_VALID_SCRIPTS)) {
            // This flag will be removed once the block is fully validated by a
            // background chainstate.
            index->nStatus |= BLOCK_ASSUMED_VALID;
        }

        // Fake BLOCK_OPT_WITNESS so that Chainstate::NeedsRedownload()
        // won't ask to rewind the entire assumed-valid chain on startup.
        if (DeploymentActiveAt(*index, *this, Consensus::DEPLOYMENT_SEGWIT)) {
            index->nStatus |= BLOCK_OPT_WITNESS;
        }

        m_blockman.m_dirty_blockindex.insert(index);
        // Changes to the block index will be flushed to disk after this call
        // returns in `ActivateSnapshot()`, when `MaybeRebalanceCaches()` is
        // called, since we've added a snapshot chainstate and therefore will
        // have to downsize the IBD chainstate, which will result in a call to
        // `FlushStateToDisk(ALWAYS)`.
    }

    assert(index);
    index->nChainTx = au_data.nChainTx;
    snapshot_chainstate.setBlockIndexCandidates.insert(snapshot_start_block);

    LogPrintf("[snapshot] validated snapshot (%.2f MB)\n",
        coins_cache.DynamicMemoryUsage() / (1000 * 1000));
    return true;
}

// Currently, this function holds cs_main for its duration, which could be for
// multiple minutes due to the ComputeUTXOStats call. This hold is necessary
// because we need to avoid advancing the background validation chainstate
// farther than the snapshot base block - and this function is also invoked
// from within ConnectTip, i.e. from within ActivateBestChain, so cs_main is
// held anyway.
//
// Eventually (TODO), we could somehow separate this function's runtime from
// maintenance of the active chain, but that will either require
//
//  (i) setting `m_disabled` immediately and ensuring all chainstate accesses go
//      through IsUsable() checks, or
//
//  (ii) giving each chainstate its own lock instead of using cs_main for everything.
SnapshotCompletionResult ChainstateManager::MaybeCompleteSnapshotValidation()
{
    AssertLockHeld(cs_main);
    if (m_ibd_chainstate.get() == &this->ActiveChainstate() ||
            !this->IsUsable(m_snapshot_chainstate.get()) ||
            !this->IsUsable(m_ibd_chainstate.get()) ||
            !m_ibd_chainstate->m_chain.Tip()) {
       // Nothing to do - this function only applies to the background
       // validation chainstate.
       return SnapshotCompletionResult::SKIPPED;
    }
    const int snapshot_tip_height = this->ActiveHeight();
    const int snapshot_base_height = *Assert(this->GetSnapshotBaseHeight());
    const CBlockIndex& index_new = *Assert(m_ibd_chainstate->m_chain.Tip());

    if (index_new.nHeight < snapshot_base_height) {
        // Background IBD not complete yet.
        return SnapshotCompletionResult::SKIPPED;
    }

    assert(SnapshotBlockhash());
    uint256 snapshot_blockhash = *Assert(SnapshotBlockhash());

    auto handle_invalid_snapshot = [&]() EXCLUSIVE_LOCKS_REQUIRED(::cs_main) {
        bilingual_str user_error = strprintf(_(
            "%s failed to validate the -assumeutxo snapshot state. "
            "This indicates a hardware problem, or a bug in the software, or a "
            "bad software modification that allowed an invalid snapshot to be "
            "loaded. As a result of this, the node will shut down and stop using any "
            "state that was built on the snapshot, resetting the chain height "
            "from %d to %d. On the next "
            "restart, the node will resume syncing from %d "
            "without using any snapshot data. "
            "Please report this incident to %s, including how you obtained the snapshot. "
            "The invalid snapshot chainstate will be left on disk in case it is "
            "helpful in diagnosing the issue that caused this error."),
            PACKAGE_NAME, snapshot_tip_height, snapshot_base_height, snapshot_base_height, PACKAGE_BUGREPORT
        );

        LogPrintf("[snapshot] !!! %s\n", user_error.original);
        LogPrintf("[snapshot] deleting snapshot, reverting to validated chain, and stopping node\n");

        m_active_chainstate = m_ibd_chainstate.get();
        m_snapshot_chainstate->m_disabled = true;
        assert(!this->IsUsable(m_snapshot_chainstate.get()));
        assert(this->IsUsable(m_ibd_chainstate.get()));

        auto rename_result = m_snapshot_chainstate->InvalidateCoinsDBOnDisk();
        if (!rename_result) {
            user_error = strprintf(Untranslated("%s\n%s"), user_error, util::ErrorString(rename_result));
        }

        GetNotifications().fatalError(user_error.original, user_error);
    };

    if (index_new.GetBlockHash() != snapshot_blockhash) {
        LogPrintf("[snapshot] supposed base block %s does not match the "
          "snapshot base block %s (height %d). Snapshot is not valid.\n",
          index_new.ToString(), snapshot_blockhash.ToString(), snapshot_base_height);
        handle_invalid_snapshot();
        return SnapshotCompletionResult::BASE_BLOCKHASH_MISMATCH;
    }

    assert(index_new.nHeight == snapshot_base_height);

    int curr_height = m_ibd_chainstate->m_chain.Height();

    assert(snapshot_base_height == curr_height);
    assert(snapshot_base_height == index_new.nHeight);
    assert(this->IsUsable(m_snapshot_chainstate.get()));
    assert(this->GetAll().size() == 2);

    CCoinsViewDB& ibd_coins_db = m_ibd_chainstate->CoinsDB();
    m_ibd_chainstate->ForceFlushStateToDisk();

    const auto& maybe_au_data = m_options.chainparams.AssumeutxoForHeight(curr_height);
    if (!maybe_au_data) {
        LogPrintf("[snapshot] assumeutxo data not found for height "
            "(%d) - refusing to validate snapshot\n", curr_height);
        handle_invalid_snapshot();
        return SnapshotCompletionResult::MISSING_CHAINPARAMS;
    }

    const AssumeutxoData& au_data = *maybe_au_data;
    std::optional<CCoinsStats> maybe_ibd_stats;
    LogPrintf("[snapshot] computing UTXO stats for background chainstate to validate "
        "snapshot - this could take a few minutes\n");
    try {
        maybe_ibd_stats = ComputeUTXOStats(
            CoinStatsHashType::HASH_SERIALIZED,
            &ibd_coins_db,
            m_blockman,
            [&interrupt = m_interrupt] { SnapshotUTXOHashBreakpoint(interrupt); });
    } catch (StopHashingException const&) {
        return SnapshotCompletionResult::STATS_FAILED;
    }

    // XXX note that this function is slow and will hold cs_main for potentially minutes.
    if (!maybe_ibd_stats) {
        LogPrintf("[snapshot] failed to generate stats for validation coins db\n");
        // While this isn't a problem with the snapshot per se, this condition
        // prevents us from validating the snapshot, so we should shut down and let the
        // user handle the issue manually.
        handle_invalid_snapshot();
        return SnapshotCompletionResult::STATS_FAILED;
    }
    const auto& ibd_stats = *maybe_ibd_stats;

    // Compare the background validation chainstate's UTXO set hash against the hard-coded
    // assumeutxo hash we expect.
    //
    // TODO: For belt-and-suspenders, we could cache the UTXO set
    // hash for the snapshot when it's loaded in its chainstate's leveldb. We could then
    // reference that here for an additional check.
    if (AssumeutxoHash{ibd_stats.hashSerialized} != au_data.hash_serialized) {
        LogPrintf("[snapshot] hash mismatch: actual=%s, expected=%s\n",
            ibd_stats.hashSerialized.ToString(),
            au_data.hash_serialized.ToString());
        handle_invalid_snapshot();
        return SnapshotCompletionResult::HASH_MISMATCH;
    }

    LogPrintf("[snapshot] snapshot beginning at %s has been fully validated\n",
        snapshot_blockhash.ToString());

    m_ibd_chainstate->m_disabled = true;
    this->MaybeRebalanceCaches();

    return SnapshotCompletionResult::SUCCESS;
}

Chainstate& ChainstateManager::ActiveChainstate() const
{
    LOCK(::cs_main);
    assert(m_active_chainstate);
    return *m_active_chainstate;
}

bool ChainstateManager::IsSnapshotActive() const
{
    LOCK(::cs_main);
    return m_snapshot_chainstate && m_active_chainstate == m_snapshot_chainstate.get();
}

void ChainstateManager::MaybeRebalanceCaches()
{
    AssertLockHeld(::cs_main);
    bool ibd_usable = this->IsUsable(m_ibd_chainstate.get());
    bool snapshot_usable = this->IsUsable(m_snapshot_chainstate.get());
    assert(ibd_usable || snapshot_usable);

    if (ibd_usable && !snapshot_usable) {
        // Allocate everything to the IBD chainstate. This will always happen
        // when we are not using a snapshot.
        m_ibd_chainstate->ResizeCoinsCaches(m_total_coinstip_cache, m_total_coinsdb_cache);
    }
    else if (snapshot_usable && !ibd_usable) {
        // If background validation has completed and snapshot is our active chain...
        LogPrintf("[snapshot] allocating all cache to the snapshot chainstate\n");
        // Allocate everything to the snapshot chainstate.
        m_snapshot_chainstate->ResizeCoinsCaches(m_total_coinstip_cache, m_total_coinsdb_cache);
    }
    else if (ibd_usable && snapshot_usable) {
        // If both chainstates exist, determine who needs more cache based on IBD status.
        //
        // Note: shrink caches first so that we don't inadvertently overwhelm available memory.
        if (IsInitialBlockDownload()) {
            m_ibd_chainstate->ResizeCoinsCaches(
                m_total_coinstip_cache * 0.05, m_total_coinsdb_cache * 0.05);
            m_snapshot_chainstate->ResizeCoinsCaches(
                m_total_coinstip_cache * 0.95, m_total_coinsdb_cache * 0.95);
        } else {
            m_snapshot_chainstate->ResizeCoinsCaches(
                m_total_coinstip_cache * 0.05, m_total_coinsdb_cache * 0.05);
            m_ibd_chainstate->ResizeCoinsCaches(
                m_total_coinstip_cache * 0.95, m_total_coinsdb_cache * 0.95);
        }
    }
}

void ChainstateManager::ResetChainstates()
{
    m_ibd_chainstate.reset();
    m_snapshot_chainstate.reset();
    m_active_chainstate = nullptr;
}

/**
 * Apply default chain params to nullopt members.
 * This helps to avoid coding errors around the accidental use of the compare
 * operators that accept nullopt, thus ignoring the intended default value.
 */
static ChainstateManager::Options&& Flatten(ChainstateManager::Options&& opts)
{
    if (!opts.check_block_index.has_value()) opts.check_block_index = opts.chainparams.DefaultConsistencyChecks();
    if (!opts.minimum_chain_work.has_value()) opts.minimum_chain_work = UintToArith256(opts.chainparams.GetConsensus().nMinimumChainWork);
    if (!opts.assumed_valid_block.has_value()) opts.assumed_valid_block = opts.chainparams.GetConsensus().defaultAssumeValid;
    return std::move(opts);
}

ChainstateManager::ChainstateManager(const util::SignalInterrupt& interrupt, Options options, node::BlockManager::Options blockman_options)
    : m_script_check_queue{/*batch_size=*/128, options.worker_threads_num},
      m_interrupt{interrupt},
      m_options{Flatten(std::move(options))},
      m_blockman{interrupt, std::move(blockman_options)}
{
}

ChainstateManager::~ChainstateManager()
{
    LOCK(::cs_main);

    m_versionbitscache.Clear();
}

bool ChainstateManager::DetectSnapshotChainstate()
{
    assert(!m_snapshot_chainstate);
    std::optional<fs::path> path = node::FindSnapshotChainstateDir(m_options.datadir);
    if (!path) {
        return false;
    }
    std::optional<uint256> base_blockhash = node::ReadSnapshotBaseBlockhash(*path);
    if (!base_blockhash) {
        return false;
    }
    LogPrintf("[snapshot] detected active snapshot chainstate (%s) - loading\n",
        fs::PathToString(*path));

    this->ActivateExistingSnapshot(*base_blockhash);
    return true;
}

Chainstate& ChainstateManager::ActivateExistingSnapshot(uint256 base_blockhash)
{
    assert(!m_snapshot_chainstate);
    m_snapshot_chainstate =
        std::make_unique<Chainstate>(nullptr, m_blockman, *this, base_blockhash);
    LogPrintf("[snapshot] switching active chainstate to %s\n", m_snapshot_chainstate->ToString());

    // Mempool is empty at this point because we're still in IBD.
    Assert(m_active_chainstate->m_mempool->size() == 0);
    Assert(!m_snapshot_chainstate->m_mempool);
    m_snapshot_chainstate->m_mempool = m_active_chainstate->m_mempool;
    m_active_chainstate->m_mempool = nullptr;
    m_active_chainstate = m_snapshot_chainstate.get();
    return *m_snapshot_chainstate;
}

bool IsBIP30Repeat(const CBlockIndex& block_index)
{
    return (block_index.nHeight==91842 && block_index.GetBlockHash() == uint256S("0x00000000000a4d0a398161ffc163c503763b1f4360639393e0e4c8e300e0caec")) ||
           (block_index.nHeight==91880 && block_index.GetBlockHash() == uint256S("0x00000000000743f190a18c5577a3c2d2a1f610ae9601ac046a38084ccb7cd721"));
}

bool IsBIP30Unspendable(const CBlockIndex& block_index)
{
    return (block_index.nHeight==91722 && block_index.GetBlockHash() == uint256S("0x00000000000271a2dc26e7667f8419f2e15416dc6955e5a6c6cdf3f2574dd08e")) ||
           (block_index.nHeight==91812 && block_index.GetBlockHash() == uint256S("0x00000000000af0aed4792b1acee3d966af36cf5def14935db8de83d6f9306f2f"));
}

static fs::path GetSnapshotCoinsDBPath(Chainstate& cs) EXCLUSIVE_LOCKS_REQUIRED(::cs_main)
{
    AssertLockHeld(::cs_main);
    // Should never be called on a non-snapshot chainstate.
    assert(cs.m_from_snapshot_blockhash);
    auto storage_path_maybe = cs.CoinsDB().StoragePath();
    // Should never be called with a non-existent storage path.
    assert(storage_path_maybe);
    return *storage_path_maybe;
}

util::Result<void> Chainstate::InvalidateCoinsDBOnDisk()
{
    fs::path snapshot_datadir = GetSnapshotCoinsDBPath(*this);

    // Coins views no longer usable.
    m_coins_views.reset();

    auto invalid_path = snapshot_datadir + "_INVALID";
    std::string dbpath = fs::PathToString(snapshot_datadir);
    std::string target = fs::PathToString(invalid_path);
    LogPrintf("[snapshot] renaming snapshot datadir %s to %s\n", dbpath, target);

    // The invalid snapshot datadir is simply moved and not deleted because we may
    // want to do forensics later during issue investigation. The user is instructed
    // accordingly in MaybeCompleteSnapshotValidation().
    try {
        fs::rename(snapshot_datadir, invalid_path);
    } catch (const fs::filesystem_error& e) {
        auto src_str = fs::PathToString(snapshot_datadir);
        auto dest_str = fs::PathToString(invalid_path);

        LogPrintf("%s: error renaming file '%s' -> '%s': %s\n",
                __func__, src_str, dest_str, e.what());
        return util::Error{strprintf(_(
            "Rename of '%s' -> '%s' failed. "
            "You should resolve this by manually moving or deleting the invalid "
            "snapshot directory %s, otherwise you will encounter the same error again "
            "on the next startup."),
            src_str, dest_str, src_str)};
    }
    return {};
}

bool ChainstateManager::DeleteSnapshotChainstate()
{
    AssertLockHeld(::cs_main);
    Assert(m_snapshot_chainstate);
    Assert(m_ibd_chainstate);

    fs::path snapshot_datadir = Assert(node::FindSnapshotChainstateDir(m_options.datadir)).value();
    if (!DeleteCoinsDBFromDisk(snapshot_datadir, /*is_snapshot=*/ true)) {
        LogPrintf("Deletion of %s failed. Please remove it manually to continue reindexing.\n",
                  fs::PathToString(snapshot_datadir));
        return false;
    }
    m_active_chainstate = m_ibd_chainstate.get();
    m_active_chainstate->m_mempool = m_snapshot_chainstate->m_mempool;
    m_snapshot_chainstate.reset();
    return true;
}

ChainstateRole Chainstate::GetRole() const
{
    if (m_chainman.GetAll().size() <= 1) {
        return ChainstateRole::NORMAL;
    }
    return (this != &m_chainman.ActiveChainstate()) ?
               ChainstateRole::BACKGROUND :
               ChainstateRole::ASSUMEDVALID;
}

const CBlockIndex* ChainstateManager::GetSnapshotBaseBlock() const
{
    return m_active_chainstate ? m_active_chainstate->SnapshotBase() : nullptr;
}

std::optional<int> ChainstateManager::GetSnapshotBaseHeight() const
{
    const CBlockIndex* base = this->GetSnapshotBaseBlock();
    return base ? std::make_optional(base->nHeight) : std::nullopt;
}

bool ChainstateManager::ValidatedSnapshotCleanup()
{
    AssertLockHeld(::cs_main);
    auto get_storage_path = [](auto& chainstate) EXCLUSIVE_LOCKS_REQUIRED(::cs_main) -> std::optional<fs::path> {
        if (!(chainstate && chainstate->HasCoinsViews())) {
            return {};
        }
        return chainstate->CoinsDB().StoragePath();
    };
    std::optional<fs::path> ibd_chainstate_path_maybe = get_storage_path(m_ibd_chainstate);
    std::optional<fs::path> snapshot_chainstate_path_maybe = get_storage_path(m_snapshot_chainstate);

    if (!this->IsSnapshotValidated()) {
        // No need to clean up.
        return false;
    }
    // If either path doesn't exist, that means at least one of the chainstates
    // is in-memory, in which case we can't do on-disk cleanup. You'd better be
    // in a unittest!
    if (!ibd_chainstate_path_maybe || !snapshot_chainstate_path_maybe) {
        LogPrintf("[snapshot] snapshot chainstate cleanup cannot happen with "
                  "in-memory chainstates. You are testing, right?\n");
        return false;
    }

    const auto& snapshot_chainstate_path = *snapshot_chainstate_path_maybe;
    const auto& ibd_chainstate_path = *ibd_chainstate_path_maybe;

    // Since we're going to be moving around the underlying leveldb filesystem content
    // for each chainstate, make sure that the chainstates (and their constituent
    // CoinsViews members) have been destructed first.
    //
    // The caller of this method will be responsible for reinitializing chainstates
    // if they want to continue operation.
    this->ResetChainstates();

    // No chainstates should be considered usable.
    assert(this->GetAll().size() == 0);

    LogPrintf("[snapshot] deleting background chainstate directory (now unnecessary) (%s)\n",
              fs::PathToString(ibd_chainstate_path));

    fs::path tmp_old{ibd_chainstate_path + "_todelete"};

    auto rename_failed_abort = [this](
                                   fs::path p_old,
                                   fs::path p_new,
                                   const fs::filesystem_error& err) {
        LogPrintf("Error renaming path (%s) -> (%s): %s\n",
                  fs::PathToString(p_old), fs::PathToString(p_new), err.what());
        GetNotifications().fatalError(strprintf(
            "Rename of '%s' -> '%s' failed. "
            "Cannot clean up the background chainstate leveldb directory.",
            fs::PathToString(p_old), fs::PathToString(p_new)));
    };

    try {
        fs::rename(ibd_chainstate_path, tmp_old);
    } catch (const fs::filesystem_error& e) {
        rename_failed_abort(ibd_chainstate_path, tmp_old, e);
        throw;
    }

    LogPrintf("[snapshot] moving snapshot chainstate (%s) to "
              "default chainstate directory (%s)\n",
              fs::PathToString(snapshot_chainstate_path), fs::PathToString(ibd_chainstate_path));

    try {
        fs::rename(snapshot_chainstate_path, ibd_chainstate_path);
    } catch (const fs::filesystem_error& e) {
        rename_failed_abort(snapshot_chainstate_path, ibd_chainstate_path, e);
        throw;
    }

    if (!DeleteCoinsDBFromDisk(tmp_old, /*is_snapshot=*/false)) {
        // No need to FatalError because once the unneeded bg chainstate data is
        // moved, it will not interfere with subsequent initialization.
        LogPrintf("Deletion of %s failed. Please remove it manually, as the "
                  "directory is now unnecessary.\n",
                  fs::PathToString(tmp_old));
    } else {
        LogPrintf("[snapshot] deleted background chainstate directory (%s)\n",
                  fs::PathToString(ibd_chainstate_path));
    }
    return true;
}

Chainstate& ChainstateManager::GetChainstateForIndexing()
{
    // We can't always return `m_ibd_chainstate` because after background validation
    // has completed, `m_snapshot_chainstate == m_active_chainstate`, but it can be
    // indexed.
    return (this->GetAll().size() > 1) ? *m_ibd_chainstate : *m_active_chainstate;
}

std::pair<int, int> ChainstateManager::GetPruneRange(const Chainstate& chainstate, int last_height_can_prune)
{
    if (chainstate.m_chain.Height() <= 0) {
        return {0, 0};
    }
    int prune_start{0};

    if (this->GetAll().size() > 1 && m_snapshot_chainstate.get() == &chainstate) {
        // Leave the blocks in the background IBD chain alone if we're pruning
        // the snapshot chain.
        prune_start = *Assert(GetSnapshotBaseHeight()) + 1;
    }

    int max_prune = std::max<int>(
        0, chainstate.m_chain.Height() - static_cast<int>(MIN_BLOCKS_TO_KEEP));

    // last block to prune is the lesser of (caller-specified height, MIN_BLOCKS_TO_KEEP from the tip)
    //
    // While you might be tempted to prune the background chainstate more
    // aggressively (i.e. fewer MIN_BLOCKS_TO_KEEP), this won't work with index
    // building - specifically blockfilterindex requires undo data, and if
    // we don't maintain this trailing window, we hit indexing failures.
    int prune_end = std::min(last_height_can_prune, max_prune);

    return {prune_start, prune_end};
}<|MERGE_RESOLUTION|>--- conflicted
+++ resolved
@@ -844,29 +844,7 @@
                 }
 
                 ws.m_conflicts_incl_policy.emplace(ptxConflicting->GetHash(), true);
-<<<<<<< HEAD
-=======
-            }
-        }
-    }
-
-    if (spk_reuse_mode != SRM_ALLOW) {
-        for (const CTxOut& txout : tx.vout) {
-            uint160 hashSPK = ScriptHashkey(txout.scriptPubKey);
-            const auto& SPKUsedIn = m_pool.mapUsedSPK.find(hashSPK);
-            if (SPKUsedIn != m_pool.mapUsedSPK.end()) {
-                if (SPKUsedIn->second.first) {
-                    ws.m_conflicts_incl_policy.emplace(SPKUsedIn->second.first->GetHash(), false);
-                }
-                if (SPKUsedIn->second.second) {
-                    ws.m_conflicts_incl_policy.emplace(SPKUsedIn->second.second->GetHash(), false);
-                }
-            }
-            if (mapSPK.find(hashSPK) != mapSPK.end()) {
-                MaybeReject(TxValidationResult::TX_MEMPOOL_POLICY, "txn-spk-reused-twinoutputs");
->>>>>>> b6984272
-            }
-            mapSPK[hashSPK] = MemPool_SPK_State(mapSPK[hashSPK] | MSS_CREATED);
+            }
         }
     }
 
