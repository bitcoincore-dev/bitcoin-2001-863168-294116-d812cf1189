--- conflicted
+++ resolved
@@ -634,15 +634,10 @@
         // itself can contain sigops MAX_STANDARD_TX_SIGOPS is less than
         // MAX_BLOCK_SIGOPS; we still consider this an invalid rather than
         // merely non-standard transaction.
-<<<<<<< HEAD
         // To avoid rejecting low-sigop bare-multisig transactions, the sigops
         // are counted a second time more accurately.
         if ((nSigOpsCost > MAX_STANDARD_TX_SIGOPS_COST) || (nBytesPerSigOpStrict && GetAccurateTransactionSigOpCost(tx, view, STANDARD_SCRIPT_VERIFY_FLAGS) > nSize * WITNESS_SCALE_FACTOR / nBytesPerSigOpStrict)) {
-            return state.DoS(0, false, REJECT_NONSTANDARD, "bad-txns-too-many-sigops", false,
-=======
-        if (nSigOpsCost > MAX_STANDARD_TX_SIGOPS_COST)
             MaybeRejectDbg(REJECT_NONSTANDARD, "bad-txns-too-many-sigops", false,
->>>>>>> 89e516ff
                 strprintf("%d", nSigOpsCost));
         }
 
