--- conflicted
+++ resolved
@@ -3203,10 +3203,7 @@
 
     CBlockIndex *pindexMostWork = nullptr;
     CBlockIndex *pindexNewTip = nullptr;
-<<<<<<< HEAD
-=======
     std::shared_ptr<const CBlock> new_tip_block{nullptr};
->>>>>>> 9aa46570
     bool exited_ibd{false};
     do {
         // Block until the validation queue drains. This should largely
@@ -3259,13 +3256,10 @@
                 for (const PerBlockConnectTrace& trace : connectTrace.GetBlocksConnected()) {
                     assert(trace.pblock && trace.pindex);
                     GetMainSignals().BlockConnected(this->GetRole(), trace.pblock, trace.pindex);
-<<<<<<< HEAD
-=======
                     // Avoid keeping the CBlock around longer than we have to
                     if (trace.pindex == pindexNewTip && CValidationInterface::any_use_tip_block_cache) {
                         new_tip_block = trace.pblock;
                     }
->>>>>>> 9aa46570
                 }
 
                 // This will have been toggled in
@@ -3291,11 +3285,7 @@
             // Enqueue while holding cs_main to ensure that UpdatedBlockTip is called in the order in which blocks are connected
             if (this == &m_chainman.ActiveChainstate() && pindexFork != pindexNewTip) {
                 // Notify ValidationInterface subscribers
-<<<<<<< HEAD
-                GetMainSignals().UpdatedBlockTip(pindexNewTip, pindexFork, still_in_ibd);
-=======
                 GetMainSignals().UpdatedBlockTip(pindexNewTip, pindexFork, still_in_ibd, new_tip_block);
->>>>>>> 9aa46570
 
                 // Always notify the UI if a new block tip was connected
                 if (kernel::IsInterrupted(m_chainman.GetNotifications().blockTip(GetSynchronizationState(still_in_ibd), *pindexNewTip))) {
@@ -4947,13 +4937,9 @@
                // For testing, allow transaction counts to be completely unset.
                || (pindex->nChainTx == 0 && pindex->nTx == 0)
                // For testing, allow this nChainTx to be unset if previous is also unset.
-<<<<<<< HEAD
                || (pindex->nChainTx == 0 && prev_chain_tx == 0 && pindex->pprev)
                // Transaction counts prior to snapshot are unknown.
                || pindex->IsAssumedValid());
-=======
-               || (pindex->nChainTx == 0 && prev_chain_tx == 0 && pindex->pprev));
->>>>>>> 9aa46570
 
         if (pindexFirstAssumeValid == nullptr && pindex->nStatus & BLOCK_ASSUMED_VALID) pindexFirstAssumeValid = pindex;
         if (pindexFirstInvalid == nullptr && pindex->nStatus & BLOCK_FAILED_VALID) pindexFirstInvalid = pindex;
@@ -5383,7 +5369,6 @@
     // very late in the IBD process, and we wouldn't want to load a useless chainstate.
     if (!CBlockIndexWorkComparator()(ActiveTip(), snapshot_chainstate->m_chain.Tip())) {
         return cleanup_bad_snapshot("work does not exceed active chainstate");
-<<<<<<< HEAD
     }
     // If not in-memory, persist the base blockhash for use during subsequent
     // initialization.
@@ -5392,16 +5377,6 @@
             return cleanup_bad_snapshot("could not write base blockhash");
         }
     }
-=======
-    }
-    // If not in-memory, persist the base blockhash for use during subsequent
-    // initialization.
-    if (!in_memory) {
-        if (!node::WriteSnapshotBaseBlockhash(*snapshot_chainstate)) {
-            return cleanup_bad_snapshot("could not write base blockhash");
-        }
-    }
->>>>>>> 9aa46570
 
     assert(!m_snapshot_chainstate);
     m_snapshot_chainstate.swap(snapshot_chainstate);
@@ -5987,21 +5962,14 @@
     Assert(m_snapshot_chainstate);
     Assert(m_ibd_chainstate);
 
-<<<<<<< HEAD
     fs::path snapshot_datadir = Assert(node::FindSnapshotChainstateDir(m_options.datadir)).value();
-=======
-    fs::path snapshot_datadir = GetSnapshotCoinsDBPath(*m_snapshot_chainstate);
->>>>>>> 9aa46570
     if (!DeleteCoinsDBFromDisk(snapshot_datadir, /*is_snapshot=*/ true)) {
         LogPrintf("Deletion of %s failed. Please remove it manually to continue reindexing.\n",
                   fs::PathToString(snapshot_datadir));
         return false;
     }
     m_active_chainstate = m_ibd_chainstate.get();
-<<<<<<< HEAD
     m_active_chainstate->m_mempool = m_snapshot_chainstate->m_mempool;
-=======
->>>>>>> 9aa46570
     m_snapshot_chainstate.reset();
     return true;
 }
