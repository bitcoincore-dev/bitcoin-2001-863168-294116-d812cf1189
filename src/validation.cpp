// Copyright (c) 2009-2010 Satoshi Nakamoto
// Copyright (c) 2009-2022 The Bitcoin Core developers
// Distributed under the MIT software license, see the accompanying
// file COPYING or http://www.opensource.org/licenses/mit-license.php.

#include <validation.h>

#include <kernel/coinstats.h>
#include <kernel/mempool_persist.h>

#include <arith_uint256.h>
#include <chain.h>
#include <checkqueue.h>
#include <consensus/amount.h>
#include <consensus/consensus.h>
#include <consensus/merkle.h>
#include <consensus/tx_check.h>
#include <consensus/tx_verify.h>
#include <consensus/validation.h>
#include <cuckoocache.h>
#include <flatfile.h>
#include <hash.h>
#include <kernel/chainparams.h>
#include <kernel/mempool_entry.h>
#include <logging.h>
#include <logging/timer.h>
#include <node/blockstorage.h>
#include <node/interface_ui.h>
#include <node/utxo_snapshot.h>
#include <policy/coin_age_priority.h>
#include <policy/policy.h>
#include <policy/rbf.h>
#include <policy/settings.h>
#include <pow.h>
#include <primitives/block.h>
#include <primitives/transaction.h>
#include <random.h>
#include <reverse_iterator.h>
#include <script/script.h>
#include <script/sigcache.h>
#include <shutdown.h>
#include <signet.h>
#include <stats/stats.h>
#include <tinyformat.h>
#include <txdb.h>
#include <txmempool.h>
#include <uint256.h>
#include <undo.h>
#include <util/check.h> // For NDEBUG compile time check
#include <util/fs.h>
#include <util/fs_helpers.h>
#include <util/hasher.h>
#include <util/ioprio.h>
#include <util/moneystr.h>
#include <util/rbf.h>
#include <util/strencodings.h>
#include <util/system.h>
#include <util/time.h>
#include <util/trace.h>
#include <util/translation.h>
#include <validationinterface.h>
#include <warnings.h>

#include <algorithm>
#include <cassert>
#include <chrono>
#include <deque>
#include <numeric>
#include <optional>
#include <string>
#include <utility>

using kernel::CCoinsStats;
using kernel::CoinStatsHashType;
using kernel::ComputeUTXOStats;
using kernel::LoadMempool;

using fsbridge::FopenFn;
using node::BlockManager;
using node::BlockMap;
using node::CBlockIndexHeightOnlyComparator;
using node::CBlockIndexWorkComparator;
using node::fReindex;
using node::ReadBlockFromDisk;
using node::SnapshotMetadata;
using node::UndoReadFromDisk;
using node::UnlinkPrunedFiles;

/** Maximum kilobytes for transactions to store for processing during reorg */
static const unsigned int MAX_DISCONNECTED_TX_POOL_SIZE = 20000;
/** Time to wait between writing blocks/block index to disk. */
static constexpr std::chrono::hours DATABASE_WRITE_INTERVAL{1};
/** Time to wait between flushing chainstate to disk. */
static constexpr std::chrono::hours DATABASE_FLUSH_INTERVAL{24};
/** Maximum age of our tip for us to be considered current for fee estimation */
static constexpr std::chrono::hours MAX_FEE_ESTIMATION_TIP_AGE{3};
const std::vector<std::string> CHECKLEVEL_DOC {
    "level 0 reads the blocks from disk",
    "level 1 verifies block validity",
    "level 2 verifies undo data",
    "level 3 checks disconnection of tip blocks",
    "level 4 tries to reconnect the blocks",
    "each level includes the checks of the previous levels",
};

GlobalMutex g_best_block_mutex;
std::condition_variable g_best_block_cv;
uint256 g_best_block;
SpkReuseModes SpkReuseMode;

const CBlockIndex* Chainstate::FindForkInGlobalIndex(const CBlockLocator& locator) const
{
    AssertLockHeld(cs_main);

    // Find the latest block common to locator and chain - we expect that
    // locator.vHave is sorted descending by height.
    for (const uint256& hash : locator.vHave) {
        const CBlockIndex* pindex{m_blockman.LookupBlockIndex(hash)};
        if (pindex) {
            if (m_chain.Contains(pindex)) {
                return pindex;
            }
            if (pindex->GetAncestor(m_chain.Height()) == m_chain.Tip()) {
                return m_chain.Tip();
            }
        }
    }
    return m_chain.Genesis();
}

bool CheckInputScripts(const CTransaction& tx, TxValidationState& state,
                       const CCoinsViewCache& inputs, unsigned int flags, bool cacheSigStore,
                       bool cacheFullScriptStore, PrecomputedTransactionData& txdata,
                       std::vector<CScriptCheck>* pvChecks = nullptr)
                       EXCLUSIVE_LOCKS_REQUIRED(cs_main);

bool CheckFinalTxAtTip(const CBlockIndex& active_chain_tip, const CTransaction& tx)
{
    AssertLockHeld(cs_main);

    // CheckFinalTxAtTip() uses active_chain_tip.Height()+1 to evaluate
    // nLockTime because when IsFinalTx() is called within
    // AcceptBlock(), the height of the block *being*
    // evaluated is what is used. Thus if we want to know if a
    // transaction can be part of the *next* block, we need to call
    // IsFinalTx() with one more than active_chain_tip.Height().
    const int nBlockHeight = active_chain_tip.nHeight + 1;

    // BIP113 requires that time-locked transactions have nLockTime set to
    // less than the median time of the previous block they're contained in.
    // When the next block is created its previous block will be the current
    // chain tip, so we use that to calculate the median time passed to
    // IsFinalTx().
    const int64_t nBlockTime{active_chain_tip.GetMedianTimePast()};

    return IsFinalTx(tx, nBlockHeight, nBlockTime);
}

namespace {
/**
 * A helper which calculates heights of inputs of a given transaction.
 *
 * @param[in] tip    The current chain tip. If an input belongs to a mempool
 *                   transaction, we assume it will be confirmed in the next block.
 * @param[in] coins  Any CCoinsView that provides access to the relevant coins.
 * @param[in] tx     The transaction being evaluated.
 *
 * @returns A vector of input heights or nullopt, in case of an error.
 */
std::optional<std::vector<int>> CalculatePrevHeights(
    const CBlockIndex& tip,
    const CCoinsView& coins,
    const CTransaction& tx)
{
    std::vector<int> prev_heights;
    prev_heights.resize(tx.vin.size());
    for (size_t i = 0; i < tx.vin.size(); ++i) {
        const CTxIn& txin = tx.vin[i];
        Coin coin;
        if (!coins.GetCoin(txin.prevout, coin)) {
            LogPrintf("ERROR: %s: Missing input %d in transaction \'%s\'\n", __func__, i, tx.GetHash().GetHex());
            return std::nullopt;
        }
        if (coin.nHeight == MEMPOOL_HEIGHT) {
            // Assume all mempool transaction confirm in the next block.
            prev_heights[i] = tip.nHeight + 1;
        } else {
            prev_heights[i] = coin.nHeight;
        }
    }
    return prev_heights;
}
} // namespace

std::optional<LockPoints> CalculateLockPointsAtTip(
    CBlockIndex* tip,
    const CCoinsView& coins_view,
    const CTransaction& tx)
{
    assert(tip);

    auto prev_heights{CalculatePrevHeights(*tip, coins_view, tx)};
    if (!prev_heights.has_value()) return std::nullopt;

    CBlockIndex next_tip;
    next_tip.pprev = tip;
    // When SequenceLocks() is called within ConnectBlock(), the height
    // of the block *being* evaluated is what is used.
    // Thus if we want to know if a transaction can be part of the
    // *next* block, we need to use one more than active_chainstate.m_chain.Height()
    next_tip.nHeight = tip->nHeight + 1;
    const auto [min_height, min_time] = CalculateSequenceLocks(tx, STANDARD_LOCKTIME_VERIFY_FLAGS, prev_heights.value(), next_tip);

    // Also store the hash of the block with the highest height of
    // all the blocks which have sequence locked prevouts.
    // This hash needs to still be on the chain
    // for these LockPoint calculations to be valid
    // Note: It is impossible to correctly calculate a maxInputBlock
    // if any of the sequence locked inputs depend on unconfirmed txs,
    // except in the special case where the relative lock time/height
    // is 0, which is equivalent to no sequence lock. Since we assume
    // input height of tip+1 for mempool txs and test the resulting
    // min_height and min_time from CalculateSequenceLocks against tip+1.
    int max_input_height{0};
    for (const int height : prev_heights.value()) {
        // Can ignore mempool inputs since we'll fail if they had non-zero locks
        if (height != next_tip.nHeight) {
            max_input_height = std::max(max_input_height, height);
        }
    }

    // tip->GetAncestor(max_input_height) should never return a nullptr
    // because max_input_height is always less than the tip height.
    // It would, however, be a bad bug to continue execution, since a
    // LockPoints object with the maxInputBlock member set to nullptr
    // signifies no relative lock time.
    return LockPoints{min_height, min_time, Assert(tip->GetAncestor(max_input_height))};
}

bool CheckSequenceLocksAtTip(CBlockIndex* tip,
                             const LockPoints& lock_points)
{
    assert(tip != nullptr);

    CBlockIndex index;
    index.pprev = tip;
    // CheckSequenceLocksAtTip() uses active_chainstate.m_chain.Height()+1 to evaluate
    // height based locks because when SequenceLocks() is called within
    // ConnectBlock(), the height of the block *being*
    // evaluated is what is used.
    // Thus if we want to know if a transaction can be part of the
    // *next* block, we need to use one more than active_chainstate.m_chain.Height()
    index.nHeight = tip->nHeight + 1;

    return EvaluateSequenceLocks(index, {lock_points.height, lock_points.time});
}

// Returns the script flags which should be checked for a given block
static unsigned int GetBlockScriptFlags(const CBlockIndex& block_index, const ChainstateManager& chainman);

/** Compute accurate total signature operation cost of a transaction.
 *  Not consensus-critical, since legacy sigops counting is always used in the protocol.
 */
int64_t GetAccurateTransactionSigOpCost(const CTransaction& tx, const CCoinsViewCache& inputs, int flags)
{
    if (tx.IsCoinBase()) {
        return 0;
    }

    unsigned int nSigOps = 0;
    for (const auto& txin : tx.vin) {
        nSigOps += txin.scriptSig.GetSigOpCount(false);
    }

    if (flags & SCRIPT_VERIFY_P2SH) {
        nSigOps += GetP2SHSigOpCount(tx, inputs);
    }

    nSigOps *= WITNESS_SCALE_FACTOR;

    if (flags & SCRIPT_VERIFY_WITNESS) {
        for (const auto& txin : tx.vin) {
            const Coin& coin = inputs.AccessCoin(txin.prevout);
            assert(!coin.IsSpent());
            const CTxOut &prevout = coin.out;
            nSigOps += CountWitnessSigOps(txin.scriptSig, prevout.scriptPubKey, &txin.scriptWitness, flags);
        }
    }

    return nSigOps;
}

void LimitMempoolSize(CTxMemPool& pool, CCoinsViewCache& coins_cache)
    EXCLUSIVE_LOCKS_REQUIRED(::cs_main, pool.cs)
{
    AssertLockHeld(::cs_main);
    AssertLockHeld(pool.cs);
    int expired = pool.Expire(GetTime<std::chrono::seconds>() - pool.m_expiry);
    if (expired != 0) {
        LogPrint(BCLog::MEMPOOL, "Expired %i transactions from the memory pool\n", expired);
    }

    std::vector<COutPoint> vNoSpendsRemaining;
    pool.TrimToSize(pool.m_max_size_bytes, &vNoSpendsRemaining);
    for (const COutPoint& removed : vNoSpendsRemaining)
        coins_cache.Uncache(removed);
}

static bool IsCurrentForFeeEstimation(Chainstate& active_chainstate) EXCLUSIVE_LOCKS_REQUIRED(cs_main)
{
    AssertLockHeld(cs_main);
    if (active_chainstate.IsInitialBlockDownload())
        return false;
    if (active_chainstate.m_chain.Tip()->GetBlockTime() < count_seconds(GetTime<std::chrono::seconds>() - MAX_FEE_ESTIMATION_TIP_AGE))
        return false;
    if (active_chainstate.m_chain.Height() < active_chainstate.m_chainman.m_best_header->nHeight - 1) {
        return false;
    }
    return true;
}

void Chainstate::MaybeUpdateMempoolForReorg(
    DisconnectedBlockTransactions& disconnectpool,
    bool fAddToMempool)
{
    if (!m_mempool) return;

    AssertLockHeld(cs_main);
    AssertLockHeld(m_mempool->cs);
    std::vector<uint256> vHashUpdate;
    // disconnectpool's insertion_order index sorts the entries from
    // oldest to newest, but the oldest entry will be the last tx from the
    // latest mined block that was disconnected.
    // Iterate disconnectpool in reverse, so that we add transactions
    // back to the mempool starting with the earliest transaction that had
    // been previously seen in a block.
    auto it = disconnectpool.queuedTx.get<insertion_order>().rbegin();
    while (it != disconnectpool.queuedTx.get<insertion_order>().rend()) {
        // ignore validation errors in resurrected transactions
        if (!fAddToMempool || (*it)->IsCoinBase() ||
            AcceptToMemoryPool(*this, *it, GetTime(),
                /*bypass_limits=*/true, /*test_accept=*/false).m_result_type !=
                    MempoolAcceptResult::ResultType::VALID) {
            // If the transaction doesn't make it in to the mempool, remove any
            // transactions that depend on it (which would now be orphans).
            m_mempool->removeRecursive(**it, MemPoolRemovalReason::REORG);
        } else if (m_mempool->exists(GenTxid::Txid((*it)->GetHash()))) {
            vHashUpdate.push_back((*it)->GetHash());
        }
        ++it;
    }
    disconnectpool.queuedTx.clear();
    // AcceptToMemoryPool/addUnchecked all assume that new mempool entries have
    // no in-mempool children, which is generally not true when adding
    // previously-confirmed transactions back to the mempool.
    // UpdateTransactionsFromBlock finds descendants of any transactions in
    // the disconnectpool that were added back and cleans up the mempool state.
    m_mempool->UpdateTransactionsFromBlock(vHashUpdate);

    // Predicate to use for filtering transactions in removeForReorg.
    // Checks whether the transaction is still final and, if it spends a coinbase output, mature.
    // Also updates valid entries' cached LockPoints if needed.
    // If false, the tx is still valid and its lockpoints are updated.
    // If true, the tx would be invalid in the next block; remove this entry and all of its descendants.
    const auto filter_final_and_mature = [this](CTxMemPool::txiter it)
        EXCLUSIVE_LOCKS_REQUIRED(m_mempool->cs, ::cs_main) {
        AssertLockHeld(m_mempool->cs);
        AssertLockHeld(::cs_main);
        const CTransaction& tx = it->GetTx();

        // The transaction must be final.
        if (!CheckFinalTxAtTip(*Assert(m_chain.Tip()), tx)) return true;

        const LockPoints& lp = it->GetLockPoints();
        // CheckSequenceLocksAtTip checks if the transaction will be final in the next block to be
        // created on top of the new chain.
        if (TestLockPointValidity(m_chain, lp)) {
            if (!CheckSequenceLocksAtTip(m_chain.Tip(), lp)) {
                return true;
            }
        } else {
            const CCoinsViewMemPool view_mempool{&CoinsTip(), *m_mempool};
            const std::optional<LockPoints> new_lock_points{CalculateLockPointsAtTip(m_chain.Tip(), view_mempool, tx)};
            if (new_lock_points.has_value() && CheckSequenceLocksAtTip(m_chain.Tip(), *new_lock_points)) {
                // Now update the mempool entry lockpoints as well.
                m_mempool->mapTx.modify(it, [&new_lock_points](CTxMemPoolEntry& e) { e.UpdateLockPoints(*new_lock_points); });
            } else {
                return true;
            }
        }

        // If the transaction spends any coinbase outputs, it must be mature.
        if (it->GetSpendsCoinbase()) {
            for (const CTxIn& txin : tx.vin) {
                auto it2 = m_mempool->mapTx.find(txin.prevout.hash);
                if (it2 != m_mempool->mapTx.end())
                    continue;
                const Coin& coin{CoinsTip().AccessCoin(txin.prevout)};
                assert(!coin.IsSpent());
                const auto mempool_spend_height{m_chain.Tip()->nHeight + 1};
                if (coin.IsCoinBase() && mempool_spend_height - coin.nHeight < COINBASE_MATURITY) {
                    return true;
                }
            }
        }
        // Transaction is still valid and cached LockPoints are updated.
        return false;
    };

    // We also need to remove any now-immature transactions
    m_mempool->removeForReorg(m_chain, filter_final_and_mature);
    // Re-limit mempool size, in case we added any transactions
    LimitMempoolSize(*m_mempool, this->CoinsTip());
}

/**
* Checks to avoid mempool polluting consensus critical paths since cached
* signature and script validity results will be reused if we validate this
* transaction again during block validation.
* */
static bool CheckInputsFromMempoolAndCache(const CTransaction& tx, TxValidationState& state,
                const CCoinsViewCache& view, const CTxMemPool& pool,
                unsigned int flags, PrecomputedTransactionData& txdata, CCoinsViewCache& coins_tip)
                EXCLUSIVE_LOCKS_REQUIRED(cs_main, pool.cs)
{
    AssertLockHeld(cs_main);
    AssertLockHeld(pool.cs);

    assert(!tx.IsCoinBase());
    for (const CTxIn& txin : tx.vin) {
        const Coin& coin = view.AccessCoin(txin.prevout);

        // This coin was checked in PreChecks and MemPoolAccept
        // has been holding cs_main since then.
        Assume(!coin.IsSpent());
        if (coin.IsSpent()) return false;

        // If the Coin is available, there are 2 possibilities:
        // it is available in our current ChainstateActive UTXO set,
        // or it's a UTXO provided by a transaction in our mempool.
        // Ensure the scriptPubKeys in Coins from CoinsView are correct.
        const CTransactionRef& txFrom = pool.get(txin.prevout.hash);
        if (txFrom) {
            assert(txFrom->GetHash() == txin.prevout.hash);
            assert(txFrom->vout.size() > txin.prevout.n);
            assert(txFrom->vout[txin.prevout.n] == coin.out);
        } else {
            const Coin& coinFromUTXOSet = coins_tip.AccessCoin(txin.prevout);
            assert(!coinFromUTXOSet.IsSpent());
            assert(coinFromUTXOSet.out == coin.out);
        }
    }

    // Call CheckInputScripts() to cache signature and script validity against current tip consensus rules.
    return CheckInputScripts(tx, state, view, flags, /* cacheSigStore= */ true, /* cacheFullScriptStore= */ true, txdata);
}

namespace {

class MemPoolAccept
{
public:
    explicit MemPoolAccept(CTxMemPool& mempool, Chainstate& active_chainstate) :
        m_pool(mempool),
        m_view(&m_dummy),
        m_viewmempool(&active_chainstate.CoinsTip(), m_pool),
        m_active_chainstate(active_chainstate),
        m_limits{m_pool.m_limits}
    {
    }

    // We put the arguments we're handed into a struct, so we can pass them
    // around easier.
    struct ATMPArgs {
        const CChainParams& m_chainparams;
        const int64_t m_accept_time;
        const ignore_rejects_type& m_ignore_rejects;
        /*
         * Return any outpoints which were not previously present in the coins
         * cache, but were added as a result of validating the tx for mempool
         * acceptance. This allows the caller to optionally remove the cache
         * additions if the associated transaction ends up being rejected by
         * the mempool.
         */
        std::vector<COutPoint>& m_coins_to_uncache;
        const bool m_test_accept;
        /** Whether we allow transactions to replace mempool transactions by BIP125 rules. If false,
         * any transaction spending the same inputs as a transaction in the mempool is considered
         * a conflict. */
        const bool m_allow_replacement;
        /** When true, the mempool will not be trimmed when individual transactions are submitted in
         * Finalize(). Instead, limits should be enforced at the end to ensure the package is not
         * partially submitted.
         */
        const bool m_package_submission;
        /** When true, use package feerates instead of individual transaction feerates for fee-based
         * policies such as mempool min fee and min relay fee.
         */
        const bool m_package_feerates;

        /** Parameters for single transaction mempool validation. */
        static ATMPArgs SingleAccept(const CChainParams& chainparams, int64_t accept_time,
                                     const ignore_rejects_type& ignore_rejects, std::vector<COutPoint>& coins_to_uncache,
                                     bool test_accept) {
            return ATMPArgs{/* m_chainparams */ chainparams,
                            /* m_accept_time */ accept_time,
                            /* m_ignore_rejects */ ignore_rejects,
                            /* m_coins_to_uncache */ coins_to_uncache,
                            /* m_test_accept */ test_accept,
                            /* m_allow_replacement */ true,
                            /* m_package_submission */ false,
                            /* m_package_feerates */ false,
            };
        }

        /** Parameters for test package mempool validation through testmempoolaccept. */
        static ATMPArgs PackageTestAccept(const CChainParams& chainparams, int64_t accept_time,
                                          const ignore_rejects_type& ignore_rejects, std::vector<COutPoint>& coins_to_uncache) {
            return ATMPArgs{/* m_chainparams */ chainparams,
                            /* m_accept_time */ accept_time,
                            /* m_ignore_rejects */ ignore_rejects,
                            /* m_coins_to_uncache */ coins_to_uncache,
                            /* m_test_accept */ true,
                            /* m_allow_replacement */ false,
                            /* m_package_submission */ false, // not submitting to mempool
                            /* m_package_feerates */ false,
            };
        }

        /** Parameters for child-with-unconfirmed-parents package validation. */
        static ATMPArgs PackageChildWithParents(const CChainParams& chainparams, int64_t accept_time,
                                                const ignore_rejects_type& ignore_rejects, std::vector<COutPoint>& coins_to_uncache) {
            return ATMPArgs{/* m_chainparams */ chainparams,
                            /* m_accept_time */ accept_time,
                            /* m_ignore_rejects */ ignore_rejects,
                            /* m_coins_to_uncache */ coins_to_uncache,
                            /* m_test_accept */ false,
                            /* m_allow_replacement */ false,
                            /* m_package_submission */ true,
                            /* m_package_feerates */ true,
            };
        }

        /** Parameters for a single transaction within a package. */
        static ATMPArgs SingleInPackageAccept(const ATMPArgs& package_args) {
            return ATMPArgs{/* m_chainparams */ package_args.m_chainparams,
                            /* m_accept_time */ package_args.m_accept_time,
                            empty_ignore_rejects,
                            /* m_coins_to_uncache */ package_args.m_coins_to_uncache,
                            /* m_test_accept */ package_args.m_test_accept,
                            /* m_allow_replacement */ true,
                            /* m_package_submission */ false,
                            /* m_package_feerates */ false, // only 1 transaction
            };
        }

    private:
        // Private ctor to avoid exposing details to clients and allowing the possibility of
        // mixing up the order of the arguments. Use static functions above instead.
        ATMPArgs(const CChainParams& chainparams,
                 int64_t accept_time,
                 const ignore_rejects_type& ignore_rejects,
                 std::vector<COutPoint>& coins_to_uncache,
                 bool test_accept,
                 bool allow_replacement,
                 bool package_submission,
                 bool package_feerates)
            : m_chainparams{chainparams},
              m_accept_time{accept_time},
              m_ignore_rejects{ignore_rejects},
              m_coins_to_uncache{coins_to_uncache},
              m_test_accept{test_accept},
              m_allow_replacement{allow_replacement},
              m_package_submission{package_submission},
              m_package_feerates{package_feerates}
        {
        }
    };

    // Single transaction acceptance
    MempoolAcceptResult AcceptSingleTransaction(const CTransactionRef& ptx, ATMPArgs& args) EXCLUSIVE_LOCKS_REQUIRED(cs_main);

    /**
    * Multiple transaction acceptance. Transactions may or may not be interdependent, but must not
    * conflict with each other, and the transactions cannot already be in the mempool. Parents must
    * come before children if any dependencies exist.
    */
    PackageMempoolAcceptResult AcceptMultipleTransactions(const std::vector<CTransactionRef>& txns, ATMPArgs& args) EXCLUSIVE_LOCKS_REQUIRED(cs_main);

    /**
     * Package (more specific than just multiple transactions) acceptance. Package must be a child
     * with all of its unconfirmed parents, and topologically sorted.
     */
    PackageMempoolAcceptResult AcceptPackage(const Package& package, ATMPArgs& args) EXCLUSIVE_LOCKS_REQUIRED(cs_main);

private:
    // All the intermediate state that gets passed between the various levels
    // of checking a given transaction.
    struct Workspace {
        explicit Workspace(const CTransactionRef& ptx) : m_ptx(ptx), m_hash(ptx->GetHash()) {}
        /** Txids of mempool transactions that this transaction directly conflicts with. */
        /** .second=true is a consensus conflict, and .second=false is a policy conflict. */
        std::map<uint256, bool> m_conflicts_incl_policy;
        /** Iterators to mempool entries that this transaction directly conflicts with. */
        CTxMemPool::setEntries m_iters_conflicting;
        /** Iterators to all mempool entries that would be replaced by this transaction, including
         * those it directly conflicts with and their descendants. */
        CTxMemPool::setEntries m_all_conflicting;
        /** All mempool ancestors of this transaction. */
        CTxMemPool::setEntries m_ancestors;
        /** Mempool entry constructed for this transaction. Constructed in PreChecks() but not
         * inserted into the mempool until Finalize(). */
        std::unique_ptr<CTxMemPoolEntry> m_entry;
        /** Pointers to the transactions that have been removed from the mempool and replaced by
         * this transaction, used to return to the MemPoolAccept caller. Only populated if
         * validation is successful and the original transactions are removed. */
        std::list<CTransactionRef> m_replaced_transactions;

        /** Virtual size of the transaction as used by the mempool, calculated using serialized size
         * of the transaction and sigops. */
        int64_t m_vsize;
        /** Fees paid by this transaction: total input amounts subtracted by total output amounts. */
        CAmount m_base_fees;
        /** Base fees + any fee delta set by the user with prioritisetransaction. */
        CAmount m_modified_fees;
        /** Total modified fees of all transactions being replaced. */
        CAmount m_conflicting_fees{0};
        /** Total virtual size of all transactions being replaced. */
        size_t m_conflicting_size{0};

        /** If we're doing package validation (i.e. m_package_feerates=true), the "effective"
         * package feerate of this transaction is the total fees divided by the total size of
         * transactions (which may include its ancestors and/or descendants). */
        CFeeRate m_package_feerate{0};

        const CTransactionRef& m_ptx;
        /** Txid. */
        const uint256& m_hash;
        TxValidationState m_state;
        /** A temporary cache containing serialized transaction data for signature verification.
         * Reused across PolicyScriptChecks and ConsensusScriptChecks. */
        PrecomputedTransactionData m_precomputed_txdata;
    };

    static inline bool MaybeReject_(TxValidationResult reason, const std::string& reason_str, const std::string& debug_msg, const ignore_rejects_type& ignore_rejects, TxValidationState& state) {
        if (ignore_rejects.count(reason_str)) {
            return false;
        }

        state.Invalid(reason, reason_str, debug_msg);
        return true;
    }

#define MaybeRejectDbg(reason, reason_str, debug_msg)  do {  \
    if (MaybeReject_(reason, reason_str, debug_msg, ignore_rejects, state)) {  \
        return false;  \
    }  \
} while(0)

#define MaybeReject(reason, reason_str)  MaybeRejectDbg(reason, reason_str, "")

    // Run the policy checks on a given transaction, excluding any script checks.
    // Looks up inputs, calculates feerate, considers replacement, evaluates
    // package limits, etc. As this function can be invoked for "free" by a peer,
    // only tests that are fast should be done here (to avoid CPU DoS).
    bool PreChecks(ATMPArgs& args, Workspace& ws) EXCLUSIVE_LOCKS_REQUIRED(cs_main, m_pool.cs);

    // Run checks for mempool replace-by-fee.
    bool ReplacementChecks(ATMPArgs& args, Workspace& ws) EXCLUSIVE_LOCKS_REQUIRED(cs_main, m_pool.cs);

    // Enforce package mempool ancestor/descendant limits (distinct from individual
    // ancestor/descendant limits done in PreChecks).
    bool PackageMempoolChecks(const ATMPArgs& args, const std::vector<CTransactionRef>& txns,
                              int64_t total_vsize,
                              PackageValidationState& package_state) EXCLUSIVE_LOCKS_REQUIRED(cs_main, m_pool.cs);

    // Run the script checks using our policy flags. As this can be slow, we should
    // only invoke this on transactions that have otherwise passed policy checks.
    bool PolicyScriptChecks(const ATMPArgs& args, Workspace& ws) EXCLUSIVE_LOCKS_REQUIRED(cs_main, m_pool.cs);

    // Re-run the script checks, using consensus flags, and try to cache the
    // result in the scriptcache. This should be done after
    // PolicyScriptChecks(). This requires that all inputs either be in our
    // utxo set or in the mempool.
    bool ConsensusScriptChecks(const ATMPArgs& args, Workspace& ws) EXCLUSIVE_LOCKS_REQUIRED(cs_main, m_pool.cs);

    // Try to add the transaction to the mempool, removing any conflicts first.
    // Returns true if the transaction is in the mempool after any size
    // limiting is performed, false otherwise.
    bool Finalize(const ATMPArgs& args, Workspace& ws) EXCLUSIVE_LOCKS_REQUIRED(cs_main, m_pool.cs);

    // Submit all transactions to the mempool and call ConsensusScriptChecks to add to the script
    // cache - should only be called after successful validation of all transactions in the package.
    // The package may end up partially-submitted after size limiting; returns true if all
    // transactions are successfully added to the mempool, false otherwise.
    bool SubmitPackage(const ATMPArgs& args, std::vector<Workspace>& workspaces, PackageValidationState& package_state,
                       std::map<const uint256, const MempoolAcceptResult>& results)
         EXCLUSIVE_LOCKS_REQUIRED(cs_main, m_pool.cs);

    // Compare a package's feerate against minimum allowed.
    bool CheckFeeRate(size_t package_size, CAmount package_fee, TxValidationState& state, const ignore_rejects_type& ignore_rejects) EXCLUSIVE_LOCKS_REQUIRED(::cs_main, m_pool.cs)
    {
        AssertLockHeld(::cs_main);
        AssertLockHeld(m_pool.cs);
        CAmount mempoolRejectFee = m_pool.GetMinFee().GetFee(package_size);
        if (mempoolRejectFee > 0 && package_fee < mempoolRejectFee && !ignore_rejects.count(rejectmsg_lowfee_mempool)) {
            return state.Invalid(TxValidationResult::TX_MEMPOOL_POLICY, "mempool min fee not met", strprintf("%d < %d", package_fee, mempoolRejectFee));
        }

        if (package_fee < m_pool.m_min_relay_feerate.GetFee(package_size) && !ignore_rejects.count(rejectmsg_lowfee_relay)) {
            return state.Invalid(TxValidationResult::TX_MEMPOOL_POLICY, "min relay fee not met",
                                 strprintf("%d < %d", package_fee, m_pool.m_min_relay_feerate.GetFee(package_size)));
        }
        return true;
    }

private:
    CTxMemPool& m_pool;
    CCoinsViewCache m_view;
    CCoinsViewMemPool m_viewmempool;
    CCoinsView m_dummy;

    Chainstate& m_active_chainstate;

    CTxMemPool::Limits m_limits;

    /** Whether the transaction(s) would replace any mempool transactions. If so, RBF rules apply. */
    bool m_rbf{false};
};

bool MemPoolAccept::PreChecks(ATMPArgs& args, Workspace& ws)
{
    AssertLockHeld(cs_main);
    AssertLockHeld(m_pool.cs);
    const CTransactionRef& ptx = ws.m_ptx;
    const CTransaction& tx = *ws.m_ptx;
    const uint256& hash = ws.m_hash;

    // Copy/alias what we need out of args
    const int64_t nAcceptTime = args.m_accept_time;
    const ignore_rejects_type& ignore_rejects = args.m_ignore_rejects;
    std::vector<COutPoint>& coins_to_uncache = args.m_coins_to_uncache;

    // Alias what we need out of ws
    TxValidationState& state = ws.m_state;
    std::unique_ptr<CTxMemPoolEntry>& entry = ws.m_entry;

    if (!CheckTransaction(tx, state)) {
        return false; // state filled in by CheckTransaction
    }

    // Coinbase is only valid in a block, not as a loose transaction
    if (tx.IsCoinBase())
        return state.Invalid(TxValidationResult::TX_CONSENSUS, "coinbase");

    // Rather not work on nonstandard transactions (unless -testnet/-regtest)
    std::string reason;
    if (m_pool.m_require_standard && !IsStandardTx(tx, m_pool.m_max_datacarrier_bytes, m_pool.m_permit_bare_multisig, m_pool.m_dust_relay_feerate, reason, ignore_rejects)) {
        return state.Invalid(TxValidationResult::TX_NOT_STANDARD, reason);
    }

    // Transactions smaller than 65 non-witness bytes are not relayed to mitigate CVE-2017-12842.
    if (::GetSerializeSize(tx, PROTOCOL_VERSION | SERIALIZE_TRANSACTION_NO_WITNESS) < MIN_STANDARD_TX_NONWITNESS_SIZE)
        MaybeReject(TxValidationResult::TX_NOT_STANDARD, "tx-size-small");

    // Only accept nLockTime-using transactions that can be mined in the next
    // block; we don't want our mempool filled up with transactions that can't
    // be mined yet.
    if (!CheckFinalTxAtTip(*Assert(m_active_chainstate.m_chain.Tip()), tx)) {
        MaybeReject(TxValidationResult::TX_PREMATURE_SPEND, "non-final");
    }

    if (m_pool.exists(GenTxid::Wtxid(tx.GetWitnessHash()))) {
        // Exact transaction already exists in the mempool.
        return state.Invalid(TxValidationResult::TX_CONFLICT, "txn-already-in-mempool");
    } else if (m_pool.exists(GenTxid::Txid(tx.GetHash()))) {
        // Transaction with the same non-witness data but different witness (same txid, different
        // wtxid) already exists in the mempool.
        return state.Invalid(TxValidationResult::TX_CONFLICT, "txn-same-nonwitness-data-in-mempool");
    }

    auto spk_reuse_mode = SpkReuseMode;
    if (ignore_rejects.count("txn-spk-reused")) {
        spk_reuse_mode = SRM_ALLOW;
    }
    SPKStates_t mapSPK;

    // Check for conflicts with in-memory transactions
    for (const CTxIn &txin : tx.vin)
    {
        const CTransaction* ptxConflicting = m_pool.GetConflictTx(txin.prevout);
        if (ptxConflicting) {
            if (!args.m_allow_replacement) {
                // Transaction conflicts with a mempool tx, but we're not allowing replacements.
                return state.Invalid(TxValidationResult::TX_MEMPOOL_POLICY, "bip125-replacement-disallowed");
            }
            if (!ws.m_conflicts_incl_policy.count(ptxConflicting->GetHash()))
            {
                // Transactions that don't explicitly signal replaceability are
                // *not* replaceable with the current logic, even if one of their
                // unconfirmed ancestors signals replaceability. This diverges
                // from BIP125's inherited signaling description (see CVE-2021-31876).
                // Applications relying on first-seen mempool behavior should
                // check all unconfirmed ancestors; otherwise an opt-in ancestor
                // might be replaced, causing removal of this descendant.
                //
                // If replaceability signaling is ignored due to node setting,
                // replacement is always allowed.
                bool allow_replacement;
                if (m_pool.m_rbf_policy == RBFPolicy::Always || ignore_rejects.count("txn-mempool-conflict")) {
                    allow_replacement = true;
                } else if (m_pool.m_rbf_policy == RBFPolicy::Never) {
                    allow_replacement = false;
                } else {
                    allow_replacement = SignalsOptInRBF(*ptxConflicting);
                }
                if (!allow_replacement) {
                    return state.Invalid(TxValidationResult::TX_MEMPOOL_POLICY, "txn-mempool-conflict");
                }

                ws.m_conflicts_incl_policy.emplace(ptxConflicting->GetHash(), true);
            }
        }
    }

    if (spk_reuse_mode != SRM_ALLOW) {
        for (const CTxOut& txout : tx.vout) {
            uint160 hashSPK = ScriptHashkey(txout.scriptPubKey);
            const auto& SPKUsedIn = m_pool.mapUsedSPK.find(hashSPK);
            if (SPKUsedIn != m_pool.mapUsedSPK.end()) {
                if (SPKUsedIn->second.first) {
                    ws.m_conflicts_incl_policy.emplace(SPKUsedIn->second.first->GetHash(), false);
                }
                if (SPKUsedIn->second.second) {
                    ws.m_conflicts_incl_policy.emplace(SPKUsedIn->second.second->GetHash(), false);
                }
            }
            if (mapSPK.find(hashSPK) != mapSPK.end()) {
                MaybeReject(TxValidationResult::TX_MEMPOOL_POLICY, "txn-spk-reused-twinoutputs");
            }
            mapSPK[hashSPK] = MemPool_SPK_State(mapSPK[hashSPK] | MSS_CREATED);
        }
    }

    m_view.SetBackend(m_viewmempool);

    const CCoinsViewCache& coins_cache = m_active_chainstate.CoinsTip();
    // do all inputs exist?
    for (const CTxIn& txin : tx.vin) {
        if (!coins_cache.HaveCoinInCache(txin.prevout)) {
            coins_to_uncache.push_back(txin.prevout);
        }

        // Note: this call may add txin.prevout to the coins cache
        // (coins_cache.cacheCoins) by way of FetchCoin(). It should be removed
        // later (via coins_to_uncache) if this tx turns out to be invalid.
        if (!m_view.HaveCoin(txin.prevout)) {
            // Are inputs missing because we already have the tx?
            for (size_t out = 0; out < tx.vout.size(); out++) {
                // Optimistically just do efficient check of cache for outputs
                if (coins_cache.HaveCoinInCache(COutPoint(hash, out))) {
                    return state.Invalid(TxValidationResult::TX_CONFLICT, "txn-already-known");
                }
            }
            // Otherwise assume this might be an orphan tx for which we just haven't seen parents yet
            return state.Invalid(TxValidationResult::TX_MISSING_INPUTS, "bad-txns-inputs-missingorspent");
        }
    }

    // This is const, but calls into the back end CoinsViews. The CCoinsViewDB at the bottom of the
    // hierarchy brings the best block into scope. See CCoinsViewDB::GetBestBlock().
    m_view.GetBestBlock();

    // we have all inputs cached now, so switch back to dummy (to protect
    // against bugs where we pull more inputs from disk that miss being added
    // to coins_to_uncache)
    m_view.SetBackend(m_dummy);

    assert(m_active_chainstate.m_blockman.LookupBlockIndex(m_view.GetBestBlock()) == m_active_chainstate.m_chain.Tip());

    // Only accept BIP68 sequence locked transactions that can be mined in the next
    // block; we don't want our mempool filled up with transactions that can't
    // be mined yet.
    // Pass in m_view which has all of the relevant inputs cached. Note that, since m_view's
    // backend was removed, it no longer pulls coins from the mempool.
    const std::optional<LockPoints> lock_points{CalculateLockPointsAtTip(m_active_chainstate.m_chain.Tip(), m_view, tx)};
    // NOTE: The miner doesn't check this again, so for now it may not be overridden.
    if (!lock_points.has_value() || !CheckSequenceLocksAtTip(m_active_chainstate.m_chain.Tip(), *lock_points)) {
        return state.Invalid(TxValidationResult::TX_PREMATURE_SPEND, "non-BIP68-final");
    }

    // The mempool holds txs for the next block, so pass height+1 to CheckTxInputs
    if (!Consensus::CheckTxInputs(tx, state, m_view, m_active_chainstate.m_chain.Height() + 1, ws.m_base_fees)) {
        return false; // state filled in by CheckTxInputs
    }

    if (spk_reuse_mode != SRM_ALLOW) {
        for (const CTxIn& txin : tx.vin) {
            const Coin &coin = m_view.AccessCoin(txin.prevout);
            uint160 hashSPK = ScriptHashkey(coin.out.scriptPubKey);

            SPKStates_t::iterator mssit = mapSPK.find(hashSPK);
            if (mssit != mapSPK.end()) {
                if (mssit->second & MSS_CREATED) {
                    MaybeReject(TxValidationResult::TX_MEMPOOL_POLICY, "txn-spk-reused-change");
                }
            }
            const auto& SPKit = m_pool.mapUsedSPK.find(hashSPK);
            if (SPKit != m_pool.mapUsedSPK.end()) {
                if (SPKit->second.second /* Spent */) {
                    ws.m_conflicts_incl_policy.emplace(SPKit->second.second->GetHash(), false);
                }
            }
            mapSPK[hashSPK] = MemPool_SPK_State(mapSPK[hashSPK] | MSS_SPENT);
        }
    }

    if (m_pool.m_require_standard && !AreInputsStandard(tx, m_view, "bad-txns-input-", reason, ignore_rejects)) {
        return state.Invalid(TxValidationResult::TX_INPUTS_NOT_STANDARD, reason);
    }

    if (m_pool.m_datacarrier_fullcount && (!ignore_rejects.count("txn-datacarrier-exceeded")) && DatacarrierBytes(tx, m_view) > m_pool.m_max_datacarrier_bytes.value_or(0)) {
        return state.Invalid(TxValidationResult::TX_INPUTS_NOT_STANDARD, "txn-datacarrier-exceeded");
    }

    // Check for non-standard witnesses.
    if (tx.HasWitness() && m_pool.m_require_standard && !IsWitnessStandard(tx, m_view, "bad-witness-", reason, ignore_rejects)) {
        return state.Invalid(TxValidationResult::TX_WITNESS_MUTATED, reason);
    }

    int64_t nSigOpsCost = GetTransactionSigOpCost(tx, m_view, STANDARD_SCRIPT_VERIFY_FLAGS);

    // ws.m_modified_fees includes any fee deltas from PrioritiseTransaction
    ws.m_modified_fees = ws.m_base_fees;
    double nPriorityDummy{0};
    m_pool.ApplyDeltas(hash, nPriorityDummy, ws.m_modified_fees);

    CAmount inChainInputValue;
    // Since entries arrive *after* the tip's height, their priority is for the height+1
    double dPriority = GetPriority(tx, m_view, m_active_chainstate.m_chain.Height() + 1, inChainInputValue);

    // Keep track of transactions that spend a coinbase, which we re-scan
    // during reorgs to ensure COINBASE_MATURITY is still met.
    bool fSpendsCoinbase = false;
    for (const CTxIn &txin : tx.vin) {
        const Coin &coin = m_view.AccessCoin(txin.prevout);
        if (coin.IsCoinBase()) {
            fSpendsCoinbase = true;
            break;
        }
    }

<<<<<<< HEAD
    entry.reset(new CTxMemPoolEntry(ptx, ws.m_base_fees, nAcceptTime, dPriority, m_active_chainstate.m_chain.Height(),
                                    inChainInputValue, fSpendsCoinbase, nSigOpsCost, lock_points.value()));
=======
    int32_t extra_weight = CalculateExtraTxWeight(*ptx, m_view, ::g_weight_per_data_byte);
    entry.reset(new CTxMemPoolEntry(ptx, ws.m_base_fees, nAcceptTime, dPriority, m_active_chainstate.m_chain.Height(),
                                    inChainInputValue, fSpendsCoinbase, extra_weight, nSigOpsCost, lock_points.value()));
>>>>>>> eebaba50
    ws.m_vsize = entry->GetTxSize();
    entry->mapSPK = mapSPK;

    // To avoid rejecting low-sigop bare-multisig transactions, the sigops
    // are counted a second time more accurately.
    if ((nSigOpsCost > MAX_STANDARD_TX_SIGOPS_COST) || (nBytesPerSigOpStrict && GetAccurateTransactionSigOpCost(tx, m_view, STANDARD_SCRIPT_VERIFY_FLAGS) > ws.m_vsize * WITNESS_SCALE_FACTOR / nBytesPerSigOpStrict)) {
        MaybeRejectDbg(TxValidationResult::TX_NOT_STANDARD, "bad-txns-too-many-sigops",
                strprintf("%d", nSigOpsCost));
    }

    // No individual transactions are allowed below the min relay feerate and mempool min feerate except from
    // disconnected blocks and transactions in a package. Package transactions will be checked using
    // package feerate later.
    if (!args.m_package_feerates && !CheckFeeRate(ws.m_vsize, ws.m_modified_fees, state, args.m_ignore_rejects)) return false;

    std::set<uint256> conflicts_as_a_set;
    std::transform(ws.m_conflicts_incl_policy.begin(), ws.m_conflicts_incl_policy.end(),
                    std::inserter(conflicts_as_a_set, conflicts_as_a_set.end()),
                    [](const std::pair<uint256, bool>& pair){ return pair.first; });
    ws.m_iters_conflicting = m_pool.GetIterSet(conflicts_as_a_set);
    // Calculate in-mempool ancestors, up to a limit.
    if (ws.m_conflicts_incl_policy.size() == 1) {
        // In general, when we receive an RBF transaction with mempool conflicts, we want to know whether we
        // would meet the chain limits after the conflicts have been removed. However, there isn't a practical
        // way to do this short of calculating the ancestor and descendant sets with an overlay cache of
        // changed mempool entries. Due to both implementation and runtime complexity concerns, this isn't
        // very realistic, thus we only ensure a limited set of transactions are RBF'able despite mempool
        // conflicts here. Importantly, we need to ensure that some transactions which were accepted using
        // the below carve-out are able to be RBF'ed, without impacting the security the carve-out provides
        // for off-chain contract systems (see link in the comment below).
        //
        // Specifically, the subset of RBF transactions which we allow despite chain limits are those which
        // conflict directly with exactly one other transaction (but may evict children of said transaction),
        // and which are not adding any new mempool dependencies. Note that the "no new mempool dependencies"
        // check is accomplished later, so we don't bother doing anything about it here, but if our
        // policy changes, we may need to move that check to here instead of removing it wholesale.
        //
        // Such transactions are clearly not merging any existing packages, so we are only concerned with
        // ensuring that (a) no package is growing past the package size (not count) limits and (b) we are
        // not allowing something to effectively use the (below) carve-out spot when it shouldn't be allowed
        // to.
        //
        // To check these we first check if we meet the RBF criteria, above, and increment the descendant
        // limits by the direct conflict and its descendants (as these are recalculated in
        // CalculateMempoolAncestors by assuming the new transaction being added is a new descendant, with no
        // removals, of each parent's existing dependent set). The ancestor count limits are unmodified (as
        // the ancestor limits should be the same for both our new transaction and any conflicts).
        // We don't bother incrementing m_limit_descendants by the full removal count as that limit never comes
        // into force here (as we're only adding a single transaction).
        assert(ws.m_iters_conflicting.size() == 1);
        CTxMemPool::txiter conflict = *ws.m_iters_conflicting.begin();

        m_limits.descendant_count += 1;
        m_limits.descendant_size_vbytes += conflict->GetSizeWithDescendants();
    }

    CTxMemPool::Limits limits;
    if (ignore_rejects.count("too-long-mempool-chain")) {
        limits = CTxMemPool::Limits::NoLimits();
    } else {
        limits = m_limits;
    }
    auto ancestors{m_pool.CalculateMemPoolAncestors(*entry, limits)};
    if (!ancestors) {
        // If CalculateMemPoolAncestors fails second time, we want the original error string.
        // Contracting/payment channels CPFP carve-out:
        // If the new transaction is relatively small (up to 40k weight)
        // and has at most one ancestor (ie ancestor limit of 2, including
        // the new transaction), allow it if its parent has exactly the
        // descendant limit descendants.
        //
        // This allows protocols which rely on distrusting counterparties
        // being able to broadcast descendants of an unconfirmed transaction
        // to be secure by simply only having two immediately-spendable
        // outputs - one for each counterparty. For more info on the uses for
        // this, see https://lists.linuxfoundation.org/pipermail/bitcoin-dev/2018-November/016518.html
        CTxMemPool::Limits cpfp_carve_out_limits{
            .ancestor_count = 2,
            .ancestor_size_vbytes = m_limits.ancestor_size_vbytes,
            .descendant_count = m_limits.descendant_count + 1,
            .descendant_size_vbytes = m_limits.descendant_size_vbytes + EXTRA_DESCENDANT_TX_SIZE_LIMIT,
        };
        const auto error_message{util::ErrorString(ancestors).original};
        if (ws.m_vsize > EXTRA_DESCENDANT_TX_SIZE_LIMIT) {
            return state.Invalid(TxValidationResult::TX_MEMPOOL_POLICY, "too-long-mempool-chain", error_message);
        }
        ancestors = m_pool.CalculateMemPoolAncestors(*entry, cpfp_carve_out_limits);
        if (!ancestors) return state.Invalid(TxValidationResult::TX_MEMPOOL_POLICY, "too-long-mempool-chain", error_message);
    }

    ws.m_ancestors = *ancestors;

    // A transaction that spends outputs that would be replaced by it is invalid. Now
    // that we have the set of all ancestors we can detect this
    // pathological case by making sure ws.m_conflicts and ws.m_ancestors don't
    // intersect.
    bool has_policy_conflict{false};
    if (const auto err_string{EntriesAndTxidsDisjoint(ws.m_ancestors, ws.m_conflicts_incl_policy, hash, &has_policy_conflict)}) {
        // We classify this as a consensus error because a transaction depending on something it
        // conflicts with would be inconsistent.
        return state.Invalid(TxValidationResult::TX_CONSENSUS, "bad-txns-spends-conflicting-tx", *err_string);
    }
    if (has_policy_conflict) {
        MaybeReject(TxValidationResult::TX_MEMPOOL_POLICY, "txn-spk-reused-chained");
    }

    m_rbf = !ws.m_conflicts_incl_policy.empty();
    return true;
}

bool MemPoolAccept::ReplacementChecks(ATMPArgs& args, Workspace& ws)
{
    AssertLockHeld(cs_main);
    AssertLockHeld(m_pool.cs);

    const CTransaction& tx = *ws.m_ptx;
    const uint256& hash = ws.m_hash;
    TxValidationState& state = ws.m_state;

    CFeeRate newFeeRate(ws.m_modified_fees, ws.m_vsize);
    // Enforce Rule #6. The replacement transaction must have a higher feerate than its direct conflicts.
    // - The motivation for this check is to ensure that the replacement transaction is preferable for
    //   block-inclusion, compared to what would be removed from the mempool.
    // - This logic predates ancestor feerate-based transaction selection, which is why it doesn't
    //   consider feerates of descendants.
    // - Note: Ancestor feerate-based transaction selection has made this comparison insufficient to
    //   guarantee that this is incentive-compatible for miners, because it is possible for a
    //   descendant transaction of a direct conflict to pay a higher feerate than the transaction that
    //   might replace them, under these rules.
    if (!args.m_ignore_rejects.count("insufficient fee")) {
    if (const auto err_string{PaysMoreThanConflicts(ws.m_iters_conflicting, newFeeRate, hash)}) {
        return state.Invalid(TxValidationResult::TX_MEMPOOL_POLICY, "insufficient fee", *err_string);
    }
    }  // ignore_rejects

    // Calculate all conflicting entries and enforce Rule #5.
    if (const auto err_string{GetEntriesForConflicts(tx, m_pool, ws.m_iters_conflicting, ws.m_all_conflicting, args.m_ignore_rejects)}) {
        return state.Invalid(TxValidationResult::TX_MEMPOOL_POLICY,
                             "too many potential replacements", *err_string);
    }
    // Enforce Rule #2.
    if (!args.m_ignore_rejects.count("replacement-adds-unconfirmed")) {
    if (const auto err_string{HasNoNewUnconfirmed(tx, m_pool, ws.m_iters_conflicting)}) {
        return state.Invalid(TxValidationResult::TX_MEMPOOL_POLICY,
                             "replacement-adds-unconfirmed", *err_string);
    }
    }  // ignore_rejects
    // Check if it's economically rational to mine this transaction rather than the ones it
    // replaces and pays for its own relay fees. Enforce Rules #3 and #4.
    for (CTxMemPool::txiter it : ws.m_all_conflicting) {
        ws.m_conflicting_fees += it->GetModifiedFee();
        ws.m_conflicting_size += it->GetTxSize();
    }
    if (!args.m_ignore_rejects.count("insufficient fee")) {
    if (const auto err_string{PaysForRBF(ws.m_conflicting_fees, ws.m_modified_fees, ws.m_vsize,
                                         m_pool.m_incremental_relay_feerate, hash)}) {
        return state.Invalid(TxValidationResult::TX_MEMPOOL_POLICY, "insufficient fee", *err_string);
    }
    }  // ignore_rejects
    return true;
}

bool MemPoolAccept::PackageMempoolChecks(const ATMPArgs& args, const std::vector<CTransactionRef>& txns,
                                         const int64_t total_vsize,
                                         PackageValidationState& package_state)
{
    AssertLockHeld(cs_main);
    AssertLockHeld(m_pool.cs);

    // CheckPackageLimits expects the package transactions to not already be in the mempool.
    assert(std::all_of(txns.cbegin(), txns.cend(), [this](const auto& tx)
                       { return !m_pool.exists(GenTxid::Txid(tx->GetHash()));}));

    CTxMemPool::Limits limits;
    if (args.m_ignore_rejects.count("package-mempool-limits")) {
        limits = CTxMemPool::Limits::NoLimits();
    } else {
        limits = m_limits;
    }
    std::string err_string;
    if (!m_pool.CheckPackageLimits(txns, total_vsize, limits, err_string)) {
        // This is a package-wide error, separate from an individual transaction error.
        return package_state.Invalid(PackageValidationResult::PCKG_POLICY, "package-mempool-limits", err_string);
    }
   return true;
}

bool MemPoolAccept::PolicyScriptChecks(const ATMPArgs& args, Workspace& ws)
{
    AssertLockHeld(cs_main);
    AssertLockHeld(m_pool.cs);
    const CTransaction& tx = *ws.m_ptx;
    TxValidationState& state = ws.m_state;

    constexpr unsigned int scriptVerifyFlags = STANDARD_SCRIPT_VERIFY_FLAGS;

    // Check input scripts and signatures.
    // This is done last to help prevent CPU exhaustion denial-of-service attacks.
    if (!CheckInputScripts(tx, state, m_view, scriptVerifyFlags, true, false, ws.m_precomputed_txdata)) {
        // SCRIPT_VERIFY_CLEANSTACK requires SCRIPT_VERIFY_WITNESS, so we
        // need to turn both off, and compare against just turning off CLEANSTACK
        // to see if the failure is specifically due to witness validation.
        TxValidationState state_dummy; // Want reported failures to be from first CheckInputScripts
        if (!tx.HasWitness() && CheckInputScripts(tx, state_dummy, m_view, scriptVerifyFlags & ~(SCRIPT_VERIFY_WITNESS | SCRIPT_VERIFY_CLEANSTACK), true, false, ws.m_precomputed_txdata) &&
                !CheckInputScripts(tx, state_dummy, m_view, scriptVerifyFlags & ~SCRIPT_VERIFY_CLEANSTACK, true, false, ws.m_precomputed_txdata)) {
            // Only the witness is missing, so the transaction itself may be fine.
            state.Invalid(TxValidationResult::TX_WITNESS_STRIPPED,
                    state.GetRejectReason(), state.GetDebugMessage());
        }
        return false; // state filled in by CheckInputScripts
    }

    return true;
}

bool MemPoolAccept::ConsensusScriptChecks(const ATMPArgs& args, Workspace& ws)
{
    AssertLockHeld(cs_main);
    AssertLockHeld(m_pool.cs);
    const CTransaction& tx = *ws.m_ptx;
    const uint256& hash = ws.m_hash;
    TxValidationState& state = ws.m_state;

    // Check again against the current block tip's script verification
    // flags to cache our script execution flags. This is, of course,
    // useless if the next block has different script flags from the
    // previous one, but because the cache tracks script flags for us it
    // will auto-invalidate and we'll just have a few blocks of extra
    // misses on soft-fork activation.
    //
    // This is also useful in case of bugs in the standard flags that cause
    // transactions to pass as valid when they're actually invalid. For
    // instance the STRICTENC flag was incorrectly allowing certain
    // CHECKSIG NOT scripts to pass, even though they were invalid.
    //
    // There is a similar check in CreateNewBlock() to prevent creating
    // invalid blocks (using TestBlockValidity), however allowing such
    // transactions into the mempool can be exploited as a DoS attack.
    unsigned int currentBlockScriptVerifyFlags{GetBlockScriptFlags(*m_active_chainstate.m_chain.Tip(), m_active_chainstate.m_chainman)};
    if (!CheckInputsFromMempoolAndCache(tx, state, m_view, m_pool, currentBlockScriptVerifyFlags,
                                        ws.m_precomputed_txdata, m_active_chainstate.CoinsTip())) {
        LogPrintf("BUG! PLEASE REPORT THIS! CheckInputScripts failed against latest-block but not STANDARD flags %s, %s\n", hash.ToString(), state.ToString());
        return Assume(false);
    }

    return true;
}

bool MemPoolAccept::Finalize(const ATMPArgs& args, Workspace& ws)
{
    AssertLockHeld(cs_main);
    AssertLockHeld(m_pool.cs);
    const CTransaction& tx = *ws.m_ptx;
    const uint256& hash = ws.m_hash;
    TxValidationState& state = ws.m_state;

    std::unique_ptr<CTxMemPoolEntry>& entry = ws.m_entry;

    // Remove conflicting transactions from the mempool
    for (CTxMemPool::txiter it : ws.m_all_conflicting)
    {
        LogPrint(BCLog::MEMPOOL, "replacing tx %s with %s for %s additional fees, %d delta bytes\n",
                it->GetTx().GetHash().ToString(),
                hash.ToString(),
                FormatMoney(ws.m_modified_fees - ws.m_conflicting_fees),
                (int)entry->GetTxSize() - (int)ws.m_conflicting_size);
        TRACE7(mempool, replaced,
                it->GetTx().GetHash().data(),
                it->GetTxSize(),
                it->GetFee(),
                std::chrono::duration_cast<std::chrono::duration<std::uint64_t>>(it->GetTime()).count(),
                hash.data(),
                entry->GetTxSize(),
                entry->GetFee()
        );
        ws.m_replaced_transactions.push_back(it->GetSharedTx());
    }
    m_pool.RemoveStaged(ws.m_all_conflicting, false, MemPoolRemovalReason::REPLACED);

    // This transaction should only count for fee estimation if:
    // - it's not being re-added during a reorg which bypasses typical mempool fee limits
    // - the node is not behind
    // - the transaction is not dependent on any other transactions in the mempool
    // - it's not part of a package. Since package relay is not currently supported, this
    // transaction has not necessarily been accepted to miners' mempools.
    bool validForFeeEstimation = args.m_ignore_rejects.empty() && !args.m_package_submission && IsCurrentForFeeEstimation(m_active_chainstate) && m_pool.HasNoInputsOf(tx);

    // Store transaction in memory
    m_pool.addUnchecked(*entry, ws.m_ancestors, validForFeeEstimation);

    // trim mempool and check if tx was trimmed
    // If we are validating a package, don't trim here because we could evict a previous transaction
    // in the package. LimitMempoolSize() should be called at the very end to make sure the mempool
    // is still within limits and package submission happens atomically.
    if (!args.m_package_submission && !args.m_ignore_rejects.count(rejectmsg_mempoolfull)) {
        LimitMempoolSize(m_pool, m_active_chainstate.CoinsTip());
        if (!m_pool.exists(GenTxid::Txid(hash)))
            return state.Invalid(TxValidationResult::TX_MEMPOOL_POLICY, "mempool full");
    }
    return true;
}

bool MemPoolAccept::SubmitPackage(const ATMPArgs& args, std::vector<Workspace>& workspaces,
                                  PackageValidationState& package_state,
                                  std::map<const uint256, const MempoolAcceptResult>& results)
{
    AssertLockHeld(cs_main);
    AssertLockHeld(m_pool.cs);
    // Sanity check: none of the transactions should be in the mempool, and none of the transactions
    // should have a same-txid-different-witness equivalent in the mempool.
    assert(std::all_of(workspaces.cbegin(), workspaces.cend(), [this](const auto& ws){
        return !m_pool.exists(GenTxid::Txid(ws.m_ptx->GetHash())); }));

    bool all_submitted = true;
    // ConsensusScriptChecks adds to the script cache and is therefore consensus-critical;
    // CheckInputsFromMempoolAndCache asserts that transactions only spend coins available from the
    // mempool or UTXO set. Submit each transaction to the mempool immediately after calling
    // ConsensusScriptChecks to make the outputs available for subsequent transactions.
    for (Workspace& ws : workspaces) {
        if (!ConsensusScriptChecks(args, ws)) {
            results.emplace(ws.m_ptx->GetWitnessHash(), MempoolAcceptResult::Failure(ws.m_state));
            // Since PolicyScriptChecks() passed, this should never fail.
            Assume(false);
            all_submitted = false;
            package_state.Invalid(PackageValidationResult::PCKG_MEMPOOL_ERROR,
                                  strprintf("BUG! PolicyScriptChecks succeeded but ConsensusScriptChecks failed: %s",
                                            ws.m_ptx->GetHash().ToString()));
        }

        // Re-calculate mempool ancestors to call addUnchecked(). They may have changed since the
        // last calculation done in PreChecks, since package ancestors have already been submitted.
        {
            auto ancestors{m_pool.CalculateMemPoolAncestors(*ws.m_entry, CTxMemPool::Limits::NoLimits())};
            if(!ancestors) {
                results.emplace(ws.m_ptx->GetWitnessHash(), MempoolAcceptResult::Failure(ws.m_state));
                // Since PreChecks() and PackageMempoolChecks() both enforce limits, this should never fail.
                Assume(false);
                all_submitted = false;
                package_state.Invalid(PackageValidationResult::PCKG_MEMPOOL_ERROR,
                                    strprintf("BUG! Mempool ancestors or descendants were underestimated: %s",
                                                ws.m_ptx->GetHash().ToString()));
            }
            ws.m_ancestors = std::move(ancestors).value_or(ws.m_ancestors);
        }
        // If we call LimitMempoolSize() for each individual Finalize(), the mempool will not take
        // the transaction's descendant feerate into account because it hasn't seen them yet. Also,
        // we risk evicting a transaction that a subsequent package transaction depends on. Instead,
        // allow the mempool to temporarily bypass limits, the maximum package size) while
        // submitting transactions individually and then trim at the very end.
        if (!Finalize(args, ws)) {
            results.emplace(ws.m_ptx->GetWitnessHash(), MempoolAcceptResult::Failure(ws.m_state));
            // Since LimitMempoolSize() won't be called, this should never fail.
            Assume(false);
            all_submitted = false;
            package_state.Invalid(PackageValidationResult::PCKG_MEMPOOL_ERROR,
                                  strprintf("BUG! Adding to mempool failed: %s", ws.m_ptx->GetHash().ToString()));
        }
    }

    // It may or may not be the case that all the transactions made it into the mempool. Regardless,
    // make sure we haven't exceeded max mempool size.
    LimitMempoolSize(m_pool, m_active_chainstate.CoinsTip());

    std::vector<uint256> all_package_wtxids;
    all_package_wtxids.reserve(workspaces.size());
    std::transform(workspaces.cbegin(), workspaces.cend(), std::back_inserter(all_package_wtxids),
                   [](const auto& ws) { return ws.m_ptx->GetWitnessHash(); });
    // Find the wtxids of the transactions that made it into the mempool. Allow partial submission,
    // but don't report success unless they all made it into the mempool.
    for (Workspace& ws : workspaces) {
        const auto effective_feerate = args.m_package_feerates ? ws.m_package_feerate :
            CFeeRate{ws.m_modified_fees, static_cast<uint32_t>(ws.m_vsize)};
        const auto effective_feerate_wtxids = args.m_package_feerates ? all_package_wtxids :
            std::vector<uint256>({ws.m_ptx->GetWitnessHash()});
        if (m_pool.exists(GenTxid::Wtxid(ws.m_ptx->GetWitnessHash()))) {
            results.emplace(ws.m_ptx->GetWitnessHash(),
                MempoolAcceptResult::Success(std::move(ws.m_replaced_transactions), ws.m_vsize,
                                             ws.m_base_fees, effective_feerate, effective_feerate_wtxids));
            GetMainSignals().TransactionAddedToMempool(ws.m_ptx, m_pool.GetAndIncrementSequence());
        } else {
            all_submitted = false;
            ws.m_state.Invalid(TxValidationResult::TX_MEMPOOL_POLICY, "mempool full");
            results.emplace(ws.m_ptx->GetWitnessHash(), MempoolAcceptResult::Failure(ws.m_state));
        }
    }
    return all_submitted;
}

MempoolAcceptResult MemPoolAccept::AcceptSingleTransaction(const CTransactionRef& ptx, ATMPArgs& args)
{
    AssertLockHeld(cs_main);
    LOCK(m_pool.cs); // mempool "read lock" (held through GetMainSignals().TransactionAddedToMempool())

    const CFeeRate mempool_min_fee_rate = m_pool.GetMinFee();

    Workspace ws(ptx);

    if (!PreChecks(args, ws)) return MempoolAcceptResult::Failure(ws.m_state);

    if (m_rbf && !ReplacementChecks(args, ws)) return MempoolAcceptResult::Failure(ws.m_state);

    // Perform the inexpensive checks first and avoid hashing and signature verification unless
    // those checks pass, to mitigate CPU exhaustion denial-of-service attacks.
    if (!PolicyScriptChecks(args, ws)) return MempoolAcceptResult::Failure(ws.m_state);

    if (!ConsensusScriptChecks(args, ws)) return MempoolAcceptResult::Failure(ws.m_state);

    const CFeeRate effective_feerate{ws.m_modified_fees, static_cast<uint32_t>(ws.m_vsize)};
    const std::vector<uint256> single_wtxid{ws.m_ptx->GetWitnessHash()};
    // Tx was accepted, but not added
    if (args.m_test_accept) {
        return MempoolAcceptResult::Success(std::move(ws.m_replaced_transactions), ws.m_vsize,
                                            ws.m_base_fees, effective_feerate, single_wtxid);
    }

    if (!Finalize(args, ws)) return MempoolAcceptResult::Failure(ws.m_state);

    GetMainSignals().TransactionAddedToMempool(ptx, m_pool.GetAndIncrementSequence());

    // update mempool stats cache
    CStats::DefaultStats()->addMempoolSample(m_pool.size(), m_pool.DynamicMemoryUsage(), mempool_min_fee_rate.GetFeePerK());

    return MempoolAcceptResult::Success(std::move(ws.m_replaced_transactions), ws.m_vsize, ws.m_base_fees,
                                        effective_feerate, single_wtxid);
}

PackageMempoolAcceptResult MemPoolAccept::AcceptMultipleTransactions(const std::vector<CTransactionRef>& txns, ATMPArgs& args)
{
    AssertLockHeld(cs_main);

    // These context-free package limits can be done before taking the mempool lock.
    PackageValidationState package_state;
    if (!CheckPackage(txns, package_state)) return PackageMempoolAcceptResult(package_state, {});

    std::vector<Workspace> workspaces{};
    workspaces.reserve(txns.size());
    std::transform(txns.cbegin(), txns.cend(), std::back_inserter(workspaces),
                   [](const auto& tx) { return Workspace(tx); });
    std::map<const uint256, const MempoolAcceptResult> results;

    LOCK(m_pool.cs);

    // Do all PreChecks first and fail fast to avoid running expensive script checks when unnecessary.
    for (Workspace& ws : workspaces) {
        if (!PreChecks(args, ws)) {
            package_state.Invalid(PackageValidationResult::PCKG_TX, "transaction failed");
            // Exit early to avoid doing pointless work. Update the failed tx result; the rest are unfinished.
            results.emplace(ws.m_ptx->GetWitnessHash(), MempoolAcceptResult::Failure(ws.m_state));
            return PackageMempoolAcceptResult(package_state, std::move(results));
        }
        // Make the coins created by this transaction available for subsequent transactions in the
        // package to spend. Since we already checked conflicts in the package and we don't allow
        // replacements, we don't need to track the coins spent. Note that this logic will need to be
        // updated if package replace-by-fee is allowed in the future.
        assert(!args.m_allow_replacement);
        m_viewmempool.PackageAddTransaction(ws.m_ptx);
    }

    // Transactions must meet two minimum feerates: the mempool minimum fee and min relay fee.
    // For transactions consisting of exactly one child and its parents, it suffices to use the
    // package feerate (total modified fees / total virtual size) to check this requirement.
    const auto m_total_vsize = std::accumulate(workspaces.cbegin(), workspaces.cend(), int64_t{0},
        [](int64_t sum, auto& ws) { return sum + ws.m_vsize; });
    const auto m_total_modified_fees = std::accumulate(workspaces.cbegin(), workspaces.cend(), CAmount{0},
        [](CAmount sum, auto& ws) { return sum + ws.m_modified_fees; });
    const CFeeRate package_feerate(m_total_modified_fees, m_total_vsize);
    TxValidationState placeholder_state;
    if (args.m_package_feerates &&
        (!args.m_ignore_rejects.count("package-fee-too-low")) &&
        !CheckFeeRate(m_total_vsize, m_total_modified_fees, placeholder_state, empty_ignore_rejects)) {
        package_state.Invalid(PackageValidationResult::PCKG_POLICY, "package-fee-too-low");
        return PackageMempoolAcceptResult(package_state, {});
    }

    // Apply package mempool ancestor/descendant limits. Skip if there is only one transaction,
    // because it's unnecessary. Also, CPFP carve out can increase the limit for individual
    // transactions, but this exemption is not extended to packages in CheckPackageLimits().
    std::string err_string;
    if (txns.size() > 1 && !PackageMempoolChecks(args, txns, m_total_vsize, package_state)) {
        return PackageMempoolAcceptResult(package_state, std::move(results));
    }

    std::vector<uint256> all_package_wtxids;
    all_package_wtxids.reserve(workspaces.size());
    std::transform(workspaces.cbegin(), workspaces.cend(), std::back_inserter(all_package_wtxids),
                   [](const auto& ws) { return ws.m_ptx->GetWitnessHash(); });
    for (Workspace& ws : workspaces) {
        ws.m_package_feerate = package_feerate;
        if (!PolicyScriptChecks(args, ws)) {
            // Exit early to avoid doing pointless work. Update the failed tx result; the rest are unfinished.
            package_state.Invalid(PackageValidationResult::PCKG_TX, "transaction failed");
            results.emplace(ws.m_ptx->GetWitnessHash(), MempoolAcceptResult::Failure(ws.m_state));
            return PackageMempoolAcceptResult(package_state, std::move(results));
        }
        if (args.m_test_accept) {
            const auto effective_feerate = args.m_package_feerates ? ws.m_package_feerate :
                CFeeRate{ws.m_modified_fees, static_cast<uint32_t>(ws.m_vsize)};
            const auto effective_feerate_wtxids = args.m_package_feerates ? all_package_wtxids :
                std::vector<uint256>{ws.m_ptx->GetWitnessHash()};
            results.emplace(ws.m_ptx->GetWitnessHash(),
                            MempoolAcceptResult::Success(std::move(ws.m_replaced_transactions),
                                                         ws.m_vsize, ws.m_base_fees, effective_feerate,
                                                         effective_feerate_wtxids));
        }
    }

    if (args.m_test_accept) return PackageMempoolAcceptResult(package_state, std::move(results));

    if (!SubmitPackage(args, workspaces, package_state, results)) {
        // PackageValidationState filled in by SubmitPackage().
        return PackageMempoolAcceptResult(package_state, std::move(results));
    }

    return PackageMempoolAcceptResult(package_state, std::move(results));
}

PackageMempoolAcceptResult MemPoolAccept::AcceptPackage(const Package& package, ATMPArgs& args)
{
    AssertLockHeld(cs_main);
    // Used if returning a PackageMempoolAcceptResult directly from this function.
    PackageValidationState package_state_quit_early;

    // Check that the package is well-formed. If it isn't, we won't try to validate any of the
    // transactions and thus won't return any MempoolAcceptResults, just a package-wide error.

    // Context-free package checks.
    if (!CheckPackage(package, package_state_quit_early)) return PackageMempoolAcceptResult(package_state_quit_early, {});

    // All transactions in the package must be a parent of the last transaction. This is just an
    // opportunity for us to fail fast on a context-free check without taking the mempool lock.
    if (!IsChildWithParents(package)) {
        package_state_quit_early.Invalid(PackageValidationResult::PCKG_POLICY, "package-not-child-with-parents");
        return PackageMempoolAcceptResult(package_state_quit_early, {});
    }

    // IsChildWithParents() guarantees the package is > 1 transactions.
    assert(package.size() > 1);
    // The package must be 1 child with all of its unconfirmed parents. The package is expected to
    // be sorted, so the last transaction is the child.
    const auto& child = package.back();
    std::unordered_set<uint256, SaltedTxidHasher> unconfirmed_parent_txids;
    std::transform(package.cbegin(), package.cend() - 1,
                   std::inserter(unconfirmed_parent_txids, unconfirmed_parent_txids.end()),
                   [](const auto& tx) { return tx->GetHash(); });

    // All child inputs must refer to a preceding package transaction or a confirmed UTXO. The only
    // way to verify this is to look up the child's inputs in our current coins view (not including
    // mempool), and enforce that all parents not present in the package be available at chain tip.
    // Since this check can bring new coins into the coins cache, keep track of these coins and
    // uncache them if we don't end up submitting this package to the mempool.
    const CCoinsViewCache& coins_tip_cache = m_active_chainstate.CoinsTip();
    for (const auto& input : child->vin) {
        if (!coins_tip_cache.HaveCoinInCache(input.prevout)) {
            args.m_coins_to_uncache.push_back(input.prevout);
        }
    }
    // Using the MemPoolAccept m_view cache allows us to look up these same coins faster later.
    // This should be connecting directly to CoinsTip, not to m_viewmempool, because we specifically
    // require inputs to be confirmed if they aren't in the package.
    m_view.SetBackend(m_active_chainstate.CoinsTip());
    const auto package_or_confirmed = [this, &unconfirmed_parent_txids](const auto& input) {
         return unconfirmed_parent_txids.count(input.prevout.hash) > 0 || m_view.HaveCoin(input.prevout);
    };
    if (!std::all_of(child->vin.cbegin(), child->vin.cend(), package_or_confirmed)) {
        package_state_quit_early.Invalid(PackageValidationResult::PCKG_POLICY, "package-not-child-with-unconfirmed-parents");
        return PackageMempoolAcceptResult(package_state_quit_early, {});
    }
    // Protect against bugs where we pull more inputs from disk that miss being added to
    // coins_to_uncache. The backend will be connected again when needed in PreChecks.
    m_view.SetBackend(m_dummy);

    LOCK(m_pool.cs);
    // Stores final results that won't change
    std::map<const uint256, const MempoolAcceptResult> results_final;
    // Node operators are free to set their mempool policies however they please, nodes may receive
    // transactions in different orders, and malicious counterparties may try to take advantage of
    // policy differences to pin or delay propagation of transactions. As such, it's possible for
    // some package transaction(s) to already be in the mempool, and we don't want to reject the
    // entire package in that case (as that could be a censorship vector). De-duplicate the
    // transactions that are already in the mempool, and only call AcceptMultipleTransactions() with
    // the new transactions. This ensures we don't double-count transaction counts and sizes when
    // checking ancestor/descendant limits, or double-count transaction fees for fee-related policy.
    ATMPArgs single_args = ATMPArgs::SingleInPackageAccept(args);
    // Results from individual validation. "Nonfinal" because if a transaction fails by itself but
    // succeeds later (i.e. when evaluated with a fee-bumping child), the result changes (though not
    // reflected in this map). If a transaction fails more than once, we want to return the first
    // result, when it was considered on its own. So changes will only be from invalid -> valid.
    std::map<uint256, MempoolAcceptResult> individual_results_nonfinal;
    bool quit_early{false};
    std::vector<CTransactionRef> txns_package_eval;
    for (const auto& tx : package) {
        const auto& wtxid = tx->GetWitnessHash();
        const auto& txid = tx->GetHash();
        // There are 3 possibilities: already in mempool, same-txid-diff-wtxid already in mempool,
        // or not in mempool. An already confirmed tx is treated as one not in mempool, because all
        // we know is that the inputs aren't available.
        if (m_pool.exists(GenTxid::Wtxid(wtxid))) {
            // Exact transaction already exists in the mempool.
            auto iter = m_pool.GetIter(txid);
            assert(iter != std::nullopt);
            results_final.emplace(wtxid, MempoolAcceptResult::MempoolTx(iter.value()->GetTxSize(), iter.value()->GetFee()));
        } else if (m_pool.exists(GenTxid::Txid(txid))) {
            // Transaction with the same non-witness data but different witness (same txid,
            // different wtxid) already exists in the mempool.
            //
            // We don't allow replacement transactions right now, so just swap the package
            // transaction for the mempool one. Note that we are ignoring the validity of the
            // package transaction passed in.
            // TODO: allow witness replacement in packages.
            auto iter = m_pool.GetIter(txid);
            assert(iter != std::nullopt);
            // Provide the wtxid of the mempool tx so that the caller can look it up in the mempool.
            results_final.emplace(wtxid, MempoolAcceptResult::MempoolTxDifferentWitness(iter.value()->GetTx().GetWitnessHash()));
        } else {
            // Transaction does not already exist in the mempool.
            // Try submitting the transaction on its own.
            const auto single_res = AcceptSingleTransaction(tx, single_args);
            if (single_res.m_result_type == MempoolAcceptResult::ResultType::VALID) {
                // The transaction succeeded on its own and is now in the mempool. Don't include it
                // in package validation, because its fees should only be "used" once.
                assert(m_pool.exists(GenTxid::Wtxid(wtxid)));
                results_final.emplace(wtxid, single_res);
            } else if (single_res.m_state.GetResult() != TxValidationResult::TX_MEMPOOL_POLICY &&
                       single_res.m_state.GetResult() != TxValidationResult::TX_MISSING_INPUTS) {
                // Package validation policy only differs from individual policy in its evaluation
                // of feerate. For example, if a transaction fails here due to violation of a
                // consensus rule, the result will not change when it is submitted as part of a
                // package. To minimize the amount of repeated work, unless the transaction fails
                // due to feerate or missing inputs (its parent is a previous transaction in the
                // package that failed due to feerate), don't run package validation. Note that this
                // decision might not make sense if different types of packages are allowed in the
                // future.  Continue individually validating the rest of the transactions, because
                // some of them may still be valid.
                quit_early = true;
                package_state_quit_early.Invalid(PackageValidationResult::PCKG_TX, "transaction failed");
                individual_results_nonfinal.emplace(wtxid, single_res);
            } else {
                individual_results_nonfinal.emplace(wtxid, single_res);
                txns_package_eval.push_back(tx);
            }
        }
    }

    // Quit early because package validation won't change the result or the entire package has
    // already been submitted.
    if (quit_early || txns_package_eval.empty()) {
        for (const auto& [wtxid, mempoolaccept_res] : individual_results_nonfinal) {
            Assume(results_final.emplace(wtxid, mempoolaccept_res).second);
            Assume(mempoolaccept_res.m_result_type == MempoolAcceptResult::ResultType::INVALID);
        }
        return PackageMempoolAcceptResult(package_state_quit_early, std::move(results_final));
    }
    // Validate the (deduplicated) transactions as a package. Note that submission_result has its
    // own PackageValidationState; package_state_quit_early is unused past this point.
    auto submission_result = AcceptMultipleTransactions(txns_package_eval, args);
    // Include already-in-mempool transaction results in the final result.
    for (const auto& [wtxid, mempoolaccept_res] : results_final) {
        Assume(submission_result.m_tx_results.emplace(wtxid, mempoolaccept_res).second);
        Assume(mempoolaccept_res.m_result_type != MempoolAcceptResult::ResultType::INVALID);
    }
    if (submission_result.m_state.GetResult() == PackageValidationResult::PCKG_TX) {
        // Package validation failed because one or more transactions failed. Provide a result for
        // each transaction; if AcceptMultipleTransactions() didn't return a result for a tx,
        // include the previous individual failure reason.
        submission_result.m_tx_results.insert(individual_results_nonfinal.cbegin(),
                                              individual_results_nonfinal.cend());
        Assume(submission_result.m_tx_results.size() == package.size());
    }
    return submission_result;
}

} // anon namespace

MempoolAcceptResult AcceptToMemoryPool(Chainstate& active_chainstate, const CTransactionRef& tx,
                                       int64_t accept_time, const ignore_rejects_type& ignore_rejects, bool test_accept)
    EXCLUSIVE_LOCKS_REQUIRED(::cs_main)
{
    AssertLockHeld(::cs_main);
    const CChainParams& chainparams{active_chainstate.m_chainman.GetParams()};
    assert(active_chainstate.GetMempool() != nullptr);
    CTxMemPool& pool{*active_chainstate.GetMempool()};

    std::vector<COutPoint> coins_to_uncache;
    auto args = MemPoolAccept::ATMPArgs::SingleAccept(chainparams, accept_time, ignore_rejects, coins_to_uncache, test_accept);
    MempoolAcceptResult result = MemPoolAccept(pool, active_chainstate).AcceptSingleTransaction(tx, args);
    if (result.m_result_type != MempoolAcceptResult::ResultType::VALID) {
        // Remove coins that were not present in the coins cache before calling
        // AcceptSingleTransaction(); this is to prevent memory DoS in case we receive a large
        // number of invalid transactions that attempt to overrun the in-memory coins cache
        // (`CCoinsViewCache::cacheCoins`).

        for (const COutPoint& hashTx : coins_to_uncache)
            active_chainstate.CoinsTip().Uncache(hashTx);
        TRACE2(mempool, rejected,
                tx->GetHash().data(),
                result.m_state.GetRejectReason().c_str()
        );
    }
    // After we've (potentially) uncached entries, ensure our coins cache is still within its size limits
    BlockValidationState state_dummy;
    active_chainstate.FlushStateToDisk(state_dummy, FlushStateMode::PERIODIC);
    return result;
}

PackageMempoolAcceptResult ProcessNewPackage(Chainstate& active_chainstate, CTxMemPool& pool,
                                                   const Package& package, bool test_accept, const ignore_rejects_type& ignore_rejects)
{
    AssertLockHeld(cs_main);
    assert(!package.empty());
    assert(std::all_of(package.cbegin(), package.cend(), [](const auto& tx){return tx != nullptr;}));

    std::vector<COutPoint> coins_to_uncache;
    const CChainParams& chainparams = active_chainstate.m_chainman.GetParams();
    auto result = [&]() EXCLUSIVE_LOCKS_REQUIRED(cs_main) {
        AssertLockHeld(cs_main);
        if (test_accept) {
            auto args = MemPoolAccept::ATMPArgs::PackageTestAccept(chainparams, GetTime(), ignore_rejects, coins_to_uncache);
            return MemPoolAccept(pool, active_chainstate).AcceptMultipleTransactions(package, args);
        } else {
            auto args = MemPoolAccept::ATMPArgs::PackageChildWithParents(chainparams, GetTime(), ignore_rejects, coins_to_uncache);
            return MemPoolAccept(pool, active_chainstate).AcceptPackage(package, args);
        }
    }();

    // Uncache coins pertaining to transactions that were not submitted to the mempool.
    if (test_accept || result.m_state.IsInvalid()) {
        for (const COutPoint& hashTx : coins_to_uncache) {
            active_chainstate.CoinsTip().Uncache(hashTx);
        }
    }
    // Ensure the coins cache is still within limits.
    BlockValidationState state_dummy;
    active_chainstate.FlushStateToDisk(state_dummy, FlushStateMode::PERIODIC);
    return result;
}

CAmount GetBlockSubsidy(int nHeight, const Consensus::Params& consensusParams)
{
    int halvings = nHeight / consensusParams.nSubsidyHalvingInterval;
    // Force block reward to zero when right shift is undefined.
    if (halvings >= 64)
        return 0;

    CAmount nSubsidy = 50 * COIN;
    // Subsidy is cut in half every 210,000 blocks which will occur approximately every 4 years.
    nSubsidy >>= halvings;
    return nSubsidy;
}

CoinsViews::CoinsViews(DBParams db_params, CoinsViewOptions options)
    : m_dbview{std::move(db_params), std::move(options)},
      m_catcherview(&m_dbview) {}

void CoinsViews::InitCache()
{
    AssertLockHeld(::cs_main);
    m_cacheview = std::make_unique<CCoinsViewCache>(&m_catcherview);
}

Chainstate::Chainstate(
    CTxMemPool* mempool,
    BlockManager& blockman,
    ChainstateManager& chainman,
    std::optional<uint256> from_snapshot_blockhash)
    : m_mempool(mempool),
      m_blockman(blockman),
      m_chainman(chainman),
      m_from_snapshot_blockhash(from_snapshot_blockhash) {}

void Chainstate::InitCoinsDB(
    size_t cache_size_bytes,
    bool in_memory,
    bool should_wipe,
    fs::path leveldb_name)
{
    if (m_from_snapshot_blockhash) {
        leveldb_name += node::SNAPSHOT_CHAINSTATE_SUFFIX;
    }

    m_coins_views = std::make_unique<CoinsViews>(
        DBParams{
            .path = m_chainman.m_options.datadir / leveldb_name,
            .cache_bytes = cache_size_bytes,
            .memory_only = in_memory,
            .wipe_data = should_wipe,
            .obfuscate = true,
            .options = m_chainman.m_options.coins_db},
        m_chainman.m_options.coins_view);
}

void Chainstate::InitCoinsCache(size_t cache_size_bytes)
{
    AssertLockHeld(::cs_main);
    assert(m_coins_views != nullptr);
    m_coinstip_cache_size_bytes = cache_size_bytes;
    m_coins_views->InitCache();
}

// Note that though this is marked const, we may end up modifying `m_cached_finished_ibd`, which
// is a performance-related implementation detail. This function must be marked
// `const` so that `CValidationInterface` clients (which are given a `const Chainstate*`)
// can call it.
//
bool Chainstate::IsInitialBlockDownload() const
{
    // Optimization: pre-test latch before taking the lock.
    if (m_cached_finished_ibd.load(std::memory_order_relaxed))
        return false;

    LOCK(cs_main);
    if (m_cached_finished_ibd.load(std::memory_order_relaxed))
        return false;
    if (m_chainman.m_blockman.LoadingBlocks()) {
        return true;
    }
    if (m_chain.Tip() == nullptr)
        return true;
    if (m_chain.Tip()->nChainWork < m_chainman.MinimumChainWork()) {
        return true;
    }
    if (m_chain.Tip()->Time() < Now<NodeSeconds>() - m_chainman.m_options.max_tip_age) {
        return true;
    }
    LogPrintf("Leaving InitialBlockDownload (latching to false)\n");
    m_cached_finished_ibd.store(true, std::memory_order_relaxed);
    return false;
}

static void AlertNotify(const std::string& strMessage)
{
    uiInterface.NotifyAlertChanged();
#if HAVE_SYSTEM
    if (!gArgs.IsArgSet("-alertnotify")) return;

    // Alert text should be plain ascii coming from a trusted source, but to
    // be safe we first strip anything not in safeChars, then add single quotes around
    // the whole string before passing it to the shell:
    std::string singleQuote("'");
    std::string safeStatus = SanitizeString(strMessage);
    safeStatus = singleQuote+safeStatus+singleQuote;

    for (std::string command : gArgs.GetArgs("-alertnotify")) {
        ReplaceAll(command, "%s", safeStatus);

        std::thread t(runCommand, command);
        t.detach(); // thread runs free
    }
#endif
}

void Chainstate::CheckForkWarningConditions()
{
    AssertLockHeld(cs_main);

    // Before we get past initial download, we cannot reliably alert about forks
    // (we assume we don't get stuck on a fork before finishing our initial sync)
    if (IsInitialBlockDownload()) {
        return;
    }

    if (m_chainman.m_best_invalid && m_chainman.m_best_invalid->nChainWork > m_chain.Tip()->nChainWork + (GetBlockProof(*m_chain.Tip()) * 6)) {
        LogPrintf("%s: Warning: Found invalid chain at least ~6 blocks longer than our best chain.\nChain state database corruption likely.\n", __func__);
        SetfLargeWorkInvalidChainFound(true);
    } else {
        SetfLargeWorkInvalidChainFound(false);
    }
}

// Called both upon regular invalid block discovery *and* InvalidateBlock
void Chainstate::InvalidChainFound(CBlockIndex* pindexNew)
{
    AssertLockHeld(cs_main);
    if (!m_chainman.m_best_invalid || pindexNew->nChainWork > m_chainman.m_best_invalid->nChainWork) {
        m_chainman.m_best_invalid = pindexNew;
    }
    if (m_chainman.m_best_header != nullptr && m_chainman.m_best_header->GetAncestor(pindexNew->nHeight) == pindexNew) {
        m_chainman.m_best_header = m_chain.Tip();
    }

    LogPrintf("%s: invalid block=%s  height=%d  log2_work=%f  date=%s\n", __func__,
      pindexNew->GetBlockHash().ToString(), pindexNew->nHeight,
      log(pindexNew->nChainWork.getdouble())/log(2.0), FormatISO8601DateTime(pindexNew->GetBlockTime()));
    CBlockIndex *tip = m_chain.Tip();
    assert (tip);
    LogPrintf("%s:  current best=%s  height=%d  log2_work=%f  date=%s\n", __func__,
      tip->GetBlockHash().ToString(), m_chain.Height(), log(tip->nChainWork.getdouble())/log(2.0),
      FormatISO8601DateTime(tip->GetBlockTime()));
    CheckForkWarningConditions();
}

// Same as InvalidChainFound, above, except not called directly from InvalidateBlock,
// which does its own setBlockIndexCandidates management.
void Chainstate::InvalidBlockFound(CBlockIndex* pindex, const BlockValidationState& state)
{
    AssertLockHeld(cs_main);
    if (state.GetResult() != BlockValidationResult::BLOCK_MUTATED) {
        pindex->nStatus |= BLOCK_FAILED_VALID;
        m_chainman.m_failed_blocks.insert(pindex);
        m_blockman.m_dirty_blockindex.insert(pindex);
        setBlockIndexCandidates.erase(pindex);
        InvalidChainFound(pindex);
    }
}

void UpdateCoins(const CTransaction& tx, CCoinsViewCache& inputs, CTxUndo &txundo, int nHeight)
{
    // mark inputs spent
    if (!tx.IsCoinBase()) {
        txundo.vprevout.reserve(tx.vin.size());
        for (const CTxIn &txin : tx.vin) {
            txundo.vprevout.emplace_back();
            bool is_spent = inputs.SpendCoin(txin.prevout, &txundo.vprevout.back());
            assert(is_spent);
        }
    }
    // add outputs
    AddCoins(inputs, tx, nHeight);
}

bool CScriptCheck::operator()() {
    const CScript &scriptSig = ptxTo->vin[nIn].scriptSig;
    const CScriptWitness *witness = &ptxTo->vin[nIn].scriptWitness;
    return VerifyScript(scriptSig, m_tx_out.scriptPubKey, witness, nFlags, CachingTransactionSignatureChecker(ptxTo, nIn, m_tx_out.nValue, cacheStore, *txdata), &error);
}

static CuckooCache::cache<uint256, SignatureCacheHasher> g_scriptExecutionCache;
static CSHA256 g_scriptExecutionCacheHasher;

bool InitScriptExecutionCache(size_t max_size_bytes)
{
    // Setup the salted hasher
    uint256 nonce = GetRandHash();
    // We want the nonce to be 64 bytes long to force the hasher to process
    // this chunk, which makes later hash computations more efficient. We
    // just write our 32-byte entropy twice to fill the 64 bytes.
    g_scriptExecutionCacheHasher.Write(nonce.begin(), 32);
    g_scriptExecutionCacheHasher.Write(nonce.begin(), 32);

    auto setup_results = g_scriptExecutionCache.setup_bytes(max_size_bytes);
    if (!setup_results) return false;

    const auto [num_elems, approx_size_bytes] = *setup_results;
    LogPrintf("Using %zu MiB out of %zu MiB requested for script execution cache, able to store %zu elements\n",
              approx_size_bytes >> 20, max_size_bytes >> 20, num_elems);
    return true;
}

/**
 * Check whether all of this transaction's input scripts succeed.
 *
 * This involves ECDSA signature checks so can be computationally intensive. This function should
 * only be called after the cheap sanity checks in CheckTxInputs passed.
 *
 * If pvChecks is not nullptr, script checks are pushed onto it instead of being performed inline. Any
 * script checks which are not necessary (eg due to script execution cache hits) are, obviously,
 * not pushed onto pvChecks/run.
 *
 * Setting cacheSigStore/cacheFullScriptStore to false will remove elements from the corresponding cache
 * which are matched. This is useful for checking blocks where we will likely never need the cache
 * entry again.
 *
 * Note that we may set state.reason to NOT_STANDARD for extra soft-fork flags in flags, block-checking
 * callers should probably reset it to CONSENSUS in such cases.
 *
 * Non-static (and re-declared) in src/test/txvalidationcache_tests.cpp
 */
bool CheckInputScripts(const CTransaction& tx, TxValidationState& state,
                       const CCoinsViewCache& inputs, unsigned int flags, bool cacheSigStore,
                       bool cacheFullScriptStore, PrecomputedTransactionData& txdata,
                       std::vector<CScriptCheck>* pvChecks)
{
    if (tx.IsCoinBase()) return true;

    if (pvChecks) {
        pvChecks->reserve(tx.vin.size());
    }

    // First check if script executions have been cached with the same
    // flags. Note that this assumes that the inputs provided are
    // correct (ie that the transaction hash which is in tx's prevouts
    // properly commits to the scriptPubKey in the inputs view of that
    // transaction).
    uint256 hashCacheEntry;
    CSHA256 hasher = g_scriptExecutionCacheHasher;
    hasher.Write(tx.GetWitnessHash().begin(), 32).Write((unsigned char*)&flags, sizeof(flags)).Finalize(hashCacheEntry.begin());
    AssertLockHeld(cs_main); //TODO: Remove this requirement by making CuckooCache not require external locks
    if (g_scriptExecutionCache.contains(hashCacheEntry, !cacheFullScriptStore)) {
        return true;
    }

    if (!txdata.m_spent_outputs_ready) {
        std::vector<CTxOut> spent_outputs;
        spent_outputs.reserve(tx.vin.size());

        for (const auto& txin : tx.vin) {
            const COutPoint& prevout = txin.prevout;
            const Coin& coin = inputs.AccessCoin(prevout);
            assert(!coin.IsSpent());
            spent_outputs.emplace_back(coin.out);
        }
        txdata.Init(tx, std::move(spent_outputs));
    }
    assert(txdata.m_spent_outputs.size() == tx.vin.size());

    for (unsigned int i = 0; i < tx.vin.size(); i++) {

        // We very carefully only pass in things to CScriptCheck which
        // are clearly committed to by tx' witness hash. This provides
        // a sanity check that our caching is not introducing consensus
        // failures through additional data in, eg, the coins being
        // spent being checked as a part of CScriptCheck.

        // Verify signature
        CScriptCheck check(txdata.m_spent_outputs[i], tx, i, flags, cacheSigStore, &txdata);
        if (pvChecks) {
            pvChecks->emplace_back(std::move(check));
        } else if (!check()) {
            if (flags & STANDARD_NOT_MANDATORY_VERIFY_FLAGS) {
                // Check whether the failure was caused by a
                // non-mandatory script verification check, such as
                // non-standard DER encodings or non-null dummy
                // arguments; if so, ensure we return NOT_STANDARD
                // instead of CONSENSUS to avoid downstream users
                // splitting the network between upgraded and
                // non-upgraded nodes by banning CONSENSUS-failing
                // data providers.
                CScriptCheck check2(txdata.m_spent_outputs[i], tx, i,
                        flags & ~STANDARD_NOT_MANDATORY_VERIFY_FLAGS, cacheSigStore, &txdata);
                if (check2())
                    return state.Invalid(TxValidationResult::TX_NOT_STANDARD, strprintf("non-mandatory-script-verify-flag (%s)", ScriptErrorString(check.GetScriptError())));
            }
            // MANDATORY flag failures correspond to
            // TxValidationResult::TX_CONSENSUS. Because CONSENSUS
            // failures are the most serious case of validation
            // failures, we may need to consider using
            // RECENT_CONSENSUS_CHANGE for any script failure that
            // could be due to non-upgraded nodes which we may want to
            // support, to avoid splitting the network (but this
            // depends on the details of how net_processing handles
            // such errors).
            return state.Invalid(TxValidationResult::TX_CONSENSUS, strprintf("mandatory-script-verify-flag-failed (%s)", ScriptErrorString(check.GetScriptError())));
        }
    }

    if (cacheFullScriptStore && !pvChecks) {
        // We executed all of the provided scripts, and were told to
        // cache the result. Do so now.
        g_scriptExecutionCache.insert(hashCacheEntry);
    }

    return true;
}

bool AbortNode(BlockValidationState& state, const std::string& strMessage, const bilingual_str& userMessage)
{
    AbortNode(strMessage, userMessage);
    return state.Error(strMessage);
}

/**
 * Restore the UTXO in a Coin at a given COutPoint
 * @param undo The Coin to be restored.
 * @param view The coins view to which to apply the changes.
 * @param out The out point that corresponds to the tx input.
 * @return A DisconnectResult as an int
 */
int ApplyTxInUndo(Coin&& undo, CCoinsViewCache& view, const COutPoint& out)
{
    bool fClean = true;

    if (view.HaveCoin(out)) fClean = false; // overwriting transaction output

    if (undo.nHeight == 0) {
        // Missing undo metadata (height and coinbase). Older versions included this
        // information only in undo records for the last spend of a transactions'
        // outputs. This implies that it must be present for some other output of the same tx.
        const Coin& alternate = AccessByTxid(view, out.hash);
        if (!alternate.IsSpent()) {
            undo.nHeight = alternate.nHeight;
            undo.fCoinBase = alternate.fCoinBase;
        } else {
            return DISCONNECT_FAILED; // adding output for transaction without known metadata
        }
    }
    // If the coin already exists as an unspent coin in the cache, then the
    // possible_overwrite parameter to AddCoin must be set to true. We have
    // already checked whether an unspent coin exists above using HaveCoin, so
    // we don't need to guess. When fClean is false, an unspent coin already
    // existed and it is an overwrite.
    view.AddCoin(out, std::move(undo), !fClean);

    return fClean ? DISCONNECT_OK : DISCONNECT_UNCLEAN;
}

/** Undo the effects of this block (with given index) on the UTXO set represented by coins.
 *  When FAILED is returned, view is left in an indeterminate state. */
DisconnectResult Chainstate::DisconnectBlock(const CBlock& block, const CBlockIndex* pindex, CCoinsViewCache& view)
{
    AssertLockHeld(::cs_main);
    bool fClean = true;

    CBlockUndo blockUndo;
    if (!UndoReadFromDisk(blockUndo, pindex)) {
        error("DisconnectBlock(): failure reading undo data");
        return DISCONNECT_FAILED;
    }

    if (blockUndo.vtxundo.size() + 1 != block.vtx.size()) {
        error("DisconnectBlock(): block and undo data inconsistent");
        return DISCONNECT_FAILED;
    }

    // Ignore blocks that contain transactions which are 'overwritten' by later transactions,
    // unless those are already completely spent.
    // See https://github.com/bitcoin/bitcoin/issues/22596 for additional information.
    // Note: the blocks specified here are different than the ones used in ConnectBlock because DisconnectBlock
    // unwinds the blocks in reverse. As a result, the inconsistency is not discovered until the earlier
    // blocks with the duplicate coinbase transactions are disconnected.
    bool fEnforceBIP30 = !((pindex->nHeight==91722 && pindex->GetBlockHash() == uint256S("0x00000000000271a2dc26e7667f8419f2e15416dc6955e5a6c6cdf3f2574dd08e")) ||
                           (pindex->nHeight==91812 && pindex->GetBlockHash() == uint256S("0x00000000000af0aed4792b1acee3d966af36cf5def14935db8de83d6f9306f2f")));

    // undo transactions in reverse order
    for (int i = block.vtx.size() - 1; i >= 0; i--) {
        const CTransaction &tx = *(block.vtx[i]);
        uint256 hash = tx.GetHash();
        bool is_coinbase = tx.IsCoinBase();
        bool is_bip30_exception = (is_coinbase && !fEnforceBIP30);

        // Check that all outputs are available and match the outputs in the block itself
        // exactly.
        for (size_t o = 0; o < tx.vout.size(); o++) {
            if (!tx.vout[o].scriptPubKey.IsUnspendable()) {
                COutPoint out(hash, o);
                Coin coin;
                bool is_spent = view.SpendCoin(out, &coin);
                if (!is_spent || tx.vout[o] != coin.out || pindex->nHeight != coin.nHeight || is_coinbase != coin.fCoinBase) {
                    if (!is_bip30_exception) {
                        fClean = false; // transaction output mismatch
                    }
                }
            }
        }

        // restore inputs
        if (i > 0) { // not coinbases
            CTxUndo &txundo = blockUndo.vtxundo[i-1];
            if (txundo.vprevout.size() != tx.vin.size()) {
                error("DisconnectBlock(): transaction and undo data inconsistent");
                return DISCONNECT_FAILED;
            }
            for (unsigned int j = tx.vin.size(); j > 0;) {
                --j;
                const COutPoint& out = tx.vin[j].prevout;
                int res = ApplyTxInUndo(std::move(txundo.vprevout[j]), view, out);
                if (res == DISCONNECT_FAILED) return DISCONNECT_FAILED;
                fClean = fClean && res != DISCONNECT_UNCLEAN;
            }
            // At this point, all of txundo.vprevout should have been moved out.
        }
    }

    // move best block pointer to prevout block
    view.SetBestBlock(pindex->pprev->GetBlockHash());

    return fClean ? DISCONNECT_OK : DISCONNECT_UNCLEAN;
}

static CCheckQueue<CScriptCheck> scriptcheckqueue(128);

void StartScriptCheckWorkerThreads(int threads_num)
{
    scriptcheckqueue.StartWorkerThreads(threads_num);
}

void StopScriptCheckWorkerThreads()
{
    scriptcheckqueue.StopWorkerThreads();
}

size_t ScriptCheckWorkerThreadCount()
{
    return scriptcheckqueue.ThreadCount();
}

/**
 * Threshold condition checker that triggers when unknown versionbits are seen on the network.
 */
class WarningBitsConditionChecker : public AbstractThresholdConditionChecker
{
private:
    const ChainstateManager& m_chainman;
    int m_bit;

public:
    explicit WarningBitsConditionChecker(const ChainstateManager& chainman, int bit) : m_chainman{chainman}, m_bit(bit) {}

    int64_t BeginTime(const Consensus::Params& params) const override { return 0; }
    int64_t EndTime(const Consensus::Params& params) const override { return std::numeric_limits<int64_t>::max(); }
    int Period(const Consensus::Params& params) const override { return params.nMinerConfirmationWindow; }
    int Threshold(const Consensus::Params& params) const override { return params.nRuleChangeActivationThreshold; }

    bool Condition(const CBlockIndex* pindex, const Consensus::Params& params) const override
    {
        return pindex->nHeight >= params.MinBIP9WarningHeight &&
               ((pindex->nVersion & VERSIONBITS_TOP_MASK) == VERSIONBITS_TOP_BITS) &&
               ((pindex->nVersion >> m_bit) & 1) != 0 &&
               ((m_chainman.m_versionbitscache.ComputeBlockVersion(pindex->pprev, params) >> m_bit) & 1) == 0;
    }
};

static std::array<ThresholdConditionCache, VERSIONBITS_NUM_BITS> warningcache GUARDED_BY(cs_main);

static unsigned int GetBlockScriptFlags(const CBlockIndex& block_index, const ChainstateManager& chainman)
{
    const Consensus::Params& consensusparams = chainman.GetConsensus();

    // BIP16 didn't become active until Apr 1 2012 (on mainnet, and
    // retroactively applied to testnet)
    // However, only one historical block violated the P2SH rules (on both
    // mainnet and testnet).
    // Similarly, only one historical block violated the TAPROOT rules on
    // mainnet.
    // For simplicity, always leave P2SH+WITNESS+TAPROOT on except for the two
    // violating blocks.
    uint32_t flags{SCRIPT_VERIFY_P2SH | SCRIPT_VERIFY_WITNESS | SCRIPT_VERIFY_TAPROOT};
    const auto it{consensusparams.script_flag_exceptions.find(*Assert(block_index.phashBlock))};
    if (it != consensusparams.script_flag_exceptions.end()) {
        flags = it->second;
    }

    // Enforce the DERSIG (BIP66) rule
    if (DeploymentActiveAt(block_index, chainman, Consensus::DEPLOYMENT_DERSIG)) {
        flags |= SCRIPT_VERIFY_DERSIG;
    }

    // Enforce CHECKLOCKTIMEVERIFY (BIP65)
    if (DeploymentActiveAt(block_index, chainman, Consensus::DEPLOYMENT_CLTV)) {
        flags |= SCRIPT_VERIFY_CHECKLOCKTIMEVERIFY;
    }

    // Enforce CHECKSEQUENCEVERIFY (BIP112)
    if (DeploymentActiveAt(block_index, chainman, Consensus::DEPLOYMENT_CSV)) {
        flags |= SCRIPT_VERIFY_CHECKSEQUENCEVERIFY;
    }

    // Enforce BIP147 NULLDUMMY (activated simultaneously with segwit)
    if (DeploymentActiveAt(block_index, chainman, Consensus::DEPLOYMENT_SEGWIT)) {
        flags |= SCRIPT_VERIFY_NULLDUMMY;
    }

    return flags;
}


static SteadyClock::duration time_check{};
static SteadyClock::duration time_forks{};
static SteadyClock::duration time_connect{};
static SteadyClock::duration time_verify{};
static SteadyClock::duration time_undo{};
static SteadyClock::duration time_index{};
static SteadyClock::duration time_total{};
static int64_t num_blocks_total = 0;

/** Apply the effects of this block (with given index) on the UTXO set represented by coins.
 *  Validity checks that depend on the UTXO set are also done; ConnectBlock()
 *  can fail if those validity checks fail (among other reasons). */
bool Chainstate::ConnectBlock(const CBlock& block, BlockValidationState& state, CBlockIndex* pindex,
                               CCoinsViewCache& view, bool fJustCheck)
{
    AssertLockHeld(cs_main);
    assert(pindex);

    uint256 block_hash{block.GetHash()};
    assert(*pindex->phashBlock == block_hash);
    const bool parallel_script_checks{scriptcheckqueue.HasThreads()};

    const auto time_start{SteadyClock::now()};
    const CChainParams& params{m_chainman.GetParams()};

    // Check it again in case a previous version let a bad block in
    // NOTE: We don't currently (re-)invoke ContextualCheckBlock() or
    // ContextualCheckBlockHeader() here. This means that if we add a new
    // consensus rule that is enforced in one of those two functions, then we
    // may have let in a block that violates the rule prior to updating the
    // software, and we would NOT be enforcing the rule here. Fully solving
    // upgrade from one software version to the next after a consensus rule
    // change is potentially tricky and issue-specific (see NeedsRedownload()
    // for one approach that was used for BIP 141 deployment).
    // Also, currently the rule against blocks more than 2 hours in the future
    // is enforced in ContextualCheckBlockHeader(); we wouldn't want to
    // re-enforce that rule here (at least until we make it impossible for
    // m_adjusted_time_callback() to go backward).
    if (!CheckBlock(block, state, params.GetConsensus(), !fJustCheck, !fJustCheck)) {
        if (state.GetResult() == BlockValidationResult::BLOCK_MUTATED) {
            // We don't write down blocks to disk if they may have been
            // corrupted, so this should be impossible unless we're having hardware
            // problems.
            return AbortNode(state, "Corrupt block found indicating potential hardware failure; shutting down");
        }
        return error("%s: Consensus::CheckBlock: %s", __func__, state.ToString());
    }

    // verify that the view's current state corresponds to the previous block
    uint256 hashPrevBlock = pindex->pprev == nullptr ? uint256() : pindex->pprev->GetBlockHash();
    assert(hashPrevBlock == view.GetBestBlock());

    num_blocks_total++;

    // Special case for the genesis block, skipping connection of its transactions
    // (its coinbase is unspendable)
    if (block_hash == params.GetConsensus().hashGenesisBlock) {
        if (!fJustCheck)
            view.SetBestBlock(pindex->GetBlockHash());
        return true;
    }

    bool fScriptChecks = true;
    if (!m_chainman.AssumedValidBlock().IsNull()) {
        // We've been configured with the hash of a block which has been externally verified to have a valid history.
        // A suitable default value is included with the software and updated from time to time.  Because validity
        //  relative to a piece of software is an objective fact these defaults can be easily reviewed.
        // This setting doesn't force the selection of any particular chain but makes validating some faster by
        //  effectively caching the result of part of the verification.
        BlockMap::const_iterator it{m_blockman.m_block_index.find(m_chainman.AssumedValidBlock())};
        if (it != m_blockman.m_block_index.end()) {
            if (it->second.GetAncestor(pindex->nHeight) == pindex &&
                m_chainman.m_best_header->GetAncestor(pindex->nHeight) == pindex &&
                m_chainman.m_best_header->nChainWork >= m_chainman.MinimumChainWork()) {
                // This block is a member of the assumed verified chain and an ancestor of the best header.
                // Script verification is skipped when connecting blocks under the
                // assumevalid block. Assuming the assumevalid block is valid this
                // is safe because block merkle hashes are still computed and checked,
                // Of course, if an assumed valid block is invalid due to false scriptSigs
                // this optimization would allow an invalid chain to be accepted.
                // The equivalent time check discourages hash power from extorting the network via DOS attack
                //  into accepting an invalid block through telling users they must manually set assumevalid.
                //  Requiring a software change or burying the invalid block, regardless of the setting, makes
                //  it hard to hide the implication of the demand.  This also avoids having release candidates
                //  that are hardly doing any signature verification at all in testing without having to
                //  artificially set the default assumed verified block further back.
                // The test against the minimum chain work prevents the skipping when denied access to any chain at
                //  least as good as the expected chain.
                fScriptChecks = (GetBlockProofEquivalentTime(*m_chainman.m_best_header, *pindex, *m_chainman.m_best_header, params.GetConsensus()) <= 60 * 60 * 24 * 7 * 2);
            }
        }
    }

    const auto time_1{SteadyClock::now()};
    time_check += time_1 - time_start;
    LogPrint(BCLog::BENCH, "    - Sanity checks: %.2fms [%.2fs (%.2fms/blk)]\n",
             Ticks<MillisecondsDouble>(time_1 - time_start),
             Ticks<SecondsDouble>(time_check),
             Ticks<MillisecondsDouble>(time_check) / num_blocks_total);

    // Do not allow blocks that contain transactions which 'overwrite' older transactions,
    // unless those are already completely spent.
    // If such overwrites are allowed, coinbases and transactions depending upon those
    // can be duplicated to remove the ability to spend the first instance -- even after
    // being sent to another address.
    // See BIP30, CVE-2012-1909, and http://r6.ca/blog/20120206T005236Z.html for more information.
    // This rule was originally applied to all blocks with a timestamp after March 15, 2012, 0:00 UTC.
    // Now that the whole chain is irreversibly beyond that time it is applied to all blocks except the
    // two in the chain that violate it. This prevents exploiting the issue against nodes during their
    // initial block download.
    bool fEnforceBIP30 = !IsBIP30Repeat(*pindex);

    // Once BIP34 activated it was not possible to create new duplicate coinbases and thus other than starting
    // with the 2 existing duplicate coinbase pairs, not possible to create overwriting txs.  But by the
    // time BIP34 activated, in each of the existing pairs the duplicate coinbase had overwritten the first
    // before the first had been spent.  Since those coinbases are sufficiently buried it's no longer possible to create further
    // duplicate transactions descending from the known pairs either.
    // If we're on the known chain at height greater than where BIP34 activated, we can save the db accesses needed for the BIP30 check.

    // BIP34 requires that a block at height X (block X) has its coinbase
    // scriptSig start with a CScriptNum of X (indicated height X).  The above
    // logic of no longer requiring BIP30 once BIP34 activates is flawed in the
    // case that there is a block X before the BIP34 height of 227,931 which has
    // an indicated height Y where Y is greater than X.  The coinbase for block
    // X would also be a valid coinbase for block Y, which could be a BIP30
    // violation.  An exhaustive search of all mainnet coinbases before the
    // BIP34 height which have an indicated height greater than the block height
    // reveals many occurrences. The 3 lowest indicated heights found are
    // 209,921, 490,897, and 1,983,702 and thus coinbases for blocks at these 3
    // heights would be the first opportunity for BIP30 to be violated.

    // The search reveals a great many blocks which have an indicated height
    // greater than 1,983,702, so we simply remove the optimization to skip
    // BIP30 checking for blocks at height 1,983,702 or higher.  Before we reach
    // that block in another 25 years or so, we should take advantage of a
    // future consensus change to do a new and improved version of BIP34 that
    // will actually prevent ever creating any duplicate coinbases in the
    // future.
    static constexpr int BIP34_IMPLIES_BIP30_LIMIT = 1983702;

    // There is no potential to create a duplicate coinbase at block 209,921
    // because this is still before the BIP34 height and so explicit BIP30
    // checking is still active.

    // The final case is block 176,684 which has an indicated height of
    // 490,897. Unfortunately, this issue was not discovered until about 2 weeks
    // before block 490,897 so there was not much opportunity to address this
    // case other than to carefully analyze it and determine it would not be a
    // problem. Block 490,897 was, in fact, mined with a different coinbase than
    // block 176,684, but it is important to note that even if it hadn't been or
    // is remined on an alternate fork with a duplicate coinbase, we would still
    // not run into a BIP30 violation.  This is because the coinbase for 176,684
    // is spent in block 185,956 in transaction
    // d4f7fbbf92f4a3014a230b2dc70b8058d02eb36ac06b4a0736d9d60eaa9e8781.  This
    // spending transaction can't be duplicated because it also spends coinbase
    // 0328dd85c331237f18e781d692c92de57649529bd5edf1d01036daea32ffde29.  This
    // coinbase has an indicated height of over 4.2 billion, and wouldn't be
    // duplicatable until that height, and it's currently impossible to create a
    // chain that long. Nevertheless we may wish to consider a future soft fork
    // which retroactively prevents block 490,897 from creating a duplicate
    // coinbase. The two historical BIP30 violations often provide a confusing
    // edge case when manipulating the UTXO and it would be simpler not to have
    // another edge case to deal with.

    // testnet3 has no blocks before the BIP34 height with indicated heights
    // post BIP34 before approximately height 486,000,000. After block
    // 1,983,702 testnet3 starts doing unnecessary BIP30 checking again.
    assert(pindex->pprev);
    CBlockIndex* pindexBIP34height = pindex->pprev->GetAncestor(params.GetConsensus().BIP34Height);
    //Only continue to enforce if we're below BIP34 activation height or the block hash at that height doesn't correspond.
    fEnforceBIP30 = fEnforceBIP30 && (!pindexBIP34height || !(pindexBIP34height->GetBlockHash() == params.GetConsensus().BIP34Hash));

    // TODO: Remove BIP30 checking from block height 1,983,702 on, once we have a
    // consensus change that ensures coinbases at those heights cannot
    // duplicate earlier coinbases.
    if (fEnforceBIP30 || pindex->nHeight >= BIP34_IMPLIES_BIP30_LIMIT) {
        for (const auto& tx : block.vtx) {
            for (size_t o = 0; o < tx->vout.size(); o++) {
                if (view.HaveCoin(COutPoint(tx->GetHash(), o))) {
                    LogPrintf("ERROR: ConnectBlock(): tried to overwrite transaction\n");
                    return state.Invalid(BlockValidationResult::BLOCK_CONSENSUS, "bad-txns-BIP30");
                }
            }
        }
    }

    // Enforce BIP68 (sequence locks)
    int nLockTimeFlags = 0;
    if (DeploymentActiveAt(*pindex, m_chainman, Consensus::DEPLOYMENT_CSV)) {
        nLockTimeFlags |= LOCKTIME_VERIFY_SEQUENCE;
    }

    // Get the script flags for this block
    unsigned int flags{GetBlockScriptFlags(*pindex, m_chainman)};

    const auto time_2{SteadyClock::now()};
    time_forks += time_2 - time_1;
    LogPrint(BCLog::BENCH, "    - Fork checks: %.2fms [%.2fs (%.2fms/blk)]\n",
             Ticks<MillisecondsDouble>(time_2 - time_1),
             Ticks<SecondsDouble>(time_forks),
             Ticks<MillisecondsDouble>(time_forks) / num_blocks_total);

    CBlockUndo blockundo;

    // Precomputed transaction data pointers must not be invalidated
    // until after `control` has run the script checks (potentially
    // in multiple threads). Preallocate the vector size so a new allocation
    // doesn't invalidate pointers into the vector, and keep txsdata in scope
    // for as long as `control`.
    CCheckQueueControl<CScriptCheck> control(fScriptChecks && parallel_script_checks ? &scriptcheckqueue : nullptr);
    std::vector<PrecomputedTransactionData> txsdata(block.vtx.size());

    std::vector<int> prevheights;
    CAmount nFees = 0;
    int nInputs = 0;
    int64_t nSigOpsCost = 0;
    blockundo.vtxundo.reserve(block.vtx.size() - 1);
    for (unsigned int i = 0; i < block.vtx.size(); i++)
    {
        const CTransaction &tx = *(block.vtx[i]);

        nInputs += tx.vin.size();

        if (!tx.IsCoinBase())
        {
            CAmount txfee = 0;
            TxValidationState tx_state;
            if (!Consensus::CheckTxInputs(tx, tx_state, view, pindex->nHeight, txfee)) {
                // Any transaction validation failure in ConnectBlock is a block consensus failure
                state.Invalid(BlockValidationResult::BLOCK_CONSENSUS,
                            tx_state.GetRejectReason(), tx_state.GetDebugMessage());
                return error("%s: Consensus::CheckTxInputs: %s, %s", __func__, tx.GetHash().ToString(), state.ToString());
            }
            nFees += txfee;
            if (!MoneyRange(nFees)) {
                LogPrintf("ERROR: %s: accumulated fee in the block out of range.\n", __func__);
                return state.Invalid(BlockValidationResult::BLOCK_CONSENSUS, "bad-txns-accumulated-fee-outofrange");
            }

            // Check that transaction is BIP68 final
            // BIP68 lock checks (as opposed to nLockTime checks) must
            // be in ConnectBlock because they require the UTXO set
            prevheights.resize(tx.vin.size());
            for (size_t j = 0; j < tx.vin.size(); j++) {
                prevheights[j] = view.AccessCoin(tx.vin[j].prevout).nHeight;
            }

            if (!SequenceLocks(tx, nLockTimeFlags, prevheights, *pindex)) {
                LogPrintf("ERROR: %s: contains a non-BIP68-final transaction\n", __func__);
                return state.Invalid(BlockValidationResult::BLOCK_CONSENSUS, "bad-txns-nonfinal");
            }
        }

        // GetTransactionSigOpCost counts 3 types of sigops:
        // * legacy (always)
        // * p2sh (when P2SH enabled in flags and excludes coinbase)
        // * witness (when witness enabled in flags and excludes coinbase)
        nSigOpsCost += GetTransactionSigOpCost(tx, view, flags);
        if (nSigOpsCost > MAX_BLOCK_SIGOPS_COST) {
            LogPrintf("ERROR: ConnectBlock(): too many sigops\n");
            return state.Invalid(BlockValidationResult::BLOCK_CONSENSUS, "bad-blk-sigops");
        }

        if (!tx.IsCoinBase())
        {
            std::vector<CScriptCheck> vChecks;
            bool fCacheResults = fJustCheck; /* Don't cache results if we're actually connecting blocks (still consult the cache, though) */
            TxValidationState tx_state;
            if (fScriptChecks && !CheckInputScripts(tx, tx_state, view, flags, fCacheResults, fCacheResults, txsdata[i], parallel_script_checks ? &vChecks : nullptr)) {
                // Any transaction validation failure in ConnectBlock is a block consensus failure
                state.Invalid(BlockValidationResult::BLOCK_CONSENSUS,
                              tx_state.GetRejectReason(), tx_state.GetDebugMessage());
                return error("ConnectBlock(): CheckInputScripts on %s failed with %s",
                    tx.GetHash().ToString(), state.ToString());
            }
            control.Add(std::move(vChecks));
        }

        CTxUndo undoDummy;
        if (i > 0) {
            blockundo.vtxundo.push_back(CTxUndo());
        }
        UpdateCoins(tx, view, i == 0 ? undoDummy : blockundo.vtxundo.back(), pindex->nHeight);
    }
    const auto time_3{SteadyClock::now()};
    time_connect += time_3 - time_2;
    LogPrint(BCLog::BENCH, "      - Connect %u transactions: %.2fms (%.3fms/tx, %.3fms/txin) [%.2fs (%.2fms/blk)]\n", (unsigned)block.vtx.size(),
             Ticks<MillisecondsDouble>(time_3 - time_2), Ticks<MillisecondsDouble>(time_3 - time_2) / block.vtx.size(),
             nInputs <= 1 ? 0 : Ticks<MillisecondsDouble>(time_3 - time_2) / (nInputs - 1),
             Ticks<SecondsDouble>(time_connect),
             Ticks<MillisecondsDouble>(time_connect) / num_blocks_total);

    CAmount blockReward = nFees + GetBlockSubsidy(pindex->nHeight, params.GetConsensus());
    if (block.vtx[0]->GetValueOut() > blockReward) {
        LogPrintf("ERROR: ConnectBlock(): coinbase pays too much (actual=%d vs limit=%d)\n", block.vtx[0]->GetValueOut(), blockReward);
        return state.Invalid(BlockValidationResult::BLOCK_CONSENSUS, "bad-cb-amount");
    }

    if (!control.Wait()) {
        LogPrintf("ERROR: %s: CheckQueue failed\n", __func__);
        return state.Invalid(BlockValidationResult::BLOCK_CONSENSUS, "block-validation-failed");
    }
    const auto time_4{SteadyClock::now()};
    time_verify += time_4 - time_2;
    LogPrint(BCLog::BENCH, "    - Verify %u txins: %.2fms (%.3fms/txin) [%.2fs (%.2fms/blk)]\n", nInputs - 1,
             Ticks<MillisecondsDouble>(time_4 - time_2),
             nInputs <= 1 ? 0 : Ticks<MillisecondsDouble>(time_4 - time_2) / (nInputs - 1),
             Ticks<SecondsDouble>(time_verify),
             Ticks<MillisecondsDouble>(time_verify) / num_blocks_total);

    if (fJustCheck)
        return true;

    if (!m_blockman.WriteUndoDataForBlock(blockundo, state, pindex, params)) {
        return false;
    }

    const auto time_5{SteadyClock::now()};
    time_undo += time_5 - time_4;
    LogPrint(BCLog::BENCH, "    - Write undo data: %.2fms [%.2fs (%.2fms/blk)]\n",
             Ticks<MillisecondsDouble>(time_5 - time_4),
             Ticks<SecondsDouble>(time_undo),
             Ticks<MillisecondsDouble>(time_undo) / num_blocks_total);

    if (!pindex->IsValid(BLOCK_VALID_SCRIPTS)) {
        pindex->RaiseValidity(BLOCK_VALID_SCRIPTS);
        m_blockman.m_dirty_blockindex.insert(pindex);
    }

    // add this block to the view's block chain
    view.SetBestBlock(pindex->GetBlockHash());

    const auto time_6{SteadyClock::now()};
    time_index += time_6 - time_5;
    LogPrint(BCLog::BENCH, "    - Index writing: %.2fms [%.2fs (%.2fms/blk)]\n",
             Ticks<MillisecondsDouble>(time_6 - time_5),
             Ticks<SecondsDouble>(time_index),
             Ticks<MillisecondsDouble>(time_index) / num_blocks_total);

    TRACE6(validation, block_connected,
        block_hash.data(),
        pindex->nHeight,
        block.vtx.size(),
        nInputs,
        nSigOpsCost,
        time_5 - time_start // in microseconds (µs)
    );

    return true;
}

CoinsCacheSizeState Chainstate::GetCoinsCacheSizeState()
{
    AssertLockHeld(::cs_main);
    return this->GetCoinsCacheSizeState(
        m_coinstip_cache_size_bytes,
        m_mempool ? m_mempool->m_max_size_bytes : 0);
}

CoinsCacheSizeState Chainstate::GetCoinsCacheSizeState(
    size_t max_coins_cache_size_bytes,
    size_t max_mempool_size_bytes)
{
    AssertLockHeld(::cs_main);
    const int64_t nMempoolUsage = m_mempool ? m_mempool->DynamicMemoryUsage() : 0;
    int64_t cacheSize = CoinsTip().DynamicMemoryUsage();
    int64_t nTotalSpace =
        max_coins_cache_size_bytes + std::max<int64_t>(int64_t(max_mempool_size_bytes) - nMempoolUsage, 0);

    //! No need to periodic flush if at least this much space still available.
    static constexpr int64_t MAX_BLOCK_COINSDB_USAGE_BYTES = 10 * 1024 * 1024;  // 10MB
    int64_t large_threshold =
        std::max((9 * nTotalSpace) / 10, nTotalSpace - MAX_BLOCK_COINSDB_USAGE_BYTES);

    if (cacheSize > nTotalSpace) {
        LogPrintf("Cache size (%s) exceeds total space (%s)\n", cacheSize, nTotalSpace);
        return CoinsCacheSizeState::CRITICAL;
    } else if (cacheSize > large_threshold) {
        return CoinsCacheSizeState::LARGE;
    }
    return CoinsCacheSizeState::OK;
}

bool Chainstate::FlushStateToDisk(
    BlockValidationState &state,
    FlushStateMode mode,
    int nManualPruneHeight)
{
    LOCK(cs_main);
    assert(this->CanFlushToDisk());
    std::set<int> setFilesToPrune;
    bool full_flush_completed = false;

    const size_t coins_count = CoinsTip().GetCacheSize();
    const size_t coins_mem_usage = CoinsTip().DynamicMemoryUsage();

    try {
    {
        bool fFlushForPrune = false;
        bool fDoFullFlush = false;

        CoinsCacheSizeState cache_state = GetCoinsCacheSizeState();
        LOCK(m_blockman.cs_LastBlockFile);
        if (m_blockman.IsPruneMode() && (m_blockman.m_check_for_pruning || nManualPruneHeight > 0) && !fReindex) {
            // make sure we don't prune above any of the prune locks bestblocks
            // pruning is height-based
            int last_prune{m_chain.Height()}; // last height we can prune

            if (nManualPruneHeight > 0) {
                LOG_TIME_MILLIS_WITH_CATEGORY("find files to prune (manual)", BCLog::BENCH);

                m_blockman.FindFilesToPruneManual(setFilesToPrune, std::min(last_prune, nManualPruneHeight), m_chain.Height());
            } else {
                LOG_TIME_MILLIS_WITH_CATEGORY("find files to prune", BCLog::BENCH);

                m_blockman.FindFilesToPrune(setFilesToPrune, m_chainman.GetParams().PruneAfterHeight(), m_chain.Height(), last_prune, IsInitialBlockDownload(), m_chainman.m_best_header->nHeight);
                m_blockman.m_check_for_pruning = false;
            }
            if (!setFilesToPrune.empty()) {
                fFlushForPrune = true;
                if (!m_blockman.m_have_pruned) {
                    m_blockman.m_block_tree_db->WriteFlag("prunedblockfiles", true);
                    m_blockman.m_have_pruned = true;
                }
            }
        }
        const auto nNow{SteadyClock::now()};
        // Avoid writing/flushing immediately after startup.
        if (m_last_write == decltype(m_last_write){}) {
            m_last_write = nNow;
        }
        if (m_last_flush == decltype(m_last_flush){}) {
            m_last_flush = nNow;
        }
        // The cache is large and we're within 10% and 10 MiB of the limit, but we have time now (not in the middle of a block processing).
        bool fCacheLarge = mode == FlushStateMode::PERIODIC && cache_state >= CoinsCacheSizeState::LARGE;
        bool fCacheCritical = false;
        if (mode == FlushStateMode::IF_NEEDED) {
            if (cache_state >= CoinsCacheSizeState::CRITICAL) {
                // The cache is over the limit, we have to write now.
                fCacheCritical = true;
            } else if (util::SystemNeedsMemoryReleased()) {
                fCacheCritical = true;
            }
        }
        // It's been a while since we wrote the block index to disk. Do this frequently, so we don't need to redownload after a crash.
        bool fPeriodicWrite = mode == FlushStateMode::PERIODIC && nNow > m_last_write + DATABASE_WRITE_INTERVAL;
        // It's been very long since we flushed the cache. Do this infrequently, to optimize cache usage.
        bool fPeriodicFlush = mode == FlushStateMode::PERIODIC && nNow > m_last_flush + DATABASE_FLUSH_INTERVAL;
        // Combine all conditions that result in a full cache flush.
        fDoFullFlush = (mode == FlushStateMode::ALWAYS) || fCacheLarge || fCacheCritical || fPeriodicFlush || fFlushForPrune;
        // Write blocks and block index to disk.
        if (fDoFullFlush || fPeriodicWrite) {
            // Ensure we can write block index
            if (!CheckDiskSpace(gArgs.GetBlocksDirPath())) {
                return AbortNode(state, "Disk space is too low!", _("Disk space is too low!"));
            }
            {
                LOG_TIME_MILLIS_WITH_CATEGORY("write block and undo data to disk", BCLog::BENCH);

                // First make sure all block and undo data is flushed to disk.
                m_blockman.FlushBlockFile();
            }

            // Then update all block file information (which may refer to block and undo files).
            {
                LOG_TIME_MILLIS_WITH_CATEGORY("write block index to disk", BCLog::BENCH);

                if (!m_blockman.WriteBlockIndexDB()) {
                    return AbortNode(state, "Failed to write to block index database");
                }
            }
            // Finally remove any pruned files
            if (fFlushForPrune) {
                LOG_TIME_MILLIS_WITH_CATEGORY("unlink pruned files", BCLog::BENCH);

                UnlinkPrunedFiles(setFilesToPrune);
            }
            m_last_write = nNow;
        }
        // Flush best chain related state. This can only be done if the blocks / block index write was also done.
        if (fDoFullFlush && !CoinsTip().GetBestBlock().IsNull()) {
            LOG_TIME_MILLIS_WITH_CATEGORY(strprintf("write coins cache to disk (%d coins, %.2fkB)",
                coins_count, coins_mem_usage / 1000), BCLog::BENCH);

            // Typical Coin structures on disk are around 48 bytes in size.
            // Pushing a new one to the database can cause it to be written
            // twice (once in the log, and once in the tables). This is already
            // an overestimation, as most will delete an existing entry or
            // overwrite one. Still, use a conservative safety factor of 2.
            if (!CheckDiskSpace(gArgs.GetDataDirNet(), 48 * 2 * 2 * CoinsTip().GetCacheSize())) {
                return AbortNode(state, "Disk space is too low!", _("Disk space is too low!"));
            }
            // Flush the chainstate (which may refer to block index entries).
            if (!CoinsTip().Flush())
                return AbortNode(state, "Failed to write to coin database");
            m_last_flush = nNow;
            full_flush_completed = true;
            TRACE5(utxocache, flush,
                   int64_t{Ticks<std::chrono::microseconds>(SteadyClock::now() - nNow)},
                   (uint32_t)mode,
                   (uint64_t)coins_count,
                   (uint64_t)coins_mem_usage,
                   (bool)fFlushForPrune);
        }
    }
    if (full_flush_completed) {
        // Update best block in wallet (so we can detect restored wallets).
        GetMainSignals().ChainStateFlushed(m_chain.GetLocator());
    }
    } catch (const std::runtime_error& e) {
        return AbortNode(state, std::string("System error while flushing: ") + e.what());
    }
    return true;
}

void Chainstate::ForceFlushStateToDisk()
{
    BlockValidationState state;
    if (!this->FlushStateToDisk(state, FlushStateMode::ALWAYS)) {
        LogPrintf("%s: failed to flush state (%s)\n", __func__, state.ToString());
    }
}

void Chainstate::PruneAndFlush()
{
    BlockValidationState state;
    m_blockman.m_check_for_pruning = true;
    if (!this->FlushStateToDisk(state, FlushStateMode::NONE)) {
        LogPrintf("%s: failed to flush state (%s)\n", __func__, state.ToString());
    }
}

static void DoWarning(const bilingual_str& warning)
{
    static bool fWarned = false;
    SetMiscWarning(warning);
    if (!fWarned) {
        AlertNotify(warning.original);
        fWarned = true;
    }
}

/** Private helper function that concatenates warning messages. */
static void AppendWarning(bilingual_str& res, const bilingual_str& warn)
{
    if (!res.empty()) res += Untranslated(", ");
    res += warn;
}

static void UpdateTipLog(
    const CCoinsViewCache& coins_tip,
    const CBlockIndex* tip,
    const CChainParams& params,
    const std::string& func_name,
    const std::string& prefix,
    const std::string& warning_messages) EXCLUSIVE_LOCKS_REQUIRED(::cs_main)
{

    AssertLockHeld(::cs_main);
    LogPrintf("%s%s: new best=%s height=%d version=0x%08x log2_work=%f tx=%lu date='%s' progress=%f cache=%.1fMiB(%utxo)%s\n",
        prefix, func_name,
        tip->GetBlockHash().ToString(), tip->nHeight, tip->nVersion,
        log(tip->nChainWork.getdouble()) / log(2.0), (unsigned long)tip->nChainTx,
        FormatISO8601DateTime(tip->GetBlockTime()),
        GuessVerificationProgress(params.TxData(), tip),
        coins_tip.DynamicMemoryUsage() * (1.0 / (1 << 20)),
        coins_tip.GetCacheSize(),
        !warning_messages.empty() ? strprintf(" warning='%s'", warning_messages) : "");
}

void Chainstate::UpdateTip(const CBlockIndex* pindexNew)
{
    AssertLockHeld(::cs_main);
    const auto& coins_tip = this->CoinsTip();

    const CChainParams& params{m_chainman.GetParams()};

    // The remainder of the function isn't relevant if we are not acting on
    // the active chainstate, so return if need be.
    if (this != &m_chainman.ActiveChainstate()) {
        // Only log every so often so that we don't bury log messages at the tip.
        constexpr int BACKGROUND_LOG_INTERVAL = 2000;
        if (pindexNew->nHeight % BACKGROUND_LOG_INTERVAL == 0) {
            UpdateTipLog(coins_tip, pindexNew, params, __func__, "[background validation] ", "");
        }
        return;
    }

    // New best block
    if (m_mempool) {
        m_mempool->AddTransactionsUpdated(1);
    }

    {
        LOCK(g_best_block_mutex);
        g_best_block = pindexNew->GetBlockHash();
        g_best_block_cv.notify_all();
    }

    bilingual_str warning_messages;
    if (!this->IsInitialBlockDownload()) {
        const CBlockIndex* pindex = pindexNew;
        for (int bit = 0; bit < VERSIONBITS_NUM_BITS; bit++) {
            WarningBitsConditionChecker checker(m_chainman, bit);
            ThresholdState state = checker.GetStateFor(pindex, params.GetConsensus(), warningcache.at(bit));
            if (state == ThresholdState::ACTIVE || state == ThresholdState::LOCKED_IN) {
                const bilingual_str warning = strprintf(_("Unknown new rules activated (versionbit %i)"), bit);
                if (state == ThresholdState::ACTIVE) {
                    DoWarning(warning);
                } else {
                    AppendWarning(warning_messages, warning);
                }
            }
        }

        // Check the version of the last 100 blocks to see if we need to upgrade:
        int unexpected_bit_count[VERSIONBITS_NUM_BITS], nonversionbit_count = 0;
        for (size_t i = 0; i < VERSIONBITS_NUM_BITS; ++i) unexpected_bit_count[i] = 0;
        static constexpr int WARNING_THRESHOLD = 100/2;
        bool warning_threshold_hit = false;
        for (int i = 0; i < 100 && pindex != nullptr; i++)
        {
            int32_t nExpectedVersion = m_chainman.m_versionbitscache.ComputeBlockVersion(pindex->pprev, params.GetConsensus());
            if (pindex->nVersion > VERSIONBITS_LAST_OLD_BLOCK_VERSION && (pindex->nVersion & ~nExpectedVersion) != 0)
            {
                if ((pindex->nVersion & VERSIONBITS_TOP_MASK) == VERSIONBITS_TOP_BITS) {
                    for (int bit = 0; bit < VERSIONBITS_NUM_BITS; ++bit) {
                        const int32_t mask = 1 << bit;
                        if ((nExpectedVersion & mask) != (pindex->nVersion & mask)) {
                            if (++unexpected_bit_count[bit] > WARNING_THRESHOLD) {
                                warning_threshold_hit = true;
                            }
                        }
                    }
                } else {
                    // Non-versionbits upgrade
                    if (++nonversionbit_count > WARNING_THRESHOLD) {
                        warning_threshold_hit = true;
                    }
                }
            }
            pindex = pindex->pprev;
        }
        if (warning_threshold_hit) {
            auto strWarning = _("Warning: Unrecognised block version being mined! Unknown rules may or may not be in effect");
            // notify GetWarnings(), called by Qt and the JSON-RPC code to warn the user:
            DoWarning(strWarning);
        }
    }
    UpdateTipLog(coins_tip, pindexNew, params, __func__, "", warning_messages.original);
}

/** Disconnect m_chain's tip.
  * After calling, the mempool will be in an inconsistent state, with
  * transactions from disconnected blocks being added to disconnectpool.  You
  * should make the mempool consistent again by calling MaybeUpdateMempoolForReorg.
  * with cs_main held.
  *
  * If disconnectpool is nullptr, then no disconnected transactions are added to
  * disconnectpool (note that the caller is responsible for mempool consistency
  * in any case).
  */
bool Chainstate::DisconnectTip(BlockValidationState& state, DisconnectedBlockTransactions* disconnectpool)
{
    AssertLockHeld(cs_main);
    if (m_mempool) AssertLockHeld(m_mempool->cs);

    CBlockIndex *pindexDelete = m_chain.Tip();
    assert(pindexDelete);
    assert(pindexDelete->pprev);
    // Read block from disk.
    std::shared_ptr<CBlock> pblock = std::make_shared<CBlock>();
    CBlock& block = *pblock;
    if (!ReadBlockFromDisk(block, pindexDelete, m_chainman.GetConsensus())) {
        return error("DisconnectTip(): Failed to read block");
    }
    // Apply the block atomically to the chain state.
    const auto time_start{SteadyClock::now()};
    {
        CCoinsViewCache view(&CoinsTip());
        assert(view.GetBestBlock() == pindexDelete->GetBlockHash());
        if (DisconnectBlock(block, pindexDelete, view) != DISCONNECT_OK)
            return error("DisconnectTip(): DisconnectBlock %s failed", pindexDelete->GetBlockHash().ToString());
        bool flushed = view.Flush();
        assert(flushed);
    }
    LogPrint(BCLog::BENCH, "- Disconnect block: %.2fms\n",
             Ticks<MillisecondsDouble>(SteadyClock::now() - time_start));

    {
        // Prune locks that began around the tip should be moved backward so they get a chance to reorg
        const uint64_t max_height_first{static_cast<uint64_t>(pindexDelete->nHeight - 1)};
        for (auto& prune_lock : m_blockman.m_prune_locks) {
            if (prune_lock.second.height_first < max_height_first) continue;

            --prune_lock.second.height_first;
            LogPrint(BCLog::PRUNE, "%s prune lock moved back to %d\n", prune_lock.first, prune_lock.second.height_first);
            // NOTE: Don't need to write to db here, since it will get synced with the rest of the chainstate
        }
    }

    // Write the chain state to disk, if necessary.
    if (!FlushStateToDisk(state, FlushStateMode::IF_NEEDED)) {
        return false;
    }

    if (disconnectpool && m_mempool) {
        // Save transactions to re-add to mempool at end of reorg
        for (auto it = block.vtx.rbegin(); it != block.vtx.rend(); ++it) {
            m_mempool->UpdateDependentPriorities(*(*it), pindexDelete->nHeight, false);
            disconnectpool->addTransaction(*it);
        }
        while (disconnectpool->DynamicMemoryUsage() > MAX_DISCONNECTED_TX_POOL_SIZE * 1000) {
            // Drop the earliest entry, and remove its children from the mempool.
            auto it = disconnectpool->queuedTx.get<insertion_order>().begin();
            m_mempool->removeRecursive(**it, MemPoolRemovalReason::REORG);
            disconnectpool->removeEntry(it);
        }
    }

    m_chain.SetTip(*pindexDelete->pprev);

    UpdateTip(pindexDelete->pprev);
    // Let wallets know transactions went from 1-confirmed to
    // 0-confirmed or conflicted:
    GetMainSignals().BlockDisconnected(pblock, pindexDelete);

    if (m_mempool) {
        // add mempool stats sample
        CStats::DefaultStats()->addMempoolSample(m_mempool->size(), m_mempool->DynamicMemoryUsage(), m_mempool->GetMinFee().GetFeePerK());
    }

    return true;
}

static SteadyClock::duration time_read_from_disk_total{};
static SteadyClock::duration time_connect_total{};
static SteadyClock::duration time_flush{};
static SteadyClock::duration time_chainstate{};
static SteadyClock::duration time_post_connect{};

struct PerBlockConnectTrace {
    CBlockIndex* pindex = nullptr;
    std::shared_ptr<const CBlock> pblock;
    PerBlockConnectTrace() = default;
};
/**
 * Used to track blocks whose transactions were applied to the UTXO state as a
 * part of a single ActivateBestChainStep call.
 *
 * This class is single-use, once you call GetBlocksConnected() you have to throw
 * it away and make a new one.
 */
class ConnectTrace {
private:
    std::vector<PerBlockConnectTrace> blocksConnected;

public:
    explicit ConnectTrace() : blocksConnected(1) {}

    void BlockConnected(CBlockIndex* pindex, std::shared_ptr<const CBlock> pblock) {
        assert(!blocksConnected.back().pindex);
        assert(pindex);
        assert(pblock);
        blocksConnected.back().pindex = pindex;
        blocksConnected.back().pblock = std::move(pblock);
        blocksConnected.emplace_back();
    }

    std::vector<PerBlockConnectTrace>& GetBlocksConnected() {
        // We always keep one extra block at the end of our list because
        // blocks are added after all the conflicted transactions have
        // been filled in. Thus, the last entry should always be an empty
        // one waiting for the transactions from the next block. We pop
        // the last entry here to make sure the list we return is sane.
        assert(!blocksConnected.back().pindex);
        blocksConnected.pop_back();
        return blocksConnected;
    }
};

/**
 * Connect a new block to m_chain. pblock is either nullptr or a pointer to a CBlock
 * corresponding to pindexNew, to bypass loading it again from disk.
 *
 * The block is added to connectTrace if connection succeeds.
 */
bool Chainstate::ConnectTip(BlockValidationState& state, CBlockIndex* pindexNew, const std::shared_ptr<const CBlock>& pblock, ConnectTrace& connectTrace, DisconnectedBlockTransactions& disconnectpool)
{
    AssertLockHeld(cs_main);
    if (m_mempool) AssertLockHeld(m_mempool->cs);

    assert(pindexNew->pprev == m_chain.Tip());
    // Read block from disk.
    const auto time_1{SteadyClock::now()};
    std::shared_ptr<const CBlock> pthisBlock;
    if (!pblock) {
        std::shared_ptr<CBlock> pblockNew = std::make_shared<CBlock>();
        if (!ReadBlockFromDisk(*pblockNew, pindexNew, m_chainman.GetConsensus())) {
            return AbortNode(state, "Failed to read block");
        }
        pthisBlock = pblockNew;
    } else {
        LogPrint(BCLog::BENCH, "  - Using cached block\n");
        pthisBlock = pblock;
    }
    const CBlock& blockConnecting = *pthisBlock;
    // Apply the block atomically to the chain state.
    const auto time_2{SteadyClock::now()};
    time_read_from_disk_total += time_2 - time_1;
    SteadyClock::time_point time_3;
    LogPrint(BCLog::BENCH, "  - Load block from disk: %.2fms [%.2fs (%.2fms/blk)]\n",
             Ticks<MillisecondsDouble>(time_2 - time_1),
             Ticks<SecondsDouble>(time_read_from_disk_total),
             Ticks<MillisecondsDouble>(time_read_from_disk_total) / (num_blocks_total ? num_blocks_total : 1));
    {
        CCoinsViewCache view(&CoinsTip());
        bool rv = ConnectBlock(blockConnecting, state, pindexNew, view);
        GetMainSignals().BlockChecked(blockConnecting, state);
        if (!rv) {
            if (state.IsInvalid())
                InvalidBlockFound(pindexNew, state);
            return error("%s: ConnectBlock %s failed, %s", __func__, pindexNew->GetBlockHash().ToString(), state.ToString());
        }
        time_3 = SteadyClock::now();
        time_connect_total += time_3 - time_2;
        assert(num_blocks_total > 0);
        LogPrint(BCLog::BENCH, "  - Connect total: %.2fms [%.2fs (%.2fms/blk)]\n",
                 Ticks<MillisecondsDouble>(time_3 - time_2),
                 Ticks<SecondsDouble>(time_connect_total),
                 Ticks<MillisecondsDouble>(time_connect_total) / num_blocks_total);
        bool flushed = view.Flush();
        assert(flushed);
    }
    const auto time_4{SteadyClock::now()};
    time_flush += time_4 - time_3;
    LogPrint(BCLog::BENCH, "  - Flush: %.2fms [%.2fs (%.2fms/blk)]\n",
             Ticks<MillisecondsDouble>(time_4 - time_3),
             Ticks<SecondsDouble>(time_flush),
             Ticks<MillisecondsDouble>(time_flush) / num_blocks_total);
    // Write the chain state to disk, if necessary.
    if (!FlushStateToDisk(state, FlushStateMode::IF_NEEDED)) {
        return false;
    }
    const auto time_5{SteadyClock::now()};
    time_chainstate += time_5 - time_4;
    LogPrint(BCLog::BENCH, "  - Writing chainstate: %.2fms [%.2fs (%.2fms/blk)]\n",
             Ticks<MillisecondsDouble>(time_5 - time_4),
             Ticks<SecondsDouble>(time_chainstate),
             Ticks<MillisecondsDouble>(time_chainstate) / num_blocks_total);
    // Remove conflicting transactions from the mempool.;
    if (m_mempool) {
        m_mempool->removeForBlock(blockConnecting.vtx, pindexNew->nHeight);
        disconnectpool.removeForBlock(blockConnecting.vtx);
    }
    // Update m_chain & related variables.
    m_chain.SetTip(*pindexNew);
    UpdateTip(pindexNew);

    if (m_mempool) {
        // add mempool stats sample
        CStats::DefaultStats()->addMempoolSample(m_mempool->size(), m_mempool->DynamicMemoryUsage(), m_mempool->GetMinFee().GetFeePerK());
    }

    const auto time_6{SteadyClock::now()};
    time_post_connect += time_6 - time_5;
    time_total += time_6 - time_1;
    LogPrint(BCLog::BENCH, "  - Connect postprocess: %.2fms [%.2fs (%.2fms/blk)]\n",
             Ticks<MillisecondsDouble>(time_6 - time_5),
             Ticks<SecondsDouble>(time_post_connect),
             Ticks<MillisecondsDouble>(time_post_connect) / num_blocks_total);
    LogPrint(BCLog::BENCH, "- Connect block: %.2fms [%.2fs (%.2fms/blk)]\n",
             Ticks<MillisecondsDouble>(time_6 - time_1),
             Ticks<SecondsDouble>(time_total),
             Ticks<MillisecondsDouble>(time_total) / num_blocks_total);

    // If we are the background validation chainstate, check to see if we are done
    // validating the snapshot (i.e. our tip has reached the snapshot's base block).
    if (this != &m_chainman.ActiveChainstate()) {
        // This call may set `m_disabled`, which is referenced immediately afterwards in
        // ActivateBestChain, so that we stop connecting blocks past the snapshot base.
        m_chainman.MaybeCompleteSnapshotValidation();
    }

    connectTrace.BlockConnected(pindexNew, std::move(pthisBlock));
    return true;
}

/**
 * Return the tip of the chain with the most work in it, that isn't
 * known to be invalid (it's however far from certain to be valid).
 */
CBlockIndex* Chainstate::FindMostWorkChain()
{
    AssertLockHeld(::cs_main);
    do {
        CBlockIndex *pindexNew = nullptr;

        // Find the best candidate header.
        {
            std::set<CBlockIndex*, CBlockIndexWorkComparator>::reverse_iterator it = setBlockIndexCandidates.rbegin();
            if (it == setBlockIndexCandidates.rend())
                return nullptr;
            pindexNew = *it;
        }

        // Check whether all blocks on the path between the currently active chain and the candidate are valid.
        // Just going until the active chain is an optimization, as we know all blocks in it are valid already.
        CBlockIndex *pindexTest = pindexNew;
        bool fInvalidAncestor = false;
        while (pindexTest && !m_chain.Contains(pindexTest)) {
            assert(pindexTest->HaveTxsDownloaded() || pindexTest->nHeight == 0);

            // Pruned nodes may have entries in setBlockIndexCandidates for
            // which block files have been deleted.  Remove those as candidates
            // for the most work chain if we come across them; we can't switch
            // to a chain unless we have all the non-active-chain parent blocks.
            bool fFailedChain = pindexTest->nStatus & BLOCK_FAILED_MASK;
            bool fMissingData = !(pindexTest->nStatus & BLOCK_HAVE_DATA);
            if (fFailedChain || fMissingData) {
                // Candidate chain is not usable (either invalid or missing data)
                if (fFailedChain && (m_chainman.m_best_invalid == nullptr || pindexNew->nChainWork > m_chainman.m_best_invalid->nChainWork)) {
                    m_chainman.m_best_invalid = pindexNew;
                }
                CBlockIndex *pindexFailed = pindexNew;
                // Remove the entire chain from the set.
                while (pindexTest != pindexFailed) {
                    if (fFailedChain) {
                        pindexFailed->nStatus |= BLOCK_FAILED_CHILD;
                        m_blockman.m_dirty_blockindex.insert(pindexFailed);
                    } else if (fMissingData) {
                        // If we're missing data, then add back to m_blocks_unlinked,
                        // so that if the block arrives in the future we can try adding
                        // to setBlockIndexCandidates again.
                        m_blockman.m_blocks_unlinked.insert(
                            std::make_pair(pindexFailed->pprev, pindexFailed));
                    }
                    setBlockIndexCandidates.erase(pindexFailed);
                    pindexFailed = pindexFailed->pprev;
                }
                setBlockIndexCandidates.erase(pindexTest);
                fInvalidAncestor = true;
                break;
            }
            pindexTest = pindexTest->pprev;
        }
        if (!fInvalidAncestor)
            return pindexNew;
    } while(true);
}

/** Delete all entries in setBlockIndexCandidates that are worse than the current tip. */
void Chainstate::PruneBlockIndexCandidates() {
    // Note that we can't delete the current block itself, as we may need to return to it later in case a
    // reorganization to a better block fails.
    std::set<CBlockIndex*, CBlockIndexWorkComparator>::iterator it = setBlockIndexCandidates.begin();
    while (it != setBlockIndexCandidates.end() && setBlockIndexCandidates.value_comp()(*it, m_chain.Tip())) {
        setBlockIndexCandidates.erase(it++);
    }
    // Either the current tip or a successor of it we're working towards is left in setBlockIndexCandidates.
    assert(!setBlockIndexCandidates.empty());
}

/**
 * Try to make some progress towards making pindexMostWork the active block.
 * pblock is either nullptr or a pointer to a CBlock corresponding to pindexMostWork.
 *
 * @returns true unless a system error occurred
 */
bool Chainstate::ActivateBestChainStep(BlockValidationState& state, CBlockIndex* pindexMostWork, const std::shared_ptr<const CBlock>& pblock, bool& fInvalidFound, ConnectTrace& connectTrace)
{
    AssertLockHeld(cs_main);
    if (m_mempool) AssertLockHeld(m_mempool->cs);

    const CBlockIndex* pindexOldTip = m_chain.Tip();
    const CBlockIndex* pindexFork = m_chain.FindFork(pindexMostWork);

    // Disconnect active blocks which are no longer in the best chain.
    bool fBlocksDisconnected = false;
    DisconnectedBlockTransactions disconnectpool;
    while (m_chain.Tip() && m_chain.Tip() != pindexFork) {
        if (!DisconnectTip(state, &disconnectpool)) {
            // This is likely a fatal error, but keep the mempool consistent,
            // just in case. Only remove from the mempool in this case.
            MaybeUpdateMempoolForReorg(disconnectpool, false);

            // If we're unable to disconnect a block during normal operation,
            // then that is a failure of our local system -- we should abort
            // rather than stay on a less work chain.
            AbortNode(state, "Failed to disconnect block; see debug.log for details");
            return false;
        }
        fBlocksDisconnected = true;
    }

    // Build list of new blocks to connect (in descending height order).
    std::vector<CBlockIndex*> vpindexToConnect;
    bool fContinue = true;
    int nHeight = pindexFork ? pindexFork->nHeight : -1;
    while (fContinue && nHeight != pindexMostWork->nHeight) {
        // Don't iterate the entire list of potential improvements toward the best tip, as we likely only need
        // a few blocks along the way.
        int nTargetHeight = std::min(nHeight + 32, pindexMostWork->nHeight);
        vpindexToConnect.clear();
        vpindexToConnect.reserve(nTargetHeight - nHeight);
        CBlockIndex* pindexIter = pindexMostWork->GetAncestor(nTargetHeight);
        while (pindexIter && pindexIter->nHeight != nHeight) {
            vpindexToConnect.push_back(pindexIter);
            pindexIter = pindexIter->pprev;
        }
        nHeight = nTargetHeight;

        // Connect new blocks.
        for (CBlockIndex* pindexConnect : reverse_iterate(vpindexToConnect)) {
            if (!ConnectTip(state, pindexConnect, pindexConnect == pindexMostWork ? pblock : std::shared_ptr<const CBlock>(), connectTrace, disconnectpool)) {
                if (state.IsInvalid()) {
                    // The block violates a consensus rule.
                    if (state.GetResult() != BlockValidationResult::BLOCK_MUTATED) {
                        InvalidChainFound(vpindexToConnect.front());
                    }
                    state = BlockValidationState();
                    fInvalidFound = true;
                    fContinue = false;
                    break;
                } else {
                    // A system error occurred (disk space, database error, ...).
                    // Make the mempool consistent with the current tip, just in case
                    // any observers try to use it before shutdown.
                    MaybeUpdateMempoolForReorg(disconnectpool, false);
                    return false;
                }
            } else {
                PruneBlockIndexCandidates();
                if (!pindexOldTip || m_chain.Tip()->nChainWork > pindexOldTip->nChainWork) {
                    // We're in a better position than we were. Return temporarily to release the lock.
                    fContinue = false;
                    break;
                }
            }
        }
    }

    if (fBlocksDisconnected) {
        // If any blocks were disconnected, disconnectpool may be non empty.  Add
        // any disconnected transactions back to the mempool.
        MaybeUpdateMempoolForReorg(disconnectpool, true);
    }
    if (m_mempool) m_mempool->check(this->CoinsTip(), this->m_chain.Height() + 1);

    CheckForkWarningConditions();

    return true;
}

static SynchronizationState GetSynchronizationState(bool init)
{
    if (!init) return SynchronizationState::POST_INIT;
    if (::fReindex) return SynchronizationState::INIT_REINDEX;
    return SynchronizationState::INIT_DOWNLOAD;
}

static bool NotifyHeaderTip(Chainstate& chainstate) LOCKS_EXCLUDED(cs_main) {
    bool fNotify = false;
    bool fInitialBlockDownload = false;
    static CBlockIndex* pindexHeaderOld = nullptr;
    CBlockIndex* pindexHeader = nullptr;
    {
        LOCK(cs_main);
        pindexHeader = chainstate.m_chainman.m_best_header;

        if (pindexHeader != pindexHeaderOld) {
            fNotify = true;
            fInitialBlockDownload = chainstate.IsInitialBlockDownload();
            pindexHeaderOld = pindexHeader;
        }
    }
    // Send block tip changed notifications without cs_main
    if (fNotify) {
        uiInterface.NotifyHeaderTip(GetSynchronizationState(fInitialBlockDownload), pindexHeader->nHeight, pindexHeader->nTime, false);
    }
    return fNotify;
}

static void LimitValidationInterfaceQueue() LOCKS_EXCLUDED(cs_main) {
    AssertLockNotHeld(cs_main);

    if (GetMainSignals().CallbacksPending() > 10) {
        SyncWithValidationInterfaceQueue();
    }
}

bool Chainstate::ActivateBestChain(BlockValidationState& state, std::shared_ptr<const CBlock> pblock)
{
    AssertLockNotHeld(m_chainstate_mutex);

    // Note that while we're often called here from ProcessNewBlock, this is
    // far from a guarantee. Things in the P2P/RPC will often end up calling
    // us in the middle of ProcessNewBlock - do not assume pblock is set
    // sanely for performance or correctness!
    AssertLockNotHeld(::cs_main);

    // ABC maintains a fair degree of expensive-to-calculate internal state
    // because this function periodically releases cs_main so that it does not lock up other threads for too long
    // during large connects - and to allow for e.g. the callback queue to drain
    // we use m_chainstate_mutex to enforce mutual exclusion so that only one caller may execute this function at a time
    LOCK(m_chainstate_mutex);

    // Belt-and-suspenders check that we aren't attempting to advance the background
    // chainstate past the snapshot base block.
    if (WITH_LOCK(::cs_main, return m_disabled)) {
        LogPrintf("m_disabled is set - this chainstate should not be in operation. " /* Continued */
            "Please report this as a bug. %s\n", PACKAGE_BUGREPORT);
        return false;
    }

    CBlockIndex *pindexMostWork = nullptr;
    CBlockIndex *pindexNewTip = nullptr;
    std::shared_ptr<const CBlock> new_tip_block{nullptr};
    int nStopAtHeight = gArgs.GetIntArg("-stopatheight", DEFAULT_STOPATHEIGHT);
    do {
        // Block until the validation queue drains. This should largely
        // never happen in normal operation, however may happen during
        // reindex, causing memory blowup if we run too far ahead.
        // Note that if a validationinterface callback ends up calling
        // ActivateBestChain this may lead to a deadlock! We should
        // probably have a DEBUG_LOCKORDER test for this in the future.
        LimitValidationInterfaceQueue();

        {
            LOCK(cs_main);
            // Lock transaction pool for at least as long as it takes for connectTrace to be consumed
            LOCK(MempoolMutex());
            CBlockIndex* starting_tip = m_chain.Tip();
            bool blocks_connected = false;
            do {
                // We absolutely may not unlock cs_main until we've made forward progress
                // (with the exception of shutdown due to hardware issues, low disk space, etc).
                ConnectTrace connectTrace; // Destructed before cs_main is unlocked

                if (pindexMostWork == nullptr) {
                    pindexMostWork = FindMostWorkChain();
                }

                // Whether we have anything to do at all.
                if (pindexMostWork == nullptr || pindexMostWork == m_chain.Tip()) {
                    break;
                }

                bool fInvalidFound = false;
                std::shared_ptr<const CBlock> nullBlockPtr;
                if (!ActivateBestChainStep(state, pindexMostWork, pblock && pblock->GetHash() == pindexMostWork->GetBlockHash() ? pblock : nullBlockPtr, fInvalidFound, connectTrace)) {
                    // A system error occurred
                    return false;
                }
                blocks_connected = true;

                if (fInvalidFound) {
                    // Wipe cache, we may need another branch now.
                    pindexMostWork = nullptr;
                }
                pindexNewTip = m_chain.Tip();

                for (const PerBlockConnectTrace& trace : connectTrace.GetBlocksConnected()) {
                    assert(trace.pblock && trace.pindex);
                    GetMainSignals().BlockConnected(trace.pblock, trace.pindex);
                    // Avoid keeping the CBlock around longer than we have to
                    if (trace.pindex == pindexNewTip && CValidationInterface::any_use_tip_block_cache) {
                        new_tip_block = trace.pblock;
                    }
                }

                // This will have been toggled in
                // ActivateBestChainStep -> ConnectTip -> MaybeCompleteSnapshotValidation,
                // if at all, so we should catch it here.
                //
                // Break this do-while to ensure we don't advance past the base snapshot.
                if (m_disabled) {
                    break;
                }
            } while (!m_chain.Tip() || (starting_tip && CBlockIndexWorkComparator()(m_chain.Tip(), starting_tip)));
            if (!blocks_connected) return true;

            const CBlockIndex* pindexFork = m_chain.FindFork(starting_tip);
            bool fInitialDownload = IsInitialBlockDownload();

            // Notify external listeners about the new tip.
            // Enqueue while holding cs_main to ensure that UpdatedBlockTip is called in the order in which blocks are connected
            if (pindexFork != pindexNewTip) {
                // Notify ValidationInterface subscribers
                GetMainSignals().UpdatedBlockTip(pindexNewTip, pindexFork, fInitialDownload, new_tip_block);

                // Always notify the UI if a new block tip was connected
                uiInterface.NotifyBlockTip(GetSynchronizationState(fInitialDownload), pindexNewTip);
            }
        }
        // When we reach this point, we switched to a new tip (stored in pindexNewTip).

        if (nStopAtHeight && pindexNewTip && pindexNewTip->nHeight >= nStopAtHeight) StartShutdown();

        if (WITH_LOCK(::cs_main, return m_disabled)) {
            // Background chainstate has reached the snapshot base block, so exit.
            break;
        }

        // We check shutdown only after giving ActivateBestChainStep a chance to run once so that we
        // never shutdown before connecting the genesis block during LoadChainTip(). Previously this
        // caused an assert() failure during shutdown in such cases as the UTXO DB flushing checks
        // that the best block hash is non-null.
        if (ShutdownRequested()) break;
    } while (pindexNewTip != pindexMostWork);
    CheckBlockIndex();

    // Write changes periodically to disk, after relay.
    if (!FlushStateToDisk(state, FlushStateMode::PERIODIC)) {
        return false;
    }

    return true;
}

bool Chainstate::PreciousBlock(BlockValidationState& state, CBlockIndex* pindex)
{
    AssertLockNotHeld(m_chainstate_mutex);
    AssertLockNotHeld(::cs_main);
    {
        LOCK(cs_main);
        if (pindex->nChainWork < m_chain.Tip()->nChainWork) {
            // Nothing to do, this block is not at the tip.
            return true;
        }
        if (m_chain.Tip()->nChainWork > nLastPreciousChainwork) {
            // The chain has been extended since the last call, reset the counter.
            nBlockReverseSequenceId = -1;
        }
        nLastPreciousChainwork = m_chain.Tip()->nChainWork;
        setBlockIndexCandidates.erase(pindex);
        pindex->nSequenceId = nBlockReverseSequenceId;
        if (nBlockReverseSequenceId > std::numeric_limits<int32_t>::min()) {
            // We can't keep reducing the counter if somebody really wants to
            // call preciousblock 2**31-1 times on the same set of tips...
            nBlockReverseSequenceId--;
        }
        if (pindex->IsValid(BLOCK_VALID_TRANSACTIONS) && pindex->HaveTxsDownloaded()) {
            setBlockIndexCandidates.insert(pindex);
            PruneBlockIndexCandidates();
        }
    }

    return ActivateBestChain(state, std::shared_ptr<const CBlock>());
}

bool Chainstate::InvalidateBlock(BlockValidationState& state, CBlockIndex* pindex)
{
    AssertLockNotHeld(m_chainstate_mutex);
    AssertLockNotHeld(::cs_main);

    // Genesis block can't be invalidated
    assert(pindex);
    if (pindex->nHeight == 0) return false;

    CBlockIndex* to_mark_failed = pindex;
    bool pindex_was_in_chain = false;
    int disconnected = 0;

    // We do not allow ActivateBestChain() to run while InvalidateBlock() is
    // running, as that could cause the tip to change while we disconnect
    // blocks.
    LOCK(m_chainstate_mutex);

    // We'll be acquiring and releasing cs_main below, to allow the validation
    // callbacks to run. However, we should keep the block index in a
    // consistent state as we disconnect blocks -- in particular we need to
    // add equal-work blocks to setBlockIndexCandidates as we disconnect.
    // To avoid walking the block index repeatedly in search of candidates,
    // build a map once so that we can look up candidate blocks by chain
    // work as we go.
    std::multimap<const arith_uint256, CBlockIndex *> candidate_blocks_by_work;

    {
        LOCK(cs_main);
        for (auto& entry : m_blockman.m_block_index) {
            CBlockIndex* candidate = &entry.second;
            // We don't need to put anything in our active chain into the
            // multimap, because those candidates will be found and considered
            // as we disconnect.
            // Instead, consider only non-active-chain blocks that have at
            // least as much work as where we expect the new tip to end up.
            if (!m_chain.Contains(candidate) &&
                    !CBlockIndexWorkComparator()(candidate, pindex->pprev) &&
                    candidate->IsValid(BLOCK_VALID_TRANSACTIONS) &&
                    candidate->HaveTxsDownloaded()) {
                candidate_blocks_by_work.insert(std::make_pair(candidate->nChainWork, candidate));
            }
        }
    }

    // Disconnect (descendants of) pindex, and mark them invalid.
    while (true) {
        if (ShutdownRequested()) break;

        // Make sure the queue of validation callbacks doesn't grow unboundedly.
        LimitValidationInterfaceQueue();

        LOCK(cs_main);
        // Lock for as long as disconnectpool is in scope to make sure MaybeUpdateMempoolForReorg is
        // called after DisconnectTip without unlocking in between
        LOCK(MempoolMutex());
        if (!m_chain.Contains(pindex)) break;
        pindex_was_in_chain = true;
        CBlockIndex *invalid_walk_tip = m_chain.Tip();

        // ActivateBestChain considers blocks already in m_chain
        // unconditionally valid already, so force disconnect away from it.
        DisconnectedBlockTransactions disconnectpool;
        bool ret = DisconnectTip(state, &disconnectpool);
        // DisconnectTip will add transactions to disconnectpool.
        // Adjust the mempool to be consistent with the new tip, adding
        // transactions back to the mempool if disconnecting was successful,
        // and we're not doing a very deep invalidation (in which case
        // keeping the mempool up to date is probably futile anyway).
        MaybeUpdateMempoolForReorg(disconnectpool, /* fAddToMempool = */ (++disconnected <= 10) && ret);
        if (!ret) return false;
        assert(invalid_walk_tip->pprev == m_chain.Tip());

        // We immediately mark the disconnected blocks as invalid.
        // This prevents a case where pruned nodes may fail to invalidateblock
        // and be left unable to start as they have no tip candidates (as there
        // are no blocks that meet the "have data and are not invalid per
        // nStatus" criteria for inclusion in setBlockIndexCandidates).
        invalid_walk_tip->nStatus |= BLOCK_FAILED_VALID;
        m_blockman.m_dirty_blockindex.insert(invalid_walk_tip);
        setBlockIndexCandidates.erase(invalid_walk_tip);
        setBlockIndexCandidates.insert(invalid_walk_tip->pprev);
        if (invalid_walk_tip->pprev == to_mark_failed && (to_mark_failed->nStatus & BLOCK_FAILED_VALID)) {
            // We only want to mark the last disconnected block as BLOCK_FAILED_VALID; its children
            // need to be BLOCK_FAILED_CHILD instead.
            to_mark_failed->nStatus = (to_mark_failed->nStatus ^ BLOCK_FAILED_VALID) | BLOCK_FAILED_CHILD;
            m_blockman.m_dirty_blockindex.insert(to_mark_failed);
        }

        // Add any equal or more work headers to setBlockIndexCandidates
        auto candidate_it = candidate_blocks_by_work.lower_bound(invalid_walk_tip->pprev->nChainWork);
        while (candidate_it != candidate_blocks_by_work.end()) {
            if (!CBlockIndexWorkComparator()(candidate_it->second, invalid_walk_tip->pprev)) {
                setBlockIndexCandidates.insert(candidate_it->second);
                candidate_it = candidate_blocks_by_work.erase(candidate_it);
            } else {
                ++candidate_it;
            }
        }

        // Track the last disconnected block, so we can correct its BLOCK_FAILED_CHILD status in future
        // iterations, or, if it's the last one, call InvalidChainFound on it.
        to_mark_failed = invalid_walk_tip;
    }

    CheckBlockIndex();

    {
        LOCK(cs_main);
        if (m_chain.Contains(to_mark_failed)) {
            // If the to-be-marked invalid block is in the active chain, something is interfering and we can't proceed.
            return false;
        }

        // Mark pindex (or the last disconnected block) as invalid, even when it never was in the main chain
        to_mark_failed->nStatus |= BLOCK_FAILED_VALID;
        m_blockman.m_dirty_blockindex.insert(to_mark_failed);
        setBlockIndexCandidates.erase(to_mark_failed);
        m_chainman.m_failed_blocks.insert(to_mark_failed);

        // If any new blocks somehow arrived while we were disconnecting
        // (above), then the pre-calculation of what should go into
        // setBlockIndexCandidates may have missed entries. This would
        // technically be an inconsistency in the block index, but if we clean
        // it up here, this should be an essentially unobservable error.
        // Loop back over all block index entries and add any missing entries
        // to setBlockIndexCandidates.
        for (auto& [_, block_index] : m_blockman.m_block_index) {
            if (block_index.IsValid(BLOCK_VALID_TRANSACTIONS) && block_index.HaveTxsDownloaded() && !setBlockIndexCandidates.value_comp()(&block_index, m_chain.Tip())) {
                setBlockIndexCandidates.insert(&block_index);
            }
        }

        InvalidChainFound(to_mark_failed);
    }

    // Only notify about a new block tip if the active chain was modified.
    if (pindex_was_in_chain) {
        uiInterface.NotifyBlockTip(GetSynchronizationState(IsInitialBlockDownload()), to_mark_failed->pprev);
    }
    return true;
}

void Chainstate::ResetBlockFailureFlags(CBlockIndex *pindex) {
    AssertLockHeld(cs_main);

    int nHeight = pindex->nHeight;

    // Remove the invalidity flag from this block and all its descendants.
    for (auto& [_, block_index] : m_blockman.m_block_index) {
        if (!block_index.IsValid() && block_index.GetAncestor(nHeight) == pindex) {
            block_index.nStatus &= ~BLOCK_FAILED_MASK;
            m_blockman.m_dirty_blockindex.insert(&block_index);
            if (block_index.IsValid(BLOCK_VALID_TRANSACTIONS) && block_index.HaveTxsDownloaded() && setBlockIndexCandidates.value_comp()(m_chain.Tip(), &block_index)) {
                setBlockIndexCandidates.insert(&block_index);
            }
            if (&block_index == m_chainman.m_best_invalid) {
                // Reset invalid block marker if it was pointing to one of those.
                m_chainman.m_best_invalid = nullptr;
            }
            m_chainman.m_failed_blocks.erase(&block_index);
        }
    }

    // Remove the invalidity flag from all ancestors too.
    while (pindex != nullptr) {
        if (pindex->nStatus & BLOCK_FAILED_MASK) {
            pindex->nStatus &= ~BLOCK_FAILED_MASK;
            m_blockman.m_dirty_blockindex.insert(pindex);
            m_chainman.m_failed_blocks.erase(pindex);
        }
        pindex = pindex->pprev;
    }
}

/** Mark a block as having its data received and checked (up to BLOCK_VALID_TRANSACTIONS). */
void Chainstate::ReceivedBlockTransactions(const CBlock& block, CBlockIndex* pindexNew, const FlatFilePos& pos)
{
    AssertLockHeld(cs_main);
    pindexNew->nTx = block.vtx.size();
    pindexNew->nChainTx = 0;
    pindexNew->nFile = pos.nFile;
    pindexNew->nDataPos = pos.nPos;
    pindexNew->nUndoPos = 0;
    pindexNew->nStatus |= BLOCK_HAVE_DATA;
    if (DeploymentActiveAt(*pindexNew, m_chainman, Consensus::DEPLOYMENT_SEGWIT)) {
        pindexNew->nStatus |= BLOCK_OPT_WITNESS;
    }
    pindexNew->RaiseValidity(BLOCK_VALID_TRANSACTIONS);
    m_blockman.m_dirty_blockindex.insert(pindexNew);

    if (pindexNew->pprev == nullptr || pindexNew->pprev->HaveTxsDownloaded()) {
        // If pindexNew is the genesis block or all parents are BLOCK_VALID_TRANSACTIONS.
        std::deque<CBlockIndex*> queue;
        queue.push_back(pindexNew);

        // Recursively process any descendant blocks that now may be eligible to be connected.
        while (!queue.empty()) {
            CBlockIndex *pindex = queue.front();
            queue.pop_front();
            pindex->nChainTx = (pindex->pprev ? pindex->pprev->nChainTx : 0) + pindex->nTx;
            pindex->nSequenceId = nBlockSequenceId++;
            if (m_chain.Tip() == nullptr || !setBlockIndexCandidates.value_comp()(pindex, m_chain.Tip())) {
                setBlockIndexCandidates.insert(pindex);
            }
            std::pair<std::multimap<CBlockIndex*, CBlockIndex*>::iterator, std::multimap<CBlockIndex*, CBlockIndex*>::iterator> range = m_blockman.m_blocks_unlinked.equal_range(pindex);
            while (range.first != range.second) {
                std::multimap<CBlockIndex*, CBlockIndex*>::iterator it = range.first;
                queue.push_back(it->second);
                range.first++;
                m_blockman.m_blocks_unlinked.erase(it);
            }
        }
    } else {
        if (pindexNew->pprev && pindexNew->pprev->IsValid(BLOCK_VALID_TREE)) {
            m_blockman.m_blocks_unlinked.insert(std::make_pair(pindexNew->pprev, pindexNew));
        }
    }
}

static bool CheckBlockHeader(const CBlockHeader& block, BlockValidationState& state, const Consensus::Params& consensusParams, bool fCheckPOW = true)
{
    // Check proof of work matches claimed amount
    if (fCheckPOW && !CheckProofOfWork(block.GetHash(), block.nBits, consensusParams))
        return state.Invalid(BlockValidationResult::BLOCK_INVALID_HEADER, "high-hash", "proof of work failed");

    return true;
}

bool CheckBlock(const CBlock& block, BlockValidationState& state, const Consensus::Params& consensusParams, bool fCheckPOW, bool fCheckMerkleRoot)
{
    // These are checks that are independent of context.

    if (block.fChecked)
        return true;

    // Check that the header is valid (particularly PoW).  This is mostly
    // redundant with the call in AcceptBlockHeader.
    if (!CheckBlockHeader(block, state, consensusParams, fCheckPOW))
        return false;

    // Signet only: check block solution
    if (consensusParams.signet_blocks && fCheckPOW && !CheckSignetBlockSolution(block, consensusParams)) {
        return state.Invalid(BlockValidationResult::BLOCK_CONSENSUS, "bad-signet-blksig", "signet block signature validation failure");
    }

    // Check the merkle root.
    if (fCheckMerkleRoot) {
        bool mutated;
        uint256 hashMerkleRoot2 = BlockMerkleRoot(block, &mutated);
        if (block.hashMerkleRoot != hashMerkleRoot2)
            return state.Invalid(BlockValidationResult::BLOCK_MUTATED, "bad-txnmrklroot", "hashMerkleRoot mismatch");

        // Check for merkle tree malleability (CVE-2012-2459): repeating sequences
        // of transactions in a block without affecting the merkle root of a block,
        // while still invalidating it.
        if (mutated)
            return state.Invalid(BlockValidationResult::BLOCK_MUTATED, "bad-txns-duplicate", "duplicate transaction");
    }

    // All potential-corruption validation must be done before we do any
    // transaction validation, as otherwise we may mark the header as invalid
    // because we receive the wrong transactions for it.
    // Note that witness malleability is checked in ContextualCheckBlock, so no
    // checks that use witness data may be performed here.

    // Size limits
    if (block.vtx.empty() || block.vtx.size() * WITNESS_SCALE_FACTOR > MAX_BLOCK_WEIGHT || ::GetSerializeSize(block, PROTOCOL_VERSION | SERIALIZE_TRANSACTION_NO_WITNESS) * WITNESS_SCALE_FACTOR > MAX_BLOCK_WEIGHT)
        return state.Invalid(BlockValidationResult::BLOCK_CONSENSUS, "bad-blk-length", "size limits failed");

    // First transaction must be coinbase, the rest must not be
    if (block.vtx.empty() || !block.vtx[0]->IsCoinBase())
        return state.Invalid(BlockValidationResult::BLOCK_CONSENSUS, "bad-cb-missing", "first tx is not coinbase");
    for (unsigned int i = 1; i < block.vtx.size(); i++)
        if (block.vtx[i]->IsCoinBase())
            return state.Invalid(BlockValidationResult::BLOCK_CONSENSUS, "bad-cb-multiple", "more than one coinbase");

    // Check transactions
    // Must check for duplicate inputs (see CVE-2018-17144)
    for (const auto& tx : block.vtx) {
        TxValidationState tx_state;
        if (!CheckTransaction(*tx, tx_state)) {
            // CheckBlock() does context-free validation checks. The only
            // possible failures are consensus failures.
            assert(tx_state.GetResult() == TxValidationResult::TX_CONSENSUS);
            return state.Invalid(BlockValidationResult::BLOCK_CONSENSUS, tx_state.GetRejectReason(),
                                 strprintf("Transaction check failed (tx hash %s) %s", tx->GetHash().ToString(), tx_state.GetDebugMessage()));
        }
    }
    unsigned int nSigOps = 0;
    for (const auto& tx : block.vtx)
    {
        nSigOps += GetLegacySigOpCount(*tx);
    }
    if (nSigOps * WITNESS_SCALE_FACTOR > MAX_BLOCK_SIGOPS_COST)
        return state.Invalid(BlockValidationResult::BLOCK_CONSENSUS, "bad-blk-sigops", "out-of-bounds SigOpCount");

    if (fCheckPOW && fCheckMerkleRoot)
        block.fChecked = true;

    return true;
}

void ChainstateManager::UpdateUncommittedBlockStructures(CBlock& block, const CBlockIndex* pindexPrev) const
{
    int commitpos = GetWitnessCommitmentIndex(block);
    static const std::vector<unsigned char> nonce(32, 0x00);
    if (commitpos != NO_WITNESS_COMMITMENT && DeploymentActiveAfter(pindexPrev, *this, Consensus::DEPLOYMENT_SEGWIT) && !block.vtx[0]->HasWitness()) {
        CMutableTransaction tx(*block.vtx[0]);
        tx.vin[0].scriptWitness.stack.resize(1);
        tx.vin[0].scriptWitness.stack[0] = nonce;
        block.vtx[0] = MakeTransactionRef(std::move(tx));
    }
}

std::vector<unsigned char> ChainstateManager::GenerateCoinbaseCommitment(CBlock& block, const CBlockIndex* pindexPrev) const
{
    std::vector<unsigned char> commitment;
    int commitpos = GetWitnessCommitmentIndex(block);
    std::vector<unsigned char> ret(32, 0x00);
    if (commitpos == NO_WITNESS_COMMITMENT) {
        uint256 witnessroot = BlockWitnessMerkleRoot(block, nullptr);
        CHash256().Write(witnessroot).Write(ret).Finalize(witnessroot);
        CTxOut out;
        out.nValue = 0;
        out.scriptPubKey.resize(MINIMUM_WITNESS_COMMITMENT);
        out.scriptPubKey[0] = OP_RETURN;
        out.scriptPubKey[1] = 0x24;
        out.scriptPubKey[2] = 0xaa;
        out.scriptPubKey[3] = 0x21;
        out.scriptPubKey[4] = 0xa9;
        out.scriptPubKey[5] = 0xed;
        memcpy(&out.scriptPubKey[6], witnessroot.begin(), 32);
        commitment = std::vector<unsigned char>(out.scriptPubKey.begin(), out.scriptPubKey.end());
        CMutableTransaction tx(*block.vtx[0]);
        tx.vout.push_back(out);
        block.vtx[0] = MakeTransactionRef(std::move(tx));
    }
    UpdateUncommittedBlockStructures(block, pindexPrev);
    return commitment;
}

bool HasValidProofOfWork(const std::vector<CBlockHeader>& headers, const Consensus::Params& consensusParams)
{
    return std::all_of(headers.cbegin(), headers.cend(),
            [&](const auto& header) { return CheckProofOfWork(header.GetHash(), header.nBits, consensusParams);});
}

arith_uint256 CalculateHeadersWork(const std::vector<CBlockHeader>& headers)
{
    arith_uint256 total_work{0};
    for (const CBlockHeader& header : headers) {
        CBlockIndex dummy(header);
        total_work += GetBlockProof(dummy);
    }
    return total_work;
}

/** Context-dependent validity checks.
 *  By "context", we mean only the previous block headers, but not the UTXO
 *  set; UTXO-related validity checks are done in ConnectBlock().
 *  NOTE: This function is not currently invoked by ConnectBlock(), so we
 *  should consider upgrade issues if we change which consensus rules are
 *  enforced in this function (eg by adding a new consensus rule). See comment
 *  in ConnectBlock().
 *  Note that -reindex-chainstate skips the validation that happens here!
 */
static bool ContextualCheckBlockHeader(const CBlockHeader& block, BlockValidationState& state, BlockManager& blockman, const ChainstateManager& chainman, const CBlockIndex* pindexPrev, NodeClock::time_point now) EXCLUSIVE_LOCKS_REQUIRED(::cs_main)
{
    AssertLockHeld(::cs_main);
    assert(pindexPrev != nullptr);
    const int nHeight = pindexPrev->nHeight + 1;

    // Check proof of work
    const Consensus::Params& consensusParams = chainman.GetConsensus();
    if (block.nBits != GetNextWorkRequired(pindexPrev, &block, consensusParams))
        return state.Invalid(BlockValidationResult::BLOCK_INVALID_HEADER, "bad-diffbits", "incorrect proof of work");

    // Check against checkpoints
    if (chainman.m_options.checkpoints_enabled) {
        // Don't accept any forks from the main chain prior to last checkpoint.
        // GetLastCheckpoint finds the last checkpoint in MapCheckpoints that's in our
        // BlockIndex().
        const CBlockIndex* pcheckpoint = blockman.GetLastCheckpoint(chainman.GetParams().Checkpoints());
        if (pcheckpoint && nHeight < pcheckpoint->nHeight) {
            LogPrintf("ERROR: %s: forked chain older than last checkpoint (height %d)\n", __func__, nHeight);
            return state.Invalid(BlockValidationResult::BLOCK_CHECKPOINT, "bad-fork-prior-to-checkpoint");
        }
    }

    // Check timestamp against prev
    if (block.GetBlockTime() <= pindexPrev->GetMedianTimePast())
        return state.Invalid(BlockValidationResult::BLOCK_INVALID_HEADER, "time-too-old", "block's timestamp is too early");

    // Check timestamp
    if (block.Time() > now + std::chrono::seconds{MAX_FUTURE_BLOCK_TIME}) {
        return state.Invalid(BlockValidationResult::BLOCK_TIME_FUTURE, "time-too-new", "block timestamp too far in the future");
    }

    // Reject blocks with outdated version
    if ((block.nVersion < 2 && DeploymentActiveAfter(pindexPrev, chainman, Consensus::DEPLOYMENT_HEIGHTINCB)) ||
        (block.nVersion < 3 && DeploymentActiveAfter(pindexPrev, chainman, Consensus::DEPLOYMENT_DERSIG)) ||
        (block.nVersion < 4 && DeploymentActiveAfter(pindexPrev, chainman, Consensus::DEPLOYMENT_CLTV))) {
            return state.Invalid(BlockValidationResult::BLOCK_INVALID_HEADER, strprintf("bad-version(0x%08x)", block.nVersion),
                                 strprintf("rejected nVersion=0x%08x block", block.nVersion));
    }

    return true;
}

/** NOTE: This function is not currently invoked by ConnectBlock(), so we
 *  should consider upgrade issues if we change which consensus rules are
 *  enforced in this function (eg by adding a new consensus rule). See comment
 *  in ConnectBlock().
 *  Note that -reindex-chainstate skips the validation that happens here!
 */
static bool ContextualCheckBlock(const CBlock& block, BlockValidationState& state, const ChainstateManager& chainman, const CBlockIndex* pindexPrev)
{
    const int nHeight = pindexPrev == nullptr ? 0 : pindexPrev->nHeight + 1;

    // Enforce BIP113 (Median Time Past).
    bool enforce_locktime_median_time_past{false};
    if (DeploymentActiveAfter(pindexPrev, chainman, Consensus::DEPLOYMENT_CSV)) {
        assert(pindexPrev != nullptr);
        enforce_locktime_median_time_past = true;
    }

    const int64_t nLockTimeCutoff{enforce_locktime_median_time_past ?
                                      pindexPrev->GetMedianTimePast() :
                                      block.GetBlockTime()};

    // Check that all transactions are finalized
    for (const auto& tx : block.vtx) {
        if (!IsFinalTx(*tx, nHeight, nLockTimeCutoff)) {
            return state.Invalid(BlockValidationResult::BLOCK_CONSENSUS, "bad-txns-nonfinal", "non-final transaction");
        }
    }

    // Enforce rule that the coinbase starts with serialized block height
    if (DeploymentActiveAfter(pindexPrev, chainman, Consensus::DEPLOYMENT_HEIGHTINCB))
    {
        CScript expect = CScript() << nHeight;
        if (block.vtx[0]->vin[0].scriptSig.size() < expect.size() ||
            !std::equal(expect.begin(), expect.end(), block.vtx[0]->vin[0].scriptSig.begin())) {
            return state.Invalid(BlockValidationResult::BLOCK_CONSENSUS, "bad-cb-height", "block height mismatch in coinbase");
        }
    }

    // Validation for witness commitments.
    // * We compute the witness hash (which is the hash including witnesses) of all the block's transactions, except the
    //   coinbase (where 0x0000....0000 is used instead).
    // * The coinbase scriptWitness is a stack of a single 32-byte vector, containing a witness reserved value (unconstrained).
    // * We build a merkle tree with all those witness hashes as leaves (similar to the hashMerkleRoot in the block header).
    // * There must be at least one output whose scriptPubKey is a single 36-byte push, the first 4 bytes of which are
    //   {0xaa, 0x21, 0xa9, 0xed}, and the following 32 bytes are SHA256^2(witness root, witness reserved value). In case there are
    //   multiple, the last one is used.
    bool fHaveWitness = false;
    if (DeploymentActiveAfter(pindexPrev, chainman, Consensus::DEPLOYMENT_SEGWIT)) {
        int commitpos = GetWitnessCommitmentIndex(block);
        if (commitpos != NO_WITNESS_COMMITMENT) {
            bool malleated = false;
            uint256 hashWitness = BlockWitnessMerkleRoot(block, &malleated);
            // The malleation check is ignored; as the transaction tree itself
            // already does not permit it, it is impossible to trigger in the
            // witness tree.
            if (block.vtx[0]->vin[0].scriptWitness.stack.size() != 1 || block.vtx[0]->vin[0].scriptWitness.stack[0].size() != 32) {
                return state.Invalid(BlockValidationResult::BLOCK_MUTATED, "bad-witness-nonce-size", strprintf("%s : invalid witness reserved value size", __func__));
            }
            CHash256().Write(hashWitness).Write(block.vtx[0]->vin[0].scriptWitness.stack[0]).Finalize(hashWitness);
            if (memcmp(hashWitness.begin(), &block.vtx[0]->vout[commitpos].scriptPubKey[6], 32)) {
                return state.Invalid(BlockValidationResult::BLOCK_MUTATED, "bad-witness-merkle-match", strprintf("%s : witness merkle commitment mismatch", __func__));
            }
            fHaveWitness = true;
        }
    }

    // No witness data is allowed in blocks that don't commit to witness data, as this would otherwise leave room for spam
    if (!fHaveWitness) {
      for (const auto& tx : block.vtx) {
            if (tx->HasWitness()) {
                return state.Invalid(BlockValidationResult::BLOCK_MUTATED, "unexpected-witness", strprintf("%s : unexpected witness data found", __func__));
            }
        }
    }

    // After the coinbase witness reserved value and commitment are verified,
    // we can check if the block weight passes (before we've checked the
    // coinbase witness, it would be possible for the weight to be too
    // large by filling up the coinbase witness, which doesn't change
    // the block hash, so we couldn't mark the block as permanently
    // failed).
    if (GetBlockWeight(block) > MAX_BLOCK_WEIGHT) {
        return state.Invalid(BlockValidationResult::BLOCK_CONSENSUS, "bad-blk-weight", strprintf("%s : weight limit failed", __func__));
    }

    return true;
}

bool ChainstateManager::AcceptBlockHeader(const CBlockHeader& block, BlockValidationState& state, CBlockIndex** ppindex, bool min_pow_checked)
{
    AssertLockHeld(cs_main);

    // Check for duplicate
    uint256 hash = block.GetHash();
    BlockMap::iterator miSelf{m_blockman.m_block_index.find(hash)};
    if (hash != GetConsensus().hashGenesisBlock) {
        if (miSelf != m_blockman.m_block_index.end()) {
            // Block header is already known.
            CBlockIndex* pindex = &(miSelf->second);
            if (ppindex)
                *ppindex = pindex;
            if (pindex->nStatus & BLOCK_FAILED_MASK) {
                LogPrint(BCLog::VALIDATION, "%s: block %s is marked invalid\n", __func__, hash.ToString());
                return state.Invalid(BlockValidationResult::BLOCK_CACHED_INVALID, "duplicate");
            }
            return true;
        }

        if (!CheckBlockHeader(block, state, GetConsensus())) {
            LogPrint(BCLog::VALIDATION, "%s: Consensus::CheckBlockHeader: %s, %s\n", __func__, hash.ToString(), state.ToString());
            return false;
        }

        // Get prev block index
        CBlockIndex* pindexPrev = nullptr;
        BlockMap::iterator mi{m_blockman.m_block_index.find(block.hashPrevBlock)};
        if (mi == m_blockman.m_block_index.end()) {
            LogPrint(BCLog::VALIDATION, "header %s has prev block not found: %s\n", hash.ToString(), block.hashPrevBlock.ToString());
            return state.Invalid(BlockValidationResult::BLOCK_MISSING_PREV, "prev-blk-not-found");
        }
        pindexPrev = &((*mi).second);
        if (pindexPrev->nStatus & BLOCK_FAILED_MASK) {
            LogPrint(BCLog::VALIDATION, "header %s has prev block invalid: %s\n", hash.ToString(), block.hashPrevBlock.ToString());
            return state.Invalid(BlockValidationResult::BLOCK_INVALID_PREV, "bad-prevblk");
        }
        if (!ContextualCheckBlockHeader(block, state, m_blockman, *this, pindexPrev, m_options.adjusted_time_callback())) {
            LogPrint(BCLog::VALIDATION, "%s: Consensus::ContextualCheckBlockHeader: %s, %s\n", __func__, hash.ToString(), state.ToString());
            return false;
        }

        /* Determine if this block descends from any block which has been found
         * invalid (m_failed_blocks), then mark pindexPrev and any blocks between
         * them as failed. For example:
         *
         *                D3
         *              /
         *      B2 - C2
         *    /         \
         *  A             D2 - E2 - F2
         *    \
         *      B1 - C1 - D1 - E1
         *
         * In the case that we attempted to reorg from E1 to F2, only to find
         * C2 to be invalid, we would mark D2, E2, and F2 as BLOCK_FAILED_CHILD
         * but NOT D3 (it was not in any of our candidate sets at the time).
         *
         * In any case D3 will also be marked as BLOCK_FAILED_CHILD at restart
         * in LoadBlockIndex.
         */
        if (!pindexPrev->IsValid(BLOCK_VALID_SCRIPTS)) {
            // The above does not mean "invalid": it checks if the previous block
            // hasn't been validated up to BLOCK_VALID_SCRIPTS. This is a performance
            // optimization, in the common case of adding a new block to the tip,
            // we don't need to iterate over the failed blocks list.
            for (const CBlockIndex* failedit : m_failed_blocks) {
                if (pindexPrev->GetAncestor(failedit->nHeight) == failedit) {
                    assert(failedit->nStatus & BLOCK_FAILED_VALID);
                    CBlockIndex* invalid_walk = pindexPrev;
                    while (invalid_walk != failedit) {
                        invalid_walk->nStatus |= BLOCK_FAILED_CHILD;
                        m_blockman.m_dirty_blockindex.insert(invalid_walk);
                        invalid_walk = invalid_walk->pprev;
                    }
                    LogPrint(BCLog::VALIDATION, "header %s has prev block invalid: %s\n", hash.ToString(), block.hashPrevBlock.ToString());
                    return state.Invalid(BlockValidationResult::BLOCK_INVALID_PREV, "bad-prevblk");
                }
            }
        }
    }
    if (!min_pow_checked) {
        LogPrint(BCLog::VALIDATION, "%s: not adding new block header %s, missing anti-dos proof-of-work validation\n", __func__, hash.ToString());
        return state.Invalid(BlockValidationResult::BLOCK_HEADER_LOW_WORK, "too-little-chainwork");
    }
    CBlockIndex* pindex{m_blockman.AddToBlockIndex(block, m_best_header)};

    if (ppindex)
        *ppindex = pindex;

    // Since this is the earliest point at which we have determined that a
    // header is both new and valid, log here.
    //
    // These messages are valuable for detecting potential selfish mining behavior;
    // if multiple displacing headers are seen near simultaneously across many
    // nodes in the network, this might be an indication of selfish mining. Having
    // this log by default when not in IBD ensures broad availability of this data
    // in case investigation is merited.
    const auto msg = strprintf(
        "Saw new header hash=%s height=%d", hash.ToString(), pindex->nHeight);

    if (ActiveChainstate().IsInitialBlockDownload()) {
        LogPrintLevel(BCLog::VALIDATION, BCLog::Level::Debug, "%s\n", msg);
    } else {
        LogPrintf("%s\n", msg);
    }

    return true;
}

// Exposed wrapper for AcceptBlockHeader
bool ChainstateManager::ProcessNewBlockHeaders(const std::vector<CBlockHeader>& headers, bool min_pow_checked, BlockValidationState& state, const CBlockIndex** ppindex)
{
    AssertLockNotHeld(cs_main);
    {
        LOCK(cs_main);
        for (const CBlockHeader& header : headers) {
            CBlockIndex *pindex = nullptr; // Use a temp pindex instead of ppindex to avoid a const_cast
            bool accepted{AcceptBlockHeader(header, state, &pindex, min_pow_checked)};
            ActiveChainstate().CheckBlockIndex();

            if (!accepted) {
                return false;
            }
            if (ppindex) {
                *ppindex = pindex;
            }
        }
    }
    if (NotifyHeaderTip(ActiveChainstate())) {
        if (ActiveChainstate().IsInitialBlockDownload() && ppindex && *ppindex) {
            const CBlockIndex& last_accepted{**ppindex};
            const int64_t blocks_left{(GetTime() - last_accepted.GetBlockTime()) / GetConsensus().nPowTargetSpacing};
            const double progress{100.0 * last_accepted.nHeight / (last_accepted.nHeight + blocks_left)};
            LogPrintf("Synchronizing blockheaders, height: %d (~%.2f%%)\n", last_accepted.nHeight, progress);
        }
    }
    return true;
}

void ChainstateManager::ReportHeadersPresync(const arith_uint256& work, int64_t height, int64_t timestamp)
{
    AssertLockNotHeld(cs_main);
    const auto& chainstate = ActiveChainstate();
    {
        LOCK(cs_main);
        // Don't report headers presync progress if we already have a post-minchainwork header chain.
        // This means we lose reporting for potentially legitimate, but unlikely, deep reorgs, but
        // prevent attackers that spam low-work headers from filling our logs.
        if (m_best_header->nChainWork >= UintToArith256(GetConsensus().nMinimumChainWork)) return;
        // Rate limit headers presync updates to 4 per second, as these are not subject to DoS
        // protection.
        auto now = std::chrono::steady_clock::now();
        if (now < m_last_presync_update + std::chrono::milliseconds{250}) return;
        m_last_presync_update = now;
    }
    bool initial_download = chainstate.IsInitialBlockDownload();
    uiInterface.NotifyHeaderTip(GetSynchronizationState(initial_download), height, timestamp, /*presync=*/true);
    if (initial_download) {
        const int64_t blocks_left{(GetTime() - timestamp) / GetConsensus().nPowTargetSpacing};
        const double progress{100.0 * height / (height + blocks_left)};
        LogPrintf("Pre-synchronizing blockheaders, height: %d (~%.2f%%)\n", height, progress);
    }
}

/** Store block on disk. If dbp is non-nullptr, the file is known to already reside on disk */
bool Chainstate::AcceptBlock(const std::shared_ptr<const CBlock>& pblock, BlockValidationState& state, CBlockIndex** ppindex, bool fRequested, const FlatFilePos* dbp, bool* fNewBlock, bool min_pow_checked)
{
    const CBlock& block = *pblock;

    if (fNewBlock) *fNewBlock = false;
    AssertLockHeld(cs_main);

    CBlockIndex *pindexDummy = nullptr;
    CBlockIndex *&pindex = ppindex ? *ppindex : pindexDummy;

    bool accepted_header{m_chainman.AcceptBlockHeader(block, state, &pindex, min_pow_checked)};
    CheckBlockIndex();

    if (!accepted_header)
        return false;

    // Try to process all requested blocks that we don't have, but only
    // process an unrequested block if it's new and has enough work to
    // advance our tip, and isn't too many blocks ahead.
    bool fAlreadyHave = pindex->nStatus & BLOCK_HAVE_DATA;
    bool fHasMoreOrSameWork = (m_chain.Tip() ? pindex->nChainWork >= m_chain.Tip()->nChainWork : true);
    // Blocks that are too out-of-order needlessly limit the effectiveness of
    // pruning, because pruning will not delete block files that contain any
    // blocks which are too close in height to the tip.  Apply this test
    // regardless of whether pruning is enabled; it should generally be safe to
    // not process unrequested blocks.
    bool fTooFarAhead{pindex->nHeight > m_chain.Height() + int(MIN_BLOCKS_TO_KEEP)};

    // TODO: Decouple this function from the block download logic by removing fRequested
    // This requires some new chain data structure to efficiently look up if a
    // block is in a chain leading to a candidate for best tip, despite not
    // being such a candidate itself.
    // Note that this would break the getblockfrompeer RPC

    // TODO: deal better with return value and error conditions for duplicate
    // and unrequested blocks.
    if (fAlreadyHave) return true;
    if (!fRequested) {  // If we didn't ask for it:
        if (pindex->nTx != 0) return true;    // This is a previously-processed block that was pruned
        if (!fHasMoreOrSameWork) return true; // Don't process less-work chains
        if (fTooFarAhead) return true;        // Block height is too high

        // Protect against DoS attacks from low-work chains.
        // If our tip is behind, a peer could try to send us
        // low-work blocks on a fake chain that we would never
        // request; don't process these.
        if (pindex->nChainWork < m_chainman.MinimumChainWork()) return true;
    }

    const CChainParams& params{m_chainman.GetParams()};

    if (!CheckBlock(block, state, params.GetConsensus()) ||
        !ContextualCheckBlock(block, state, m_chainman, pindex->pprev)) {
        if (state.IsInvalid() && state.GetResult() != BlockValidationResult::BLOCK_MUTATED) {
            pindex->nStatus |= BLOCK_FAILED_VALID;
            m_blockman.m_dirty_blockindex.insert(pindex);
        }
        return error("%s: %s", __func__, state.ToString());
    }

    // Header is valid/has work, merkle tree and segwit merkle tree are good...RELAY NOW
    // (but if it does not build on our best tip, let the SendMessages loop relay it)
    if (!IsInitialBlockDownload() && m_chain.Tip() == pindex->pprev)
        GetMainSignals().NewPoWValidBlock(pindex, pblock);

    // Write block to history file
    if (fNewBlock) *fNewBlock = true;
    try {
        FlatFilePos blockPos{m_blockman.SaveBlockToDisk(block, pindex->nHeight, m_chain, params, dbp)};
        if (blockPos.IsNull()) {
            state.Error(strprintf("%s: Failed to find position to write new block to disk", __func__));
            return false;
        }
        ReceivedBlockTransactions(block, pindex, blockPos);
    } catch (const std::runtime_error& e) {
        return AbortNode(state, std::string("System error: ") + e.what());
    }

    FlushStateToDisk(state, FlushStateMode::NONE);

    CheckBlockIndex();

    return true;
}

bool ChainstateManager::ProcessNewBlock(const std::shared_ptr<const CBlock>& block, bool force_processing, bool min_pow_checked, bool* new_block)
{
    AssertLockNotHeld(cs_main);

    {
        CBlockIndex *pindex = nullptr;
        if (new_block) *new_block = false;
        BlockValidationState state;

        // CheckBlock() does not support multi-threaded block validation because CBlock::fChecked can cause data race.
        // Therefore, the following critical section must include the CheckBlock() call as well.
        LOCK(cs_main);

        // Skipping AcceptBlock() for CheckBlock() failures means that we will never mark a block as invalid if
        // CheckBlock() fails.  This is protective against consensus failure if there are any unknown forms of block
        // malleability that cause CheckBlock() to fail; see e.g. CVE-2012-2459 and
        // https://lists.linuxfoundation.org/pipermail/bitcoin-dev/2019-February/016697.html.  Because CheckBlock() is
        // not very expensive, the anti-DoS benefits of caching failure (of a definitely-invalid block) are not substantial.
        bool ret = CheckBlock(*block, state, GetConsensus());
        if (ret) {
            // Store to disk
            ret = ActiveChainstate().AcceptBlock(block, state, &pindex, force_processing, nullptr, new_block, min_pow_checked);
        }
        if (!ret) {
            GetMainSignals().BlockChecked(*block, state);
            return error("%s: AcceptBlock FAILED (%s)", __func__, state.ToString());
        }
    }

    NotifyHeaderTip(ActiveChainstate());

    BlockValidationState state; // Only used to report errors, not invalidity - ignore it
    if (!ActiveChainstate().ActivateBestChain(state, block)) {
        return error("%s: ActivateBestChain failed (%s)", __func__, state.ToString());
    }

    return true;
}

MempoolAcceptResult ChainstateManager::ProcessTransaction(const CTransactionRef& tx, bool test_accept, const ignore_rejects_type& ignore_rejects)
{
    AssertLockHeld(cs_main);
    Chainstate& active_chainstate = ActiveChainstate();
    if (!active_chainstate.GetMempool()) {
        TxValidationState state;
        state.Invalid(TxValidationResult::TX_NO_MEMPOOL, "no-mempool");
        return MempoolAcceptResult::Failure(state);
    }
    auto result = AcceptToMemoryPool(active_chainstate, tx, GetTime(), ignore_rejects, test_accept);
    active_chainstate.GetMempool()->check(active_chainstate.CoinsTip(), active_chainstate.m_chain.Height() + 1);
    return result;
}

bool TestBlockValidity(BlockValidationState& state,
                       const CChainParams& chainparams,
                       Chainstate& chainstate,
                       const CBlock& block,
                       CBlockIndex* pindexPrev,
                       const std::function<NodeClock::time_point()>& adjusted_time_callback,
                       bool fCheckPOW,
                       bool fCheckMerkleRoot)
{
    AssertLockHeld(cs_main);
    assert(pindexPrev && pindexPrev == chainstate.m_chain.Tip());
    CCoinsViewCache viewNew(&chainstate.CoinsTip());
    uint256 block_hash(block.GetHash());
    CBlockIndex indexDummy(block);
    indexDummy.pprev = pindexPrev;
    indexDummy.nHeight = pindexPrev->nHeight + 1;
    indexDummy.phashBlock = &block_hash;

    // NOTE: CheckBlockHeader is called by CheckBlock
    if (!ContextualCheckBlockHeader(block, state, chainstate.m_blockman, chainstate.m_chainman, pindexPrev, adjusted_time_callback()))
        return error("%s: Consensus::ContextualCheckBlockHeader: %s", __func__, state.ToString());
    if (!CheckBlock(block, state, chainparams.GetConsensus(), fCheckPOW, fCheckMerkleRoot))
        return error("%s: Consensus::CheckBlock: %s", __func__, state.ToString());
    if (!ContextualCheckBlock(block, state, chainstate.m_chainman, pindexPrev))
        return error("%s: Consensus::ContextualCheckBlock: %s", __func__, state.ToString());
    if (!chainstate.ConnectBlock(block, state, &indexDummy, viewNew, true)) {
        return false;
    }
    assert(state.IsValid());

    return true;
}

/* This function is called from the RPC code for pruneblockchain */
void PruneBlockFilesManual(Chainstate& active_chainstate, int nManualPruneHeight)
{
    BlockValidationState state;
    if (!active_chainstate.FlushStateToDisk(
            state, FlushStateMode::NONE, nManualPruneHeight)) {
        LogPrintf("%s: failed to flush state (%s)\n", __func__, state.ToString());
    }
}

void Chainstate::LoadMempool(const fs::path& load_path, FopenFn mockable_fopen_function)
{
    if (!m_mempool) return;
    ::LoadMempool(*m_mempool, load_path, *this, mockable_fopen_function);
    m_mempool->SetLoadTried(!ShutdownRequested());
}

bool Chainstate::LoadChainTip()
{
    AssertLockHeld(cs_main);
    const CCoinsViewCache& coins_cache = CoinsTip();
    assert(!coins_cache.GetBestBlock().IsNull()); // Never called when the coins view is empty
    const CBlockIndex* tip = m_chain.Tip();

    if (tip && tip->GetBlockHash() == coins_cache.GetBestBlock()) {
        return true;
    }

    // Load pointer to end of best chain
    CBlockIndex* pindex = m_blockman.LookupBlockIndex(coins_cache.GetBestBlock());
    if (!pindex) {
        return false;
    }
    m_chain.SetTip(*pindex);
    PruneBlockIndexCandidates();

    tip = m_chain.Tip();
    LogPrintf("Loaded best chain: hashBestChain=%s height=%d date=%s progress=%f\n",
              tip->GetBlockHash().ToString(),
              m_chain.Height(),
              FormatISO8601DateTime(tip->GetBlockTime()),
              GuessVerificationProgress(m_chainman.GetParams().TxData(), tip));
    return true;
}

CVerifyDB::CVerifyDB()
{
    uiInterface.ShowProgress(_("Verifying blocks…").translated, 0, false);
}

CVerifyDB::~CVerifyDB()
{
    uiInterface.ShowProgress("", 100, false);
}

VerifyDBResult CVerifyDB::VerifyDB(
    Chainstate& chainstate,
    const Consensus::Params& consensus_params,
    CCoinsView& coinsview,
    int nCheckLevel, int nCheckDepth)
{
    AssertLockHeld(cs_main);

    if (chainstate.m_chain.Tip() == nullptr || chainstate.m_chain.Tip()->pprev == nullptr) {
        return VerifyDBResult::SUCCESS;
    }

    // Verify blocks in the best chain
    if (nCheckDepth <= 0 || nCheckDepth > chainstate.m_chain.Height()) {
        nCheckDepth = chainstate.m_chain.Height();
    }
    nCheckLevel = std::max(0, std::min(4, nCheckLevel));
    LogPrintf("Verifying last %i blocks at level %i\n", nCheckDepth, nCheckLevel);
    CCoinsViewCache coins(&coinsview);
    CBlockIndex* pindex;
    CBlockIndex* pindexFailure = nullptr;
    int nGoodTransactions = 0;
    BlockValidationState state;
    int reportDone = 0;
    bool skipped_no_block_data{false};
    bool skipped_l3_checks{false};
    LogPrintf("Verification progress: 0%%\n");

    const bool is_snapshot_cs{!chainstate.m_from_snapshot_blockhash};

    for (pindex = chainstate.m_chain.Tip(); pindex && pindex->pprev; pindex = pindex->pprev) {
        const int percentageDone = std::max(1, std::min(99, (int)(((double)(chainstate.m_chain.Height() - pindex->nHeight)) / (double)nCheckDepth * (nCheckLevel >= 4 ? 50 : 100))));
        if (reportDone < percentageDone / 10) {
            // report every 10% step
            LogPrintf("Verification progress: %d%%\n", percentageDone);
            reportDone = percentageDone / 10;
        }
        uiInterface.ShowProgress(_("Verifying blocks…").translated, percentageDone, false);
        if (pindex->nHeight <= chainstate.m_chain.Height() - nCheckDepth) {
            break;
        }
        if ((chainstate.m_blockman.IsPruneMode() || is_snapshot_cs) && !(pindex->nStatus & BLOCK_HAVE_DATA)) {
            // If pruning or running under an assumeutxo snapshot, only go
            // back as far as we have data.
            LogPrintf("VerifyDB(): block verification stopping at height %d (no data). This could be due to pruning or use of an assumeutxo snapshot.\n", pindex->nHeight);
            skipped_no_block_data = true;
            break;
        }
        CBlock block;
        // check level 0: read from disk
        if (!ReadBlockFromDisk(block, pindex, consensus_params, /*lowprio=*/true)) {
            LogPrintf("Verification error: ReadBlockFromDisk failed at %d, hash=%s\n", pindex->nHeight, pindex->GetBlockHash().ToString());
            return VerifyDBResult::CORRUPTED_BLOCK_DB;
        }
        // check level 1: verify block validity
        if (nCheckLevel >= 1 && !CheckBlock(block, state, consensus_params)) {
            LogPrintf("Verification error: found bad block at %d, hash=%s (%s)\n",
                      pindex->nHeight, pindex->GetBlockHash().ToString(), state.ToString());
            return VerifyDBResult::CORRUPTED_BLOCK_DB;
        }
        // check level 2: verify undo validity
        if (nCheckLevel >= 2 && pindex) {
            CBlockUndo undo;
            if (!pindex->GetUndoPos().IsNull()) {
                if (!UndoReadFromDisk(undo, pindex)) {
                    LogPrintf("Verification error: found bad undo data at %d, hash=%s\n", pindex->nHeight, pindex->GetBlockHash().ToString());
                    return VerifyDBResult::CORRUPTED_BLOCK_DB;
                }
            }
        }
        // check level 3: check for inconsistencies during memory-only disconnect of tip blocks
        size_t curr_coins_usage = coins.DynamicMemoryUsage() + chainstate.CoinsTip().DynamicMemoryUsage();

        if (nCheckLevel >= 3) {
            if (curr_coins_usage <= chainstate.m_coinstip_cache_size_bytes) {
                assert(coins.GetBestBlock() == pindex->GetBlockHash());
                DisconnectResult res = chainstate.DisconnectBlock(block, pindex, coins);
                if (res == DISCONNECT_FAILED) {
                    LogPrintf("Verification error: irrecoverable inconsistency in block data at %d, hash=%s\n", pindex->nHeight, pindex->GetBlockHash().ToString());
                    return VerifyDBResult::CORRUPTED_BLOCK_DB;
                }
                if (res == DISCONNECT_UNCLEAN) {
                    nGoodTransactions = 0;
                    pindexFailure = pindex;
                } else {
                    nGoodTransactions += block.vtx.size();
                }
            } else {
                skipped_l3_checks = true;
            }
        }
        if (ShutdownRequested()) return VerifyDBResult::INTERRUPTED;
    }
    if (pindexFailure) {
        LogPrintf("Verification error: coin database inconsistencies found (last %i blocks, %i good transactions before that)\n", chainstate.m_chain.Height() - pindexFailure->nHeight + 1, nGoodTransactions);
        return VerifyDBResult::CORRUPTED_BLOCK_DB;
    }
    if (skipped_l3_checks) {
        LogPrintf("Skipped verification of level >=3 (insufficient database cache size). Consider increasing -dbcache.\n");
    }

    // store block count as we move pindex at check level >= 4
    int block_count = chainstate.m_chain.Height() - pindex->nHeight;

    // check level 4: try reconnecting blocks
    if (nCheckLevel >= 4 && !skipped_l3_checks) {
        while (pindex != chainstate.m_chain.Tip()) {
            const int percentageDone = std::max(1, std::min(99, 100 - (int)(((double)(chainstate.m_chain.Height() - pindex->nHeight)) / (double)nCheckDepth * 50)));
            if (reportDone < percentageDone / 10) {
                // report every 10% step
                LogPrintf("Verification progress: %d%%\n", percentageDone);
                reportDone = percentageDone / 10;
            }
            uiInterface.ShowProgress(_("Verifying blocks…").translated, percentageDone, false);
            pindex = chainstate.m_chain.Next(pindex);
            CBlock block;
            if (!ReadBlockFromDisk(block, pindex, consensus_params, /*lowprio=*/true)) {
                LogPrintf("Verification error: ReadBlockFromDisk failed at %d, hash=%s\n", pindex->nHeight, pindex->GetBlockHash().ToString());
                return VerifyDBResult::CORRUPTED_BLOCK_DB;
            }
            if (!chainstate.ConnectBlock(block, state, pindex, coins)) {
                LogPrintf("Verification error: found unconnectable block at %d, hash=%s (%s)\n", pindex->nHeight, pindex->GetBlockHash().ToString(), state.ToString());
                return VerifyDBResult::CORRUPTED_BLOCK_DB;
            }
            if (ShutdownRequested()) return VerifyDBResult::INTERRUPTED;
        }
    }

    LogPrintf("Verification: No coin database inconsistencies in last %i blocks (%i transactions)\n", block_count, nGoodTransactions);

    if (skipped_l3_checks) {
        return VerifyDBResult::SKIPPED_L3_CHECKS;
    }
    if (skipped_no_block_data) {
        return VerifyDBResult::SKIPPED_MISSING_BLOCKS;
    }
    return VerifyDBResult::SUCCESS;
}

/** Apply the effects of a block on the utxo cache, ignoring that it may already have been applied. */
bool Chainstate::RollforwardBlock(const CBlockIndex* pindex, CCoinsViewCache& inputs)
{
    AssertLockHeld(cs_main);
    // TODO: merge with ConnectBlock
    CBlock block;
    if (!ReadBlockFromDisk(block, pindex, m_chainman.GetConsensus(), /*lowprio=*/true)) {
        return error("ReplayBlock(): ReadBlockFromDisk failed at %d, hash=%s", pindex->nHeight, pindex->GetBlockHash().ToString());
    }

    for (const CTransactionRef& tx : block.vtx) {
        if (!tx->IsCoinBase()) {
            for (const CTxIn &txin : tx->vin) {
                inputs.SpendCoin(txin.prevout);
            }
        }
        // Pass check = true as every addition may be an overwrite.
        AddCoins(inputs, *tx, pindex->nHeight, true);
    }
    return true;
}

bool Chainstate::ReplayBlocks()
{
    LOCK(cs_main);

    CCoinsView& db = this->CoinsDB();
    CCoinsViewCache cache(&db);

    std::vector<uint256> hashHeads = db.GetHeadBlocks();
    if (hashHeads.empty()) return true; // We're already in a consistent state.
    if (hashHeads.size() != 2) return error("ReplayBlocks(): unknown inconsistent state");

    uiInterface.ShowProgress(_("Replaying blocks…").translated, 0, false);
    LogPrintf("Replaying blocks\n");

    const CBlockIndex* pindexOld = nullptr;  // Old tip during the interrupted flush.
    const CBlockIndex* pindexNew;            // New tip during the interrupted flush.
    const CBlockIndex* pindexFork = nullptr; // Latest block common to both the old and the new tip.

    if (m_blockman.m_block_index.count(hashHeads[0]) == 0) {
        return error("ReplayBlocks(): reorganization to unknown block requested");
    }
    pindexNew = &(m_blockman.m_block_index[hashHeads[0]]);

    if (!hashHeads[1].IsNull()) { // The old tip is allowed to be 0, indicating it's the first flush.
        if (m_blockman.m_block_index.count(hashHeads[1]) == 0) {
            return error("ReplayBlocks(): reorganization from unknown block requested");
        }
        pindexOld = &(m_blockman.m_block_index[hashHeads[1]]);
        pindexFork = LastCommonAncestor(pindexOld, pindexNew);
        assert(pindexFork != nullptr);
    }

    // Rollback along the old branch.
    while (pindexOld != pindexFork) {
        if (pindexOld->nHeight > 0) { // Never disconnect the genesis block.
            CBlock block;
            if (!ReadBlockFromDisk(block, pindexOld, m_chainman.GetConsensus(), /*lowprio=*/true)) {
                return error("RollbackBlock(): ReadBlockFromDisk() failed at %d, hash=%s", pindexOld->nHeight, pindexOld->GetBlockHash().ToString());
            }
            LogPrintf("Rolling back %s (%i)\n", pindexOld->GetBlockHash().ToString(), pindexOld->nHeight);
            DisconnectResult res = DisconnectBlock(block, pindexOld, cache);
            if (res == DISCONNECT_FAILED) {
                return error("RollbackBlock(): DisconnectBlock failed at %d, hash=%s", pindexOld->nHeight, pindexOld->GetBlockHash().ToString());
            }
            // If DISCONNECT_UNCLEAN is returned, it means a non-existing UTXO was deleted, or an existing UTXO was
            // overwritten. It corresponds to cases where the block-to-be-disconnect never had all its operations
            // applied to the UTXO set. However, as both writing a UTXO and deleting a UTXO are idempotent operations,
            // the result is still a version of the UTXO set with the effects of that block undone.
        }
        pindexOld = pindexOld->pprev;
    }

    // Roll forward from the forking point to the new tip.
    int nForkHeight = pindexFork ? pindexFork->nHeight : 0;
    for (int nHeight = nForkHeight + 1; nHeight <= pindexNew->nHeight; ++nHeight) {
        const CBlockIndex& pindex{*Assert(pindexNew->GetAncestor(nHeight))};

        LogPrintf("Rolling forward %s (%i)\n", pindex.GetBlockHash().ToString(), nHeight);
        uiInterface.ShowProgress(_("Replaying blocks…").translated, (int) ((nHeight - nForkHeight) * 100.0 / (pindexNew->nHeight - nForkHeight)) , false);
        if (!RollforwardBlock(&pindex, cache)) return false;
    }

    cache.SetBestBlock(pindexNew->GetBlockHash());
    cache.Flush();
    uiInterface.ShowProgress("", 100, false);
    return true;
}

bool Chainstate::NeedsRedownload() const
{
    AssertLockHeld(cs_main);

    // At and above m_params.SegwitHeight, segwit consensus rules must be validated
    CBlockIndex* block{m_chain.Tip()};

    while (block != nullptr && DeploymentActiveAt(*block, m_chainman, Consensus::DEPLOYMENT_SEGWIT)) {
        if (!(block->nStatus & BLOCK_OPT_WITNESS)) {
            // block is insufficiently validated for a segwit client
            return true;
        }
        block = block->pprev;
    }

    return false;
}

void Chainstate::UnloadBlockIndex()
{
    AssertLockHeld(::cs_main);
    nBlockSequenceId = 1;
    setBlockIndexCandidates.clear();
}

bool ChainstateManager::LoadBlockIndex()
{
    AssertLockHeld(cs_main);
    // Load block index from databases
    bool needs_init = fReindex;
    if (!fReindex) {
        bool ret = m_blockman.LoadBlockIndexDB(GetConsensus());
        if (!ret) return false;

        m_blockman.ScanAndUnlinkAlreadyPrunedFiles();

        std::vector<CBlockIndex*> vSortedByHeight{m_blockman.GetAllBlockIndices()};
        std::sort(vSortedByHeight.begin(), vSortedByHeight.end(),
                  CBlockIndexHeightOnlyComparator());

        // Find start of assumed-valid region.
        int first_assumed_valid_height = std::numeric_limits<int>::max();

        for (const CBlockIndex* block : vSortedByHeight) {
            if (block->IsAssumedValid()) {
                auto chainstates = GetAll();

                // If we encounter an assumed-valid block index entry, ensure that we have
                // one chainstate that tolerates assumed-valid entries and another that does
                // not (i.e. the background validation chainstate), since assumed-valid
                // entries should always be pending validation by a fully-validated chainstate.
                auto any_chain = [&](auto fnc) { return std::any_of(chainstates.cbegin(), chainstates.cend(), fnc); };
                assert(any_chain([](auto chainstate) { return chainstate->reliesOnAssumedValid(); }));
                assert(any_chain([](auto chainstate) { return !chainstate->reliesOnAssumedValid(); }));

                first_assumed_valid_height = block->nHeight;
                LogPrintf("Saw first assumedvalid block at height %d (%s)\n",
                        first_assumed_valid_height, block->ToString());
                break;
            }
        }

        for (CBlockIndex* pindex : vSortedByHeight) {
            if (ShutdownRequested()) return false;
            if (pindex->IsAssumedValid() ||
                    (pindex->IsValid(BLOCK_VALID_TRANSACTIONS) &&
                     (pindex->HaveTxsDownloaded() || pindex->pprev == nullptr))) {

                // Fill each chainstate's block candidate set. Only add assumed-valid
                // blocks to the tip candidate set if the chainstate is allowed to rely on
                // assumed-valid blocks.
                //
                // If all setBlockIndexCandidates contained the assumed-valid blocks, the
                // background chainstate's ActivateBestChain() call would add assumed-valid
                // blocks to the chain (based on how FindMostWorkChain() works). Obviously
                // we don't want this since the purpose of the background validation chain
                // is to validate assued-valid blocks.
                //
                // Note: This is considering all blocks whose height is greater or equal to
                // the first assumed-valid block to be assumed-valid blocks, and excluding
                // them from the background chainstate's setBlockIndexCandidates set. This
                // does mean that some blocks which are not technically assumed-valid
                // (later blocks on a fork beginning before the first assumed-valid block)
                // might not get added to the background chainstate, but this is ok,
                // because they will still be attached to the active chainstate if they
                // actually contain more work.
                //
                // Instead of this height-based approach, an earlier attempt was made at
                // detecting "holistically" whether the block index under consideration
                // relied on an assumed-valid ancestor, but this proved to be too slow to
                // be practical.
                for (Chainstate* chainstate : GetAll()) {
                    if (chainstate->reliesOnAssumedValid() ||
                            pindex->nHeight < first_assumed_valid_height) {
                        chainstate->setBlockIndexCandidates.insert(pindex);
                    }
                }
            }
            if (pindex->nStatus & BLOCK_FAILED_MASK && (!m_best_invalid || pindex->nChainWork > m_best_invalid->nChainWork)) {
                m_best_invalid = pindex;
            }
            if (pindex->IsValid(BLOCK_VALID_TREE) && (m_best_header == nullptr || CBlockIndexWorkComparator()(m_best_header, pindex)))
                m_best_header = pindex;
        }

        needs_init = m_blockman.m_block_index.empty();
    }

    if (needs_init) {
        // Everything here is for *new* reindex/DBs. Thus, though
        // LoadBlockIndexDB may have set fReindex if we shut down
        // mid-reindex previously, we don't check fReindex and
        // instead only check it prior to LoadBlockIndexDB to set
        // needs_init.

        LogPrintf("Initializing databases...\n");
    }
    return true;
}

bool Chainstate::LoadGenesisBlock()
{
    LOCK(cs_main);

    const CChainParams& params{m_chainman.GetParams()};

    // Check whether we're already initialized by checking for genesis in
    // m_blockman.m_block_index. Note that we can't use m_chain here, since it is
    // set based on the coins db, not the block index db, which is the only
    // thing loaded at this point.
    if (m_blockman.m_block_index.count(params.GenesisBlock().GetHash()))
        return true;

    try {
        const CBlock& block = params.GenesisBlock();
        FlatFilePos blockPos{m_blockman.SaveBlockToDisk(block, 0, m_chain, params, nullptr)};
        if (blockPos.IsNull()) {
            return error("%s: writing genesis block to disk failed", __func__);
        }
        CBlockIndex* pindex = m_blockman.AddToBlockIndex(block, m_chainman.m_best_header);
        ReceivedBlockTransactions(block, pindex, blockPos);
    } catch (const std::runtime_error& e) {
        return error("%s: failed to write genesis block: %s", __func__, e.what());
    }

    return true;
}

void Chainstate::LoadExternalBlockFile(
    FILE* fileIn,
    FlatFilePos* dbp,
    std::multimap<uint256, FlatFilePos>* blocks_with_unknown_parent)
{
    AssertLockNotHeld(m_chainstate_mutex);

    // Either both should be specified (-reindex), or neither (-loadblock).
    assert(!dbp == !blocks_with_unknown_parent);

    const auto start{SteadyClock::now()};
    const CChainParams& params{m_chainman.GetParams()};

    int nLoaded = 0;
    try {
        IOPRIO_IDLER(/*lowprio=*/true);

        // This takes over fileIn and calls fclose() on it in the CBufferedFile destructor
        CBufferedFile blkdat(fileIn, 2*MAX_BLOCK_SERIALIZED_SIZE, MAX_BLOCK_SERIALIZED_SIZE+8, SER_DISK, CLIENT_VERSION);
        // nRewind indicates where to resume scanning in case something goes wrong,
        // such as a block fails to deserialize.
        uint64_t nRewind = blkdat.GetPos();
        while (!blkdat.eof()) {
            if (ShutdownRequested()) return;

            blkdat.SetPos(nRewind);
            nRewind++; // start one byte further next time, in case of failure
            blkdat.SetLimit(); // remove former limit
            unsigned int nSize = 0;
            try {
                // locate a header
                unsigned char buf[CMessageHeader::MESSAGE_START_SIZE];
                blkdat.FindByte(params.MessageStart()[0]);
                nRewind = blkdat.GetPos() + 1;
                blkdat >> buf;
                if (memcmp(buf, params.MessageStart(), CMessageHeader::MESSAGE_START_SIZE)) {
                    continue;
                }
                // read size
                blkdat >> nSize;
                if (nSize < 80 || nSize > MAX_BLOCK_SERIALIZED_SIZE)
                    continue;
            } catch (const std::exception&) {
                // no valid block header found; don't complain
                // (this happens at the end of every blk.dat file)
                break;
            }
            try {
                // read block header
                const uint64_t nBlockPos{blkdat.GetPos()};
                if (dbp)
                    dbp->nPos = nBlockPos;
                blkdat.SetLimit(nBlockPos + nSize);
                CBlockHeader header;
                blkdat >> header;
                const uint256 hash{header.GetHash()};
                // Skip the rest of this block (this may read from disk into memory); position to the marker before the
                // next block, but it's still possible to rewind to the start of the current block (without a disk read).
                nRewind = nBlockPos + nSize;
                blkdat.SkipTo(nRewind);

                std::shared_ptr<CBlock> pblock{}; // needs to remain available after the cs_main lock is released to avoid duplicate reads from disk

                {
                    LOCK(cs_main);
                    // detect out of order blocks, and store them for later
                    if (hash != params.GetConsensus().hashGenesisBlock && !m_blockman.LookupBlockIndex(header.hashPrevBlock)) {
                        LogPrint(BCLog::REINDEX, "%s: Out of order block %s, parent %s not known\n", __func__, hash.ToString(),
                                 header.hashPrevBlock.ToString());
                        if (dbp && blocks_with_unknown_parent) {
                            blocks_with_unknown_parent->emplace(header.hashPrevBlock, *dbp);
                        }
                        continue;
                    }

                    // process in case the block isn't known yet
                    const CBlockIndex* pindex = m_blockman.LookupBlockIndex(hash);
                    if (!pindex || (pindex->nStatus & BLOCK_HAVE_DATA) == 0) {
                        // This block can be processed immediately; rewind to its start, read and deserialize it.
                        blkdat.SetPos(nBlockPos);
                        pblock = std::make_shared<CBlock>();
                        blkdat >> *pblock;
                        nRewind = blkdat.GetPos();

                        BlockValidationState state;
                        if (AcceptBlock(pblock, state, nullptr, true, dbp, nullptr, true)) {
                            nLoaded++;
                        }
                        if (state.IsError()) {
                            break;
                        }
                    } else if (hash != params.GetConsensus().hashGenesisBlock && pindex->nHeight % 1000 == 0) {
                        LogPrint(BCLog::REINDEX, "Block Import: already had block %s at height %d\n", hash.ToString(), pindex->nHeight);
                    }
                }

                // Activate the genesis block so normal node progress can continue
                if (hash == params.GetConsensus().hashGenesisBlock) {
                    BlockValidationState state;
                    if (!ActivateBestChain(state, nullptr)) {
                        break;
                    }
                }

                if (m_blockman.IsPruneMode() && !fReindex && pblock) {
                    // must update the tip for pruning to work while importing with -loadblock.
                    // this is a tradeoff to conserve disk space at the expense of time
                    // spent updating the tip to be able to prune.
                    // otherwise, ActivateBestChain won't be called by the import process
                    // until after all of the block files are loaded. ActivateBestChain can be
                    // called by concurrent network message processing. but, that is not
                    // reliable for the purpose of pruning while importing.
                    BlockValidationState state;
                    if (!ActivateBestChain(state, pblock)) {
                        LogPrint(BCLog::REINDEX, "failed to activate chain (%s)\n", state.ToString());
                        break;
                    }
                }

                NotifyHeaderTip(*this);

                if (!blocks_with_unknown_parent) continue;

                // Recursively process earlier encountered successors of this block
                std::deque<uint256> queue;
                queue.push_back(hash);
                while (!queue.empty()) {
                    uint256 head = queue.front();
                    queue.pop_front();
                    auto range = blocks_with_unknown_parent->equal_range(head);
                    while (range.first != range.second) {
                        std::multimap<uint256, FlatFilePos>::iterator it = range.first;
                        std::shared_ptr<CBlock> pblockrecursive = std::make_shared<CBlock>();
                        if (ReadBlockFromDisk(*pblockrecursive, it->second, params.GetConsensus())) {
                            LogPrint(BCLog::REINDEX, "%s: Processing out of order child %s of %s\n", __func__, pblockrecursive->GetHash().ToString(),
                                    head.ToString());
                            LOCK(cs_main);
                            BlockValidationState dummy;
                            if (AcceptBlock(pblockrecursive, dummy, nullptr, true, &it->second, nullptr, true)) {
                                nLoaded++;
                                queue.push_back(pblockrecursive->GetHash());
                            }
                        }
                        range.first++;
                        blocks_with_unknown_parent->erase(it);
                        NotifyHeaderTip(*this);
                    }
                }
            } catch (const std::exception& e) {
                // historical bugs added extra data to the block files that does not deserialize cleanly.
                // commonly this data is between readable blocks, but it does not really matter. such data is not fatal to the import process.
                // the code that reads the block files deals with invalid data by simply ignoring it.
                // it continues to search for the next {4 byte magic message start bytes + 4 byte length + block} that does deserialize cleanly
                // and passes all of the other block validation checks dealing with POW and the merkle root, etc...
                // we merely note with this informational log message when unexpected data is encountered.
                // we could also be experiencing a storage system read error, or a read of a previous bad write. these are possible, but
                // less likely scenarios. we don't have enough information to tell a difference here.
                // the reindex process is not the place to attempt to clean and/or compact the block files. if so desired, a studious node operator
                // may use knowledge of the fact that the block files are not entirely pristine in order to prepare a set of pristine, and
                // perhaps ordered, block files for later reindexing.
                LogPrint(BCLog::REINDEX, "%s: unexpected data at file offset 0x%x - %s. continuing\n", __func__, (nRewind - 1), e.what());
            }
        }
    } catch (const std::runtime_error& e) {
        AbortNode(std::string("System error: ") + e.what());
    }
    LogPrintf("Loaded %i blocks from external file in %dms\n", nLoaded, Ticks<std::chrono::milliseconds>(SteadyClock::now() - start));
}

void Chainstate::CheckBlockIndex()
{
    if (!m_chainman.ShouldCheckBlockIndex()) {
        return;
    }

    LOCK(cs_main);

    // During a reindex, we read the genesis block and call CheckBlockIndex before ActivateBestChain,
    // so we have the genesis block in m_blockman.m_block_index but no active chain. (A few of the
    // tests when iterating the block tree require that m_chain has been initialized.)
    if (m_chain.Height() < 0) {
        assert(m_blockman.m_block_index.size() <= 1);
        return;
    }

    // Build forward-pointing map of the entire block tree.
    std::multimap<CBlockIndex*,CBlockIndex*> forward;
    for (auto& [_, block_index] : m_blockman.m_block_index) {
        forward.emplace(block_index.pprev, &block_index);
    }

    assert(forward.size() == m_blockman.m_block_index.size());

    std::pair<std::multimap<CBlockIndex*,CBlockIndex*>::iterator,std::multimap<CBlockIndex*,CBlockIndex*>::iterator> rangeGenesis = forward.equal_range(nullptr);
    CBlockIndex *pindex = rangeGenesis.first->second;
    rangeGenesis.first++;
    assert(rangeGenesis.first == rangeGenesis.second); // There is only one index entry with parent nullptr.

    // Iterate over the entire block tree, using depth-first search.
    // Along the way, remember whether there are blocks on the path from genesis
    // block being explored which are the first to have certain properties.
    size_t nNodes = 0;
    int nHeight = 0;
    CBlockIndex* pindexFirstInvalid = nullptr; // Oldest ancestor of pindex which is invalid.
    CBlockIndex* pindexFirstMissing = nullptr; // Oldest ancestor of pindex which does not have BLOCK_HAVE_DATA.
    CBlockIndex* pindexFirstNeverProcessed = nullptr; // Oldest ancestor of pindex for which nTx == 0.
    CBlockIndex* pindexFirstNotTreeValid = nullptr; // Oldest ancestor of pindex which does not have BLOCK_VALID_TREE (regardless of being valid or not).
    CBlockIndex* pindexFirstNotTransactionsValid = nullptr; // Oldest ancestor of pindex which does not have BLOCK_VALID_TRANSACTIONS (regardless of being valid or not).
    CBlockIndex* pindexFirstNotChainValid = nullptr; // Oldest ancestor of pindex which does not have BLOCK_VALID_CHAIN (regardless of being valid or not).
    CBlockIndex* pindexFirstNotScriptsValid = nullptr; // Oldest ancestor of pindex which does not have BLOCK_VALID_SCRIPTS (regardless of being valid or not).
    while (pindex != nullptr) {
        nNodes++;
        if (pindexFirstInvalid == nullptr && pindex->nStatus & BLOCK_FAILED_VALID) pindexFirstInvalid = pindex;
        // Assumed-valid index entries will not have data since we haven't downloaded the
        // full block yet.
        if (pindexFirstMissing == nullptr && !(pindex->nStatus & BLOCK_HAVE_DATA) && !pindex->IsAssumedValid()) {
            pindexFirstMissing = pindex;
        }
        if (pindexFirstNeverProcessed == nullptr && pindex->nTx == 0) pindexFirstNeverProcessed = pindex;
        if (pindex->pprev != nullptr && pindexFirstNotTreeValid == nullptr && (pindex->nStatus & BLOCK_VALID_MASK) < BLOCK_VALID_TREE) pindexFirstNotTreeValid = pindex;

        if (pindex->pprev != nullptr && !pindex->IsAssumedValid()) {
            // Skip validity flag checks for BLOCK_ASSUMED_VALID index entries, since these
            // *_VALID_MASK flags will not be present for index entries we are temporarily assuming
            // valid.
            if (pindexFirstNotTransactionsValid == nullptr &&
                    (pindex->nStatus & BLOCK_VALID_MASK) < BLOCK_VALID_TRANSACTIONS) {
                pindexFirstNotTransactionsValid = pindex;
            }

            if (pindexFirstNotChainValid == nullptr &&
                    (pindex->nStatus & BLOCK_VALID_MASK) < BLOCK_VALID_CHAIN) {
                pindexFirstNotChainValid = pindex;
            }

            if (pindexFirstNotScriptsValid == nullptr &&
                    (pindex->nStatus & BLOCK_VALID_MASK) < BLOCK_VALID_SCRIPTS) {
                pindexFirstNotScriptsValid = pindex;
            }
        }

        // Begin: actual consistency checks.
        if (pindex->pprev == nullptr) {
            // Genesis block checks.
            assert(pindex->GetBlockHash() == m_chainman.GetConsensus().hashGenesisBlock); // Genesis block's hash must match.
            assert(pindex == m_chain.Genesis()); // The current active chain's genesis block must be this block.
        }
        if (!pindex->HaveTxsDownloaded()) assert(pindex->nSequenceId <= 0); // nSequenceId can't be set positive for blocks that aren't linked (negative is used for preciousblock)
        // VALID_TRANSACTIONS is equivalent to nTx > 0 for all nodes (whether or not pruning has occurred).
        // HAVE_DATA is only equivalent to nTx > 0 (or VALID_TRANSACTIONS) if no pruning has occurred.
        // Unless these indexes are assumed valid and pending block download on a
        // background chainstate.
        if (!m_blockman.m_have_pruned && !pindex->IsAssumedValid()) {
            // If we've never pruned, then HAVE_DATA should be equivalent to nTx > 0
            assert(!(pindex->nStatus & BLOCK_HAVE_DATA) == (pindex->nTx == 0));
            assert(pindexFirstMissing == pindexFirstNeverProcessed);
        } else {
            // If we have pruned, then we can only say that HAVE_DATA implies nTx > 0
            if (pindex->nStatus & BLOCK_HAVE_DATA) assert(pindex->nTx > 0);
        }
        if (pindex->nStatus & BLOCK_HAVE_UNDO) assert(pindex->nStatus & BLOCK_HAVE_DATA);
        if (pindex->IsAssumedValid()) {
            // Assumed-valid blocks should have some nTx value.
            assert(pindex->nTx > 0);
            // Assumed-valid blocks should connect to the main chain.
            assert((pindex->nStatus & BLOCK_VALID_MASK) >= BLOCK_VALID_TREE);
        } else {
            // Otherwise there should only be an nTx value if we have
            // actually seen a block's transactions.
            assert(((pindex->nStatus & BLOCK_VALID_MASK) >= BLOCK_VALID_TRANSACTIONS) == (pindex->nTx > 0)); // This is pruning-independent.
        }
        // All parents having had data (at some point) is equivalent to all parents being VALID_TRANSACTIONS, which is equivalent to HaveTxsDownloaded().
        assert((pindexFirstNeverProcessed == nullptr) == pindex->HaveTxsDownloaded());
        assert((pindexFirstNotTransactionsValid == nullptr) == pindex->HaveTxsDownloaded());
        assert(pindex->nHeight == nHeight); // nHeight must be consistent.
        assert(pindex->pprev == nullptr || pindex->nChainWork >= pindex->pprev->nChainWork); // For every block except the genesis block, the chainwork must be larger than the parent's.
        assert(nHeight < 2 || (pindex->pskip && (pindex->pskip->nHeight < nHeight))); // The pskip pointer must point back for all but the first 2 blocks.
        assert(pindexFirstNotTreeValid == nullptr); // All m_blockman.m_block_index entries must at least be TREE valid
        if ((pindex->nStatus & BLOCK_VALID_MASK) >= BLOCK_VALID_TREE) assert(pindexFirstNotTreeValid == nullptr); // TREE valid implies all parents are TREE valid
        if ((pindex->nStatus & BLOCK_VALID_MASK) >= BLOCK_VALID_CHAIN) assert(pindexFirstNotChainValid == nullptr); // CHAIN valid implies all parents are CHAIN valid
        if ((pindex->nStatus & BLOCK_VALID_MASK) >= BLOCK_VALID_SCRIPTS) assert(pindexFirstNotScriptsValid == nullptr); // SCRIPTS valid implies all parents are SCRIPTS valid
        if (pindexFirstInvalid == nullptr) {
            // Checks for not-invalid blocks.
            assert((pindex->nStatus & BLOCK_FAILED_MASK) == 0); // The failed mask cannot be set for blocks without invalid parents.
        }
        if (!CBlockIndexWorkComparator()(pindex, m_chain.Tip()) && pindexFirstNeverProcessed == nullptr) {
            if (pindexFirstInvalid == nullptr) {
                const bool is_active = this == &m_chainman.ActiveChainstate();

                // If this block sorts at least as good as the current tip and
                // is valid and we have all data for its parents, it must be in
                // setBlockIndexCandidates.  m_chain.Tip() must also be there
                // even if some data has been pruned.
                //
                // Don't perform this check for the background chainstate since
                // its setBlockIndexCandidates shouldn't have some entries (i.e. those past the
                // snapshot block) which do exist in the block index for the active chainstate.
                if (is_active && (pindexFirstMissing == nullptr || pindex == m_chain.Tip())) {
                    assert(setBlockIndexCandidates.count(pindex));
                }
                // If some parent is missing, then it could be that this block was in
                // setBlockIndexCandidates but had to be removed because of the missing data.
                // In this case it must be in m_blocks_unlinked -- see test below.
            }
        } else { // If this block sorts worse than the current tip or some ancestor's block has never been seen, it cannot be in setBlockIndexCandidates.
            assert(setBlockIndexCandidates.count(pindex) == 0);
        }
        // Check whether this block is in m_blocks_unlinked.
        std::pair<std::multimap<CBlockIndex*,CBlockIndex*>::iterator,std::multimap<CBlockIndex*,CBlockIndex*>::iterator> rangeUnlinked = m_blockman.m_blocks_unlinked.equal_range(pindex->pprev);
        bool foundInUnlinked = false;
        while (rangeUnlinked.first != rangeUnlinked.second) {
            assert(rangeUnlinked.first->first == pindex->pprev);
            if (rangeUnlinked.first->second == pindex) {
                foundInUnlinked = true;
                break;
            }
            rangeUnlinked.first++;
        }
        if (pindex->pprev && (pindex->nStatus & BLOCK_HAVE_DATA) && pindexFirstNeverProcessed != nullptr && pindexFirstInvalid == nullptr) {
            // If this block has block data available, some parent was never received, and has no invalid parents, it must be in m_blocks_unlinked.
            assert(foundInUnlinked);
        }
        if (!(pindex->nStatus & BLOCK_HAVE_DATA)) assert(!foundInUnlinked); // Can't be in m_blocks_unlinked if we don't HAVE_DATA
        if (pindexFirstMissing == nullptr) assert(!foundInUnlinked); // We aren't missing data for any parent -- cannot be in m_blocks_unlinked.
        if (pindex->pprev && (pindex->nStatus & BLOCK_HAVE_DATA) && pindexFirstNeverProcessed == nullptr && pindexFirstMissing != nullptr) {
            // We HAVE_DATA for this block, have received data for all parents at some point, but we're currently missing data for some parent.
            assert(m_blockman.m_have_pruned); // We must have pruned.
            // This block may have entered m_blocks_unlinked if:
            //  - it has a descendant that at some point had more work than the
            //    tip, and
            //  - we tried switching to that descendant but were missing
            //    data for some intermediate block between m_chain and the
            //    tip.
            // So if this block is itself better than m_chain.Tip() and it wasn't in
            // setBlockIndexCandidates, then it must be in m_blocks_unlinked.
            if (!CBlockIndexWorkComparator()(pindex, m_chain.Tip()) && setBlockIndexCandidates.count(pindex) == 0) {
                if (pindexFirstInvalid == nullptr) {
                    assert(foundInUnlinked);
                }
            }
        }
        // assert(pindex->GetBlockHash() == pindex->GetBlockHeader().GetHash()); // Perhaps too slow
        // End: actual consistency checks.

        // Try descending into the first subnode.
        std::pair<std::multimap<CBlockIndex*,CBlockIndex*>::iterator,std::multimap<CBlockIndex*,CBlockIndex*>::iterator> range = forward.equal_range(pindex);
        if (range.first != range.second) {
            // A subnode was found.
            pindex = range.first->second;
            nHeight++;
            continue;
        }
        // This is a leaf node.
        // Move upwards until we reach a node of which we have not yet visited the last child.
        while (pindex) {
            // We are going to either move to a parent or a sibling of pindex.
            // If pindex was the first with a certain property, unset the corresponding variable.
            if (pindex == pindexFirstInvalid) pindexFirstInvalid = nullptr;
            if (pindex == pindexFirstMissing) pindexFirstMissing = nullptr;
            if (pindex == pindexFirstNeverProcessed) pindexFirstNeverProcessed = nullptr;
            if (pindex == pindexFirstNotTreeValid) pindexFirstNotTreeValid = nullptr;
            if (pindex == pindexFirstNotTransactionsValid) pindexFirstNotTransactionsValid = nullptr;
            if (pindex == pindexFirstNotChainValid) pindexFirstNotChainValid = nullptr;
            if (pindex == pindexFirstNotScriptsValid) pindexFirstNotScriptsValid = nullptr;
            // Find our parent.
            CBlockIndex* pindexPar = pindex->pprev;
            // Find which child we just visited.
            std::pair<std::multimap<CBlockIndex*,CBlockIndex*>::iterator,std::multimap<CBlockIndex*,CBlockIndex*>::iterator> rangePar = forward.equal_range(pindexPar);
            while (rangePar.first->second != pindex) {
                assert(rangePar.first != rangePar.second); // Our parent must have at least the node we're coming from as child.
                rangePar.first++;
            }
            // Proceed to the next one.
            rangePar.first++;
            if (rangePar.first != rangePar.second) {
                // Move to the sibling.
                pindex = rangePar.first->second;
                break;
            } else {
                // Move up further.
                pindex = pindexPar;
                nHeight--;
                continue;
            }
        }
    }

    // Check that we actually traversed the entire map.
    assert(nNodes == forward.size());
}

std::string Chainstate::ToString()
{
    AssertLockHeld(::cs_main);
    CBlockIndex* tip = m_chain.Tip();
    return strprintf("Chainstate [%s] @ height %d (%s)",
                     m_from_snapshot_blockhash ? "snapshot" : "ibd",
                     tip ? tip->nHeight : -1, tip ? tip->GetBlockHash().ToString() : "null");
}

bool Chainstate::ResizeCoinsCaches(size_t coinstip_size, size_t coinsdb_size)
{
    AssertLockHeld(::cs_main);
    if (coinstip_size == m_coinstip_cache_size_bytes &&
            coinsdb_size == m_coinsdb_cache_size_bytes) {
        // Cache sizes are unchanged, no need to continue.
        return true;
    }
    size_t old_coinstip_size = m_coinstip_cache_size_bytes;
    m_coinstip_cache_size_bytes = coinstip_size;
    m_coinsdb_cache_size_bytes = coinsdb_size;
    CoinsDB().ResizeCache(coinsdb_size);

    LogPrintf("[%s] resized coinsdb cache to %.1f MiB\n",
        this->ToString(), coinsdb_size * (1.0 / 1024 / 1024));
    LogPrintf("[%s] resized coinstip cache to %.1f MiB\n",
        this->ToString(), coinstip_size * (1.0 / 1024 / 1024));

    BlockValidationState state;
    bool ret;

    if (coinstip_size > old_coinstip_size) {
        // Likely no need to flush if cache sizes have grown.
        ret = FlushStateToDisk(state, FlushStateMode::IF_NEEDED);
    } else {
        // Otherwise, flush state to disk and deallocate the in-memory coins map.
        ret = FlushStateToDisk(state, FlushStateMode::ALWAYS);
        CoinsTip().ReallocateCache();
    }
    return ret;
}

//! Guess how far we are in the verification process at the given block index
//! require cs_main if pindex has not been validated yet (because nChainTx might be unset)
double GuessVerificationProgress(const ChainTxData& data, const CBlockIndex *pindex) {
    if (pindex == nullptr)
        return 0.0;

    int64_t nNow = time(nullptr);

    double fTxTotal;

    if (pindex->nChainTx <= data.nTxCount) {
        fTxTotal = data.nTxCount + (nNow - data.nTime) * data.dTxRate;
    } else {
        fTxTotal = pindex->nChainTx + (nNow - pindex->GetBlockTime()) * data.dTxRate;
    }

    return std::min<double>(pindex->nChainTx / fTxTotal, 1.0);
}

std::optional<uint256> ChainstateManager::SnapshotBlockhash() const
{
    LOCK(::cs_main);
    if (m_active_chainstate && m_active_chainstate->m_from_snapshot_blockhash) {
        // If a snapshot chainstate exists, it will always be our active.
        return m_active_chainstate->m_from_snapshot_blockhash;
    }
    return std::nullopt;
}

std::vector<Chainstate*> ChainstateManager::GetAll()
{
    LOCK(::cs_main);
    std::vector<Chainstate*> out;

    for (Chainstate* cs : {m_ibd_chainstate.get(), m_snapshot_chainstate.get()}) {
        if (this->IsUsable(cs)) out.push_back(cs);
    }

    return out;
}

Chainstate& ChainstateManager::InitializeChainstate(CTxMemPool* mempool)
{
    AssertLockHeld(::cs_main);
    assert(!m_ibd_chainstate);
    assert(!m_active_chainstate);

    m_ibd_chainstate = std::make_unique<Chainstate>(mempool, m_blockman, *this);
    m_active_chainstate = m_ibd_chainstate.get();
    return *m_active_chainstate;
}

const AssumeutxoData* ExpectedAssumeutxo(
    const int height, const CChainParams& chainparams)
{
    const MapAssumeutxo& valid_assumeutxos_map = chainparams.Assumeutxo();
    const auto assumeutxo_found = valid_assumeutxos_map.find(height);

    if (assumeutxo_found != valid_assumeutxos_map.end()) {
        return &assumeutxo_found->second;
    }
    return nullptr;
}

static bool DeleteCoinsDBFromDisk(const fs::path db_path, bool is_snapshot)
    EXCLUSIVE_LOCKS_REQUIRED(::cs_main)
{
    AssertLockHeld(::cs_main);

    if (is_snapshot) {
        fs::path base_blockhash_path = db_path / node::SNAPSHOT_BLOCKHASH_FILENAME;

        try {
            bool existed = fs::remove(base_blockhash_path);
            if (!existed) {
                LogPrintf("[snapshot] snapshot chainstate dir being removed lacks %s file\n",
                          fs::PathToString(node::SNAPSHOT_BLOCKHASH_FILENAME));
            }
        } catch (const fs::filesystem_error& e) {
            LogPrintf("[snapshot] failed to remove file %s: %s\n",
                    fs::PathToString(base_blockhash_path), fsbridge::get_filesystem_error_message(e));
        }
    }

    std::string path_str = fs::PathToString(db_path);
    LogPrintf("Removing leveldb dir at %s\n", path_str);

    // We have to destruct before this call leveldb::DB in order to release the db
    // lock, otherwise `DestroyDB` will fail. See `leveldb::~DBImpl()`.
    const bool destroyed = dbwrapper::DestroyDB(path_str, {}).ok();

    if (!destroyed) {
        LogPrintf("error: leveldb DestroyDB call failed on %s\n", path_str);
    }

    // Datadir should be removed from filesystem; otherwise initialization may detect
    // it on subsequent statups and get confused.
    //
    // If the base_blockhash_path removal above fails in the case of snapshot
    // chainstates, this will return false since leveldb won't remove a non-empty
    // directory.
    return destroyed && !fs::exists(db_path);
}

bool ChainstateManager::ActivateSnapshot(
        AutoFile& coins_file,
        const SnapshotMetadata& metadata,
        bool in_memory)
{
    uint256 base_blockhash = metadata.m_base_blockhash;

    if (this->SnapshotBlockhash()) {
        LogPrintf("[snapshot] can't activate a snapshot-based chainstate more than once\n");
        return false;
    }

    int64_t current_coinsdb_cache_size{0};
    int64_t current_coinstip_cache_size{0};

    // Cache percentages to allocate to each chainstate.
    //
    // These particular percentages don't matter so much since they will only be
    // relevant during snapshot activation; caches are rebalanced at the conclusion of
    // this function. We want to give (essentially) all available cache capacity to the
    // snapshot to aid the bulk load later in this function.
    static constexpr double IBD_CACHE_PERC = 0.01;
    static constexpr double SNAPSHOT_CACHE_PERC = 0.99;

    {
        LOCK(::cs_main);
        // Resize the coins caches to ensure we're not exceeding memory limits.
        //
        // Allocate the majority of the cache to the incoming snapshot chainstate, since
        // (optimistically) getting to its tip will be the top priority. We'll need to call
        // `MaybeRebalanceCaches()` once we're done with this function to ensure
        // the right allocation (including the possibility that no snapshot was activated
        // and that we should restore the active chainstate caches to their original size).
        //
        current_coinsdb_cache_size = this->ActiveChainstate().m_coinsdb_cache_size_bytes;
        current_coinstip_cache_size = this->ActiveChainstate().m_coinstip_cache_size_bytes;

        // Temporarily resize the active coins cache to make room for the newly-created
        // snapshot chain.
        this->ActiveChainstate().ResizeCoinsCaches(
            static_cast<size_t>(current_coinstip_cache_size * IBD_CACHE_PERC),
            static_cast<size_t>(current_coinsdb_cache_size * IBD_CACHE_PERC));
    }

    auto snapshot_chainstate = WITH_LOCK(::cs_main,
        return std::make_unique<Chainstate>(
            /*mempool=*/nullptr, m_blockman, *this, base_blockhash));

    {
        LOCK(::cs_main);
        snapshot_chainstate->InitCoinsDB(
            static_cast<size_t>(current_coinsdb_cache_size * SNAPSHOT_CACHE_PERC),
            in_memory, false, "chainstate");
        snapshot_chainstate->InitCoinsCache(
            static_cast<size_t>(current_coinstip_cache_size * SNAPSHOT_CACHE_PERC));
    }

    bool snapshot_ok = this->PopulateAndValidateSnapshot(
        *snapshot_chainstate, coins_file, metadata);

    // If not in-memory, persist the base blockhash for use during subsequent
    // initialization.
    if (!in_memory) {
        LOCK(::cs_main);
        if (!node::WriteSnapshotBaseBlockhash(*snapshot_chainstate)) {
            snapshot_ok = false;
        }
    }
    if (!snapshot_ok) {
        LOCK(::cs_main);
        this->MaybeRebalanceCaches();

        // PopulateAndValidateSnapshot can return (in error) before the leveldb datadir
        // has been created, so only attempt removal if we got that far.
        if (auto snapshot_datadir = node::FindSnapshotChainstateDir()) {
            // We have to destruct leveldb::DB in order to release the db lock, otherwise
            // DestroyDB() (in DeleteCoinsDBFromDisk()) will fail. See `leveldb::~DBImpl()`.
            // Destructing the chainstate (and so resetting the coinsviews object) does this.
            snapshot_chainstate.reset();
            bool removed = DeleteCoinsDBFromDisk(*snapshot_datadir, /*is_snapshot=*/true);
            if (!removed) {
                AbortNode(strprintf("Failed to remove snapshot chainstate dir (%s). "
                    "Manually remove it before restarting.\n", fs::PathToString(*snapshot_datadir)));
            }
        }
        return false;
    }

    {
        LOCK(::cs_main);
        assert(!m_snapshot_chainstate);
        m_snapshot_chainstate.swap(snapshot_chainstate);
        const bool chaintip_loaded = m_snapshot_chainstate->LoadChainTip();
        assert(chaintip_loaded);

        m_active_chainstate = m_snapshot_chainstate.get();

        LogPrintf("[snapshot] successfully activated snapshot %s\n", base_blockhash.ToString());
        LogPrintf("[snapshot] (%.2f MB)\n",
            m_snapshot_chainstate->CoinsTip().DynamicMemoryUsage() / (1000 * 1000));

        this->MaybeRebalanceCaches();
    }
    return true;
}

static void FlushSnapshotToDisk(CCoinsViewCache& coins_cache, bool snapshot_loaded)
{
    LOG_TIME_MILLIS_WITH_CATEGORY_MSG_ONCE(
        strprintf("%s (%.2f MB)",
                  snapshot_loaded ? "saving snapshot chainstate" : "flushing coins cache",
                  coins_cache.DynamicMemoryUsage() / (1000 * 1000)),
        BCLog::LogFlags::ALL);

    coins_cache.Flush();
}

struct StopHashingException : public std::exception
{
    const char* what() const throw() override
    {
        return "ComputeUTXOStats interrupted by shutdown.";
    }
};

static void SnapshotUTXOHashBreakpoint()
{
    if (ShutdownRequested()) throw StopHashingException();
}

bool ChainstateManager::PopulateAndValidateSnapshot(
    Chainstate& snapshot_chainstate,
    AutoFile& coins_file,
    const SnapshotMetadata& metadata)
{
    // It's okay to release cs_main before we're done using `coins_cache` because we know
    // that nothing else will be referencing the newly created snapshot_chainstate yet.
    CCoinsViewCache& coins_cache = *WITH_LOCK(::cs_main, return &snapshot_chainstate.CoinsTip());

    uint256 base_blockhash = metadata.m_base_blockhash;

    CBlockIndex* snapshot_start_block = WITH_LOCK(::cs_main, return m_blockman.LookupBlockIndex(base_blockhash));

    if (!snapshot_start_block) {
        // Needed for ComputeUTXOStats and ExpectedAssumeutxo to determine the
        // height and to avoid a crash when base_blockhash.IsNull()
        LogPrintf("[snapshot] Did not find snapshot start blockheader %s\n",
                  base_blockhash.ToString());
        return false;
    }

    int base_height = snapshot_start_block->nHeight;
    auto maybe_au_data = ExpectedAssumeutxo(base_height, GetParams());

    if (!maybe_au_data) {
        LogPrintf("[snapshot] assumeutxo height in snapshot metadata not recognized " /* Continued */
                  "(%d) - refusing to load snapshot\n", base_height);
        return false;
    }

    const AssumeutxoData& au_data = *maybe_au_data;

    COutPoint outpoint;
    Coin coin;
    const uint64_t coins_count = metadata.m_coins_count;
    uint64_t coins_left = metadata.m_coins_count;

    LogPrintf("[snapshot] loading coins from snapshot %s\n", base_blockhash.ToString());
    int64_t coins_processed{0};

    while (coins_left > 0) {
        try {
            coins_file >> outpoint;
            coins_file >> coin;
        } catch (const std::ios_base::failure&) {
            LogPrintf("[snapshot] bad snapshot format or truncated snapshot after deserializing %d coins\n",
                      coins_count - coins_left);
            return false;
        }
        if (coin.nHeight > base_height ||
            outpoint.n >= std::numeric_limits<decltype(outpoint.n)>::max() // Avoid integer wrap-around in coinstats.cpp:ApplyHash
        ) {
            LogPrintf("[snapshot] bad snapshot data after deserializing %d coins\n",
                      coins_count - coins_left);
            return false;
        }

        coins_cache.EmplaceCoinInternalDANGER(std::move(outpoint), std::move(coin));

        --coins_left;
        ++coins_processed;

        if (coins_processed % 1000000 == 0) {
            LogPrintf("[snapshot] %d coins loaded (%.2f%%, %.2f MB)\n",
                coins_processed,
                static_cast<float>(coins_processed) * 100 / static_cast<float>(coins_count),
                coins_cache.DynamicMemoryUsage() / (1000 * 1000));
        }

        // Batch write and flush (if we need to) every so often.
        //
        // If our average Coin size is roughly 41 bytes, checking every 120,000 coins
        // means <5MB of memory imprecision.
        if (coins_processed % 120000 == 0) {
            if (ShutdownRequested()) {
                return false;
            }

            const auto snapshot_cache_state = WITH_LOCK(::cs_main,
                return snapshot_chainstate.GetCoinsCacheSizeState());

            if (snapshot_cache_state >= CoinsCacheSizeState::CRITICAL) {
                // This is a hack - we don't know what the actual best block is, but that
                // doesn't matter for the purposes of flushing the cache here. We'll set this
                // to its correct value (`base_blockhash`) below after the coins are loaded.
                coins_cache.SetBestBlock(GetRandHash());

                // No need to acquire cs_main since this chainstate isn't being used yet.
                FlushSnapshotToDisk(coins_cache, /*snapshot_loaded=*/false);
            }
        }
    }

    // Important that we set this. This and the coins_cache accesses above are
    // sort of a layer violation, but either we reach into the innards of
    // CCoinsViewCache here or we have to invert some of the Chainstate to
    // embed them in a snapshot-activation-specific CCoinsViewCache bulk load
    // method.
    coins_cache.SetBestBlock(base_blockhash);

    bool out_of_coins{false};
    try {
        coins_file >> outpoint;
    } catch (const std::ios_base::failure&) {
        // We expect an exception since we should be out of coins.
        out_of_coins = true;
    }
    if (!out_of_coins) {
        LogPrintf("[snapshot] bad snapshot - coins left over after deserializing %d coins\n",
            coins_count);
        return false;
    }

    LogPrintf("[snapshot] loaded %d (%.2f MB) coins from snapshot %s\n",
        coins_count,
        coins_cache.DynamicMemoryUsage() / (1000 * 1000),
        base_blockhash.ToString());

    // No need to acquire cs_main since this chainstate isn't being used yet.
    FlushSnapshotToDisk(coins_cache, /*snapshot_loaded=*/true);

    assert(coins_cache.GetBestBlock() == base_blockhash);

    // As above, okay to immediately release cs_main here since no other context knows
    // about the snapshot_chainstate.
    CCoinsViewDB* snapshot_coinsdb = WITH_LOCK(::cs_main, return &snapshot_chainstate.CoinsDB());

    std::optional<CCoinsStats> maybe_stats;

    try {
        maybe_stats = ComputeUTXOStats(
            CoinStatsHashType::HASH_SERIALIZED, snapshot_coinsdb, m_blockman, SnapshotUTXOHashBreakpoint);
    } catch (StopHashingException const&) {
        return false;
    }
    if (!maybe_stats.has_value()) {
        LogPrintf("[snapshot] failed to generate coins stats\n");
        return false;
    }

    // Assert that the deserialized chainstate contents match the expected assumeutxo value.
    if (AssumeutxoHash{maybe_stats->hashSerialized} != au_data.hash_serialized) {
        LogPrintf("[snapshot] bad snapshot content hash: expected %s, got %s\n",
            au_data.hash_serialized.ToString(), maybe_stats->hashSerialized.ToString());
        return false;
    }

    snapshot_chainstate.m_chain.SetTip(*snapshot_start_block);

    // The remainder of this function requires modifying data protected by cs_main.
    LOCK(::cs_main);

    // Fake various pieces of CBlockIndex state:
    CBlockIndex* index = nullptr;

    // Don't make any modifications to the genesis block.
    // This is especially important because we don't want to erroneously
    // apply BLOCK_ASSUMED_VALID to genesis, which would happen if we didn't skip
    // it here (since it apparently isn't BLOCK_VALID_SCRIPTS).
    constexpr int AFTER_GENESIS_START{1};

    for (int i = AFTER_GENESIS_START; i <= snapshot_chainstate.m_chain.Height(); ++i) {
        index = snapshot_chainstate.m_chain[i];

        // Fake nTx so that LoadBlockIndex() loads assumed-valid CBlockIndex
        // entries (among other things)
        if (!index->nTx) {
            index->nTx = 1;
        }
        // Fake nChainTx so that GuessVerificationProgress reports accurately
        index->nChainTx = index->pprev->nChainTx + index->nTx;

        // Mark unvalidated block index entries beneath the snapshot base block as assumed-valid.
        if (!index->IsValid(BLOCK_VALID_SCRIPTS)) {
            // This flag will be removed once the block is fully validated by a
            // background chainstate.
            index->nStatus |= BLOCK_ASSUMED_VALID;
        }

        // Fake BLOCK_OPT_WITNESS so that Chainstate::NeedsRedownload()
        // won't ask to rewind the entire assumed-valid chain on startup.
        if (DeploymentActiveAt(*index, *this, Consensus::DEPLOYMENT_SEGWIT)) {
            index->nStatus |= BLOCK_OPT_WITNESS;
        }

        m_blockman.m_dirty_blockindex.insert(index);
        // Changes to the block index will be flushed to disk after this call
        // returns in `ActivateSnapshot()`, when `MaybeRebalanceCaches()` is
        // called, since we've added a snapshot chainstate and therefore will
        // have to downsize the IBD chainstate, which will result in a call to
        // `FlushStateToDisk(ALWAYS)`.
    }

    assert(index);
    index->nChainTx = au_data.nChainTx;
    snapshot_chainstate.setBlockIndexCandidates.insert(snapshot_start_block);

    LogPrintf("[snapshot] validated snapshot (%.2f MB)\n",
        coins_cache.DynamicMemoryUsage() / (1000 * 1000));
    return true;
}

// Currently, this function holds cs_main for its duration, which could be for
// multiple minutes due to the ComputeUTXOStats call. This hold is necessary
// because we need to avoid advancing the background validation chainstate
// farther than the snapshot base block - and this function is also invoked
// from within ConnectTip, i.e. from within ActivateBestChain, so cs_main is
// held anyway.
//
// Eventually (TODO), we could somehow separate this function's runtime from
// maintenance of the active chain, but that will either require
//
//  (i) setting `m_disabled` immediately and ensuring all chainstate accesses go
//      through IsUsable() checks, or
//
//  (ii) giving each chainstate its own lock instead of using cs_main for everything.
SnapshotCompletionResult ChainstateManager::MaybeCompleteSnapshotValidation(
      std::function<void(bilingual_str)> shutdown_fnc)
{
    AssertLockHeld(cs_main);
    if (m_ibd_chainstate.get() == &this->ActiveChainstate() ||
            !this->IsUsable(m_snapshot_chainstate.get()) ||
            !this->IsUsable(m_ibd_chainstate.get()) ||
            !m_ibd_chainstate->m_chain.Tip()) {
       // Nothing to do - this function only applies to the background
       // validation chainstate.
       return SnapshotCompletionResult::SKIPPED;
    }
    const int snapshot_tip_height = this->ActiveHeight();
    const int snapshot_base_height = *Assert(this->GetSnapshotBaseHeight());
    const CBlockIndex& index_new = *Assert(m_ibd_chainstate->m_chain.Tip());

    if (index_new.nHeight < snapshot_base_height) {
        // Background IBD not complete yet.
        return SnapshotCompletionResult::SKIPPED;
    }

    assert(SnapshotBlockhash());
    uint256 snapshot_blockhash = *Assert(SnapshotBlockhash());

    auto handle_invalid_snapshot = [&]() EXCLUSIVE_LOCKS_REQUIRED(::cs_main) {
        bilingual_str user_error = strprintf(_(
            "%s failed to validate the -assumeutxo snapshot state. "
            "This indicates a hardware problem, or a bug in the software, or a "
            "bad software modification that allowed an invalid snapshot to be "
            "loaded. As a result of this, the node will shut down and stop using any "
            "state that was built on the snapshot, resetting the chain height "
            "from %d to %d. On the next "
            "restart, the node will resume syncing from %d "
            "without using any snapshot data. "
            "Please report this incident to %s, including how you obtained the snapshot. "
            "The invalid snapshot chainstate has been left on disk in case it is "
            "helpful in diagnosing the issue that caused this error."),
            PACKAGE_NAME, snapshot_tip_height, snapshot_base_height, snapshot_base_height, PACKAGE_BUGREPORT
        );

        LogPrintf("[snapshot] !!! %s\n", user_error.original);
        LogPrintf("[snapshot] deleting snapshot, reverting to validated chain, and stopping node\n");

        m_active_chainstate = m_ibd_chainstate.get();
        m_snapshot_chainstate->m_disabled = true;
        assert(!this->IsUsable(m_snapshot_chainstate.get()));
        assert(this->IsUsable(m_ibd_chainstate.get()));

        m_snapshot_chainstate->InvalidateCoinsDBOnDisk();

        shutdown_fnc(user_error);
    };

    if (index_new.GetBlockHash() != snapshot_blockhash) {
        LogPrintf("[snapshot] supposed base block %s does not match the " /* Continued */
          "snapshot base block %s (height %d). Snapshot is not valid.",
          index_new.ToString(), snapshot_blockhash.ToString(), snapshot_base_height);
        handle_invalid_snapshot();
        return SnapshotCompletionResult::BASE_BLOCKHASH_MISMATCH;
    }

    assert(index_new.nHeight == snapshot_base_height);

    int curr_height = m_ibd_chainstate->m_chain.Height();

    assert(snapshot_base_height == curr_height);
    assert(snapshot_base_height == index_new.nHeight);
    assert(this->IsUsable(m_snapshot_chainstate.get()));
    assert(this->GetAll().size() == 2);

    CCoinsViewDB& ibd_coins_db = m_ibd_chainstate->CoinsDB();
    m_ibd_chainstate->ForceFlushStateToDisk();

    auto maybe_au_data = ExpectedAssumeutxo(curr_height, m_options.chainparams);
    if (!maybe_au_data) {
        LogPrintf("[snapshot] assumeutxo data not found for height " /* Continued */
            "(%d) - refusing to validate snapshot\n", curr_height);
        handle_invalid_snapshot();
        return SnapshotCompletionResult::MISSING_CHAINPARAMS;
    }

    const AssumeutxoData& au_data = *maybe_au_data;
    std::optional<CCoinsStats> maybe_ibd_stats;
    LogPrintf("[snapshot] computing UTXO stats for background chainstate to validate " /* Continued */
        "snapshot - this could take a few minutes\n");
    try {
        maybe_ibd_stats = ComputeUTXOStats(
            CoinStatsHashType::HASH_SERIALIZED,
            &ibd_coins_db,
            m_blockman,
            SnapshotUTXOHashBreakpoint);
    } catch (StopHashingException const&) {
        return SnapshotCompletionResult::STATS_FAILED;
    }

    // XXX note that this function is slow and will hold cs_main for potentially minutes.
    if (!maybe_ibd_stats) {
        LogPrintf("[snapshot] failed to generate stats for validation coins db\n");
        // While this isn't a problem with the snapshot per se, this condition
        // prevents us from validating the snapshot, so we should shut down and let the
        // user handle the issue manually.
        handle_invalid_snapshot();
        return SnapshotCompletionResult::STATS_FAILED;
    }
    const auto& ibd_stats = *maybe_ibd_stats;

    // Compare the background validation chainstate's UTXO set hash against the hard-coded
    // assumeutxo hash we expect.
    //
    // TODO: For belt-and-suspenders, we could cache the UTXO set
    // hash for the snapshot when it's loaded in its chainstate's leveldb. We could then
    // reference that here for an additional check.
    if (AssumeutxoHash{ibd_stats.hashSerialized} != au_data.hash_serialized) {
        LogPrintf("[snapshot] hash mismatch: actual=%s, expected=%s\n",
            ibd_stats.hashSerialized.ToString(),
            au_data.hash_serialized.ToString());
        handle_invalid_snapshot();
        return SnapshotCompletionResult::HASH_MISMATCH;
    }

    LogPrintf("[snapshot] snapshot beginning at %s has been fully validated\n",
        snapshot_blockhash.ToString());

    m_ibd_chainstate->m_disabled = true;
    this->MaybeRebalanceCaches();

    return SnapshotCompletionResult::SUCCESS;
}

Chainstate& ChainstateManager::ActiveChainstate() const
{
    LOCK(::cs_main);
    assert(m_active_chainstate);
    return *m_active_chainstate;
}

bool ChainstateManager::IsSnapshotActive() const
{
    LOCK(::cs_main);
    return m_snapshot_chainstate && m_active_chainstate == m_snapshot_chainstate.get();
}

void ChainstateManager::MaybeRebalanceCaches()
{
    AssertLockHeld(::cs_main);
    bool ibd_usable = this->IsUsable(m_ibd_chainstate.get());
    bool snapshot_usable = this->IsUsable(m_snapshot_chainstate.get());
    assert(ibd_usable || snapshot_usable);

    if (ibd_usable && !snapshot_usable) {
        LogPrintf("[snapshot] allocating all cache to the IBD chainstate\n");
        // Allocate everything to the IBD chainstate.
        m_ibd_chainstate->ResizeCoinsCaches(m_total_coinstip_cache, m_total_coinsdb_cache);
    }
    else if (snapshot_usable && !ibd_usable) {
        // If background validation has completed and snapshot is our active chain...
        LogPrintf("[snapshot] allocating all cache to the snapshot chainstate\n");
        // Allocate everything to the snapshot chainstate.
        m_snapshot_chainstate->ResizeCoinsCaches(m_total_coinstip_cache, m_total_coinsdb_cache);
    }
    else if (ibd_usable && snapshot_usable) {
        // If both chainstates exist, determine who needs more cache based on IBD status.
        //
        // Note: shrink caches first so that we don't inadvertently overwhelm available memory.
        if (m_snapshot_chainstate->IsInitialBlockDownload()) {
            m_ibd_chainstate->ResizeCoinsCaches(
                m_total_coinstip_cache * 0.05, m_total_coinsdb_cache * 0.05);
            m_snapshot_chainstate->ResizeCoinsCaches(
                m_total_coinstip_cache * 0.95, m_total_coinsdb_cache * 0.95);
        } else {
            m_snapshot_chainstate->ResizeCoinsCaches(
                m_total_coinstip_cache * 0.05, m_total_coinsdb_cache * 0.05);
            m_ibd_chainstate->ResizeCoinsCaches(
                m_total_coinstip_cache * 0.95, m_total_coinsdb_cache * 0.95);
        }
    }
}

void ChainstateManager::ResetChainstates()
{
    m_ibd_chainstate.reset();
    m_snapshot_chainstate.reset();
    m_active_chainstate = nullptr;
}

/**
 * Apply default chain params to nullopt members.
 * This helps to avoid coding errors around the accidental use of the compare
 * operators that accept nullopt, thus ignoring the intended default value.
 */
static ChainstateManager::Options&& Flatten(ChainstateManager::Options&& opts)
{
    if (!opts.check_block_index.has_value()) opts.check_block_index = opts.chainparams.DefaultConsistencyChecks();
    if (!opts.minimum_chain_work.has_value()) opts.minimum_chain_work = UintToArith256(opts.chainparams.GetConsensus().nMinimumChainWork);
    if (!opts.assumed_valid_block.has_value()) opts.assumed_valid_block = opts.chainparams.GetConsensus().defaultAssumeValid;
    Assert(opts.adjusted_time_callback);
    return std::move(opts);
}

ChainstateManager::ChainstateManager(Options options, node::BlockManager::Options blockman_options)
    : m_options{Flatten(std::move(options))},
      m_blockman{std::move(blockman_options)} {}

ChainstateManager::~ChainstateManager()
{
    LOCK(::cs_main);

    m_versionbitscache.Clear();

    // TODO: The warning cache should probably become non-global
    for (auto& i : warningcache) {
        i.clear();
    }
}

bool ChainstateManager::DetectSnapshotChainstate(CTxMemPool* mempool)
{
    assert(!m_snapshot_chainstate);
    std::optional<fs::path> path = node::FindSnapshotChainstateDir();
    if (!path) {
        return false;
    }
    std::optional<uint256> base_blockhash = node::ReadSnapshotBaseBlockhash(*path);
    if (!base_blockhash) {
        return false;
    }
    LogPrintf("[snapshot] detected active snapshot chainstate (%s) - loading\n",
        fs::PathToString(*path));

    this->ActivateExistingSnapshot(mempool, *base_blockhash);
    return true;
}

Chainstate& ChainstateManager::ActivateExistingSnapshot(CTxMemPool* mempool, uint256 base_blockhash)
{
    assert(!m_snapshot_chainstate);
    m_snapshot_chainstate =
        std::make_unique<Chainstate>(mempool, m_blockman, *this, base_blockhash);
    LogPrintf("[snapshot] switching active chainstate to %s\n", m_snapshot_chainstate->ToString());
    m_active_chainstate = m_snapshot_chainstate.get();
    return *m_snapshot_chainstate;
}

bool IsBIP30Repeat(const CBlockIndex& block_index)
{
    return (block_index.nHeight==91842 && block_index.GetBlockHash() == uint256S("0x00000000000a4d0a398161ffc163c503763b1f4360639393e0e4c8e300e0caec")) ||
           (block_index.nHeight==91880 && block_index.GetBlockHash() == uint256S("0x00000000000743f190a18c5577a3c2d2a1f610ae9601ac046a38084ccb7cd721"));
}

bool IsBIP30Unspendable(const CBlockIndex& block_index)
{
    return (block_index.nHeight==91722 && block_index.GetBlockHash() == uint256S("0x00000000000271a2dc26e7667f8419f2e15416dc6955e5a6c6cdf3f2574dd08e")) ||
           (block_index.nHeight==91812 && block_index.GetBlockHash() == uint256S("0x00000000000af0aed4792b1acee3d966af36cf5def14935db8de83d6f9306f2f"));
}

void Chainstate::InvalidateCoinsDBOnDisk()
{
    AssertLockHeld(::cs_main);
    // Should never be called on a non-snapshot chainstate.
    assert(m_from_snapshot_blockhash);
    auto storage_path_maybe = this->CoinsDB().StoragePath();
    // Should never be called with a non-existent storage path.
    assert(storage_path_maybe);
    fs::path snapshot_datadir = *storage_path_maybe;

    // Coins views no longer usable.
    m_coins_views.reset();

    auto invalid_path = snapshot_datadir + "_INVALID";
    std::string dbpath = fs::PathToString(snapshot_datadir);
    std::string target = fs::PathToString(invalid_path);
    LogPrintf("[snapshot] renaming snapshot datadir %s to %s\n", dbpath, target);

    // The invalid snapshot datadir is simply moved and not deleted because we may
    // want to do forensics later during issue investigation. The user is instructed
    // accordingly in MaybeCompleteSnapshotValidation().
    try {
        fs::rename(snapshot_datadir, invalid_path);
    } catch (const fs::filesystem_error& e) {
        auto src_str = fs::PathToString(snapshot_datadir);
        auto dest_str = fs::PathToString(invalid_path);

        LogPrintf("%s: error renaming file '%s' -> '%s': %s\n",
                __func__, src_str, dest_str, e.what());
        AbortNode(strprintf(
            "Rename of '%s' -> '%s' failed. "
            "You should resolve this by manually moving or deleting the invalid "
            "snapshot directory %s, otherwise you will encounter the same error again "
            "on the next startup.",
            src_str, dest_str, src_str));
    }
}

const CBlockIndex* ChainstateManager::GetSnapshotBaseBlock() const
{
    const auto blockhash_op = this->SnapshotBlockhash();
    if (!blockhash_op) return nullptr;
    return Assert(m_blockman.LookupBlockIndex(*blockhash_op));
}

std::optional<int> ChainstateManager::GetSnapshotBaseHeight() const
{
    const CBlockIndex* base = this->GetSnapshotBaseBlock();
    return base ? std::make_optional(base->nHeight) : std::nullopt;
}

bool ChainstateManager::ValidatedSnapshotCleanup()
{
    AssertLockHeld(::cs_main);
    auto get_storage_path = [](auto& chainstate) EXCLUSIVE_LOCKS_REQUIRED(::cs_main) -> std::optional<fs::path> {
        if (!(chainstate && chainstate->HasCoinsViews())) {
            return {};
        }
        return chainstate->CoinsDB().StoragePath();
    };
    std::optional<fs::path> ibd_chainstate_path_maybe = get_storage_path(m_ibd_chainstate);
    std::optional<fs::path> snapshot_chainstate_path_maybe = get_storage_path(m_snapshot_chainstate);

    if (!this->IsSnapshotValidated()) {
        // No need to clean up.
        return false;
    }
    // If either path doesn't exist, that means at least one of the chainstates
    // is in-memory, in which case we can't do on-disk cleanup. You'd better be
    // in a unittest!
    if (!ibd_chainstate_path_maybe || !snapshot_chainstate_path_maybe) {
        LogPrintf("[snapshot] snapshot chainstate cleanup cannot happen with " /* Continued */
                  "in-memory chainstates. You are testing, right?\n");
        return false;
    }

    const auto& snapshot_chainstate_path = *snapshot_chainstate_path_maybe;
    const auto& ibd_chainstate_path = *ibd_chainstate_path_maybe;

    // Since we're going to be moving around the underlying leveldb filesystem content
    // for each chainstate, make sure that the chainstates (and their constituent
    // CoinsViews members) have been destructed first.
    //
    // The caller of this method will be responsible for reinitializing chainstates
    // if they want to continue operation.
    this->ResetChainstates();

    // No chainstates should be considered usable.
    assert(this->GetAll().size() == 0);

    LogPrintf("[snapshot] deleting background chainstate directory (now unnecessary) (%s)\n",
              fs::PathToString(ibd_chainstate_path));

    fs::path tmp_old{ibd_chainstate_path + "_todelete"};

    auto rename_failed_abort = [](
                                   fs::path p_old,
                                   fs::path p_new,
                                   const fs::filesystem_error& err) {
        LogPrintf("%s: error renaming file (%s): %s\n",
                __func__, fs::PathToString(p_old), err.what());
        AbortNode(strprintf(
            "Rename of '%s' -> '%s' failed. "
            "Cannot clean up the background chainstate leveldb directory.",
            fs::PathToString(p_old), fs::PathToString(p_new)));
    };

    try {
        fs::rename(ibd_chainstate_path, tmp_old);
    } catch (const fs::filesystem_error& e) {
        rename_failed_abort(ibd_chainstate_path, tmp_old, e);
        throw;
    }

    LogPrintf("[snapshot] moving snapshot chainstate (%s) to " /* Continued */
              "default chainstate directory (%s)\n",
              fs::PathToString(snapshot_chainstate_path), fs::PathToString(ibd_chainstate_path));

    try {
        fs::rename(snapshot_chainstate_path, ibd_chainstate_path);
    } catch (const fs::filesystem_error& e) {
        rename_failed_abort(snapshot_chainstate_path, ibd_chainstate_path, e);
        throw;
    }

    if (!DeleteCoinsDBFromDisk(tmp_old, /*is_snapshot=*/false)) {
        // No need to AbortNode because once the unneeded bg chainstate data is
        // moved, it will not interfere with subsequent initialization.
        LogPrintf("Deletion of %s failed. Please remove it manually, as the " /* Continued */
                  "directory is now unnecessary.\n",
                  fs::PathToString(tmp_old));
    } else {
        LogPrintf("[snapshot] deleted background chainstate directory (%s)\n",
                  fs::PathToString(ibd_chainstate_path));
    }
    return true;
}<|MERGE_RESOLUTION|>--- conflicted
+++ resolved
@@ -950,14 +950,9 @@
         }
     }
 
-<<<<<<< HEAD
-    entry.reset(new CTxMemPoolEntry(ptx, ws.m_base_fees, nAcceptTime, dPriority, m_active_chainstate.m_chain.Height(),
-                                    inChainInputValue, fSpendsCoinbase, nSigOpsCost, lock_points.value()));
-=======
     int32_t extra_weight = CalculateExtraTxWeight(*ptx, m_view, ::g_weight_per_data_byte);
     entry.reset(new CTxMemPoolEntry(ptx, ws.m_base_fees, nAcceptTime, dPriority, m_active_chainstate.m_chain.Height(),
                                     inChainInputValue, fSpendsCoinbase, extra_weight, nSigOpsCost, lock_points.value()));
->>>>>>> eebaba50
     ws.m_vsize = entry->GetTxSize();
     entry->mapSPK = mapSPK;
 
