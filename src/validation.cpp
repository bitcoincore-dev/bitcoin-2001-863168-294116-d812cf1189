// Copyright (c) 2009-2010 Satoshi Nakamoto
// Copyright (c) 2009-2022 The Bitcoin Core developers
// Distributed under the MIT software license, see the accompanying
// file COPYING or http://www.opensource.org/licenses/mit-license.php.

#include <validation.h>

#include <kernel/chain.h>
#include <kernel/coinstats.h>
#include <kernel/mempool_persist.h>

#include <arith_uint256.h>
#include <chain.h>
#include <checkqueue.h>
#include <clientversion.h>
#include <common/system.h>
#include <consensus/amount.h>
#include <consensus/consensus.h>
#include <consensus/merkle.h>
#include <consensus/tx_check.h>
#include <consensus/tx_verify.h>
#include <consensus/validation.h>
#include <cuckoocache.h>
#include <flatfile.h>
#include <hash.h>
#include <kernel/chainparams.h>
#include <kernel/disconnected_transactions.h>
#include <kernel/mempool_entry.h>
#include <kernel/messagestartchars.h>
#include <kernel/notifications_interface.h>
#include <logging.h>
#include <logging/timer.h>
#include <node/blockstorage.h>
#include <node/utxo_snapshot.h>
#include <policy/coin_age_priority.h>
#include <policy/policy.h>
#include <policy/rbf.h>
#include <policy/settings.h>
#include <pow.h>
#include <primitives/block.h>
#include <primitives/transaction.h>
#include <random.h>
#include <reverse_iterator.h>
#include <script/script.h>
#include <script/sigcache.h>
#include <signet.h>
#include <stats/stats.h>
#include <tinyformat.h>
#include <txdb.h>
#include <txmempool.h>
#include <uint256.h>
#include <undo.h>
#include <util/check.h> // For NDEBUG compile time check
#include <util/fs.h>
#include <util/fs_helpers.h>
#include <util/hasher.h>
#include <util/ioprio.h>
#include <util/moneystr.h>
#include <util/rbf.h>
#include <util/signalinterrupt.h>
#include <util/strencodings.h>
#include <util/time.h>
#include <util/trace.h>
#include <util/translation.h>
#include <validationinterface.h>
#include <warnings.h>

#include <algorithm>
#include <cassert>
#include <chrono>
#include <deque>
#include <numeric>
#include <optional>
#include <string>
#include <tuple>
#include <utility>

using kernel::CCoinsStats;
using kernel::CoinStatsHashType;
using kernel::ComputeUTXOStats;
using kernel::Notifications;

using fsbridge::FopenFn;
using node::BlockManager;
using node::BlockMap;
using node::CBlockIndexHeightOnlyComparator;
using node::CBlockIndexWorkComparator;
using node::fReindex;
using node::SnapshotMetadata;

/** Time to wait between writing blocks/block index to disk. */
static constexpr std::chrono::hours DATABASE_WRITE_INTERVAL{1};
/** Time to wait between flushing chainstate to disk. */
static constexpr std::chrono::hours DATABASE_FLUSH_INTERVAL{24};
/** Maximum age of our tip for us to be considered current for fee estimation */
static constexpr std::chrono::hours MAX_FEE_ESTIMATION_TIP_AGE{3};
const std::vector<std::string> CHECKLEVEL_DOC {
    "level 0 reads the blocks from disk",
    "level 1 verifies block validity",
    "level 2 verifies undo data",
    "level 3 checks disconnection of tip blocks",
    "level 4 tries to reconnect the blocks",
    "each level includes the checks of the previous levels",
};

GlobalMutex g_best_block_mutex;
std::condition_variable g_best_block_cv;
uint256 g_best_block;

const CBlockIndex* Chainstate::FindForkInGlobalIndex(const CBlockLocator& locator) const
{
    AssertLockHeld(cs_main);

    // Find the latest block common to locator and chain - we expect that
    // locator.vHave is sorted descending by height.
    for (const uint256& hash : locator.vHave) {
        const CBlockIndex* pindex{m_blockman.LookupBlockIndex(hash)};
        if (pindex) {
            if (m_chain.Contains(pindex)) {
                return pindex;
            }
            if (pindex->GetAncestor(m_chain.Height()) == m_chain.Tip()) {
                return m_chain.Tip();
            }
        }
    }
    return m_chain.Genesis();
}

bool CheckInputScripts(const CTransaction& tx, TxValidationState& state,
                       const CCoinsViewCache& inputs, unsigned int flags, bool cacheSigStore,
                       bool cacheFullScriptStore, PrecomputedTransactionData& txdata,
                       std::vector<CScriptCheck>* pvChecks = nullptr)
                       EXCLUSIVE_LOCKS_REQUIRED(cs_main);

bool CheckFinalTxAtTip(const CBlockIndex& active_chain_tip, const CTransaction& tx)
{
    AssertLockHeld(cs_main);

    // CheckFinalTxAtTip() uses active_chain_tip.Height()+1 to evaluate
    // nLockTime because when IsFinalTx() is called within
    // AcceptBlock(), the height of the block *being*
    // evaluated is what is used. Thus if we want to know if a
    // transaction can be part of the *next* block, we need to call
    // IsFinalTx() with one more than active_chain_tip.Height().
    const int nBlockHeight = active_chain_tip.nHeight + 1;

    // BIP113 requires that time-locked transactions have nLockTime set to
    // less than the median time of the previous block they're contained in.
    // When the next block is created its previous block will be the current
    // chain tip, so we use that to calculate the median time passed to
    // IsFinalTx().
    const int64_t nBlockTime{active_chain_tip.GetMedianTimePast()};

    return IsFinalTx(tx, nBlockHeight, nBlockTime);
}

namespace {
/**
 * A helper which calculates heights of inputs of a given transaction.
 *
 * @param[in] tip    The current chain tip. If an input belongs to a mempool
 *                   transaction, we assume it will be confirmed in the next block.
 * @param[in] coins  Any CCoinsView that provides access to the relevant coins.
 * @param[in] tx     The transaction being evaluated.
 *
 * @returns A vector of input heights or nullopt, in case of an error.
 */
std::optional<std::vector<int>> CalculatePrevHeights(
    const CBlockIndex& tip,
    const CCoinsView& coins,
    const CTransaction& tx)
{
    std::vector<int> prev_heights;
    prev_heights.resize(tx.vin.size());
    for (size_t i = 0; i < tx.vin.size(); ++i) {
        const CTxIn& txin = tx.vin[i];
        Coin coin;
        if (!coins.GetCoin(txin.prevout, coin)) {
            LogPrintf("ERROR: %s: Missing input %d in transaction \'%s\'\n", __func__, i, tx.GetHash().GetHex());
            return std::nullopt;
        }
        if (coin.nHeight == MEMPOOL_HEIGHT) {
            // Assume all mempool transaction confirm in the next block.
            prev_heights[i] = tip.nHeight + 1;
        } else {
            prev_heights[i] = coin.nHeight;
        }
    }
    return prev_heights;
}
} // namespace

std::optional<LockPoints> CalculateLockPointsAtTip(
    CBlockIndex* tip,
    const CCoinsView& coins_view,
    const CTransaction& tx)
{
    assert(tip);

    auto prev_heights{CalculatePrevHeights(*tip, coins_view, tx)};
    if (!prev_heights.has_value()) return std::nullopt;

    CBlockIndex next_tip;
    next_tip.pprev = tip;
    // When SequenceLocks() is called within ConnectBlock(), the height
    // of the block *being* evaluated is what is used.
    // Thus if we want to know if a transaction can be part of the
    // *next* block, we need to use one more than active_chainstate.m_chain.Height()
    next_tip.nHeight = tip->nHeight + 1;
    const auto [min_height, min_time] = CalculateSequenceLocks(tx, STANDARD_LOCKTIME_VERIFY_FLAGS, prev_heights.value(), next_tip);

    // Also store the hash of the block with the highest height of
    // all the blocks which have sequence locked prevouts.
    // This hash needs to still be on the chain
    // for these LockPoint calculations to be valid
    // Note: It is impossible to correctly calculate a maxInputBlock
    // if any of the sequence locked inputs depend on unconfirmed txs,
    // except in the special case where the relative lock time/height
    // is 0, which is equivalent to no sequence lock. Since we assume
    // input height of tip+1 for mempool txs and test the resulting
    // min_height and min_time from CalculateSequenceLocks against tip+1.
    int max_input_height{0};
    for (const int height : prev_heights.value()) {
        // Can ignore mempool inputs since we'll fail if they had non-zero locks
        if (height != next_tip.nHeight) {
            max_input_height = std::max(max_input_height, height);
        }
    }

    // tip->GetAncestor(max_input_height) should never return a nullptr
    // because max_input_height is always less than the tip height.
    // It would, however, be a bad bug to continue execution, since a
    // LockPoints object with the maxInputBlock member set to nullptr
    // signifies no relative lock time.
    return LockPoints{min_height, min_time, Assert(tip->GetAncestor(max_input_height))};
}

bool CheckSequenceLocksAtTip(CBlockIndex* tip,
                             const LockPoints& lock_points)
{
    assert(tip != nullptr);

    CBlockIndex index;
    index.pprev = tip;
    // CheckSequenceLocksAtTip() uses active_chainstate.m_chain.Height()+1 to evaluate
    // height based locks because when SequenceLocks() is called within
    // ConnectBlock(), the height of the block *being*
    // evaluated is what is used.
    // Thus if we want to know if a transaction can be part of the
    // *next* block, we need to use one more than active_chainstate.m_chain.Height()
    index.nHeight = tip->nHeight + 1;

    return EvaluateSequenceLocks(index, {lock_points.height, lock_points.time});
}

// Returns the script flags which should be checked for a given block
static unsigned int GetBlockScriptFlags(const CBlockIndex& block_index, const ChainstateManager& chainman);

<<<<<<< HEAD
=======
/** Compute accurate total signature operation cost of a transaction.
 *  Not consensus-critical, since legacy sigops counting is always used in the protocol.
 */
int64_t GetAccurateTransactionSigOpCost(const CTransaction& tx, const CCoinsViewCache& inputs, int flags)
{
    if (tx.IsCoinBase()) {
        return 0;
    }

    unsigned int nSigOps = 0;
    for (const auto& txin : tx.vin) {
        nSigOps += txin.scriptSig.GetSigOpCount(false);
    }

    if (flags & SCRIPT_VERIFY_P2SH) {
        nSigOps += GetP2SHSigOpCount(tx, inputs);
    }

    nSigOps *= WITNESS_SCALE_FACTOR;

    if (flags & SCRIPT_VERIFY_WITNESS) {
        for (const auto& txin : tx.vin) {
            const Coin& coin = inputs.AccessCoin(txin.prevout);
            assert(!coin.IsSpent());
            const CTxOut &prevout = coin.out;
            nSigOps += CountWitnessSigOps(txin.scriptSig, prevout.scriptPubKey, &txin.scriptWitness, flags);
        }
    }

    return nSigOps;
}

>>>>>>> 86045125
void LimitMempoolSize(CTxMemPool& pool, CCoinsViewCache& coins_cache)
    EXCLUSIVE_LOCKS_REQUIRED(::cs_main, pool.cs)
{
    AssertLockHeld(::cs_main);
    AssertLockHeld(pool.cs);
    int expired = pool.Expire(GetTime<std::chrono::seconds>() - pool.m_expiry);
    if (expired != 0) {
        LogPrint(BCLog::MEMPOOL, "Expired %i transactions from the memory pool\n", expired);
    }

    std::vector<COutPoint> vNoSpendsRemaining;
    pool.TrimToSize(pool.m_max_size_bytes, &vNoSpendsRemaining);
    for (const COutPoint& removed : vNoSpendsRemaining)
        coins_cache.Uncache(removed);
}

static bool IsCurrentForFeeEstimation(Chainstate& active_chainstate) EXCLUSIVE_LOCKS_REQUIRED(cs_main)
{
    AssertLockHeld(cs_main);
    if (active_chainstate.m_chainman.IsInitialBlockDownload()) {
        return false;
    }
    if (active_chainstate.m_chain.Tip()->GetBlockTime() < count_seconds(GetTime<std::chrono::seconds>() - MAX_FEE_ESTIMATION_TIP_AGE))
        return false;
    if (active_chainstate.m_chain.Height() < active_chainstate.m_chainman.m_best_header->nHeight - 1) {
        return false;
    }
    return true;
}

void Chainstate::MaybeUpdateMempoolForReorg(
    DisconnectedBlockTransactions& disconnectpool,
    bool fAddToMempool)
{
    if (!m_mempool) return;

    AssertLockHeld(cs_main);
    AssertLockHeld(m_mempool->cs);
    std::vector<uint256> vHashUpdate;
    {
        // disconnectpool is ordered so that the front is the most recently-confirmed
        // transaction (the last tx of the block at the tip) in the disconnected chain.
        // Iterate disconnectpool in reverse, so that we add transactions
        // back to the mempool starting with the earliest transaction that had
        // been previously seen in a block.
        const auto queuedTx = disconnectpool.take();
        auto it = queuedTx.rbegin();
        while (it != queuedTx.rend()) {
            // ignore validation errors in resurrected transactions
            if (!fAddToMempool || (*it)->IsCoinBase() ||
                AcceptToMemoryPool(*this, *it, GetTime(),
                    /*bypass_limits=*/true, /*test_accept=*/false).m_result_type !=
                        MempoolAcceptResult::ResultType::VALID) {
                // If the transaction doesn't make it in to the mempool, remove any
                // transactions that depend on it (which would now be orphans).
                m_mempool->removeRecursive(**it, MemPoolRemovalReason::REORG);
            } else if (m_mempool->exists(GenTxid::Txid((*it)->GetHash()))) {
                vHashUpdate.push_back((*it)->GetHash());
            }
            ++it;
        }
    }

    // AcceptToMemoryPool/addUnchecked all assume that new mempool entries have
    // no in-mempool children, which is generally not true when adding
    // previously-confirmed transactions back to the mempool.
    // UpdateTransactionsFromBlock finds descendants of any transactions in
    // the disconnectpool that were added back and cleans up the mempool state.
    m_mempool->UpdateTransactionsFromBlock(vHashUpdate);

    // Predicate to use for filtering transactions in removeForReorg.
    // Checks whether the transaction is still final and, if it spends a coinbase output, mature.
    // Also updates valid entries' cached LockPoints if needed.
    // If false, the tx is still valid and its lockpoints are updated.
    // If true, the tx would be invalid in the next block; remove this entry and all of its descendants.
    const auto filter_final_and_mature = [this](CTxMemPool::txiter it)
        EXCLUSIVE_LOCKS_REQUIRED(m_mempool->cs, ::cs_main) {
        AssertLockHeld(m_mempool->cs);
        AssertLockHeld(::cs_main);
        const CTransaction& tx = it->GetTx();

        // The transaction must be final.
        if (!CheckFinalTxAtTip(*Assert(m_chain.Tip()), tx)) return true;

        const LockPoints& lp = it->GetLockPoints();
        // CheckSequenceLocksAtTip checks if the transaction will be final in the next block to be
        // created on top of the new chain.
        if (TestLockPointValidity(m_chain, lp)) {
            if (!CheckSequenceLocksAtTip(m_chain.Tip(), lp)) {
                return true;
            }
        } else {
            const CCoinsViewMemPool view_mempool{&CoinsTip(), *m_mempool};
            const std::optional<LockPoints> new_lock_points{CalculateLockPointsAtTip(m_chain.Tip(), view_mempool, tx)};
            if (new_lock_points.has_value() && CheckSequenceLocksAtTip(m_chain.Tip(), *new_lock_points)) {
                // Now update the mempool entry lockpoints as well.
                m_mempool->mapTx.modify(it, [&new_lock_points](CTxMemPoolEntry& e) { e.UpdateLockPoints(*new_lock_points); });
            } else {
                return true;
            }
        }

        // If the transaction spends any coinbase outputs, it must be mature.
        if (it->GetSpendsCoinbase()) {
            for (const CTxIn& txin : tx.vin) {
                auto it2 = m_mempool->mapTx.find(txin.prevout.hash);
                if (it2 != m_mempool->mapTx.end())
                    continue;
                const Coin& coin{CoinsTip().AccessCoin(txin.prevout)};
                assert(!coin.IsSpent());
                const auto mempool_spend_height{m_chain.Tip()->nHeight + 1};
                if (coin.IsCoinBase() && mempool_spend_height - coin.nHeight < COINBASE_MATURITY) {
                    return true;
                }
            }
        }
        // Transaction is still valid and cached LockPoints are updated.
        return false;
    };

    // We also need to remove any now-immature transactions
    m_mempool->removeForReorg(m_chain, filter_final_and_mature);
    // Re-limit mempool size, in case we added any transactions
    LimitMempoolSize(*m_mempool, this->CoinsTip());
}

/**
* Checks to avoid mempool polluting consensus critical paths since cached
* signature and script validity results will be reused if we validate this
* transaction again during block validation.
* */
static bool CheckInputsFromMempoolAndCache(const CTransaction& tx, TxValidationState& state,
                const CCoinsViewCache& view, const CTxMemPool& pool,
                unsigned int flags, PrecomputedTransactionData& txdata, CCoinsViewCache& coins_tip)
                EXCLUSIVE_LOCKS_REQUIRED(cs_main, pool.cs)
{
    AssertLockHeld(cs_main);
    AssertLockHeld(pool.cs);

    assert(!tx.IsCoinBase());
    for (const CTxIn& txin : tx.vin) {
        const Coin& coin = view.AccessCoin(txin.prevout);

        // This coin was checked in PreChecks and MemPoolAccept
        // has been holding cs_main since then.
        Assume(!coin.IsSpent());
        if (coin.IsSpent()) return false;

        // If the Coin is available, there are 2 possibilities:
        // it is available in our current ChainstateActive UTXO set,
        // or it's a UTXO provided by a transaction in our mempool.
        // Ensure the scriptPubKeys in Coins from CoinsView are correct.
        const CTransactionRef& txFrom = pool.get(txin.prevout.hash);
        if (txFrom) {
            assert(txFrom->GetHash() == txin.prevout.hash);
            assert(txFrom->vout.size() > txin.prevout.n);
            assert(txFrom->vout[txin.prevout.n] == coin.out);
        } else {
            const Coin& coinFromUTXOSet = coins_tip.AccessCoin(txin.prevout);
            assert(!coinFromUTXOSet.IsSpent());
            assert(coinFromUTXOSet.out == coin.out);
        }
    }

    // Call CheckInputScripts() to cache signature and script validity against current tip consensus rules.
    return CheckInputScripts(tx, state, view, flags, /* cacheSigStore= */ true, /* cacheFullScriptStore= */ true, txdata);
}

namespace {

class MemPoolAccept
{
public:
    explicit MemPoolAccept(CTxMemPool& mempool, Chainstate& active_chainstate) :
        m_pool(mempool),
        m_view(&m_dummy),
        m_viewmempool(&active_chainstate.CoinsTip(), m_pool),
        m_active_chainstate(active_chainstate)
    {
    }

    // We put the arguments we're handed into a struct, so we can pass them
    // around easier.
    struct ATMPArgs {
        const CChainParams& m_chainparams;
        const int64_t m_accept_time;
        const ignore_rejects_type& m_ignore_rejects;
        /*
         * Return any outpoints which were not previously present in the coins
         * cache, but were added as a result of validating the tx for mempool
         * acceptance. This allows the caller to optionally remove the cache
         * additions if the associated transaction ends up being rejected by
         * the mempool.
         */
        std::vector<COutPoint>& m_coins_to_uncache;
        const bool m_test_accept;
        /** Whether we allow transactions to replace mempool transactions by BIP125 rules. If false,
         * any transaction spending the same inputs as a transaction in the mempool is considered
         * a conflict. */
        const bool m_allow_replacement;
        /** When true, the mempool will not be trimmed when any transactions are submitted in
         * Finalize(). Instead, limits should be enforced at the end to ensure the package is not
         * partially submitted.
         */
        const bool m_package_submission;
        /** When true, use package feerates instead of individual transaction feerates for fee-based
         * policies such as mempool min fee and min relay fee.
         */
        const bool m_package_feerates;

        /** Parameters for single transaction mempool validation. */
        static ATMPArgs SingleAccept(const CChainParams& chainparams, int64_t accept_time,
                                     const ignore_rejects_type& ignore_rejects, std::vector<COutPoint>& coins_to_uncache,
                                     bool test_accept) {
            return ATMPArgs{/* m_chainparams */ chainparams,
                            /* m_accept_time */ accept_time,
                            /* m_ignore_rejects */ ignore_rejects,
                            /* m_coins_to_uncache */ coins_to_uncache,
                            /* m_test_accept */ test_accept,
                            /* m_allow_replacement */ true,
                            /* m_package_submission */ false,
                            /* m_package_feerates */ false,
            };
        }

        /** Parameters for test package mempool validation through testmempoolaccept. */
        static ATMPArgs PackageTestAccept(const CChainParams& chainparams, int64_t accept_time,
                                          const ignore_rejects_type& ignore_rejects, std::vector<COutPoint>& coins_to_uncache) {
            return ATMPArgs{/* m_chainparams */ chainparams,
                            /* m_accept_time */ accept_time,
                            /* m_ignore_rejects */ ignore_rejects,
                            /* m_coins_to_uncache */ coins_to_uncache,
                            /* m_test_accept */ true,
                            /* m_allow_replacement */ false,
                            /* m_package_submission */ false, // not submitting to mempool
                            /* m_package_feerates */ false,
            };
        }

        /** Parameters for child-with-unconfirmed-parents package validation. */
        static ATMPArgs PackageChildWithParents(const CChainParams& chainparams, int64_t accept_time,
                                                const ignore_rejects_type& ignore_rejects, std::vector<COutPoint>& coins_to_uncache) {
            return ATMPArgs{/* m_chainparams */ chainparams,
                            /* m_accept_time */ accept_time,
                            /* m_ignore_rejects */ ignore_rejects,
                            /* m_coins_to_uncache */ coins_to_uncache,
                            /* m_test_accept */ false,
                            /* m_allow_replacement */ false,
                            /* m_package_submission */ true,
                            /* m_package_feerates */ true,
            };
        }

        /** Parameters for a single transaction within a package. */
        static ATMPArgs SingleInPackageAccept(const ATMPArgs& package_args) {
            return ATMPArgs{/* m_chainparams */ package_args.m_chainparams,
                            /* m_accept_time */ package_args.m_accept_time,
                            empty_ignore_rejects,
                            /* m_coins_to_uncache */ package_args.m_coins_to_uncache,
                            /* m_test_accept */ package_args.m_test_accept,
                            /* m_allow_replacement */ true,
                            /* m_package_submission */ true, // do not LimitMempoolSize in Finalize()
                            /* m_package_feerates */ false, // only 1 transaction
            };
        }

    private:
        // Private ctor to avoid exposing details to clients and allowing the possibility of
        // mixing up the order of the arguments. Use static functions above instead.
        ATMPArgs(const CChainParams& chainparams,
                 int64_t accept_time,
                 const ignore_rejects_type& ignore_rejects,
                 std::vector<COutPoint>& coins_to_uncache,
                 bool test_accept,
                 bool allow_replacement,
                 bool package_submission,
                 bool package_feerates)
            : m_chainparams{chainparams},
              m_accept_time{accept_time},
              m_ignore_rejects{ignore_rejects},
              m_coins_to_uncache{coins_to_uncache},
              m_test_accept{test_accept},
              m_allow_replacement{allow_replacement},
              m_package_submission{package_submission},
              m_package_feerates{package_feerates}
        {
        }
    };

    // Single transaction acceptance
    MempoolAcceptResult AcceptSingleTransaction(const CTransactionRef& ptx, ATMPArgs& args) EXCLUSIVE_LOCKS_REQUIRED(cs_main);

    /**
    * Multiple transaction acceptance. Transactions may or may not be interdependent, but must not
    * conflict with each other, and the transactions cannot already be in the mempool. Parents must
    * come before children if any dependencies exist.
    */
    PackageMempoolAcceptResult AcceptMultipleTransactions(const std::vector<CTransactionRef>& txns, ATMPArgs& args) EXCLUSIVE_LOCKS_REQUIRED(cs_main);

    /**
     * Submission of a subpackage.
     * If subpackage size == 1, calls AcceptSingleTransaction() with adjusted ATMPArgs to avoid
     * package policy restrictions like no CPFP carve out (PackageMempoolChecks) and disabled RBF
     * (m_allow_replacement), and creates a PackageMempoolAcceptResult wrapping the result.
     *
     * If subpackage size > 1, calls AcceptMultipleTransactions() with the provided ATMPArgs.
     *
     * Also cleans up all non-chainstate coins from m_view at the end.
    */
    PackageMempoolAcceptResult AcceptSubPackage(const std::vector<CTransactionRef>& subpackage, ATMPArgs& args)
        EXCLUSIVE_LOCKS_REQUIRED(cs_main, m_pool.cs);

    /**
     * Package (more specific than just multiple transactions) acceptance. Package must be a child
     * with all of its unconfirmed parents, and topologically sorted.
     */
    PackageMempoolAcceptResult AcceptPackage(const Package& package, ATMPArgs& args) EXCLUSIVE_LOCKS_REQUIRED(cs_main);

private:
    // All the intermediate state that gets passed between the various levels
    // of checking a given transaction.
    struct Workspace {
        explicit Workspace(const CTransactionRef& ptx) : m_ptx(ptx), m_hash(ptx->GetHash()) {}
        /** Txids of mempool transactions that this transaction directly conflicts with. */
        std::set<uint256> m_conflicts;
        /** Iterators to mempool entries that this transaction directly conflicts with. */
        CTxMemPool::setEntries m_iters_conflicting;
        /** Iterators to all mempool entries that would be replaced by this transaction, including
         * those it directly conflicts with and their descendants. */
        CTxMemPool::setEntries m_all_conflicting;
        /** All mempool ancestors of this transaction. */
        CTxMemPool::setEntries m_ancestors;
        /** Mempool entry constructed for this transaction. Constructed in PreChecks() but not
         * inserted into the mempool until Finalize(). */
        std::unique_ptr<CTxMemPoolEntry> m_entry;
        /** Pointers to the transactions that have been removed from the mempool and replaced by
         * this transaction, used to return to the MemPoolAccept caller. Only populated if
         * validation is successful and the original transactions are removed. */
        std::list<CTransactionRef> m_replaced_transactions;

        /** Virtual size of the transaction as used by the mempool, calculated using serialized size
         * of the transaction and sigops. */
        int64_t m_vsize;
        /** Fees paid by this transaction: total input amounts subtracted by total output amounts. */
        CAmount m_base_fees;
        /** Base fees + any fee delta set by the user with prioritisetransaction. */
        CAmount m_modified_fees;
        /** Total modified fees of all transactions being replaced. */
        CAmount m_conflicting_fees{0};
        /** Total virtual size of all transactions being replaced. */
        size_t m_conflicting_size{0};

        /** If we're doing package validation (i.e. m_package_feerates=true), the "effective"
         * package feerate of this transaction is the total fees divided by the total size of
         * transactions (which may include its ancestors and/or descendants). */
        CFeeRate m_package_feerate{0};

        const CTransactionRef& m_ptx;
        /** Txid. */
        const uint256& m_hash;
        TxValidationState m_state;
        /** A temporary cache containing serialized transaction data for signature verification.
         * Reused across PolicyScriptChecks and ConsensusScriptChecks. */
        PrecomputedTransactionData m_precomputed_txdata;
    };

    static inline bool MaybeReject_(TxValidationResult reason, const std::string& reason_str, const std::string& debug_msg, const ignore_rejects_type& ignore_rejects, TxValidationState& state) {
        if (ignore_rejects.count(reason_str)) {
            return false;
        }

        state.Invalid(reason, reason_str, debug_msg);
        return true;
    }

#define MaybeRejectDbg(reason, reason_str, debug_msg)  do {  \
    if (MaybeReject_(reason, reason_str, debug_msg, ignore_rejects, state)) {  \
        return false;  \
    }  \
} while(0)

#define MaybeReject(reason, reason_str)  MaybeRejectDbg(reason, reason_str, "")

    // Run the policy checks on a given transaction, excluding any script checks.
    // Looks up inputs, calculates feerate, considers replacement, evaluates
    // package limits, etc. As this function can be invoked for "free" by a peer,
    // only tests that are fast should be done here (to avoid CPU DoS).
    bool PreChecks(ATMPArgs& args, Workspace& ws) EXCLUSIVE_LOCKS_REQUIRED(cs_main, m_pool.cs);

    // Run checks for mempool replace-by-fee.
    bool ReplacementChecks(ATMPArgs& args, Workspace& ws) EXCLUSIVE_LOCKS_REQUIRED(cs_main, m_pool.cs);

    // Enforce package mempool ancestor/descendant limits (distinct from individual
    // ancestor/descendant limits done in PreChecks).
    bool PackageMempoolChecks(const ATMPArgs& args, const std::vector<CTransactionRef>& txns,
                              int64_t total_vsize,
                              PackageValidationState& package_state) EXCLUSIVE_LOCKS_REQUIRED(cs_main, m_pool.cs);

    // Run the script checks using our policy flags. As this can be slow, we should
    // only invoke this on transactions that have otherwise passed policy checks.
    bool PolicyScriptChecks(const ATMPArgs& args, Workspace& ws) EXCLUSIVE_LOCKS_REQUIRED(cs_main, m_pool.cs);

    // Re-run the script checks, using consensus flags, and try to cache the
    // result in the scriptcache. This should be done after
    // PolicyScriptChecks(). This requires that all inputs either be in our
    // utxo set or in the mempool.
    bool ConsensusScriptChecks(const ATMPArgs& args, Workspace& ws) EXCLUSIVE_LOCKS_REQUIRED(cs_main, m_pool.cs);

    // Try to add the transaction to the mempool, removing any conflicts first.
    // Returns true if the transaction is in the mempool after any size
    // limiting is performed, false otherwise.
    bool Finalize(const ATMPArgs& args, Workspace& ws) EXCLUSIVE_LOCKS_REQUIRED(cs_main, m_pool.cs);

    // Submit all transactions to the mempool and call ConsensusScriptChecks to add to the script
    // cache - should only be called after successful validation of all transactions in the package.
    // Does not call LimitMempoolSize(), so mempool max_size_bytes may be temporarily exceeded.
    bool SubmitPackage(const ATMPArgs& args, std::vector<Workspace>& workspaces, PackageValidationState& package_state,
                       std::map<uint256, MempoolAcceptResult>& results)
         EXCLUSIVE_LOCKS_REQUIRED(cs_main, m_pool.cs);

    // Compare a package's feerate against minimum allowed.
    bool CheckFeeRate(size_t package_size, CAmount package_fee, TxValidationState& state, const ignore_rejects_type& ignore_rejects) EXCLUSIVE_LOCKS_REQUIRED(::cs_main, m_pool.cs)
    {
        AssertLockHeld(::cs_main);
        AssertLockHeld(m_pool.cs);
        CAmount mempoolRejectFee = m_pool.GetMinFee().GetFee(package_size);
        if (mempoolRejectFee > 0 && package_fee < mempoolRejectFee && !ignore_rejects.count(rejectmsg_lowfee_mempool)) {
            return state.Invalid(TxValidationResult::TX_MEMPOOL_POLICY, "mempool min fee not met", strprintf("%d < %d", package_fee, mempoolRejectFee));
        }

        if (package_fee < m_pool.m_min_relay_feerate.GetFee(package_size) && !ignore_rejects.count(rejectmsg_lowfee_relay)) {
            return state.Invalid(TxValidationResult::TX_MEMPOOL_POLICY, "min relay fee not met",
                                 strprintf("%d < %d", package_fee, m_pool.m_min_relay_feerate.GetFee(package_size)));
        }
        return true;
    }

private:
    CTxMemPool& m_pool;
    CCoinsViewCache m_view;
    CCoinsViewMemPool m_viewmempool;
    CCoinsView m_dummy;

    Chainstate& m_active_chainstate;

    /** Whether the transaction(s) would replace any mempool transactions. If so, RBF rules apply. */
    bool m_rbf{false};
};

bool MemPoolAccept::PreChecks(ATMPArgs& args, Workspace& ws)
{
    AssertLockHeld(cs_main);
    AssertLockHeld(m_pool.cs);
    const CTransactionRef& ptx = ws.m_ptx;
    const CTransaction& tx = *ws.m_ptx;
    const uint256& hash = ws.m_hash;

    // Copy/alias what we need out of args
    const int64_t nAcceptTime = args.m_accept_time;
    const ignore_rejects_type& ignore_rejects = args.m_ignore_rejects;
    std::vector<COutPoint>& coins_to_uncache = args.m_coins_to_uncache;

    // Alias what we need out of ws
    TxValidationState& state = ws.m_state;
    std::unique_ptr<CTxMemPoolEntry>& entry = ws.m_entry;

    if (!CheckTransaction(tx, state)) {
        return false; // state filled in by CheckTransaction
    }

    // Coinbase is only valid in a block, not as a loose transaction
    if (tx.IsCoinBase())
        return state.Invalid(TxValidationResult::TX_CONSENSUS, "coinbase");

    // Rather not work on nonstandard transactions (unless -testnet/-regtest)
    std::string reason;
    if (m_pool.m_require_standard && !IsStandardTx(tx, m_pool.m_max_datacarrier_bytes, m_pool.m_permit_bare_pubkey, m_pool.m_permit_bare_multisig, m_pool.m_dust_relay_feerate, reason, ignore_rejects)) {
        return state.Invalid(TxValidationResult::TX_NOT_STANDARD, reason);
    }

    // Transactions smaller than 65 non-witness bytes are not relayed to mitigate CVE-2017-12842.
    if (::GetSerializeSize(tx, PROTOCOL_VERSION | SERIALIZE_TRANSACTION_NO_WITNESS) < MIN_STANDARD_TX_NONWITNESS_SIZE)
        MaybeReject(TxValidationResult::TX_NOT_STANDARD, "tx-size-small");

    // Only accept nLockTime-using transactions that can be mined in the next
    // block; we don't want our mempool filled up with transactions that can't
    // be mined yet.
    if (!CheckFinalTxAtTip(*Assert(m_active_chainstate.m_chain.Tip()), tx)) {
        MaybeReject(TxValidationResult::TX_PREMATURE_SPEND, "non-final");
    }

    if (m_pool.exists(GenTxid::Wtxid(tx.GetWitnessHash()))) {
        // Exact transaction already exists in the mempool.
        return state.Invalid(TxValidationResult::TX_CONFLICT, "txn-already-in-mempool");
    } else if (m_pool.exists(GenTxid::Txid(tx.GetHash()))) {
        // Transaction with the same non-witness data but different witness (same txid, different
        // wtxid) already exists in the mempool.
        return state.Invalid(TxValidationResult::TX_CONFLICT, "txn-same-nonwitness-data-in-mempool");
    }

    // Check for conflicts with in-memory transactions
    for (const CTxIn &txin : tx.vin)
    {
        const CTransaction* ptxConflicting = m_pool.GetConflictTx(txin.prevout);
        if (ptxConflicting) {
            if (!args.m_allow_replacement) {
                // Transaction conflicts with a mempool tx, but we're not allowing replacements.
                return state.Invalid(TxValidationResult::TX_MEMPOOL_POLICY, "bip125-replacement-disallowed");
            }
            if (!ws.m_conflicts.count(ptxConflicting->GetHash()))
            {
                // Transactions that don't explicitly signal replaceability are
                // *not* replaceable with the current logic, even if one of their
                // unconfirmed ancestors signals replaceability. This diverges
                // from BIP125's inherited signaling description (see CVE-2021-31876).
                // Applications relying on first-seen mempool behavior should
                // check all unconfirmed ancestors; otherwise an opt-in ancestor
                // might be replaced, causing removal of this descendant.
                //
                // If replaceability signaling is ignored due to node setting,
                // replacement is always allowed.
                bool allow_replacement;
                if (m_pool.m_rbf_policy == RBFPolicy::Always || ignore_rejects.count("txn-mempool-conflict")) {
                    allow_replacement = true;
                } else if (m_pool.m_rbf_policy == RBFPolicy::Never) {
                    allow_replacement = false;
                } else {
                    allow_replacement = SignalsOptInRBF(*ptxConflicting);
                }
                if (!allow_replacement) {
                    return state.Invalid(TxValidationResult::TX_MEMPOOL_POLICY, "txn-mempool-conflict");
                }

                ws.m_conflicts.insert(ptxConflicting->GetHash());
            }
        }
    }

    m_view.SetBackend(m_viewmempool);

    const CCoinsViewCache& coins_cache = m_active_chainstate.CoinsTip();
    // do all inputs exist?
    for (const CTxIn& txin : tx.vin) {
        if (!coins_cache.HaveCoinInCache(txin.prevout)) {
            coins_to_uncache.push_back(txin.prevout);
        }

        // Note: this call may add txin.prevout to the coins cache
        // (coins_cache.cacheCoins) by way of FetchCoin(). It should be removed
        // later (via coins_to_uncache) if this tx turns out to be invalid.
        if (!m_view.HaveCoin(txin.prevout)) {
            // Are inputs missing because we already have the tx?
            for (size_t out = 0; out < tx.vout.size(); out++) {
                // Optimistically just do efficient check of cache for outputs
                if (coins_cache.HaveCoinInCache(COutPoint(hash, out))) {
                    return state.Invalid(TxValidationResult::TX_CONFLICT, "txn-already-known");
                }
            }
            // Otherwise assume this might be an orphan tx for which we just haven't seen parents yet
            return state.Invalid(TxValidationResult::TX_MISSING_INPUTS, "bad-txns-inputs-missingorspent");
        }
    }

    // This is const, but calls into the back end CoinsViews. The CCoinsViewDB at the bottom of the
    // hierarchy brings the best block into scope. See CCoinsViewDB::GetBestBlock().
    m_view.GetBestBlock();

    // we have all inputs cached now, so switch back to dummy (to protect
    // against bugs where we pull more inputs from disk that miss being added
    // to coins_to_uncache)
    m_view.SetBackend(m_dummy);

    assert(m_active_chainstate.m_blockman.LookupBlockIndex(m_view.GetBestBlock()) == m_active_chainstate.m_chain.Tip());

    // Only accept BIP68 sequence locked transactions that can be mined in the next
    // block; we don't want our mempool filled up with transactions that can't
    // be mined yet.
    // Pass in m_view which has all of the relevant inputs cached. Note that, since m_view's
    // backend was removed, it no longer pulls coins from the mempool.
    const std::optional<LockPoints> lock_points{CalculateLockPointsAtTip(m_active_chainstate.m_chain.Tip(), m_view, tx)};
    // NOTE: The miner doesn't check this again, so for now it may not be overridden.
    if (!lock_points.has_value() || !CheckSequenceLocksAtTip(m_active_chainstate.m_chain.Tip(), *lock_points)) {
        return state.Invalid(TxValidationResult::TX_PREMATURE_SPEND, "non-BIP68-final");
    }

    // The mempool holds txs for the next block, so pass height+1 to CheckTxInputs
    if (!Consensus::CheckTxInputs(tx, state, m_view, m_active_chainstate.m_chain.Height() + 1, ws.m_base_fees)) {
        return false; // state filled in by CheckTxInputs
    }

    if (m_pool.m_require_standard && !AreInputsStandard(tx, m_view, "bad-txns-input-", reason, ignore_rejects)) {
        return state.Invalid(TxValidationResult::TX_INPUTS_NOT_STANDARD, reason);
    }

    // Check for non-standard witnesses.
    if (tx.HasWitness() && m_pool.m_require_standard && !IsWitnessStandard(tx, m_view, "bad-witness-", reason, ignore_rejects)) {
        return state.Invalid(TxValidationResult::TX_WITNESS_MUTATED, reason);
    }

    int64_t nSigOpsCost = GetTransactionSigOpCost(tx, m_view, STANDARD_SCRIPT_VERIFY_FLAGS);

    // ws.m_modified_fees includes any fee deltas from PrioritiseTransaction
    ws.m_modified_fees = ws.m_base_fees;
    double nPriorityDummy{0};
    m_pool.ApplyDeltas(hash, nPriorityDummy, ws.m_modified_fees);

    CAmount inChainInputValue;
    // Since entries arrive *after* the tip's height, their priority is for the height+1
    const double coin_age = GetCoinAge(tx, m_view, m_active_chainstate.m_chain.Height() + 1, inChainInputValue);

    // Keep track of transactions that spend a coinbase, which we re-scan
    // during reorgs to ensure COINBASE_MATURITY is still met.
    bool fSpendsCoinbase = false;
    for (const CTxIn &txin : tx.vin) {
        const Coin &coin = m_view.AccessCoin(txin.prevout);
        if (coin.IsCoinBase()) {
            fSpendsCoinbase = true;
            break;
        }
    }

    // Set entry_sequence to 0 when rejectmsg_zero_mempool_entry_seq is used; this allows txs from a block
    // reorg to be marked earlier than any child txs that were already in the mempool.
    const uint64_t entry_sequence = args.m_ignore_rejects.count(rejectmsg_zero_mempool_entry_seq) ? 0 : m_pool.GetSequence();
    entry.reset(new CTxMemPoolEntry(ptx, ws.m_base_fees, nAcceptTime, m_active_chainstate.m_chain.Height(), entry_sequence,
                                    /*entry_tx_inputs_coin_age=*/coin_age,
                                    inChainInputValue,
                                    fSpendsCoinbase, nSigOpsCost, lock_points.value()));
    ws.m_vsize = entry->GetTxSize();

    // To avoid rejecting low-sigop bare-multisig transactions, the sigops
    // are counted a second time more accurately.
    if ((nSigOpsCost > MAX_STANDARD_TX_SIGOPS_COST) || (nBytesPerSigOpStrict && GetAccurateTransactionSigOpCost(tx, m_view, STANDARD_SCRIPT_VERIFY_FLAGS) > ws.m_vsize * WITNESS_SCALE_FACTOR / nBytesPerSigOpStrict)) {
        MaybeRejectDbg(TxValidationResult::TX_NOT_STANDARD, "bad-txns-too-many-sigops",
                strprintf("%d", nSigOpsCost));
    }

    // No individual transactions are allowed below the min relay feerate except from disconnected blocks.
    // This requirement, unlike CheckFeeRate, cannot be bypassed using m_package_feerates because,
    // while a tx could be package CPFP'd when entering the mempool, we do not have a DoS-resistant
    // method of ensuring the tx remains bumped. For example, the fee-bumping child could disappear
    // due to a replacement.
    if (ws.m_modified_fees < m_pool.m_min_relay_feerate.GetFee(ws.m_vsize) && !args.m_ignore_rejects.count(rejectmsg_mempoolfull)) {
        return state.Invalid(TxValidationResult::TX_MEMPOOL_POLICY, "min relay fee not met",
                             strprintf("%d < %d", ws.m_modified_fees, m_pool.m_min_relay_feerate.GetFee(ws.m_vsize)));
    }
    // No individual transactions are allowed below the mempool min feerate except from disconnected
    // blocks and transactions in a package. Package transactions will be checked using package
    // feerate later.
    if (!args.m_package_feerates && !CheckFeeRate(ws.m_vsize, ws.m_modified_fees, state, args.m_ignore_rejects)) return false;

    ws.m_iters_conflicting = m_pool.GetIterSet(ws.m_conflicts);

    // Note that these modifications are only applicable to single transaction scenarios;
    // carve-outs and package RBF are disabled for multi-transaction evaluations.
    CTxMemPool::Limits maybe_rbf_limits = m_pool.m_limits;

    // Calculate in-mempool ancestors, up to a limit.
    if (ws.m_conflicts.size() == 1) {
        // In general, when we receive an RBF transaction with mempool conflicts, we want to know whether we
        // would meet the chain limits after the conflicts have been removed. However, there isn't a practical
        // way to do this short of calculating the ancestor and descendant sets with an overlay cache of
        // changed mempool entries. Due to both implementation and runtime complexity concerns, this isn't
        // very realistic, thus we only ensure a limited set of transactions are RBF'able despite mempool
        // conflicts here. Importantly, we need to ensure that some transactions which were accepted using
        // the below carve-out are able to be RBF'ed, without impacting the security the carve-out provides
        // for off-chain contract systems (see link in the comment below).
        //
        // Specifically, the subset of RBF transactions which we allow despite chain limits are those which
        // conflict directly with exactly one other transaction (but may evict children of said transaction),
        // and which are not adding any new mempool dependencies. Note that the "no new mempool dependencies"
        // check is accomplished later, so we don't bother doing anything about it here, but if our
        // policy changes, we may need to move that check to here instead of removing it wholesale.
        //
        // Such transactions are clearly not merging any existing packages, so we are only concerned with
        // ensuring that (a) no package is growing past the package size (not count) limits and (b) we are
        // not allowing something to effectively use the (below) carve-out spot when it shouldn't be allowed
        // to.
        //
        // To check these we first check if we meet the RBF criteria, above, and increment the descendant
        // limits by the direct conflict and its descendants (as these are recalculated in
        // CalculateMempoolAncestors by assuming the new transaction being added is a new descendant, with no
        // removals, of each parent's existing dependent set). The ancestor count limits are unmodified (as
        // the ancestor limits should be the same for both our new transaction and any conflicts).
        // We don't bother incrementing m_limit_descendants by the full removal count as that limit never comes
        // into force here (as we're only adding a single transaction).
        assert(ws.m_iters_conflicting.size() == 1);
        CTxMemPool::txiter conflict = *ws.m_iters_conflicting.begin();

        maybe_rbf_limits.descendant_count += 1;
        maybe_rbf_limits.descendant_size_vbytes += conflict->GetSizeWithDescendants();
    }

    CTxMemPool::Limits limits;
    if (ignore_rejects.count("too-long-mempool-chain")) {
        limits = CTxMemPool::Limits::NoLimits();
    } else {
        limits = maybe_rbf_limits;
    }
    auto ancestors{m_pool.CalculateMemPoolAncestors(*entry, limits)};
    if (!ancestors) {
        // If CalculateMemPoolAncestors fails second time, we want the original error string.
        // Contracting/payment channels CPFP carve-out:
        // If the new transaction is relatively small (up to 40k weight)
        // and has at most one ancestor (ie ancestor limit of 2, including
        // the new transaction), allow it if its parent has exactly the
        // descendant limit descendants.
        //
        // This allows protocols which rely on distrusting counterparties
        // being able to broadcast descendants of an unconfirmed transaction
        // to be secure by simply only having two immediately-spendable
        // outputs - one for each counterparty. For more info on the uses for
        // this, see https://lists.linuxfoundation.org/pipermail/bitcoin-dev/2018-November/016518.html
        CTxMemPool::Limits cpfp_carve_out_limits{
            .ancestor_count = 2,
            .ancestor_size_vbytes = maybe_rbf_limits.ancestor_size_vbytes,
            .descendant_count = maybe_rbf_limits.descendant_count + 1,
            .descendant_size_vbytes = maybe_rbf_limits.descendant_size_vbytes + EXTRA_DESCENDANT_TX_SIZE_LIMIT,
        };
        const auto error_message{util::ErrorString(ancestors).original};
        if (ws.m_vsize > EXTRA_DESCENDANT_TX_SIZE_LIMIT) {
            return state.Invalid(TxValidationResult::TX_MEMPOOL_POLICY, "too-long-mempool-chain", error_message);
        }
        ancestors = m_pool.CalculateMemPoolAncestors(*entry, cpfp_carve_out_limits);
        if (!ancestors) return state.Invalid(TxValidationResult::TX_MEMPOOL_POLICY, "too-long-mempool-chain", error_message);
    }

    ws.m_ancestors = *ancestors;

    // A transaction that spends outputs that would be replaced by it is invalid. Now
    // that we have the set of all ancestors we can detect this
    // pathological case by making sure ws.m_conflicts and ws.m_ancestors don't
    // intersect.
    if (const auto err_string{EntriesAndTxidsDisjoint(ws.m_ancestors, ws.m_conflicts, hash)}) {
        // We classify this as a consensus error because a transaction depending on something it
        // conflicts with would be inconsistent.
        return state.Invalid(TxValidationResult::TX_CONSENSUS, "bad-txns-spends-conflicting-tx", *err_string);
    }

    m_rbf = !ws.m_conflicts.empty();
    return true;
}

bool MemPoolAccept::ReplacementChecks(ATMPArgs& args, Workspace& ws)
{
    AssertLockHeld(cs_main);
    AssertLockHeld(m_pool.cs);

    const CTransaction& tx = *ws.m_ptx;
    const uint256& hash = ws.m_hash;
    TxValidationState& state = ws.m_state;

    CFeeRate newFeeRate(ws.m_modified_fees, ws.m_vsize);
    // Enforce Rule #6. The replacement transaction must have a higher feerate than its direct conflicts.
    // - The motivation for this check is to ensure that the replacement transaction is preferable for
    //   block-inclusion, compared to what would be removed from the mempool.
    // - This logic predates ancestor feerate-based transaction selection, which is why it doesn't
    //   consider feerates of descendants.
    // - Note: Ancestor feerate-based transaction selection has made this comparison insufficient to
    //   guarantee that this is incentive-compatible for miners, because it is possible for a
    //   descendant transaction of a direct conflict to pay a higher feerate than the transaction that
    //   might replace them, under these rules.
    if (!args.m_ignore_rejects.count("insufficient fee")) {
    if (const auto err_string{PaysMoreThanConflicts(ws.m_iters_conflicting, newFeeRate, hash)}) {
        return state.Invalid(TxValidationResult::TX_MEMPOOL_POLICY, "insufficient fee", *err_string);
    }
    }  // ignore_rejects

    // Calculate all conflicting entries and enforce Rule #5.
    if (const auto err_string{GetEntriesForConflicts(tx, m_pool, ws.m_iters_conflicting, ws.m_all_conflicting, args.m_ignore_rejects)}) {
        return state.Invalid(TxValidationResult::TX_MEMPOOL_POLICY,
                             "too many potential replacements", *err_string);
    }
    // Enforce Rule #2.
    if (!args.m_ignore_rejects.count("replacement-adds-unconfirmed")) {
    if (const auto err_string{HasNoNewUnconfirmed(tx, m_pool, ws.m_iters_conflicting)}) {
        return state.Invalid(TxValidationResult::TX_MEMPOOL_POLICY,
                             "replacement-adds-unconfirmed", *err_string);
    }
    }  // ignore_rejects
    // Check if it's economically rational to mine this transaction rather than the ones it
    // replaces and pays for its own relay fees. Enforce Rules #3 and #4.
    for (CTxMemPool::txiter it : ws.m_all_conflicting) {
        ws.m_conflicting_fees += it->GetModifiedFee();
        ws.m_conflicting_size += it->GetTxSize();
    }
    if (!args.m_ignore_rejects.count("insufficient fee")) {
    if (const auto err_string{PaysForRBF(ws.m_conflicting_fees, ws.m_modified_fees, ws.m_vsize,
                                         m_pool.m_incremental_relay_feerate, hash)}) {
        return state.Invalid(TxValidationResult::TX_MEMPOOL_POLICY, "insufficient fee", *err_string);
    }
    }  // ignore_rejects
    return true;
}

bool MemPoolAccept::PackageMempoolChecks(const ATMPArgs& args, const std::vector<CTransactionRef>& txns,
                                         const int64_t total_vsize,
                                         PackageValidationState& package_state)
{
    AssertLockHeld(cs_main);
    AssertLockHeld(m_pool.cs);

    // CheckPackageLimits expects the package transactions to not already be in the mempool.
    assert(std::all_of(txns.cbegin(), txns.cend(), [this](const auto& tx)
                       { return !m_pool.exists(GenTxid::Txid(tx->GetHash()));}));

    std::string err_string;
    if ((!args.m_ignore_rejects.count("package-mempool-limits")) && !m_pool.CheckPackageLimits(txns, total_vsize, err_string)) {
        // This is a package-wide error, separate from an individual transaction error.
        return package_state.Invalid(PackageValidationResult::PCKG_POLICY, "package-mempool-limits", err_string);
    }
   return true;
}

bool MemPoolAccept::PolicyScriptChecks(const ATMPArgs& args, Workspace& ws)
{
    AssertLockHeld(cs_main);
    AssertLockHeld(m_pool.cs);
    const CTransaction& tx = *ws.m_ptx;
    TxValidationState& state = ws.m_state;

    constexpr unsigned int scriptVerifyFlags = STANDARD_SCRIPT_VERIFY_FLAGS;

    // Check input scripts and signatures.
    // This is done last to help prevent CPU exhaustion denial-of-service attacks.
    if (!CheckInputScripts(tx, state, m_view, scriptVerifyFlags, true, false, ws.m_precomputed_txdata)) {
        // SCRIPT_VERIFY_CLEANSTACK requires SCRIPT_VERIFY_WITNESS, so we
        // need to turn both off, and compare against just turning off CLEANSTACK
        // to see if the failure is specifically due to witness validation.
        TxValidationState state_dummy; // Want reported failures to be from first CheckInputScripts
        if (!tx.HasWitness() && CheckInputScripts(tx, state_dummy, m_view, scriptVerifyFlags & ~(SCRIPT_VERIFY_WITNESS | SCRIPT_VERIFY_CLEANSTACK), true, false, ws.m_precomputed_txdata) &&
                !CheckInputScripts(tx, state_dummy, m_view, scriptVerifyFlags & ~SCRIPT_VERIFY_CLEANSTACK, true, false, ws.m_precomputed_txdata)) {
            // Only the witness is missing, so the transaction itself may be fine.
            state.Invalid(TxValidationResult::TX_WITNESS_STRIPPED,
                    state.GetRejectReason(), state.GetDebugMessage());
        }
        return false; // state filled in by CheckInputScripts
    }

    return true;
}

bool MemPoolAccept::ConsensusScriptChecks(const ATMPArgs& args, Workspace& ws)
{
    AssertLockHeld(cs_main);
    AssertLockHeld(m_pool.cs);
    const CTransaction& tx = *ws.m_ptx;
    const uint256& hash = ws.m_hash;
    TxValidationState& state = ws.m_state;

    // Check again against the current block tip's script verification
    // flags to cache our script execution flags. This is, of course,
    // useless if the next block has different script flags from the
    // previous one, but because the cache tracks script flags for us it
    // will auto-invalidate and we'll just have a few blocks of extra
    // misses on soft-fork activation.
    //
    // This is also useful in case of bugs in the standard flags that cause
    // transactions to pass as valid when they're actually invalid. For
    // instance the STRICTENC flag was incorrectly allowing certain
    // CHECKSIG NOT scripts to pass, even though they were invalid.
    //
    // There is a similar check in CreateNewBlock() to prevent creating
    // invalid blocks (using TestBlockValidity), however allowing such
    // transactions into the mempool can be exploited as a DoS attack.
    unsigned int currentBlockScriptVerifyFlags{GetBlockScriptFlags(*m_active_chainstate.m_chain.Tip(), m_active_chainstate.m_chainman)};
    if (!CheckInputsFromMempoolAndCache(tx, state, m_view, m_pool, currentBlockScriptVerifyFlags,
                                        ws.m_precomputed_txdata, m_active_chainstate.CoinsTip())) {
        LogPrintf("BUG! PLEASE REPORT THIS! CheckInputScripts failed against latest-block but not STANDARD flags %s, %s\n", hash.ToString(), state.ToString());
        return Assume(false);
    }

    return true;
}

bool MemPoolAccept::Finalize(const ATMPArgs& args, Workspace& ws)
{
    AssertLockHeld(cs_main);
    AssertLockHeld(m_pool.cs);
    const CTransaction& tx = *ws.m_ptx;
    const uint256& hash = ws.m_hash;
    TxValidationState& state = ws.m_state;

    std::unique_ptr<CTxMemPoolEntry>& entry = ws.m_entry;

    // Remove conflicting transactions from the mempool
    for (CTxMemPool::txiter it : ws.m_all_conflicting)
    {
        LogPrint(BCLog::MEMPOOL, "replacing tx %s (wtxid=%s) with %s (wtxid=%s) for %s additional fees, %d delta bytes\n",
                it->GetTx().GetHash().ToString(),
                it->GetTx().GetWitnessHash().ToString(),
                hash.ToString(),
                tx.GetWitnessHash().ToString(),
                FormatMoney(ws.m_modified_fees - ws.m_conflicting_fees),
                (int)entry->GetTxSize() - (int)ws.m_conflicting_size);
        TRACE7(mempool, replaced,
                it->GetTx().GetHash().data(),
                it->GetTxSize(),
                it->GetFee(),
                std::chrono::duration_cast<std::chrono::duration<std::uint64_t>>(it->GetTime()).count(),
                hash.data(),
                entry->GetTxSize(),
                entry->GetFee()
        );
        ws.m_replaced_transactions.push_back(it->GetSharedTx());
    }
    m_pool.RemoveStaged(ws.m_all_conflicting, false, MemPoolRemovalReason::REPLACED);

    // This transaction should only count for fee estimation if:
    // - it's not being re-added during a reorg which bypasses typical mempool fee limits
    // - the node is not behind
    // - the transaction is not dependent on any other transactions in the mempool
    // - it's not part of a package. Since package relay is not currently supported, this
    // transaction has not necessarily been accepted to miners' mempools.
    bool validForFeeEstimation = args.m_ignore_rejects.empty() && !args.m_package_submission && IsCurrentForFeeEstimation(m_active_chainstate) && m_pool.HasNoInputsOf(tx);

    // Store transaction in memory
    m_pool.addUnchecked(*entry, ws.m_ancestors, validForFeeEstimation);

    // trim mempool and check if tx was trimmed
    // If we are validating a package, don't trim here because we could evict a previous transaction
    // in the package. LimitMempoolSize() should be called at the very end to make sure the mempool
    // is still within limits and package submission happens atomically.
    if (!args.m_package_submission && !args.m_ignore_rejects.count(rejectmsg_mempoolfull)) {
        LimitMempoolSize(m_pool, m_active_chainstate.CoinsTip());
        if (!m_pool.exists(GenTxid::Txid(hash)))
            return state.Invalid(TxValidationResult::TX_MEMPOOL_POLICY, "mempool full");
    }
    return true;
}

bool MemPoolAccept::SubmitPackage(const ATMPArgs& args, std::vector<Workspace>& workspaces,
                                  PackageValidationState& package_state,
                                  std::map<uint256, MempoolAcceptResult>& results)
{
    AssertLockHeld(cs_main);
    AssertLockHeld(m_pool.cs);
    // Sanity check: none of the transactions should be in the mempool, and none of the transactions
    // should have a same-txid-different-witness equivalent in the mempool.
    assert(std::all_of(workspaces.cbegin(), workspaces.cend(), [this](const auto& ws){
        return !m_pool.exists(GenTxid::Txid(ws.m_ptx->GetHash())); }));

    bool all_submitted = true;
    // ConsensusScriptChecks adds to the script cache and is therefore consensus-critical;
    // CheckInputsFromMempoolAndCache asserts that transactions only spend coins available from the
    // mempool or UTXO set. Submit each transaction to the mempool immediately after calling
    // ConsensusScriptChecks to make the outputs available for subsequent transactions.
    for (Workspace& ws : workspaces) {
        if (!ConsensusScriptChecks(args, ws)) {
            results.emplace(ws.m_ptx->GetWitnessHash(), MempoolAcceptResult::Failure(ws.m_state));
            // Since PolicyScriptChecks() passed, this should never fail.
            Assume(false);
            all_submitted = false;
            package_state.Invalid(PackageValidationResult::PCKG_MEMPOOL_ERROR,
                                  strprintf("BUG! PolicyScriptChecks succeeded but ConsensusScriptChecks failed: %s",
                                            ws.m_ptx->GetHash().ToString()));
        }

        // Re-calculate mempool ancestors to call addUnchecked(). They may have changed since the
        // last calculation done in PreChecks, since package ancestors have already been submitted.
        {
            auto ancestors{m_pool.CalculateMemPoolAncestors(*ws.m_entry, CTxMemPool::Limits::NoLimits())};
            if(!ancestors) {
                results.emplace(ws.m_ptx->GetWitnessHash(), MempoolAcceptResult::Failure(ws.m_state));
                // Since PreChecks() and PackageMempoolChecks() both enforce limits, this should never fail.
                Assume(false);
                all_submitted = false;
                package_state.Invalid(PackageValidationResult::PCKG_MEMPOOL_ERROR,
                                    strprintf("BUG! Mempool ancestors or descendants were underestimated: %s",
                                                ws.m_ptx->GetHash().ToString()));
            }
            ws.m_ancestors = std::move(ancestors).value_or(ws.m_ancestors);
        }
        // If we call LimitMempoolSize() for each individual Finalize(), the mempool will not take
        // the transaction's descendant feerate into account because it hasn't seen them yet. Also,
        // we risk evicting a transaction that a subsequent package transaction depends on. Instead,
        // allow the mempool to temporarily bypass limits, the maximum package size) while
        // submitting transactions individually and then trim at the very end.
        if (!Finalize(args, ws)) {
            results.emplace(ws.m_ptx->GetWitnessHash(), MempoolAcceptResult::Failure(ws.m_state));
            // Since LimitMempoolSize() won't be called, this should never fail.
            Assume(false);
            all_submitted = false;
            package_state.Invalid(PackageValidationResult::PCKG_MEMPOOL_ERROR,
                                  strprintf("BUG! Adding to mempool failed: %s", ws.m_ptx->GetHash().ToString()));
        }
    }

    std::vector<uint256> all_package_wtxids;
    all_package_wtxids.reserve(workspaces.size());
    std::transform(workspaces.cbegin(), workspaces.cend(), std::back_inserter(all_package_wtxids),
                   [](const auto& ws) { return ws.m_ptx->GetWitnessHash(); });

    // Add successful results. The returned results may change later if LimitMempoolSize() evicts them.
    for (Workspace& ws : workspaces) {
        const auto effective_feerate = args.m_package_feerates ? ws.m_package_feerate :
            CFeeRate{ws.m_modified_fees, static_cast<uint32_t>(ws.m_vsize)};
        const auto effective_feerate_wtxids = args.m_package_feerates ? all_package_wtxids :
            std::vector<uint256>({ws.m_ptx->GetWitnessHash()});
        results.emplace(ws.m_ptx->GetWitnessHash(),
                        MempoolAcceptResult::Success(std::move(ws.m_replaced_transactions), ws.m_vsize,
                                         ws.m_base_fees, effective_feerate, effective_feerate_wtxids));
        GetMainSignals().TransactionAddedToMempool(ws.m_ptx, m_pool.GetAndIncrementSequence());
    }
    return all_submitted;
}

MempoolAcceptResult MemPoolAccept::AcceptSingleTransaction(const CTransactionRef& ptx, ATMPArgs& args)
{
    AssertLockHeld(cs_main);
    LOCK(m_pool.cs); // mempool "read lock" (held through GetMainSignals().TransactionAddedToMempool())

    const CFeeRate mempool_min_fee_rate = m_pool.GetMinFee();

    Workspace ws(ptx);

    if (!PreChecks(args, ws)) return MempoolAcceptResult::Failure(ws.m_state);

    if (m_rbf && !ReplacementChecks(args, ws)) return MempoolAcceptResult::Failure(ws.m_state);

    // Perform the inexpensive checks first and avoid hashing and signature verification unless
    // those checks pass, to mitigate CPU exhaustion denial-of-service attacks.
    if (!PolicyScriptChecks(args, ws)) return MempoolAcceptResult::Failure(ws.m_state);

    if (!ConsensusScriptChecks(args, ws)) return MempoolAcceptResult::Failure(ws.m_state);

    const CFeeRate effective_feerate{ws.m_modified_fees, static_cast<uint32_t>(ws.m_vsize)};
    const std::vector<uint256> single_wtxid{ws.m_ptx->GetWitnessHash()};
    // Tx was accepted, but not added
    if (args.m_test_accept) {
        return MempoolAcceptResult::Success(std::move(ws.m_replaced_transactions), ws.m_vsize,
                                            ws.m_base_fees, effective_feerate, single_wtxid);
    }

    if (!Finalize(args, ws)) return MempoolAcceptResult::Failure(ws.m_state);

    GetMainSignals().TransactionAddedToMempool(ptx, m_pool.GetAndIncrementSequence());

    // update mempool stats cache
    CStats::DefaultStats()->addMempoolSample(m_pool.size(), m_pool.DynamicMemoryUsage(), mempool_min_fee_rate.GetFeePerK());

    return MempoolAcceptResult::Success(std::move(ws.m_replaced_transactions), ws.m_vsize, ws.m_base_fees,
                                        effective_feerate, single_wtxid);
}

PackageMempoolAcceptResult MemPoolAccept::AcceptMultipleTransactions(const std::vector<CTransactionRef>& txns, ATMPArgs& args)
{
    AssertLockHeld(cs_main);

    // These context-free package limits can be done before taking the mempool lock.
    PackageValidationState package_state;
    if (!CheckPackage(txns, package_state)) return PackageMempoolAcceptResult(package_state, {});

    std::vector<Workspace> workspaces{};
    workspaces.reserve(txns.size());
    std::transform(txns.cbegin(), txns.cend(), std::back_inserter(workspaces),
                   [](const auto& tx) { return Workspace(tx); });
    std::map<uint256, MempoolAcceptResult> results;

    LOCK(m_pool.cs);

    // Do all PreChecks first and fail fast to avoid running expensive script checks when unnecessary.
    for (Workspace& ws : workspaces) {
        if (!PreChecks(args, ws)) {
            package_state.Invalid(PackageValidationResult::PCKG_TX, "transaction failed");
            // Exit early to avoid doing pointless work. Update the failed tx result; the rest are unfinished.
            results.emplace(ws.m_ptx->GetWitnessHash(), MempoolAcceptResult::Failure(ws.m_state));
            return PackageMempoolAcceptResult(package_state, std::move(results));
        }
        // Make the coins created by this transaction available for subsequent transactions in the
        // package to spend. Since we already checked conflicts in the package and we don't allow
        // replacements, we don't need to track the coins spent. Note that this logic will need to be
        // updated if package replace-by-fee is allowed in the future.
        assert(!args.m_allow_replacement);
        m_viewmempool.PackageAddTransaction(ws.m_ptx);
    }

    // Transactions must meet two minimum feerates: the mempool minimum fee and min relay fee.
    // For transactions consisting of exactly one child and its parents, it suffices to use the
    // package feerate (total modified fees / total virtual size) to check this requirement.
    // Note that this is an aggregate feerate; this function has not checked that there are transactions
    // too low feerate to pay for themselves, or that the child transactions are higher feerate than
    // their parents. Using aggregate feerate may allow "parents pay for child" behavior and permit
    // a child that is below mempool minimum feerate. To avoid these behaviors, callers of
    // AcceptMultipleTransactions need to restrict txns topology (e.g. to ancestor sets) and check
    // the feerates of individuals and subsets.
    const auto m_total_vsize = std::accumulate(workspaces.cbegin(), workspaces.cend(), int64_t{0},
        [](int64_t sum, auto& ws) { return sum + ws.m_vsize; });
    const auto m_total_modified_fees = std::accumulate(workspaces.cbegin(), workspaces.cend(), CAmount{0},
        [](CAmount sum, auto& ws) { return sum + ws.m_modified_fees; });
    const CFeeRate package_feerate(m_total_modified_fees, m_total_vsize);
    TxValidationState placeholder_state;
    if (args.m_package_feerates &&
        (!args.m_ignore_rejects.count("package-fee-too-low")) &&
        !CheckFeeRate(m_total_vsize, m_total_modified_fees, placeholder_state, empty_ignore_rejects)) {
        package_state.Invalid(PackageValidationResult::PCKG_POLICY, "package-fee-too-low");
        return PackageMempoolAcceptResult(package_state, {});
    }

    // Apply package mempool ancestor/descendant limits. Skip if there is only one transaction,
    // because it's unnecessary. Also, CPFP carve out can increase the limit for individual
    // transactions, but this exemption is not extended to packages in CheckPackageLimits().
    std::string err_string;
    if (txns.size() > 1 && !PackageMempoolChecks(args, txns, m_total_vsize, package_state)) {
        return PackageMempoolAcceptResult(package_state, std::move(results));
    }

    std::vector<uint256> all_package_wtxids;
    all_package_wtxids.reserve(workspaces.size());
    std::transform(workspaces.cbegin(), workspaces.cend(), std::back_inserter(all_package_wtxids),
                   [](const auto& ws) { return ws.m_ptx->GetWitnessHash(); });
    for (Workspace& ws : workspaces) {
        ws.m_package_feerate = package_feerate;
        if (!PolicyScriptChecks(args, ws)) {
            // Exit early to avoid doing pointless work. Update the failed tx result; the rest are unfinished.
            package_state.Invalid(PackageValidationResult::PCKG_TX, "transaction failed");
            results.emplace(ws.m_ptx->GetWitnessHash(), MempoolAcceptResult::Failure(ws.m_state));
            return PackageMempoolAcceptResult(package_state, std::move(results));
        }
        if (args.m_test_accept) {
            const auto effective_feerate = args.m_package_feerates ? ws.m_package_feerate :
                CFeeRate{ws.m_modified_fees, static_cast<uint32_t>(ws.m_vsize)};
            const auto effective_feerate_wtxids = args.m_package_feerates ? all_package_wtxids :
                std::vector<uint256>{ws.m_ptx->GetWitnessHash()};
            results.emplace(ws.m_ptx->GetWitnessHash(),
                            MempoolAcceptResult::Success(std::move(ws.m_replaced_transactions),
                                                         ws.m_vsize, ws.m_base_fees, effective_feerate,
                                                         effective_feerate_wtxids));
        }
    }

    if (args.m_test_accept) return PackageMempoolAcceptResult(package_state, std::move(results));

    if (!SubmitPackage(args, workspaces, package_state, results)) {
        // PackageValidationState filled in by SubmitPackage().
        return PackageMempoolAcceptResult(package_state, std::move(results));
    }

    return PackageMempoolAcceptResult(package_state, std::move(results));
}

PackageMempoolAcceptResult MemPoolAccept::AcceptSubPackage(const std::vector<CTransactionRef>& subpackage, ATMPArgs& args)
{
    AssertLockHeld(::cs_main);
    AssertLockHeld(m_pool.cs);
    auto result = [&]() EXCLUSIVE_LOCKS_REQUIRED(::cs_main, m_pool.cs) {
        if (subpackage.size() > 1) {
            return AcceptMultipleTransactions(subpackage, args);
        }
        const auto& tx = subpackage.front();
        ATMPArgs single_args = ATMPArgs::SingleInPackageAccept(args);
        const auto single_res = AcceptSingleTransaction(tx, single_args);
        PackageValidationState package_state_wrapped;
        if (single_res.m_result_type != MempoolAcceptResult::ResultType::VALID) {
            package_state_wrapped.Invalid(PackageValidationResult::PCKG_TX, "transaction failed");
        }
        return PackageMempoolAcceptResult(package_state_wrapped, {{tx->GetWitnessHash(), single_res}});
    }();
    // Clean up m_view and m_viewmempool so that other subpackage evaluations don't have access to
    // coins they shouldn't. Keep some coins in order to minimize re-fetching coins from the UTXO set.
    //
    // There are 3 kinds of coins in m_view:
    // (1) Temporary coins from the transactions in subpackage, constructed by m_viewmempool.
    // (2) Mempool coins from transactions in the mempool, constructed by m_viewmempool.
    // (3) Confirmed coins fetched from our current UTXO set.
    //
    // (1) Temporary coins need to be removed, regardless of whether the transaction was submitted.
    // If the transaction was submitted to the mempool, m_viewmempool will be able to fetch them from
    // there. If it wasn't submitted to mempool, it is incorrect to keep them - future calls may try
    // to spend those coins that don't actually exist.
    // (2) Mempool coins also need to be removed. If the mempool contents have changed as a result
    // of submitting or replacing transactions, coins previously fetched from mempool may now be
    // spent or nonexistent. Those coins need to be deleted from m_view.
    // (3) Confirmed coins don't need to be removed. The chainstate has not changed (we are
    // holding cs_main and no blocks have been processed) so the confirmed tx cannot disappear like
    // a mempool tx can. The coin may now be spent after we submitted a tx to mempool, but
    // we have already checked that the package does not have 2 transactions spending the same coin.
    // Keeping them in m_view is an optimization to not re-fetch confirmed coins if we later look up
    // inputs for this transaction again.
    for (const auto& outpoint : m_viewmempool.GetNonBaseCoins()) {
        // In addition to resetting m_viewmempool, we also need to manually delete these coins from
        // m_view because it caches copies of the coins it fetched from m_viewmempool previously.
        m_view.Uncache(outpoint);
    }
    // This deletes the temporary and mempool coins.
    m_viewmempool.Reset();
    return result;
}

PackageMempoolAcceptResult MemPoolAccept::AcceptPackage(const Package& package, ATMPArgs& args)
{
    AssertLockHeld(cs_main);
    // Used if returning a PackageMempoolAcceptResult directly from this function.
    PackageValidationState package_state_quit_early;

    // Check that the package is well-formed. If it isn't, we won't try to validate any of the
    // transactions and thus won't return any MempoolAcceptResults, just a package-wide error.

    // Context-free package checks.
    if (!CheckPackage(package, package_state_quit_early)) return PackageMempoolAcceptResult(package_state_quit_early, {});

    // All transactions in the package must be a parent of the last transaction. This is just an
    // opportunity for us to fail fast on a context-free check without taking the mempool lock.
    if (!IsChildWithParents(package)) {
        package_state_quit_early.Invalid(PackageValidationResult::PCKG_POLICY, "package-not-child-with-parents");
        return PackageMempoolAcceptResult(package_state_quit_early, {});
    }

    // IsChildWithParents() guarantees the package is > 1 transactions.
    assert(package.size() > 1);
    // The package must be 1 child with all of its unconfirmed parents. The package is expected to
    // be sorted, so the last transaction is the child.
    const auto& child = package.back();
    std::unordered_set<uint256, SaltedTxidHasher> unconfirmed_parent_txids;
    std::transform(package.cbegin(), package.cend() - 1,
                   std::inserter(unconfirmed_parent_txids, unconfirmed_parent_txids.end()),
                   [](const auto& tx) { return tx->GetHash(); });

    // All child inputs must refer to a preceding package transaction or a confirmed UTXO. The only
    // way to verify this is to look up the child's inputs in our current coins view (not including
    // mempool), and enforce that all parents not present in the package be available at chain tip.
    // Since this check can bring new coins into the coins cache, keep track of these coins and
    // uncache them if we don't end up submitting this package to the mempool.
    const CCoinsViewCache& coins_tip_cache = m_active_chainstate.CoinsTip();
    for (const auto& input : child->vin) {
        if (!coins_tip_cache.HaveCoinInCache(input.prevout)) {
            args.m_coins_to_uncache.push_back(input.prevout);
        }
    }
    // Using the MemPoolAccept m_view cache allows us to look up these same coins faster later.
    // This should be connecting directly to CoinsTip, not to m_viewmempool, because we specifically
    // require inputs to be confirmed if they aren't in the package.
    m_view.SetBackend(m_active_chainstate.CoinsTip());
    const auto package_or_confirmed = [this, &unconfirmed_parent_txids](const auto& input) {
         return unconfirmed_parent_txids.count(input.prevout.hash) > 0 || m_view.HaveCoin(input.prevout);
    };
    if (!std::all_of(child->vin.cbegin(), child->vin.cend(), package_or_confirmed)) {
        package_state_quit_early.Invalid(PackageValidationResult::PCKG_POLICY, "package-not-child-with-unconfirmed-parents");
        return PackageMempoolAcceptResult(package_state_quit_early, {});
    }
    // Protect against bugs where we pull more inputs from disk that miss being added to
    // coins_to_uncache. The backend will be connected again when needed in PreChecks.
    m_view.SetBackend(m_dummy);

    LOCK(m_pool.cs);
    // Stores results from which we will create the returned PackageMempoolAcceptResult.
    // A result may be changed if a mempool transaction is evicted later due to LimitMempoolSize().
    std::map<uint256, MempoolAcceptResult> results_final;
    // Results from individual validation which will be returned if no other result is available for
    // this transaction. "Nonfinal" because if a transaction fails by itself but succeeds later
    // (i.e. when evaluated with a fee-bumping child), the result in this map may be discarded.
    std::map<uint256, MempoolAcceptResult> individual_results_nonfinal;
    bool quit_early{false};
    std::vector<CTransactionRef> txns_package_eval;
    for (const auto& tx : package) {
        const auto& wtxid = tx->GetWitnessHash();
        const auto& txid = tx->GetHash();
        // There are 3 possibilities: already in mempool, same-txid-diff-wtxid already in mempool,
        // or not in mempool. An already confirmed tx is treated as one not in mempool, because all
        // we know is that the inputs aren't available.
        if (m_pool.exists(GenTxid::Wtxid(wtxid))) {
            // Exact transaction already exists in the mempool.
            // Node operators are free to set their mempool policies however they please, nodes may receive
            // transactions in different orders, and malicious counterparties may try to take advantage of
            // policy differences to pin or delay propagation of transactions. As such, it's possible for
            // some package transaction(s) to already be in the mempool, and we don't want to reject the
            // entire package in that case (as that could be a censorship vector). De-duplicate the
            // transactions that are already in the mempool, and only call AcceptMultipleTransactions() with
            // the new transactions. This ensures we don't double-count transaction counts and sizes when
            // checking ancestor/descendant limits, or double-count transaction fees for fee-related policy.
            auto iter = m_pool.GetIter(txid);
            assert(iter != std::nullopt);
            results_final.emplace(wtxid, MempoolAcceptResult::MempoolTx(iter.value()->GetTxSize(), iter.value()->GetFee()));
        } else if (m_pool.exists(GenTxid::Txid(txid))) {
            // Transaction with the same non-witness data but different witness (same txid,
            // different wtxid) already exists in the mempool.
            //
            // We don't allow replacement transactions right now, so just swap the package
            // transaction for the mempool one. Note that we are ignoring the validity of the
            // package transaction passed in.
            // TODO: allow witness replacement in packages.
            auto iter = m_pool.GetIter(txid);
            assert(iter != std::nullopt);
            // Provide the wtxid of the mempool tx so that the caller can look it up in the mempool.
            results_final.emplace(wtxid, MempoolAcceptResult::MempoolTxDifferentWitness(iter.value()->GetTx().GetWitnessHash()));
        } else {
            // Transaction does not already exist in the mempool.
            // Try submitting the transaction on its own.
            const auto single_package_res = AcceptSubPackage({tx}, args);
            const auto& single_res = single_package_res.m_tx_results.at(wtxid);
            if (single_res.m_result_type == MempoolAcceptResult::ResultType::VALID) {
                // The transaction succeeded on its own and is now in the mempool. Don't include it
                // in package validation, because its fees should only be "used" once.
                assert(m_pool.exists(GenTxid::Wtxid(wtxid)));
                results_final.emplace(wtxid, single_res);
            } else if (single_res.m_state.GetResult() != TxValidationResult::TX_MEMPOOL_POLICY &&
                       single_res.m_state.GetResult() != TxValidationResult::TX_MISSING_INPUTS) {
                // Package validation policy only differs from individual policy in its evaluation
                // of feerate. For example, if a transaction fails here due to violation of a
                // consensus rule, the result will not change when it is submitted as part of a
                // package. To minimize the amount of repeated work, unless the transaction fails
                // due to feerate or missing inputs (its parent is a previous transaction in the
                // package that failed due to feerate), don't run package validation. Note that this
                // decision might not make sense if different types of packages are allowed in the
                // future.  Continue individually validating the rest of the transactions, because
                // some of them may still be valid.
                quit_early = true;
                package_state_quit_early.Invalid(PackageValidationResult::PCKG_TX, "transaction failed");
                individual_results_nonfinal.emplace(wtxid, single_res);
            } else {
                individual_results_nonfinal.emplace(wtxid, single_res);
                txns_package_eval.push_back(tx);
            }
        }
    }

    auto multi_submission_result = quit_early || txns_package_eval.empty() ? PackageMempoolAcceptResult(package_state_quit_early, {}) :
        AcceptSubPackage(txns_package_eval, args);
    PackageValidationState& package_state_final = multi_submission_result.m_state;

    // Make sure we haven't exceeded max mempool size.
    // Package transactions that were submitted to mempool or already in mempool may be evicted.
    LimitMempoolSize(m_pool, m_active_chainstate.CoinsTip());

    for (const auto& tx : package) {
        const auto& wtxid = tx->GetWitnessHash();
        if (multi_submission_result.m_tx_results.count(wtxid) > 0) {
            // We shouldn't have re-submitted if the tx result was already in results_final.
            Assume(results_final.count(wtxid) == 0);
            // If it was submitted, check to see if the tx is still in the mempool. It could have
            // been evicted due to LimitMempoolSize() above.
            const auto& txresult = multi_submission_result.m_tx_results.at(wtxid);
            if (txresult.m_result_type == MempoolAcceptResult::ResultType::VALID && !m_pool.exists(GenTxid::Wtxid(wtxid))) {
                package_state_final.Invalid(PackageValidationResult::PCKG_TX, "transaction failed");
                TxValidationState mempool_full_state;
                mempool_full_state.Invalid(TxValidationResult::TX_MEMPOOL_POLICY, "mempool full");
                results_final.emplace(wtxid, MempoolAcceptResult::Failure(mempool_full_state));
            } else {
                results_final.emplace(wtxid, txresult);
            }
        } else if (const auto it{results_final.find(wtxid)}; it != results_final.end()) {
            // Already-in-mempool transaction. Check to see if it's still there, as it could have
            // been evicted when LimitMempoolSize() was called.
            Assume(it->second.m_result_type != MempoolAcceptResult::ResultType::INVALID);
            Assume(individual_results_nonfinal.count(wtxid) == 0);
            // Query by txid to include the same-txid-different-witness ones.
            if (!m_pool.exists(GenTxid::Txid(tx->GetHash()))) {
                package_state_final.Invalid(PackageValidationResult::PCKG_TX, "transaction failed");
                TxValidationState mempool_full_state;
                mempool_full_state.Invalid(TxValidationResult::TX_MEMPOOL_POLICY, "mempool full");
                // Replace the previous result.
                results_final.erase(wtxid);
                results_final.emplace(wtxid, MempoolAcceptResult::Failure(mempool_full_state));
            }
        } else if (const auto it{individual_results_nonfinal.find(wtxid)}; it != individual_results_nonfinal.end()) {
            Assume(it->second.m_result_type == MempoolAcceptResult::ResultType::INVALID);
            // Interesting result from previous processing.
            results_final.emplace(wtxid, it->second);
        }
    }
    Assume(results_final.size() == package.size());
    return PackageMempoolAcceptResult(package_state_final, std::move(results_final));
}

} // anon namespace

MempoolAcceptResult AcceptToMemoryPool(Chainstate& active_chainstate, const CTransactionRef& tx,
                                       int64_t accept_time, const ignore_rejects_type& ignore_rejects, bool test_accept)
    EXCLUSIVE_LOCKS_REQUIRED(::cs_main)
{
    AssertLockHeld(::cs_main);
    const CChainParams& chainparams{active_chainstate.m_chainman.GetParams()};
    assert(active_chainstate.GetMempool() != nullptr);
    CTxMemPool& pool{*active_chainstate.GetMempool()};

    std::vector<COutPoint> coins_to_uncache;
    auto args = MemPoolAccept::ATMPArgs::SingleAccept(chainparams, accept_time, ignore_rejects, coins_to_uncache, test_accept);
    MempoolAcceptResult result = MemPoolAccept(pool, active_chainstate).AcceptSingleTransaction(tx, args);
    if (result.m_result_type != MempoolAcceptResult::ResultType::VALID) {
        // Remove coins that were not present in the coins cache before calling
        // AcceptSingleTransaction(); this is to prevent memory DoS in case we receive a large
        // number of invalid transactions that attempt to overrun the in-memory coins cache
        // (`CCoinsViewCache::cacheCoins`).

        for (const COutPoint& hashTx : coins_to_uncache)
            active_chainstate.CoinsTip().Uncache(hashTx);
        TRACE2(mempool, rejected,
                tx->GetHash().data(),
                result.m_state.GetRejectReason().c_str()
        );
    }
    // After we've (potentially) uncached entries, ensure our coins cache is still within its size limits
    BlockValidationState state_dummy;
    active_chainstate.FlushStateToDisk(state_dummy, FlushStateMode::PERIODIC);
    return result;
}

PackageMempoolAcceptResult ProcessNewPackage(Chainstate& active_chainstate, CTxMemPool& pool,
                                                   const Package& package, bool test_accept, const ignore_rejects_type& ignore_rejects)
{
    AssertLockHeld(cs_main);
    assert(!package.empty());
    assert(std::all_of(package.cbegin(), package.cend(), [](const auto& tx){return tx != nullptr;}));

    std::vector<COutPoint> coins_to_uncache;
    const CChainParams& chainparams = active_chainstate.m_chainman.GetParams();
    auto result = [&]() EXCLUSIVE_LOCKS_REQUIRED(cs_main) {
        AssertLockHeld(cs_main);
        if (test_accept) {
            auto args = MemPoolAccept::ATMPArgs::PackageTestAccept(chainparams, GetTime(), ignore_rejects, coins_to_uncache);
            return MemPoolAccept(pool, active_chainstate).AcceptMultipleTransactions(package, args);
        } else {
            auto args = MemPoolAccept::ATMPArgs::PackageChildWithParents(chainparams, GetTime(), ignore_rejects, coins_to_uncache);
            return MemPoolAccept(pool, active_chainstate).AcceptPackage(package, args);
        }
    }();

    // Uncache coins pertaining to transactions that were not submitted to the mempool.
    if (test_accept || result.m_state.IsInvalid()) {
        for (const COutPoint& hashTx : coins_to_uncache) {
            active_chainstate.CoinsTip().Uncache(hashTx);
        }
    }
    // Ensure the coins cache is still within limits.
    BlockValidationState state_dummy;
    active_chainstate.FlushStateToDisk(state_dummy, FlushStateMode::PERIODIC);
    return result;
}

CAmount GetBlockSubsidy(int nHeight, const Consensus::Params& consensusParams)
{
    int halvings = nHeight / consensusParams.nSubsidyHalvingInterval;
    // Force block reward to zero when right shift is undefined.
    if (halvings >= 64)
        return 0;

    CAmount nSubsidy = 50 * COIN;
    // Subsidy is cut in half every 210,000 blocks which will occur approximately every 4 years.
    nSubsidy >>= halvings;
    return nSubsidy;
}

CoinsViews::CoinsViews(DBParams db_params, CoinsViewOptions options)
    : m_dbview{std::move(db_params), std::move(options)},
      m_catcherview(&m_dbview) {}

void CoinsViews::InitCache()
{
    AssertLockHeld(::cs_main);
    m_cacheview = std::make_unique<CCoinsViewCache>(&m_catcherview);
}

Chainstate::Chainstate(
    CTxMemPool* mempool,
    BlockManager& blockman,
    ChainstateManager& chainman,
    std::optional<uint256> from_snapshot_blockhash)
    : m_mempool(mempool),
      m_blockman(blockman),
      m_chainman(chainman),
      m_from_snapshot_blockhash(from_snapshot_blockhash) {}

const CBlockIndex* Chainstate::SnapshotBase()
{
    if (!m_from_snapshot_blockhash) return nullptr;
    if (!m_cached_snapshot_base) m_cached_snapshot_base = Assert(m_chainman.m_blockman.LookupBlockIndex(*m_from_snapshot_blockhash));
    return m_cached_snapshot_base;
}

void Chainstate::InitCoinsDB(
    size_t cache_size_bytes,
    bool in_memory,
    bool should_wipe,
    fs::path leveldb_name)
{
    if (m_from_snapshot_blockhash) {
        leveldb_name += node::SNAPSHOT_CHAINSTATE_SUFFIX;
    }

    m_coins_views = std::make_unique<CoinsViews>(
        DBParams{
            .path = m_chainman.m_options.datadir / leveldb_name,
            .cache_bytes = cache_size_bytes,
            .memory_only = in_memory,
            .wipe_data = should_wipe,
            .obfuscate = true,
            .options = m_chainman.m_options.coins_db},
        m_chainman.m_options.coins_view);
}

void Chainstate::InitCoinsCache(size_t cache_size_bytes)
{
    AssertLockHeld(::cs_main);
    assert(m_coins_views != nullptr);
    m_coinstip_cache_size_bytes = cache_size_bytes;
    m_coins_views->InitCache();
}

// Note that though this is marked const, we may end up modifying `m_cached_finished_ibd`, which
// is a performance-related implementation detail. This function must be marked
// `const` so that `CValidationInterface` clients (which are given a `const Chainstate*`)
// can call it.
//
bool ChainstateManager::IsInitialBlockDownload() const
{
    // Optimization: pre-test latch before taking the lock.
    if (m_cached_finished_ibd.load(std::memory_order_relaxed))
        return false;

    LOCK(cs_main);
    if (m_cached_finished_ibd.load(std::memory_order_relaxed))
        return false;
    if (m_blockman.LoadingBlocks()) {
        return true;
    }
    CChain& chain{ActiveChain()};
    if (chain.Tip() == nullptr) {
        return true;
    }
    if (chain.Tip()->nChainWork < MinimumChainWork()) {
        return true;
    }
    if (chain.Tip()->Time() < Now<NodeSeconds>() - m_options.max_tip_age) {
        return true;
    }
    LogPrintf("Leaving InitialBlockDownload (latching to false)\n");
    m_cached_finished_ibd.store(true, std::memory_order_relaxed);
    return false;
}

void Chainstate::CheckForkWarningConditions()
{
    AssertLockHeld(cs_main);

    // Before we get past initial download, we cannot reliably alert about forks
    // (we assume we don't get stuck on a fork before finishing our initial sync)
    if (m_chainman.IsInitialBlockDownload()) {
        return;
    }

    if (m_chainman.m_best_invalid && m_chainman.m_best_invalid->nChainWork > m_chain.Tip()->nChainWork + (GetBlockProof(*m_chain.Tip()) * 6)) {
        LogPrintf("%s: Warning: Found invalid chain at least ~6 blocks longer than our best chain.\nChain state database corruption likely.\n", __func__);
        SetfLargeWorkInvalidChainFound(true);
    } else {
        SetfLargeWorkInvalidChainFound(false);
    }
}

// Called both upon regular invalid block discovery *and* InvalidateBlock
void Chainstate::InvalidChainFound(CBlockIndex* pindexNew)
{
    AssertLockHeld(cs_main);
    if (!m_chainman.m_best_invalid || pindexNew->nChainWork > m_chainman.m_best_invalid->nChainWork) {
        m_chainman.m_best_invalid = pindexNew;
    }
    if (m_chainman.m_best_header != nullptr && m_chainman.m_best_header->GetAncestor(pindexNew->nHeight) == pindexNew) {
        m_chainman.m_best_header = m_chain.Tip();
    }

    LogPrintf("%s: invalid block=%s  height=%d  log2_work=%f  date=%s\n", __func__,
      pindexNew->GetBlockHash().ToString(), pindexNew->nHeight,
      log(pindexNew->nChainWork.getdouble())/log(2.0), FormatISO8601DateTime(pindexNew->GetBlockTime()));
    CBlockIndex *tip = m_chain.Tip();
    assert (tip);
    LogPrintf("%s:  current best=%s  height=%d  log2_work=%f  date=%s\n", __func__,
      tip->GetBlockHash().ToString(), m_chain.Height(), log(tip->nChainWork.getdouble())/log(2.0),
      FormatISO8601DateTime(tip->GetBlockTime()));
    CheckForkWarningConditions();
}

// Same as InvalidChainFound, above, except not called directly from InvalidateBlock,
// which does its own setBlockIndexCandidates management.
void Chainstate::InvalidBlockFound(CBlockIndex* pindex, const BlockValidationState& state)
{
    AssertLockHeld(cs_main);
    if (state.GetResult() != BlockValidationResult::BLOCK_MUTATED) {
        pindex->nStatus |= BLOCK_FAILED_VALID;
        m_chainman.m_failed_blocks.insert(pindex);
        m_blockman.m_dirty_blockindex.insert(pindex);
        setBlockIndexCandidates.erase(pindex);
        InvalidChainFound(pindex);
    }
}

void UpdateCoins(const CTransaction& tx, CCoinsViewCache& inputs, CTxUndo &txundo, int nHeight)
{
    // mark inputs spent
    if (!tx.IsCoinBase()) {
        txundo.vprevout.reserve(tx.vin.size());
        for (const CTxIn &txin : tx.vin) {
            txundo.vprevout.emplace_back();
            bool is_spent = inputs.SpendCoin(txin.prevout, &txundo.vprevout.back());
            assert(is_spent);
        }
    }
    // add outputs
    AddCoins(inputs, tx, nHeight);
}

bool CScriptCheck::operator()() {
    const CScript &scriptSig = ptxTo->vin[nIn].scriptSig;
    const CScriptWitness *witness = &ptxTo->vin[nIn].scriptWitness;
    return VerifyScript(scriptSig, m_tx_out.scriptPubKey, witness, nFlags, CachingTransactionSignatureChecker(ptxTo, nIn, m_tx_out.nValue, cacheStore, *txdata), &error);
}

static CuckooCache::cache<uint256, SignatureCacheHasher> g_scriptExecutionCache;
static CSHA256 g_scriptExecutionCacheHasher;

bool InitScriptExecutionCache(size_t max_size_bytes)
{
    // Setup the salted hasher
    uint256 nonce = GetRandHash();
    // We want the nonce to be 64 bytes long to force the hasher to process
    // this chunk, which makes later hash computations more efficient. We
    // just write our 32-byte entropy twice to fill the 64 bytes.
    g_scriptExecutionCacheHasher.Write(nonce.begin(), 32);
    g_scriptExecutionCacheHasher.Write(nonce.begin(), 32);

    auto setup_results = g_scriptExecutionCache.setup_bytes(max_size_bytes);
    if (!setup_results) return false;

    const auto [num_elems, approx_size_bytes] = *setup_results;
    LogPrintf("Using %zu MiB out of %zu MiB requested for script execution cache, able to store %zu elements\n",
              approx_size_bytes >> 20, max_size_bytes >> 20, num_elems);
    return true;
}

/**
 * Check whether all of this transaction's input scripts succeed.
 *
 * This involves ECDSA signature checks so can be computationally intensive. This function should
 * only be called after the cheap sanity checks in CheckTxInputs passed.
 *
 * If pvChecks is not nullptr, script checks are pushed onto it instead of being performed inline. Any
 * script checks which are not necessary (eg due to script execution cache hits) are, obviously,
 * not pushed onto pvChecks/run.
 *
 * Setting cacheSigStore/cacheFullScriptStore to false will remove elements from the corresponding cache
 * which are matched. This is useful for checking blocks where we will likely never need the cache
 * entry again.
 *
 * Note that we may set state.reason to NOT_STANDARD for extra soft-fork flags in flags, block-checking
 * callers should probably reset it to CONSENSUS in such cases.
 *
 * Non-static (and re-declared) in src/test/txvalidationcache_tests.cpp
 */
bool CheckInputScripts(const CTransaction& tx, TxValidationState& state,
                       const CCoinsViewCache& inputs, unsigned int flags, bool cacheSigStore,
                       bool cacheFullScriptStore, PrecomputedTransactionData& txdata,
                       std::vector<CScriptCheck>* pvChecks)
{
    if (tx.IsCoinBase()) return true;

    if (pvChecks) {
        pvChecks->reserve(tx.vin.size());
    }

    // First check if script executions have been cached with the same
    // flags. Note that this assumes that the inputs provided are
    // correct (ie that the transaction hash which is in tx's prevouts
    // properly commits to the scriptPubKey in the inputs view of that
    // transaction).
    uint256 hashCacheEntry;
    CSHA256 hasher = g_scriptExecutionCacheHasher;
    hasher.Write(tx.GetWitnessHash().begin(), 32).Write((unsigned char*)&flags, sizeof(flags)).Finalize(hashCacheEntry.begin());
    AssertLockHeld(cs_main); //TODO: Remove this requirement by making CuckooCache not require external locks
    if (g_scriptExecutionCache.contains(hashCacheEntry, !cacheFullScriptStore)) {
        return true;
    }

    if (!txdata.m_spent_outputs_ready) {
        std::vector<CTxOut> spent_outputs;
        spent_outputs.reserve(tx.vin.size());

        for (const auto& txin : tx.vin) {
            const COutPoint& prevout = txin.prevout;
            const Coin& coin = inputs.AccessCoin(prevout);
            assert(!coin.IsSpent());
            spent_outputs.emplace_back(coin.out);
        }
        txdata.Init(tx, std::move(spent_outputs));
    }
    assert(txdata.m_spent_outputs.size() == tx.vin.size());

    for (unsigned int i = 0; i < tx.vin.size(); i++) {

        // We very carefully only pass in things to CScriptCheck which
        // are clearly committed to by tx' witness hash. This provides
        // a sanity check that our caching is not introducing consensus
        // failures through additional data in, eg, the coins being
        // spent being checked as a part of CScriptCheck.

        // Verify signature
        CScriptCheck check(txdata.m_spent_outputs[i], tx, i, flags, cacheSigStore, &txdata);
        if (pvChecks) {
            pvChecks->emplace_back(std::move(check));
        } else if (!check()) {
            if (flags & STANDARD_NOT_MANDATORY_VERIFY_FLAGS) {
                // Check whether the failure was caused by a
                // non-mandatory script verification check, such as
                // non-standard DER encodings or non-null dummy
                // arguments; if so, ensure we return NOT_STANDARD
                // instead of CONSENSUS to avoid downstream users
                // splitting the network between upgraded and
                // non-upgraded nodes by banning CONSENSUS-failing
                // data providers.
                CScriptCheck check2(txdata.m_spent_outputs[i], tx, i,
                        flags & ~STANDARD_NOT_MANDATORY_VERIFY_FLAGS, cacheSigStore, &txdata);
                if (check2())
                    return state.Invalid(TxValidationResult::TX_NOT_STANDARD, strprintf("non-mandatory-script-verify-flag (%s)", ScriptErrorString(check.GetScriptError())));
            }
            // MANDATORY flag failures correspond to
            // TxValidationResult::TX_CONSENSUS. Because CONSENSUS
            // failures are the most serious case of validation
            // failures, we may need to consider using
            // RECENT_CONSENSUS_CHANGE for any script failure that
            // could be due to non-upgraded nodes which we may want to
            // support, to avoid splitting the network (but this
            // depends on the details of how net_processing handles
            // such errors).
            return state.Invalid(TxValidationResult::TX_CONSENSUS, strprintf("mandatory-script-verify-flag-failed (%s)", ScriptErrorString(check.GetScriptError())));
        }
    }

    if (cacheFullScriptStore && !pvChecks) {
        // We executed all of the provided scripts, and were told to
        // cache the result. Do so now.
        g_scriptExecutionCache.insert(hashCacheEntry);
    }

    return true;
}

bool FatalError(Notifications& notifications, BlockValidationState& state, const std::string& strMessage, const bilingual_str& userMessage)
{
    notifications.fatalError(strMessage, userMessage);
    return state.Error(strMessage);
}

/**
 * Restore the UTXO in a Coin at a given COutPoint
 * @param undo The Coin to be restored.
 * @param view The coins view to which to apply the changes.
 * @param out The out point that corresponds to the tx input.
 * @return A DisconnectResult as an int
 */
int ApplyTxInUndo(Coin&& undo, CCoinsViewCache& view, const COutPoint& out)
{
    bool fClean = true;

    if (view.HaveCoin(out)) fClean = false; // overwriting transaction output

    if (undo.nHeight == 0) {
        // Missing undo metadata (height and coinbase). Older versions included this
        // information only in undo records for the last spend of a transactions'
        // outputs. This implies that it must be present for some other output of the same tx.
        const Coin& alternate = AccessByTxid(view, out.hash);
        if (!alternate.IsSpent()) {
            undo.nHeight = alternate.nHeight;
            undo.fCoinBase = alternate.fCoinBase;
        } else {
            return DISCONNECT_FAILED; // adding output for transaction without known metadata
        }
    }
    // If the coin already exists as an unspent coin in the cache, then the
    // possible_overwrite parameter to AddCoin must be set to true. We have
    // already checked whether an unspent coin exists above using HaveCoin, so
    // we don't need to guess. When fClean is false, an unspent coin already
    // existed and it is an overwrite.
    view.AddCoin(out, std::move(undo), !fClean);

    return fClean ? DISCONNECT_OK : DISCONNECT_UNCLEAN;
}

/** Undo the effects of this block (with given index) on the UTXO set represented by coins.
 *  When FAILED is returned, view is left in an indeterminate state. */
DisconnectResult Chainstate::DisconnectBlock(const CBlock& block, const CBlockIndex* pindex, CCoinsViewCache& view)
{
    AssertLockHeld(::cs_main);
    bool fClean = true;

    CBlockUndo blockUndo;
    if (!m_blockman.UndoReadFromDisk(blockUndo, *pindex)) {
        error("DisconnectBlock(): failure reading undo data");
        return DISCONNECT_FAILED;
    }

    if (blockUndo.vtxundo.size() + 1 != block.vtx.size()) {
        error("DisconnectBlock(): block and undo data inconsistent");
        return DISCONNECT_FAILED;
    }

    // Ignore blocks that contain transactions which are 'overwritten' by later transactions,
    // unless those are already completely spent.
    // See https://github.com/bitcoin/bitcoin/issues/22596 for additional information.
    // Note: the blocks specified here are different than the ones used in ConnectBlock because DisconnectBlock
    // unwinds the blocks in reverse. As a result, the inconsistency is not discovered until the earlier
    // blocks with the duplicate coinbase transactions are disconnected.
    bool fEnforceBIP30 = !((pindex->nHeight==91722 && pindex->GetBlockHash() == uint256S("0x00000000000271a2dc26e7667f8419f2e15416dc6955e5a6c6cdf3f2574dd08e")) ||
                           (pindex->nHeight==91812 && pindex->GetBlockHash() == uint256S("0x00000000000af0aed4792b1acee3d966af36cf5def14935db8de83d6f9306f2f")));

    // undo transactions in reverse order
    for (int i = block.vtx.size() - 1; i >= 0; i--) {
        const CTransaction &tx = *(block.vtx[i]);
        uint256 hash = tx.GetHash();
        bool is_coinbase = tx.IsCoinBase();
        bool is_bip30_exception = (is_coinbase && !fEnforceBIP30);

        // Check that all outputs are available and match the outputs in the block itself
        // exactly.
        for (size_t o = 0; o < tx.vout.size(); o++) {
            if (!tx.vout[o].scriptPubKey.IsUnspendable()) {
                COutPoint out(hash, o);
                Coin coin;
                bool is_spent = view.SpendCoin(out, &coin);
                if (!is_spent || tx.vout[o] != coin.out || pindex->nHeight != coin.nHeight || is_coinbase != coin.fCoinBase) {
                    if (!is_bip30_exception) {
                        fClean = false; // transaction output mismatch
                    }
                }
            }
        }

        // restore inputs
        if (i > 0) { // not coinbases
            CTxUndo &txundo = blockUndo.vtxundo[i-1];
            if (txundo.vprevout.size() != tx.vin.size()) {
                error("DisconnectBlock(): transaction and undo data inconsistent");
                return DISCONNECT_FAILED;
            }
            for (unsigned int j = tx.vin.size(); j > 0;) {
                --j;
                const COutPoint& out = tx.vin[j].prevout;
                int res = ApplyTxInUndo(std::move(txundo.vprevout[j]), view, out);
                if (res == DISCONNECT_FAILED) return DISCONNECT_FAILED;
                fClean = fClean && res != DISCONNECT_UNCLEAN;
            }
            // At this point, all of txundo.vprevout should have been moved out.
        }
    }

    // move best block pointer to prevout block
    view.SetBestBlock(pindex->pprev->GetBlockHash());

    return fClean ? DISCONNECT_OK : DISCONNECT_UNCLEAN;
}

static CCheckQueue<CScriptCheck> scriptcheckqueue(128);

void StartScriptCheckWorkerThreads(int threads_num)
{
    scriptcheckqueue.StartWorkerThreads(threads_num);
}

void StopScriptCheckWorkerThreads()
{
    scriptcheckqueue.StopWorkerThreads();
}

size_t ScriptCheckWorkerThreadCount()
{
    return scriptcheckqueue.ThreadCount();
}

/**
 * Threshold condition checker that triggers when unknown versionbits are seen on the network.
 */
class WarningBitsConditionChecker : public AbstractThresholdConditionChecker
{
private:
    const ChainstateManager& m_chainman;
    int m_bit;

public:
    explicit WarningBitsConditionChecker(const ChainstateManager& chainman, int bit) : m_chainman{chainman}, m_bit(bit) {}

    int64_t BeginTime(const Consensus::Params& params) const override { return 0; }
    int64_t EndTime(const Consensus::Params& params) const override { return std::numeric_limits<int64_t>::max(); }
    int Period(const Consensus::Params& params) const override { return params.nMinerConfirmationWindow; }
    int Threshold(const Consensus::Params& params) const override { return params.nRuleChangeActivationThreshold; }

    bool Condition(const CBlockIndex* pindex, const Consensus::Params& params) const override
    {
        return pindex->nHeight >= params.MinBIP9WarningHeight &&
               ((pindex->nVersion & VERSIONBITS_TOP_MASK) == VERSIONBITS_TOP_BITS) &&
               ((pindex->nVersion >> m_bit) & 1) != 0 &&
               ((m_chainman.m_versionbitscache.ComputeBlockVersion(pindex->pprev, params) >> m_bit) & 1) == 0;
    }
};

static unsigned int GetBlockScriptFlags(const CBlockIndex& block_index, const ChainstateManager& chainman)
{
    const Consensus::Params& consensusparams = chainman.GetConsensus();

    // BIP16 didn't become active until Apr 1 2012 (on mainnet, and
    // retroactively applied to testnet)
    // However, only one historical block violated the P2SH rules (on both
    // mainnet and testnet).
    // Similarly, only one historical block violated the TAPROOT rules on
    // mainnet.
    // For simplicity, always leave P2SH+WITNESS+TAPROOT on except for the two
    // violating blocks.
    uint32_t flags{SCRIPT_VERIFY_P2SH | SCRIPT_VERIFY_WITNESS | SCRIPT_VERIFY_TAPROOT};
    const auto it{consensusparams.script_flag_exceptions.find(*Assert(block_index.phashBlock))};
    if (it != consensusparams.script_flag_exceptions.end()) {
        flags = it->second;
    }

    // Enforce the DERSIG (BIP66) rule
    if (DeploymentActiveAt(block_index, chainman, Consensus::DEPLOYMENT_DERSIG)) {
        flags |= SCRIPT_VERIFY_DERSIG;
    }

    // Enforce CHECKLOCKTIMEVERIFY (BIP65)
    if (DeploymentActiveAt(block_index, chainman, Consensus::DEPLOYMENT_CLTV)) {
        flags |= SCRIPT_VERIFY_CHECKLOCKTIMEVERIFY;
    }

    // Enforce CHECKSEQUENCEVERIFY (BIP112)
    if (DeploymentActiveAt(block_index, chainman, Consensus::DEPLOYMENT_CSV)) {
        flags |= SCRIPT_VERIFY_CHECKSEQUENCEVERIFY;
    }

    // Enforce BIP147 NULLDUMMY (activated simultaneously with segwit)
    if (DeploymentActiveAt(block_index, chainman, Consensus::DEPLOYMENT_SEGWIT)) {
        flags |= SCRIPT_VERIFY_NULLDUMMY;
    }

    return flags;
}


static SteadyClock::duration time_check{};
static SteadyClock::duration time_forks{};
static SteadyClock::duration time_connect{};
static SteadyClock::duration time_verify{};
static SteadyClock::duration time_undo{};
static SteadyClock::duration time_index{};
static SteadyClock::duration time_total{};
static int64_t num_blocks_total = 0;

/** Apply the effects of this block (with given index) on the UTXO set represented by coins.
 *  Validity checks that depend on the UTXO set are also done; ConnectBlock()
 *  can fail if those validity checks fail (among other reasons). */
bool Chainstate::ConnectBlock(const CBlock& block, BlockValidationState& state, CBlockIndex* pindex,
                               CCoinsViewCache& view, bool fJustCheck)
{
    AssertLockHeld(cs_main);
    assert(pindex);

    uint256 block_hash{block.GetHash()};
    assert(*pindex->phashBlock == block_hash);
    const bool parallel_script_checks{scriptcheckqueue.HasThreads()};

    const auto time_start{SteadyClock::now()};
    const CChainParams& params{m_chainman.GetParams()};

    // Check it again in case a previous version let a bad block in
    // NOTE: We don't currently (re-)invoke ContextualCheckBlock() or
    // ContextualCheckBlockHeader() here. This means that if we add a new
    // consensus rule that is enforced in one of those two functions, then we
    // may have let in a block that violates the rule prior to updating the
    // software, and we would NOT be enforcing the rule here. Fully solving
    // upgrade from one software version to the next after a consensus rule
    // change is potentially tricky and issue-specific (see NeedsRedownload()
    // for one approach that was used for BIP 141 deployment).
    // Also, currently the rule against blocks more than 2 hours in the future
    // is enforced in ContextualCheckBlockHeader(); we wouldn't want to
    // re-enforce that rule here (at least until we make it impossible for
    // m_adjusted_time_callback() to go backward).
    if (!CheckBlock(block, state, params.GetConsensus(), !fJustCheck, !fJustCheck)) {
        if (state.GetResult() == BlockValidationResult::BLOCK_MUTATED) {
            // We don't write down blocks to disk if they may have been
            // corrupted, so this should be impossible unless we're having hardware
            // problems.
            return FatalError(m_chainman.GetNotifications(), state, "Corrupt block found indicating potential hardware failure; shutting down");
        }
        return error("%s: Consensus::CheckBlock: %s", __func__, state.ToString());
    }

    // verify that the view's current state corresponds to the previous block
    uint256 hashPrevBlock = pindex->pprev == nullptr ? uint256() : pindex->pprev->GetBlockHash();
    assert(hashPrevBlock == view.GetBestBlock());

    num_blocks_total++;

    // Special case for the genesis block, skipping connection of its transactions
    // (its coinbase is unspendable)
    if (block_hash == params.GetConsensus().hashGenesisBlock) {
        if (!fJustCheck)
            view.SetBestBlock(pindex->GetBlockHash());
        return true;
    }

    bool fScriptChecks = true;
    if (!m_chainman.AssumedValidBlock().IsNull()) {
        // We've been configured with the hash of a block which has been externally verified to have a valid history.
        // A suitable default value is included with the software and updated from time to time.  Because validity
        //  relative to a piece of software is an objective fact these defaults can be easily reviewed.
        // This setting doesn't force the selection of any particular chain but makes validating some faster by
        //  effectively caching the result of part of the verification.
        BlockMap::const_iterator it{m_blockman.m_block_index.find(m_chainman.AssumedValidBlock())};
        if (it != m_blockman.m_block_index.end()) {
            if (it->second.GetAncestor(pindex->nHeight) == pindex &&
                m_chainman.m_best_header->GetAncestor(pindex->nHeight) == pindex &&
                m_chainman.m_best_header->nChainWork >= m_chainman.MinimumChainWork()) {
                // This block is a member of the assumed verified chain and an ancestor of the best header.
                // Script verification is skipped when connecting blocks under the
                // assumevalid block. Assuming the assumevalid block is valid this
                // is safe because block merkle hashes are still computed and checked,
                // Of course, if an assumed valid block is invalid due to false scriptSigs
                // this optimization would allow an invalid chain to be accepted.
                // The equivalent time check discourages hash power from extorting the network via DOS attack
                //  into accepting an invalid block through telling users they must manually set assumevalid.
                //  Requiring a software change or burying the invalid block, regardless of the setting, makes
                //  it hard to hide the implication of the demand.  This also avoids having release candidates
                //  that are hardly doing any signature verification at all in testing without having to
                //  artificially set the default assumed verified block further back.
                // The test against the minimum chain work prevents the skipping when denied access to any chain at
                //  least as good as the expected chain.
                fScriptChecks = (GetBlockProofEquivalentTime(*m_chainman.m_best_header, *pindex, *m_chainman.m_best_header, params.GetConsensus()) <= 60 * 60 * 24 * 7 * 2);
            }
        }
    }

    const auto time_1{SteadyClock::now()};
    time_check += time_1 - time_start;
    LogPrint(BCLog::BENCH, "    - Sanity checks: %.2fms [%.2fs (%.2fms/blk)]\n",
             Ticks<MillisecondsDouble>(time_1 - time_start),
             Ticks<SecondsDouble>(time_check),
             Ticks<MillisecondsDouble>(time_check) / num_blocks_total);

    // Do not allow blocks that contain transactions which 'overwrite' older transactions,
    // unless those are already completely spent.
    // If such overwrites are allowed, coinbases and transactions depending upon those
    // can be duplicated to remove the ability to spend the first instance -- even after
    // being sent to another address.
    // See BIP30, CVE-2012-1909, and http://r6.ca/blog/20120206T005236Z.html for more information.
    // This rule was originally applied to all blocks with a timestamp after March 15, 2012, 0:00 UTC.
    // Now that the whole chain is irreversibly beyond that time it is applied to all blocks except the
    // two in the chain that violate it. This prevents exploiting the issue against nodes during their
    // initial block download.
    bool fEnforceBIP30 = !IsBIP30Repeat(*pindex);

    // Once BIP34 activated it was not possible to create new duplicate coinbases and thus other than starting
    // with the 2 existing duplicate coinbase pairs, not possible to create overwriting txs.  But by the
    // time BIP34 activated, in each of the existing pairs the duplicate coinbase had overwritten the first
    // before the first had been spent.  Since those coinbases are sufficiently buried it's no longer possible to create further
    // duplicate transactions descending from the known pairs either.
    // If we're on the known chain at height greater than where BIP34 activated, we can save the db accesses needed for the BIP30 check.

    // BIP34 requires that a block at height X (block X) has its coinbase
    // scriptSig start with a CScriptNum of X (indicated height X).  The above
    // logic of no longer requiring BIP30 once BIP34 activates is flawed in the
    // case that there is a block X before the BIP34 height of 227,931 which has
    // an indicated height Y where Y is greater than X.  The coinbase for block
    // X would also be a valid coinbase for block Y, which could be a BIP30
    // violation.  An exhaustive search of all mainnet coinbases before the
    // BIP34 height which have an indicated height greater than the block height
    // reveals many occurrences. The 3 lowest indicated heights found are
    // 209,921, 490,897, and 1,983,702 and thus coinbases for blocks at these 3
    // heights would be the first opportunity for BIP30 to be violated.

    // The search reveals a great many blocks which have an indicated height
    // greater than 1,983,702, so we simply remove the optimization to skip
    // BIP30 checking for blocks at height 1,983,702 or higher.  Before we reach
    // that block in another 25 years or so, we should take advantage of a
    // future consensus change to do a new and improved version of BIP34 that
    // will actually prevent ever creating any duplicate coinbases in the
    // future.
    static constexpr int BIP34_IMPLIES_BIP30_LIMIT = 1983702;

    // There is no potential to create a duplicate coinbase at block 209,921
    // because this is still before the BIP34 height and so explicit BIP30
    // checking is still active.

    // The final case is block 176,684 which has an indicated height of
    // 490,897. Unfortunately, this issue was not discovered until about 2 weeks
    // before block 490,897 so there was not much opportunity to address this
    // case other than to carefully analyze it and determine it would not be a
    // problem. Block 490,897 was, in fact, mined with a different coinbase than
    // block 176,684, but it is important to note that even if it hadn't been or
    // is remined on an alternate fork with a duplicate coinbase, we would still
    // not run into a BIP30 violation.  This is because the coinbase for 176,684
    // is spent in block 185,956 in transaction
    // d4f7fbbf92f4a3014a230b2dc70b8058d02eb36ac06b4a0736d9d60eaa9e8781.  This
    // spending transaction can't be duplicated because it also spends coinbase
    // 0328dd85c331237f18e781d692c92de57649529bd5edf1d01036daea32ffde29.  This
    // coinbase has an indicated height of over 4.2 billion, and wouldn't be
    // duplicatable until that height, and it's currently impossible to create a
    // chain that long. Nevertheless we may wish to consider a future soft fork
    // which retroactively prevents block 490,897 from creating a duplicate
    // coinbase. The two historical BIP30 violations often provide a confusing
    // edge case when manipulating the UTXO and it would be simpler not to have
    // another edge case to deal with.

    // testnet3 has no blocks before the BIP34 height with indicated heights
    // post BIP34 before approximately height 486,000,000. After block
    // 1,983,702 testnet3 starts doing unnecessary BIP30 checking again.
    assert(pindex->pprev);
    CBlockIndex* pindexBIP34height = pindex->pprev->GetAncestor(params.GetConsensus().BIP34Height);
    //Only continue to enforce if we're below BIP34 activation height or the block hash at that height doesn't correspond.
    fEnforceBIP30 = fEnforceBIP30 && (!pindexBIP34height || !(pindexBIP34height->GetBlockHash() == params.GetConsensus().BIP34Hash));

    // TODO: Remove BIP30 checking from block height 1,983,702 on, once we have a
    // consensus change that ensures coinbases at those heights cannot
    // duplicate earlier coinbases.
    if (fEnforceBIP30 || pindex->nHeight >= BIP34_IMPLIES_BIP30_LIMIT) {
        for (const auto& tx : block.vtx) {
            for (size_t o = 0; o < tx->vout.size(); o++) {
                if (view.HaveCoin(COutPoint(tx->GetHash(), o))) {
                    LogPrintf("ERROR: ConnectBlock(): tried to overwrite transaction\n");
                    return state.Invalid(BlockValidationResult::BLOCK_CONSENSUS, "bad-txns-BIP30");
                }
            }
        }
    }

    // Enforce BIP68 (sequence locks)
    int nLockTimeFlags = 0;
    if (DeploymentActiveAt(*pindex, m_chainman, Consensus::DEPLOYMENT_CSV)) {
        nLockTimeFlags |= LOCKTIME_VERIFY_SEQUENCE;
    }

    // Get the script flags for this block
    unsigned int flags{GetBlockScriptFlags(*pindex, m_chainman)};

    const auto time_2{SteadyClock::now()};
    time_forks += time_2 - time_1;
    LogPrint(BCLog::BENCH, "    - Fork checks: %.2fms [%.2fs (%.2fms/blk)]\n",
             Ticks<MillisecondsDouble>(time_2 - time_1),
             Ticks<SecondsDouble>(time_forks),
             Ticks<MillisecondsDouble>(time_forks) / num_blocks_total);

    CBlockUndo blockundo;

    // Precomputed transaction data pointers must not be invalidated
    // until after `control` has run the script checks (potentially
    // in multiple threads). Preallocate the vector size so a new allocation
    // doesn't invalidate pointers into the vector, and keep txsdata in scope
    // for as long as `control`.
    CCheckQueueControl<CScriptCheck> control(fScriptChecks && parallel_script_checks ? &scriptcheckqueue : nullptr);
    std::vector<PrecomputedTransactionData> txsdata(block.vtx.size());

    std::vector<int> prevheights;
    CAmount nFees = 0;
    int nInputs = 0;
    int64_t nSigOpsCost = 0;
    blockundo.vtxundo.reserve(block.vtx.size() - 1);
    for (unsigned int i = 0; i < block.vtx.size(); i++)
    {
        const CTransaction &tx = *(block.vtx[i]);

        nInputs += tx.vin.size();

        if (!tx.IsCoinBase())
        {
            CAmount txfee = 0;
            TxValidationState tx_state;
            if (!Consensus::CheckTxInputs(tx, tx_state, view, pindex->nHeight, txfee)) {
                // Any transaction validation failure in ConnectBlock is a block consensus failure
                state.Invalid(BlockValidationResult::BLOCK_CONSENSUS,
                            tx_state.GetRejectReason(), tx_state.GetDebugMessage());
                return error("%s: Consensus::CheckTxInputs: %s, %s", __func__, tx.GetHash().ToString(), state.ToString());
            }
            nFees += txfee;
            if (!MoneyRange(nFees)) {
                LogPrintf("ERROR: %s: accumulated fee in the block out of range.\n", __func__);
                return state.Invalid(BlockValidationResult::BLOCK_CONSENSUS, "bad-txns-accumulated-fee-outofrange");
            }

            // Check that transaction is BIP68 final
            // BIP68 lock checks (as opposed to nLockTime checks) must
            // be in ConnectBlock because they require the UTXO set
            prevheights.resize(tx.vin.size());
            for (size_t j = 0; j < tx.vin.size(); j++) {
                prevheights[j] = view.AccessCoin(tx.vin[j].prevout).nHeight;
            }

            if (!SequenceLocks(tx, nLockTimeFlags, prevheights, *pindex)) {
                LogPrintf("ERROR: %s: contains a non-BIP68-final transaction\n", __func__);
                return state.Invalid(BlockValidationResult::BLOCK_CONSENSUS, "bad-txns-nonfinal");
            }
        }

        // GetTransactionSigOpCost counts 3 types of sigops:
        // * legacy (always)
        // * p2sh (when P2SH enabled in flags and excludes coinbase)
        // * witness (when witness enabled in flags and excludes coinbase)
        nSigOpsCost += GetTransactionSigOpCost(tx, view, flags);
        if (nSigOpsCost > MAX_BLOCK_SIGOPS_COST) {
            LogPrintf("ERROR: ConnectBlock(): too many sigops\n");
            return state.Invalid(BlockValidationResult::BLOCK_CONSENSUS, "bad-blk-sigops");
        }

        if (!tx.IsCoinBase())
        {
            std::vector<CScriptCheck> vChecks;
            bool fCacheResults = fJustCheck; /* Don't cache results if we're actually connecting blocks (still consult the cache, though) */
            TxValidationState tx_state;
            if (fScriptChecks && !CheckInputScripts(tx, tx_state, view, flags, fCacheResults, fCacheResults, txsdata[i], parallel_script_checks ? &vChecks : nullptr)) {
                // Any transaction validation failure in ConnectBlock is a block consensus failure
                state.Invalid(BlockValidationResult::BLOCK_CONSENSUS,
                              tx_state.GetRejectReason(), tx_state.GetDebugMessage());
                return error("ConnectBlock(): CheckInputScripts on %s failed with %s",
                    tx.GetHash().ToString(), state.ToString());
            }
            control.Add(std::move(vChecks));
        }

        CTxUndo undoDummy;
        if (i > 0) {
            blockundo.vtxundo.emplace_back();
        }
        UpdateCoins(tx, view, i == 0 ? undoDummy : blockundo.vtxundo.back(), pindex->nHeight);
    }
    const auto time_3{SteadyClock::now()};
    time_connect += time_3 - time_2;
    LogPrint(BCLog::BENCH, "      - Connect %u transactions: %.2fms (%.3fms/tx, %.3fms/txin) [%.2fs (%.2fms/blk)]\n", (unsigned)block.vtx.size(),
             Ticks<MillisecondsDouble>(time_3 - time_2), Ticks<MillisecondsDouble>(time_3 - time_2) / block.vtx.size(),
             nInputs <= 1 ? 0 : Ticks<MillisecondsDouble>(time_3 - time_2) / (nInputs - 1),
             Ticks<SecondsDouble>(time_connect),
             Ticks<MillisecondsDouble>(time_connect) / num_blocks_total);

    CAmount blockReward = nFees + GetBlockSubsidy(pindex->nHeight, params.GetConsensus());
    if (block.vtx[0]->GetValueOut() > blockReward) {
        LogPrintf("ERROR: ConnectBlock(): coinbase pays too much (actual=%d vs limit=%d)\n", block.vtx[0]->GetValueOut(), blockReward);
        return state.Invalid(BlockValidationResult::BLOCK_CONSENSUS, "bad-cb-amount");
    }

    if (!control.Wait()) {
        LogPrintf("ERROR: %s: CheckQueue failed\n", __func__);
        return state.Invalid(BlockValidationResult::BLOCK_CONSENSUS, "block-validation-failed");
    }
    const auto time_4{SteadyClock::now()};
    time_verify += time_4 - time_2;
    LogPrint(BCLog::BENCH, "    - Verify %u txins: %.2fms (%.3fms/txin) [%.2fs (%.2fms/blk)]\n", nInputs - 1,
             Ticks<MillisecondsDouble>(time_4 - time_2),
             nInputs <= 1 ? 0 : Ticks<MillisecondsDouble>(time_4 - time_2) / (nInputs - 1),
             Ticks<SecondsDouble>(time_verify),
             Ticks<MillisecondsDouble>(time_verify) / num_blocks_total);

    if (fJustCheck)
        return true;

    if (!m_blockman.WriteUndoDataForBlock(blockundo, state, *pindex)) {
        return false;
    }

    const auto time_5{SteadyClock::now()};
    time_undo += time_5 - time_4;
    LogPrint(BCLog::BENCH, "    - Write undo data: %.2fms [%.2fs (%.2fms/blk)]\n",
             Ticks<MillisecondsDouble>(time_5 - time_4),
             Ticks<SecondsDouble>(time_undo),
             Ticks<MillisecondsDouble>(time_undo) / num_blocks_total);

    if (!pindex->IsValid(BLOCK_VALID_SCRIPTS)) {
        pindex->RaiseValidity(BLOCK_VALID_SCRIPTS);
        m_blockman.m_dirty_blockindex.insert(pindex);
    }

    // add this block to the view's block chain
    view.SetBestBlock(pindex->GetBlockHash());

    const auto time_6{SteadyClock::now()};
    time_index += time_6 - time_5;
    LogPrint(BCLog::BENCH, "    - Index writing: %.2fms [%.2fs (%.2fms/blk)]\n",
             Ticks<MillisecondsDouble>(time_6 - time_5),
             Ticks<SecondsDouble>(time_index),
             Ticks<MillisecondsDouble>(time_index) / num_blocks_total);

    TRACE6(validation, block_connected,
        block_hash.data(),
        pindex->nHeight,
        block.vtx.size(),
        nInputs,
        nSigOpsCost,
        time_5 - time_start // in microseconds (µs)
    );

    return true;
}

CoinsCacheSizeState Chainstate::GetCoinsCacheSizeState()
{
    AssertLockHeld(::cs_main);
    return this->GetCoinsCacheSizeState(
        m_coinstip_cache_size_bytes,
        m_mempool ? m_mempool->m_max_size_bytes : 0);
}

CoinsCacheSizeState Chainstate::GetCoinsCacheSizeState(
    size_t max_coins_cache_size_bytes,
    size_t max_mempool_size_bytes)
{
    AssertLockHeld(::cs_main);
    const int64_t nMempoolUsage = m_mempool ? m_mempool->DynamicMemoryUsage() : 0;
    int64_t cacheSize = CoinsTip().DynamicMemoryUsage();
    int64_t nTotalSpace =
        max_coins_cache_size_bytes + std::max<int64_t>(int64_t(max_mempool_size_bytes) - nMempoolUsage, 0);

    //! No need to periodic flush if at least this much space still available.
    static constexpr int64_t MAX_BLOCK_COINSDB_USAGE_BYTES = 10 * 1024 * 1024;  // 10MB
    int64_t large_threshold =
        std::max((9 * nTotalSpace) / 10, nTotalSpace - MAX_BLOCK_COINSDB_USAGE_BYTES);

    if (cacheSize > nTotalSpace) {
        LogPrintf("Cache size (%s) exceeds total space (%s)\n", cacheSize, nTotalSpace);
        return CoinsCacheSizeState::CRITICAL;
    } else if (cacheSize > large_threshold) {
        return CoinsCacheSizeState::LARGE;
    }
    return CoinsCacheSizeState::OK;
}

bool Chainstate::FlushStateToDisk(
    BlockValidationState &state,
    FlushStateMode mode,
    int nManualPruneHeight)
{
    LOCK(cs_main);
    assert(this->CanFlushToDisk());
    std::set<int> setFilesToPrune;
    bool full_flush_completed = false;

    const size_t coins_count = CoinsTip().GetCacheSize();
    const size_t coins_mem_usage = CoinsTip().DynamicMemoryUsage();

    try {
    {
        bool fFlushForPrune = false;
        bool fDoFullFlush = false;

        CoinsCacheSizeState cache_state = GetCoinsCacheSizeState();
        LOCK(m_blockman.cs_LastBlockFile);
        if (m_blockman.IsPruneMode() && (m_blockman.m_check_for_pruning || nManualPruneHeight > 0) && !fReindex) {
            // make sure we don't prune above any of the prune locks bestblocks
            // pruning is height-based
            int last_prune{m_chain.Height()}; // last height we can prune

            if (nManualPruneHeight > 0) {
                LOG_TIME_MILLIS_WITH_CATEGORY("find files to prune (manual)", BCLog::BENCH);

                m_blockman.FindFilesToPruneManual(
                    setFilesToPrune,
                    std::min(last_prune, nManualPruneHeight),
                    *this, m_chainman);
            } else {
                LOG_TIME_MILLIS_WITH_CATEGORY("find files to prune", BCLog::BENCH);

                m_blockman.FindFilesToPrune(setFilesToPrune, last_prune, *this, m_chainman);
                m_blockman.m_check_for_pruning = false;
            }
            if (!setFilesToPrune.empty()) {
                fFlushForPrune = true;
                if (!m_blockman.m_have_pruned) {
                    m_blockman.m_block_tree_db->WriteFlag("prunedblockfiles", true);
                    m_blockman.m_have_pruned = true;
                }
            }
        }
        const auto nNow{SteadyClock::now()};
        // Avoid writing/flushing immediately after startup.
        if (m_last_write == decltype(m_last_write){}) {
            m_last_write = nNow;
        }
        if (m_last_flush == decltype(m_last_flush){}) {
            m_last_flush = nNow;
        }
        // The cache is large and we're within 10% and 10 MiB of the limit, but we have time now (not in the middle of a block processing).
        bool fCacheLarge = mode == FlushStateMode::PERIODIC && cache_state >= CoinsCacheSizeState::LARGE;
        bool fCacheCritical = false;
        if (mode == FlushStateMode::IF_NEEDED) {
            if (cache_state >= CoinsCacheSizeState::CRITICAL) {
                // The cache is over the limit, we have to write now.
                fCacheCritical = true;
            } else if (SystemNeedsMemoryReleased()) {
                fCacheCritical = true;
            }
        }
        // It's been a while since we wrote the block index to disk. Do this frequently, so we don't need to redownload after a crash.
        bool fPeriodicWrite = mode == FlushStateMode::PERIODIC && nNow > m_last_write + DATABASE_WRITE_INTERVAL;
        // It's been very long since we flushed the cache. Do this infrequently, to optimize cache usage.
        bool fPeriodicFlush = mode == FlushStateMode::PERIODIC && nNow > m_last_flush + DATABASE_FLUSH_INTERVAL;
        // Combine all conditions that result in a full cache flush.
        fDoFullFlush = (mode == FlushStateMode::ALWAYS) || fCacheLarge || fCacheCritical || fPeriodicFlush || fFlushForPrune;
        // Write blocks and block index to disk.
        if (fDoFullFlush || fPeriodicWrite) {
            // Ensure we can write block index
            if (!CheckDiskSpace(m_blockman.m_opts.blocks_dir)) {
                return FatalError(m_chainman.GetNotifications(), state, "Disk space is too low!", _("Disk space is too low!"));
            }
            {
                LOG_TIME_MILLIS_WITH_CATEGORY("write block and undo data to disk", BCLog::BENCH);

                // First make sure all block and undo data is flushed to disk.
                // TODO: Handle return error, or add detailed comment why it is
                // safe to not return an error upon failure.
                if (!m_blockman.FlushChainstateBlockFile(m_chain.Height())) {
                    LogPrintLevel(BCLog::VALIDATION, BCLog::Level::Warning, "%s: Failed to flush block file.\n", __func__);
                }
            }

            // Then update all block file information (which may refer to block and undo files).
            {
                LOG_TIME_MILLIS_WITH_CATEGORY("write block index to disk", BCLog::BENCH);

                if (!m_blockman.WriteBlockIndexDB()) {
                    return FatalError(m_chainman.GetNotifications(), state, "Failed to write to block index database");
                }
            }
            // Finally remove any pruned files
            if (fFlushForPrune) {
                LOG_TIME_MILLIS_WITH_CATEGORY("unlink pruned files", BCLog::BENCH);

                m_blockman.UnlinkPrunedFiles(setFilesToPrune);
            }
            m_last_write = nNow;
        }
        // Flush best chain related state. This can only be done if the blocks / block index write was also done.
        if (fDoFullFlush && !CoinsTip().GetBestBlock().IsNull()) {
            LOG_TIME_MILLIS_WITH_CATEGORY(strprintf("write coins cache to disk (%d coins, %.2fkB)",
                coins_count, coins_mem_usage / 1000), BCLog::BENCH);

            // Typical Coin structures on disk are around 48 bytes in size.
            // Pushing a new one to the database can cause it to be written
            // twice (once in the log, and once in the tables). This is already
            // an overestimation, as most will delete an existing entry or
            // overwrite one. Still, use a conservative safety factor of 2.
            if (!CheckDiskSpace(m_chainman.m_options.datadir, 48 * 2 * 2 * CoinsTip().GetCacheSize())) {
                return FatalError(m_chainman.GetNotifications(), state, "Disk space is too low!", _("Disk space is too low!"));
            }
            // Flush the chainstate (which may refer to block index entries).
            if (!CoinsTip().Flush())
                return FatalError(m_chainman.GetNotifications(), state, "Failed to write to coin database");
            m_last_flush = nNow;
            full_flush_completed = true;
            TRACE5(utxocache, flush,
                   int64_t{Ticks<std::chrono::microseconds>(SteadyClock::now() - nNow)},
                   (uint32_t)mode,
                   (uint64_t)coins_count,
                   (uint64_t)coins_mem_usage,
                   (bool)fFlushForPrune);
        }
    }
    if (full_flush_completed) {
        // Update best block in wallet (so we can detect restored wallets).
        GetMainSignals().ChainStateFlushed(this->GetRole(), m_chain.GetLocator());
    }
    } catch (const std::runtime_error& e) {
        return FatalError(m_chainman.GetNotifications(), state, std::string("System error while flushing: ") + e.what());
    }
    return true;
}

void Chainstate::ForceFlushStateToDisk()
{
    BlockValidationState state;
    if (!this->FlushStateToDisk(state, FlushStateMode::ALWAYS)) {
        LogPrintf("%s: failed to flush state (%s)\n", __func__, state.ToString());
    }
}

void Chainstate::PruneAndFlush()
{
    BlockValidationState state;
    m_blockman.m_check_for_pruning = true;
    if (!this->FlushStateToDisk(state, FlushStateMode::NONE)) {
        LogPrintf("%s: failed to flush state (%s)\n", __func__, state.ToString());
    }
}

/** Private helper function that concatenates warning messages. */
static void AppendWarning(bilingual_str& res, const bilingual_str& warn)
{
    if (!res.empty()) res += Untranslated(", ");
    res += warn;
}

static void UpdateTipLog(
    const CCoinsViewCache& coins_tip,
    const CBlockIndex* tip,
    const CChainParams& params,
    const std::string& func_name,
    const std::string& prefix,
    const std::string& warning_messages) EXCLUSIVE_LOCKS_REQUIRED(::cs_main)
{

    AssertLockHeld(::cs_main);
    LogPrintf("%s%s: new best=%s height=%d version=0x%08x log2_work=%f tx=%lu date='%s' progress=%f cache=%.1fMiB(%utxo)%s\n",
        prefix, func_name,
        tip->GetBlockHash().ToString(), tip->nHeight, tip->nVersion,
        log(tip->nChainWork.getdouble()) / log(2.0), (unsigned long)tip->nChainTx,
        FormatISO8601DateTime(tip->GetBlockTime()),
        GuessVerificationProgress(params.TxData(), tip),
        coins_tip.DynamicMemoryUsage() * (1.0 / (1 << 20)),
        coins_tip.GetCacheSize(),
        !warning_messages.empty() ? strprintf(" warning='%s'", warning_messages) : "");
}

void Chainstate::UpdateTip(const CBlockIndex* pindexNew)
{
    AssertLockHeld(::cs_main);
    const auto& coins_tip = this->CoinsTip();

    const CChainParams& params{m_chainman.GetParams()};

    // The remainder of the function isn't relevant if we are not acting on
    // the active chainstate, so return if need be.
    if (this != &m_chainman.ActiveChainstate()) {
        // Only log every so often so that we don't bury log messages at the tip.
        constexpr int BACKGROUND_LOG_INTERVAL = 2000;
        if (pindexNew->nHeight % BACKGROUND_LOG_INTERVAL == 0) {
            UpdateTipLog(coins_tip, pindexNew, params, __func__, "[background validation] ", "");
        }
        return;
    }

    // New best block
    if (m_mempool) {
        m_mempool->AddTransactionsUpdated(1);
    }

    {
        LOCK(g_best_block_mutex);
        g_best_block = pindexNew->GetBlockHash();
        g_best_block_cv.notify_all();
    }

    bilingual_str warning_messages;
    if (!m_chainman.IsInitialBlockDownload()) {
        const CBlockIndex* pindex = pindexNew;
        for (int bit = 0; bit < VERSIONBITS_NUM_BITS; bit++) {
            WarningBitsConditionChecker checker(m_chainman, bit);
            ThresholdState state = checker.GetStateFor(pindex, params.GetConsensus(), m_chainman.m_warningcache.at(bit));
            if (state == ThresholdState::ACTIVE || state == ThresholdState::LOCKED_IN) {
                const bilingual_str warning = strprintf(_("WARNING: Unknown new rules activated (versionbit %i) - this software is not secure"), bit);
                AppendWarning(warning_messages, warning);
            }
        }

        // Check the version of the last 100 blocks to see if we need to upgrade:
        int unexpected_bit_count[VERSIONBITS_NUM_BITS], nonversionbit_count = 0;
        for (size_t i = 0; i < VERSIONBITS_NUM_BITS; ++i) unexpected_bit_count[i] = 0;
        // NOTE: The warning_threshold_hit* variables are static to ensure the warnings persist even after the condition changes, until the node is restarted
        static std::set<uint8_t> warning_threshold_hit_bits;
        static int32_t warning_threshold_hit_int{-1};
        for (int i = 0; i < 100 && pindex != nullptr; i++)
        {
            int32_t nExpectedVersion = m_chainman.m_versionbitscache.ComputeBlockVersion(pindex->pprev, params.GetConsensus());
            if (pindex->nVersion <= VERSIONBITS_LAST_OLD_BLOCK_VERSION) {
                // We don't care
            } else if ((pindex->nVersion & VERSIONBITS_TOP_MASK) != VERSIONBITS_TOP_BITS) {
                // Non-versionbits upgrade
                static constexpr int WARNING_THRESHOLD = 100/2;
                if (++nonversionbit_count > WARNING_THRESHOLD) {
                    if (warning_threshold_hit_int == -1) {
                        warning_threshold_hit_int = pindex->nVersion;
                    } else if (warning_threshold_hit_int != pindex->nVersion) {
                        warning_threshold_hit_int = -2;
                    }
                }
            } else if ((pindex->nVersion & ~nExpectedVersion) != 0) {
                for (int bit = 0; bit < VERSIONBITS_NUM_BITS; ++bit) {
                    const int32_t mask = 1 << bit;
                    if ((pindex->nVersion & mask) && !(nExpectedVersion & mask)) {
                        const int warning_threshold = (bit > 12 ? 75 : 50);
                        if (++unexpected_bit_count[bit] > warning_threshold) {
                            warning_threshold_hit_bits.insert(bit);
                        }
                    }
                }
            }
            pindex = pindex->pprev;
        }
        if (!warning_threshold_hit_bits.empty()) {
            const auto warning = strprintf(_("Warning: Miners are attempting to activate unknown new rules (bit %s)! You may or may not need to act to remain secure"), Join(warning_threshold_hit_bits, ", ", [](const uint8_t bit){ return ::ToString(int(bit)); }));
            AppendWarning(warning_messages, warning);
        }
        if (warning_threshold_hit_int != -1) {
            bilingual_str warning;
            if (warning_threshold_hit_int == -2) {
                warning = _("Warning: Unrecognised block versions are being mined! Unknown rules may or may not be in effect");
            } else {
                warning = strprintf(_("Warning: Unrecognised block version (0x%08x) is being mined! Unknown rules may or may not be in effect"), warning_threshold_hit_int);
            }
            AppendWarning(warning_messages, warning);
        }
    }

    if (!warning_messages.empty()) {
        m_chainman.GetNotifications().warning(warning_messages);
    }

    static constexpr int32_t BIP320_MASK = 0x1fffe000UL;
    if ((pindexNew->nVersion & BIP320_MASK) && pindexNew->nVersion != m_chainman.m_versionbitscache.ComputeBlockVersion(pindexNew->pprev, params.GetConsensus())) {
        const auto warning = _("Miner violated version bit protocol");
        AppendWarning(warning_messages, warning);
    }

    UpdateTipLog(coins_tip, pindexNew, params, __func__, "", warning_messages.original);
}

/** Disconnect m_chain's tip.
  * After calling, the mempool will be in an inconsistent state, with
  * transactions from disconnected blocks being added to disconnectpool.  You
  * should make the mempool consistent again by calling MaybeUpdateMempoolForReorg.
  * with cs_main held.
  *
  * If disconnectpool is nullptr, then no disconnected transactions are added to
  * disconnectpool (note that the caller is responsible for mempool consistency
  * in any case).
  */
bool Chainstate::DisconnectTip(BlockValidationState& state, DisconnectedBlockTransactions* disconnectpool)
{
    AssertLockHeld(cs_main);
    if (m_mempool) AssertLockHeld(m_mempool->cs);

    CBlockIndex *pindexDelete = m_chain.Tip();
    assert(pindexDelete);
    assert(pindexDelete->pprev);
    // Read block from disk.
    std::shared_ptr<CBlock> pblock = std::make_shared<CBlock>();
    CBlock& block = *pblock;
    if (!m_blockman.ReadBlockFromDisk(block, *pindexDelete)) {
        return error("DisconnectTip(): Failed to read block");
    }
    // Apply the block atomically to the chain state.
    const auto time_start{SteadyClock::now()};
    {
        CCoinsViewCache view(&CoinsTip());
        assert(view.GetBestBlock() == pindexDelete->GetBlockHash());
        if (DisconnectBlock(block, pindexDelete, view) != DISCONNECT_OK)
            return error("DisconnectTip(): DisconnectBlock %s failed", pindexDelete->GetBlockHash().ToString());
        bool flushed = view.Flush();
        assert(flushed);
    }
    LogPrint(BCLog::BENCH, "- Disconnect block: %.2fms\n",
             Ticks<MillisecondsDouble>(SteadyClock::now() - time_start));

    {
        // Prune locks that began around the tip should be moved backward so they get a chance to reorg
        const uint64_t max_height_first{static_cast<uint64_t>(pindexDelete->nHeight - 1)};
        for (auto& prune_lock : m_blockman.m_prune_locks) {
            if (prune_lock.second.height_first < max_height_first) continue;

            --prune_lock.second.height_first;
            LogPrint(BCLog::PRUNE, "%s prune lock moved back to %d\n", prune_lock.first, prune_lock.second.height_first);
            // NOTE: Don't need to write to db here, since it will get synced with the rest of the chainstate
        }
    }

    // Write the chain state to disk, if necessary.
    if (!FlushStateToDisk(state, FlushStateMode::IF_NEEDED)) {
        return false;
    }

    if (disconnectpool && m_mempool) {
        for (auto it = block.vtx.rbegin(); it != block.vtx.rend(); ++it) {
            m_mempool->UpdateDependentPriorities(*(*it), pindexDelete->nHeight, false);
        }
        // Save transactions to re-add to mempool at end of reorg. If any entries are evicted for
        // exceeding memory limits, remove them and their descendants from the mempool.
        for (auto&& evicted_tx : disconnectpool->AddTransactionsFromBlock(block.vtx)) {
            m_mempool->removeRecursive(*evicted_tx, MemPoolRemovalReason::REORG);
        }
    }

    m_chain.SetTip(*pindexDelete->pprev);

    UpdateTip(pindexDelete->pprev);
    // Let wallets know transactions went from 1-confirmed to
    // 0-confirmed or conflicted:
    GetMainSignals().BlockDisconnected(pblock, pindexDelete);

    if (m_mempool) {
        // add mempool stats sample
        CStats::DefaultStats()->addMempoolSample(m_mempool->size(), m_mempool->DynamicMemoryUsage(), m_mempool->GetMinFee().GetFeePerK());
    }

    return true;
}

static SteadyClock::duration time_connect_total{};
static SteadyClock::duration time_flush{};
static SteadyClock::duration time_chainstate{};
static SteadyClock::duration time_post_connect{};

struct PerBlockConnectTrace {
    CBlockIndex* pindex = nullptr;
    std::shared_ptr<const CBlock> pblock;
    PerBlockConnectTrace() = default;
};
/**
 * Used to track blocks whose transactions were applied to the UTXO state as a
 * part of a single ActivateBestChainStep call.
 *
 * This class is single-use, once you call GetBlocksConnected() you have to throw
 * it away and make a new one.
 */
class ConnectTrace {
private:
    std::vector<PerBlockConnectTrace> blocksConnected;

public:
    explicit ConnectTrace() : blocksConnected(1) {}

    void BlockConnected(CBlockIndex* pindex, std::shared_ptr<const CBlock> pblock) {
        assert(!blocksConnected.back().pindex);
        assert(pindex);
        assert(pblock);
        blocksConnected.back().pindex = pindex;
        blocksConnected.back().pblock = std::move(pblock);
        blocksConnected.emplace_back();
    }

    std::vector<PerBlockConnectTrace>& GetBlocksConnected() {
        // We always keep one extra block at the end of our list because
        // blocks are added after all the conflicted transactions have
        // been filled in. Thus, the last entry should always be an empty
        // one waiting for the transactions from the next block. We pop
        // the last entry here to make sure the list we return is sane.
        assert(!blocksConnected.back().pindex);
        blocksConnected.pop_back();
        return blocksConnected;
    }
};

/**
 * Connect a new block to m_chain. pblock is either nullptr or a pointer to a CBlock
 * corresponding to pindexNew, to bypass loading it again from disk.
 *
 * The block is added to connectTrace if connection succeeds.
 */
bool Chainstate::ConnectTip(BlockValidationState& state, CBlockIndex* pindexNew, const std::shared_ptr<const CBlock>& pblock, ConnectTrace& connectTrace, DisconnectedBlockTransactions& disconnectpool)
{
    AssertLockHeld(cs_main);
    if (m_mempool) AssertLockHeld(m_mempool->cs);

    assert(pindexNew->pprev == m_chain.Tip());
    // Read block from disk.
    const auto time_1{SteadyClock::now()};
    std::shared_ptr<const CBlock> pthisBlock;
    if (!pblock) {
        std::shared_ptr<CBlock> pblockNew = std::make_shared<CBlock>();
        if (!m_blockman.ReadBlockFromDisk(*pblockNew, *pindexNew)) {
            return FatalError(m_chainman.GetNotifications(), state, "Failed to read block");
        }
        pthisBlock = pblockNew;
    } else {
        LogPrint(BCLog::BENCH, "  - Using cached block\n");
        pthisBlock = pblock;
    }
    const CBlock& blockConnecting = *pthisBlock;
    // Apply the block atomically to the chain state.
    const auto time_2{SteadyClock::now()};
    SteadyClock::time_point time_3;
    // When adding aggregate statistics in the future, keep in mind that
    // num_blocks_total may be zero until the ConnectBlock() call below.
    LogPrint(BCLog::BENCH, "  - Load block from disk: %.2fms\n",
             Ticks<MillisecondsDouble>(time_2 - time_1));
    {
        CCoinsViewCache view(&CoinsTip());
        bool rv = ConnectBlock(blockConnecting, state, pindexNew, view);
        GetMainSignals().BlockChecked(blockConnecting, state);
        if (!rv) {
            if (state.IsInvalid())
                InvalidBlockFound(pindexNew, state);
            return error("%s: ConnectBlock %s failed, %s", __func__, pindexNew->GetBlockHash().ToString(), state.ToString());
        }
        time_3 = SteadyClock::now();
        time_connect_total += time_3 - time_2;
        assert(num_blocks_total > 0);
        LogPrint(BCLog::BENCH, "  - Connect total: %.2fms [%.2fs (%.2fms/blk)]\n",
                 Ticks<MillisecondsDouble>(time_3 - time_2),
                 Ticks<SecondsDouble>(time_connect_total),
                 Ticks<MillisecondsDouble>(time_connect_total) / num_blocks_total);
        bool flushed = view.Flush();
        assert(flushed);
    }
    const auto time_4{SteadyClock::now()};
    time_flush += time_4 - time_3;
    LogPrint(BCLog::BENCH, "  - Flush: %.2fms [%.2fs (%.2fms/blk)]\n",
             Ticks<MillisecondsDouble>(time_4 - time_3),
             Ticks<SecondsDouble>(time_flush),
             Ticks<MillisecondsDouble>(time_flush) / num_blocks_total);
    // Write the chain state to disk, if necessary.
    if (!FlushStateToDisk(state, FlushStateMode::IF_NEEDED)) {
        return false;
    }
    const auto time_5{SteadyClock::now()};
    time_chainstate += time_5 - time_4;
    LogPrint(BCLog::BENCH, "  - Writing chainstate: %.2fms [%.2fs (%.2fms/blk)]\n",
             Ticks<MillisecondsDouble>(time_5 - time_4),
             Ticks<SecondsDouble>(time_chainstate),
             Ticks<MillisecondsDouble>(time_chainstate) / num_blocks_total);
    // Remove conflicting transactions from the mempool.;
    if (m_mempool) {
        m_mempool->removeForBlock(blockConnecting.vtx, pindexNew->nHeight);
        disconnectpool.removeForBlock(blockConnecting.vtx);
    }
    // Update m_chain & related variables.
    m_chain.SetTip(*pindexNew);
    UpdateTip(pindexNew);

    if (m_mempool) {
        // add mempool stats sample
        CStats::DefaultStats()->addMempoolSample(m_mempool->size(), m_mempool->DynamicMemoryUsage(), m_mempool->GetMinFee().GetFeePerK());
    }

    const auto time_6{SteadyClock::now()};
    time_post_connect += time_6 - time_5;
    time_total += time_6 - time_1;
    LogPrint(BCLog::BENCH, "  - Connect postprocess: %.2fms [%.2fs (%.2fms/blk)]\n",
             Ticks<MillisecondsDouble>(time_6 - time_5),
             Ticks<SecondsDouble>(time_post_connect),
             Ticks<MillisecondsDouble>(time_post_connect) / num_blocks_total);
    LogPrint(BCLog::BENCH, "- Connect block: %.2fms [%.2fs (%.2fms/blk)]\n",
             Ticks<MillisecondsDouble>(time_6 - time_1),
             Ticks<SecondsDouble>(time_total),
             Ticks<MillisecondsDouble>(time_total) / num_blocks_total);

    // If we are the background validation chainstate, check to see if we are done
    // validating the snapshot (i.e. our tip has reached the snapshot's base block).
    if (this != &m_chainman.ActiveChainstate()) {
        // This call may set `m_disabled`, which is referenced immediately afterwards in
        // ActivateBestChain, so that we stop connecting blocks past the snapshot base.
        m_chainman.MaybeCompleteSnapshotValidation();
    }

    connectTrace.BlockConnected(pindexNew, std::move(pthisBlock));
    return true;
}

/**
 * Return the tip of the chain with the most work in it, that isn't
 * known to be invalid (it's however far from certain to be valid).
 */
CBlockIndex* Chainstate::FindMostWorkChain()
{
    AssertLockHeld(::cs_main);
    do {
        CBlockIndex *pindexNew = nullptr;

        // Find the best candidate header.
        {
            std::set<CBlockIndex*, CBlockIndexWorkComparator>::reverse_iterator it = setBlockIndexCandidates.rbegin();
            if (it == setBlockIndexCandidates.rend())
                return nullptr;
            pindexNew = *it;
        }

        // Check whether all blocks on the path between the currently active chain and the candidate are valid.
        // Just going until the active chain is an optimization, as we know all blocks in it are valid already.
        CBlockIndex *pindexTest = pindexNew;
        bool fInvalidAncestor = false;
        while (pindexTest && !m_chain.Contains(pindexTest)) {
            assert(pindexTest->HaveNumChainTxs() || pindexTest->nHeight == 0);

            // Pruned nodes may have entries in setBlockIndexCandidates for
            // which block files have been deleted.  Remove those as candidates
            // for the most work chain if we come across them; we can't switch
            // to a chain unless we have all the non-active-chain parent blocks.
            bool fFailedChain = pindexTest->nStatus & BLOCK_FAILED_MASK;
            bool fMissingData = !(pindexTest->nStatus & BLOCK_HAVE_DATA);
            if (fFailedChain || fMissingData) {
                // Candidate chain is not usable (either invalid or missing data)
                if (fFailedChain && (m_chainman.m_best_invalid == nullptr || pindexNew->nChainWork > m_chainman.m_best_invalid->nChainWork)) {
                    m_chainman.m_best_invalid = pindexNew;
                }
                CBlockIndex *pindexFailed = pindexNew;
                // Remove the entire chain from the set.
                while (pindexTest != pindexFailed) {
                    if (fFailedChain) {
                        pindexFailed->nStatus |= BLOCK_FAILED_CHILD;
                        m_blockman.m_dirty_blockindex.insert(pindexFailed);
                    } else if (fMissingData) {
                        // If we're missing data, then add back to m_blocks_unlinked,
                        // so that if the block arrives in the future we can try adding
                        // to setBlockIndexCandidates again.
                        m_blockman.m_blocks_unlinked.insert(
                            std::make_pair(pindexFailed->pprev, pindexFailed));
                    }
                    setBlockIndexCandidates.erase(pindexFailed);
                    pindexFailed = pindexFailed->pprev;
                }
                setBlockIndexCandidates.erase(pindexTest);
                fInvalidAncestor = true;
                break;
            }
            pindexTest = pindexTest->pprev;
        }
        if (!fInvalidAncestor)
            return pindexNew;
    } while(true);
}

/** Delete all entries in setBlockIndexCandidates that are worse than the current tip. */
void Chainstate::PruneBlockIndexCandidates() {
    // Note that we can't delete the current block itself, as we may need to return to it later in case a
    // reorganization to a better block fails.
    std::set<CBlockIndex*, CBlockIndexWorkComparator>::iterator it = setBlockIndexCandidates.begin();
    while (it != setBlockIndexCandidates.end() && setBlockIndexCandidates.value_comp()(*it, m_chain.Tip())) {
        setBlockIndexCandidates.erase(it++);
    }
    // Either the current tip or a successor of it we're working towards is left in setBlockIndexCandidates.
    assert(!setBlockIndexCandidates.empty());
}

/**
 * Try to make some progress towards making pindexMostWork the active block.
 * pblock is either nullptr or a pointer to a CBlock corresponding to pindexMostWork.
 *
 * @returns true unless a system error occurred
 */
bool Chainstate::ActivateBestChainStep(BlockValidationState& state, CBlockIndex* pindexMostWork, const std::shared_ptr<const CBlock>& pblock, bool& fInvalidFound, ConnectTrace& connectTrace)
{
    AssertLockHeld(cs_main);
    if (m_mempool) AssertLockHeld(m_mempool->cs);

    const CBlockIndex* pindexOldTip = m_chain.Tip();
    const CBlockIndex* pindexFork = m_chain.FindFork(pindexMostWork);

    // Disconnect active blocks which are no longer in the best chain.
    bool fBlocksDisconnected = false;
    DisconnectedBlockTransactions disconnectpool{MAX_DISCONNECTED_TX_POOL_SIZE * 1000};
    while (m_chain.Tip() && m_chain.Tip() != pindexFork) {
        if (!DisconnectTip(state, &disconnectpool)) {
            // This is likely a fatal error, but keep the mempool consistent,
            // just in case. Only remove from the mempool in this case.
            MaybeUpdateMempoolForReorg(disconnectpool, false);

            // If we're unable to disconnect a block during normal operation,
            // then that is a failure of our local system -- we should abort
            // rather than stay on a less work chain.
            FatalError(m_chainman.GetNotifications(), state, "Failed to disconnect block; see debug.log for details");
            return false;
        }
        fBlocksDisconnected = true;
    }

    // Build list of new blocks to connect (in descending height order).
    std::vector<CBlockIndex*> vpindexToConnect;
    bool fContinue = true;
    int nHeight = pindexFork ? pindexFork->nHeight : -1;
    while (fContinue && nHeight != pindexMostWork->nHeight) {
        // Don't iterate the entire list of potential improvements toward the best tip, as we likely only need
        // a few blocks along the way.
        int nTargetHeight = std::min(nHeight + 32, pindexMostWork->nHeight);
        vpindexToConnect.clear();
        vpindexToConnect.reserve(nTargetHeight - nHeight);
        CBlockIndex* pindexIter = pindexMostWork->GetAncestor(nTargetHeight);
        while (pindexIter && pindexIter->nHeight != nHeight) {
            vpindexToConnect.push_back(pindexIter);
            pindexIter = pindexIter->pprev;
        }
        nHeight = nTargetHeight;

        // Connect new blocks.
        for (CBlockIndex* pindexConnect : reverse_iterate(vpindexToConnect)) {
            if (!ConnectTip(state, pindexConnect, pindexConnect == pindexMostWork ? pblock : std::shared_ptr<const CBlock>(), connectTrace, disconnectpool)) {
                if (state.IsInvalid()) {
                    // The block violates a consensus rule.
                    if (state.GetResult() != BlockValidationResult::BLOCK_MUTATED) {
                        InvalidChainFound(vpindexToConnect.front());
                    }
                    state = BlockValidationState();
                    fInvalidFound = true;
                    fContinue = false;
                    break;
                } else {
                    // A system error occurred (disk space, database error, ...).
                    // Make the mempool consistent with the current tip, just in case
                    // any observers try to use it before shutdown.
                    MaybeUpdateMempoolForReorg(disconnectpool, false);
                    return false;
                }
            } else {
                PruneBlockIndexCandidates();
                if (!pindexOldTip || m_chain.Tip()->nChainWork > pindexOldTip->nChainWork) {
                    // We're in a better position than we were. Return temporarily to release the lock.
                    fContinue = false;
                    break;
                }
            }
        }
    }

    if (fBlocksDisconnected) {
        // If any blocks were disconnected, disconnectpool may be non empty.  Add
        // any disconnected transactions back to the mempool.
        MaybeUpdateMempoolForReorg(disconnectpool, true);
    }
    if (m_mempool) m_mempool->check(this->CoinsTip(), this->m_chain.Height() + 1);

    CheckForkWarningConditions();

    return true;
}

static SynchronizationState GetSynchronizationState(bool init)
{
    if (!init) return SynchronizationState::POST_INIT;
    if (::fReindex) return SynchronizationState::INIT_REINDEX;
    return SynchronizationState::INIT_DOWNLOAD;
}

static bool NotifyHeaderTip(ChainstateManager& chainman) LOCKS_EXCLUDED(cs_main)
{
    bool fNotify = false;
    bool fInitialBlockDownload = false;
    static CBlockIndex* pindexHeaderOld = nullptr;
    CBlockIndex* pindexHeader = nullptr;
    {
        LOCK(cs_main);
        pindexHeader = chainman.m_best_header;

        if (pindexHeader != pindexHeaderOld) {
            fNotify = true;
            fInitialBlockDownload = chainman.IsInitialBlockDownload();
            pindexHeaderOld = pindexHeader;
        }
    }
    // Send block tip changed notifications without cs_main
    if (fNotify) {
        chainman.GetNotifications().headerTip(GetSynchronizationState(fInitialBlockDownload), pindexHeader->nHeight, pindexHeader->nTime, false);
    }
    return fNotify;
}

static void LimitValidationInterfaceQueue() LOCKS_EXCLUDED(cs_main) {
    AssertLockNotHeld(cs_main);

    if (GetMainSignals().CallbacksPending() > 10) {
        SyncWithValidationInterfaceQueue();
    }
}

bool Chainstate::ActivateBestChain(BlockValidationState& state, std::shared_ptr<const CBlock> pblock)
{
    AssertLockNotHeld(m_chainstate_mutex);

    // Note that while we're often called here from ProcessNewBlock, this is
    // far from a guarantee. Things in the P2P/RPC will often end up calling
    // us in the middle of ProcessNewBlock - do not assume pblock is set
    // sanely for performance or correctness!
    AssertLockNotHeld(::cs_main);

    // ABC maintains a fair degree of expensive-to-calculate internal state
    // because this function periodically releases cs_main so that it does not lock up other threads for too long
    // during large connects - and to allow for e.g. the callback queue to drain
    // we use m_chainstate_mutex to enforce mutual exclusion so that only one caller may execute this function at a time
    LOCK(m_chainstate_mutex);

    // Belt-and-suspenders check that we aren't attempting to advance the background
    // chainstate past the snapshot base block.
    if (WITH_LOCK(::cs_main, return m_disabled)) {
        LogPrintf("m_disabled is set - this chainstate should not be in operation. "
            "Please report this as a bug. %s\n", PACKAGE_BUGREPORT);
        return false;
    }

    CBlockIndex *pindexMostWork = nullptr;
    CBlockIndex *pindexNewTip = nullptr;
    std::shared_ptr<const CBlock> new_tip_block{nullptr};
    bool exited_ibd{false};
    do {
        // Block until the validation queue drains. This should largely
        // never happen in normal operation, however may happen during
        // reindex, causing memory blowup if we run too far ahead.
        // Note that if a validationinterface callback ends up calling
        // ActivateBestChain this may lead to a deadlock! We should
        // probably have a DEBUG_LOCKORDER test for this in the future.
        LimitValidationInterfaceQueue();

        {
            LOCK(cs_main);
            // Lock transaction pool for at least as long as it takes for connectTrace to be consumed
            LOCK(MempoolMutex());
            const bool was_in_ibd = m_chainman.IsInitialBlockDownload();
            CBlockIndex* starting_tip = m_chain.Tip();
            bool blocks_connected = false;
            do {
                // We absolutely may not unlock cs_main until we've made forward progress
                // (with the exception of shutdown due to hardware issues, low disk space, etc).
                ConnectTrace connectTrace; // Destructed before cs_main is unlocked

                if (pindexMostWork == nullptr) {
                    pindexMostWork = FindMostWorkChain();
                }

                // Whether we have anything to do at all.
                if (pindexMostWork == nullptr || pindexMostWork == m_chain.Tip()) {
                    break;
                }

                bool fInvalidFound = false;
                std::shared_ptr<const CBlock> nullBlockPtr;
                if (!ActivateBestChainStep(state, pindexMostWork, pblock && pblock->GetHash() == pindexMostWork->GetBlockHash() ? pblock : nullBlockPtr, fInvalidFound, connectTrace)) {
                    // A system error occurred
                    return false;
                }
                blocks_connected = true;

                if (fInvalidFound) {
                    // Wipe cache, we may need another branch now.
                    pindexMostWork = nullptr;
                }
                auto new_tip = m_chain.Tip();
                if (pindexNewTip != new_tip) {
                    pindexNewTip = new_tip;
                    new_tip_block = nullptr;
                }

                for (const PerBlockConnectTrace& trace : connectTrace.GetBlocksConnected()) {
                    assert(trace.pblock && trace.pindex);
                    GetMainSignals().BlockConnected(this->GetRole(), trace.pblock, trace.pindex);
                    // Avoid keeping the CBlock around longer than we have to
                    if (trace.pindex == pindexNewTip && CValidationInterface::any_use_tip_block_cache) {
                        new_tip_block = trace.pblock;
                    }
                }

                // This will have been toggled in
                // ActivateBestChainStep -> ConnectTip -> MaybeCompleteSnapshotValidation,
                // if at all, so we should catch it here.
                //
                // Break this do-while to ensure we don't advance past the base snapshot.
                if (m_disabled) {
                    break;
                }
            } while (!m_chain.Tip() || (starting_tip && CBlockIndexWorkComparator()(m_chain.Tip(), starting_tip)));
            if (!blocks_connected) return true;

            const CBlockIndex* pindexFork = m_chain.FindFork(starting_tip);
            bool still_in_ibd = m_chainman.IsInitialBlockDownload();

            if (was_in_ibd && !still_in_ibd) {
                // Active chainstate has exited IBD.
                exited_ibd = true;
            }

            // Notify external listeners about the new tip.
            // Enqueue while holding cs_main to ensure that UpdatedBlockTip is called in the order in which blocks are connected
            if (this == &m_chainman.ActiveChainstate() && pindexFork != pindexNewTip) {
                // Notify ValidationInterface subscribers
                GetMainSignals().UpdatedBlockTip(pindexNewTip, pindexFork, still_in_ibd, new_tip_block);

                // Always notify the UI if a new block tip was connected
                if (kernel::IsInterrupted(m_chainman.GetNotifications().blockTip(GetSynchronizationState(still_in_ibd), *pindexNewTip))) {
                    // Just breaking and returning success for now. This could
                    // be changed to bubble up the kernel::Interrupted value to
                    // the caller so the caller could distinguish between
                    // completed and interrupted operations.
                    break;
                }
            }
        }
        // When we reach this point, we switched to a new tip (stored in pindexNewTip).

        if (exited_ibd) {
            // If a background chainstate is in use, we may need to rebalance our
            // allocation of caches once a chainstate exits initial block download.
            LOCK(::cs_main);
            m_chainman.MaybeRebalanceCaches();
        }

        if (WITH_LOCK(::cs_main, return m_disabled)) {
            // Background chainstate has reached the snapshot base block, so exit.

            // Restart indexes to resume indexing for all blocks unique to the snapshot
            // chain. This resumes indexing "in order" from where the indexing on the
            // background validation chain left off.
            //
            // This cannot be done while holding cs_main (within
            // MaybeCompleteSnapshotValidation) or a cs_main deadlock will occur.
            if (m_chainman.restart_indexes) {
                m_chainman.restart_indexes();
            }
            break;
        }

        // We check interrupt only after giving ActivateBestChainStep a chance to run once so that we
        // never interrupt before connecting the genesis block during LoadChainTip(). Previously this
        // caused an assert() failure during interrupt in such cases as the UTXO DB flushing checks
        // that the best block hash is non-null.
        if (m_chainman.m_interrupt) break;
    } while (pindexNewTip != pindexMostWork);

    m_chainman.CheckBlockIndex();

    // Write changes periodically to disk, after relay.
    if (!FlushStateToDisk(state, FlushStateMode::PERIODIC)) {
        return false;
    }

    return true;
}

bool Chainstate::PreciousBlock(BlockValidationState& state, CBlockIndex* pindex)
{
    AssertLockNotHeld(m_chainstate_mutex);
    AssertLockNotHeld(::cs_main);
    {
        LOCK(cs_main);
        if (pindex->nChainWork < m_chain.Tip()->nChainWork) {
            // Nothing to do, this block is not at the tip.
            return true;
        }
        if (m_chain.Tip()->nChainWork > m_chainman.nLastPreciousChainwork) {
            // The chain has been extended since the last call, reset the counter.
            m_chainman.nBlockReverseSequenceId = -1;
        }
        m_chainman.nLastPreciousChainwork = m_chain.Tip()->nChainWork;
        setBlockIndexCandidates.erase(pindex);
        pindex->nSequenceId = m_chainman.nBlockReverseSequenceId;
        if (m_chainman.nBlockReverseSequenceId > std::numeric_limits<int32_t>::min()) {
            // We can't keep reducing the counter if somebody really wants to
            // call preciousblock 2**31-1 times on the same set of tips...
            m_chainman.nBlockReverseSequenceId--;
        }
        if (pindex->IsValid(BLOCK_VALID_TRANSACTIONS) && pindex->HaveNumChainTxs()) {
            setBlockIndexCandidates.insert(pindex);
            PruneBlockIndexCandidates();
        }
    }

    return ActivateBestChain(state, std::shared_ptr<const CBlock>());
}

bool Chainstate::InvalidateBlock(BlockValidationState& state, CBlockIndex* pindex)
{
    AssertLockNotHeld(m_chainstate_mutex);
    AssertLockNotHeld(::cs_main);

    // Genesis block can't be invalidated
    assert(pindex);
    if (pindex->nHeight == 0) return false;

    CBlockIndex* to_mark_failed = pindex;
    bool pindex_was_in_chain = false;
    int disconnected = 0;

    // We do not allow ActivateBestChain() to run while InvalidateBlock() is
    // running, as that could cause the tip to change while we disconnect
    // blocks.
    LOCK(m_chainstate_mutex);

    // We'll be acquiring and releasing cs_main below, to allow the validation
    // callbacks to run. However, we should keep the block index in a
    // consistent state as we disconnect blocks -- in particular we need to
    // add equal-work blocks to setBlockIndexCandidates as we disconnect.
    // To avoid walking the block index repeatedly in search of candidates,
    // build a map once so that we can look up candidate blocks by chain
    // work as we go.
    std::multimap<const arith_uint256, CBlockIndex *> candidate_blocks_by_work;

    {
        LOCK(cs_main);
        for (auto& entry : m_blockman.m_block_index) {
            CBlockIndex* candidate = &entry.second;
            // We don't need to put anything in our active chain into the
            // multimap, because those candidates will be found and considered
            // as we disconnect.
            // Instead, consider only non-active-chain blocks that have at
            // least as much work as where we expect the new tip to end up.
            if (!m_chain.Contains(candidate) &&
                    !CBlockIndexWorkComparator()(candidate, pindex->pprev) &&
                    candidate->IsValid(BLOCK_VALID_TRANSACTIONS) &&
                    candidate->HaveNumChainTxs()) {
                candidate_blocks_by_work.insert(std::make_pair(candidate->nChainWork, candidate));
            }
        }
    }

    // Disconnect (descendants of) pindex, and mark them invalid.
    while (true) {
        if (m_chainman.m_interrupt) break;

        // Make sure the queue of validation callbacks doesn't grow unboundedly.
        LimitValidationInterfaceQueue();

        LOCK(cs_main);
        // Lock for as long as disconnectpool is in scope to make sure MaybeUpdateMempoolForReorg is
        // called after DisconnectTip without unlocking in between
        LOCK(MempoolMutex());
        if (!m_chain.Contains(pindex)) break;
        pindex_was_in_chain = true;
        CBlockIndex *invalid_walk_tip = m_chain.Tip();

        // ActivateBestChain considers blocks already in m_chain
        // unconditionally valid already, so force disconnect away from it.
        DisconnectedBlockTransactions disconnectpool{MAX_DISCONNECTED_TX_POOL_SIZE * 1000};
        bool ret = DisconnectTip(state, &disconnectpool);
        // DisconnectTip will add transactions to disconnectpool.
        // Adjust the mempool to be consistent with the new tip, adding
        // transactions back to the mempool if disconnecting was successful,
        // and we're not doing a very deep invalidation (in which case
        // keeping the mempool up to date is probably futile anyway).
        MaybeUpdateMempoolForReorg(disconnectpool, /* fAddToMempool = */ (++disconnected <= 10) && ret);
        if (!ret) return false;
        assert(invalid_walk_tip->pprev == m_chain.Tip());

        // We immediately mark the disconnected blocks as invalid.
        // This prevents a case where pruned nodes may fail to invalidateblock
        // and be left unable to start as they have no tip candidates (as there
        // are no blocks that meet the "have data and are not invalid per
        // nStatus" criteria for inclusion in setBlockIndexCandidates).
        invalid_walk_tip->nStatus |= BLOCK_FAILED_VALID;
        m_blockman.m_dirty_blockindex.insert(invalid_walk_tip);
        setBlockIndexCandidates.erase(invalid_walk_tip);
        setBlockIndexCandidates.insert(invalid_walk_tip->pprev);
        if (invalid_walk_tip->pprev == to_mark_failed && (to_mark_failed->nStatus & BLOCK_FAILED_VALID)) {
            // We only want to mark the last disconnected block as BLOCK_FAILED_VALID; its children
            // need to be BLOCK_FAILED_CHILD instead.
            to_mark_failed->nStatus = (to_mark_failed->nStatus ^ BLOCK_FAILED_VALID) | BLOCK_FAILED_CHILD;
            m_blockman.m_dirty_blockindex.insert(to_mark_failed);
        }

        // Add any equal or more work headers to setBlockIndexCandidates
        auto candidate_it = candidate_blocks_by_work.lower_bound(invalid_walk_tip->pprev->nChainWork);
        while (candidate_it != candidate_blocks_by_work.end()) {
            if (!CBlockIndexWorkComparator()(candidate_it->second, invalid_walk_tip->pprev)) {
                setBlockIndexCandidates.insert(candidate_it->second);
                candidate_it = candidate_blocks_by_work.erase(candidate_it);
            } else {
                ++candidate_it;
            }
        }

        // Track the last disconnected block, so we can correct its BLOCK_FAILED_CHILD status in future
        // iterations, or, if it's the last one, call InvalidChainFound on it.
        to_mark_failed = invalid_walk_tip;
    }

    m_chainman.CheckBlockIndex();

    {
        LOCK(cs_main);
        if (m_chain.Contains(to_mark_failed)) {
            // If the to-be-marked invalid block is in the active chain, something is interfering and we can't proceed.
            return false;
        }

        // Mark pindex (or the last disconnected block) as invalid, even when it never was in the main chain
        to_mark_failed->nStatus |= BLOCK_FAILED_VALID;
        m_blockman.m_dirty_blockindex.insert(to_mark_failed);
        setBlockIndexCandidates.erase(to_mark_failed);
        m_chainman.m_failed_blocks.insert(to_mark_failed);

        // If any new blocks somehow arrived while we were disconnecting
        // (above), then the pre-calculation of what should go into
        // setBlockIndexCandidates may have missed entries. This would
        // technically be an inconsistency in the block index, but if we clean
        // it up here, this should be an essentially unobservable error.
        // Loop back over all block index entries and add any missing entries
        // to setBlockIndexCandidates.
        for (auto& [_, block_index] : m_blockman.m_block_index) {
            if (block_index.IsValid(BLOCK_VALID_TRANSACTIONS) && block_index.HaveNumChainTxs() && !setBlockIndexCandidates.value_comp()(&block_index, m_chain.Tip())) {
                setBlockIndexCandidates.insert(&block_index);
            }
        }

        InvalidChainFound(to_mark_failed);
    }

    // Only notify about a new block tip if the active chain was modified.
    if (pindex_was_in_chain) {
        // Ignoring return value for now, this could be changed to bubble up
        // kernel::Interrupted value to the caller so the caller could
        // distinguish between completed and interrupted operations. It might
        // also make sense for the blockTip notification to have an enum
        // parameter indicating the source of the tip change so hooks can
        // distinguish user-initiated invalidateblock changes from other
        // changes.
        (void)m_chainman.GetNotifications().blockTip(GetSynchronizationState(m_chainman.IsInitialBlockDownload()), *to_mark_failed->pprev);
    }
    return true;
}

void Chainstate::ResetBlockFailureFlags(CBlockIndex *pindex) {
    AssertLockHeld(cs_main);

    int nHeight = pindex->nHeight;

    // Remove the invalidity flag from this block and all its descendants.
    for (auto& [_, block_index] : m_blockman.m_block_index) {
        if (!block_index.IsValid() && block_index.GetAncestor(nHeight) == pindex) {
            block_index.nStatus &= ~BLOCK_FAILED_MASK;
            m_blockman.m_dirty_blockindex.insert(&block_index);
            if (block_index.IsValid(BLOCK_VALID_TRANSACTIONS) && block_index.HaveNumChainTxs() && setBlockIndexCandidates.value_comp()(m_chain.Tip(), &block_index)) {
                setBlockIndexCandidates.insert(&block_index);
            }
            if (&block_index == m_chainman.m_best_invalid) {
                // Reset invalid block marker if it was pointing to one of those.
                m_chainman.m_best_invalid = nullptr;
            }
            m_chainman.m_failed_blocks.erase(&block_index);
        }
    }

    // Remove the invalidity flag from all ancestors too.
    while (pindex != nullptr) {
        if (pindex->nStatus & BLOCK_FAILED_MASK) {
            pindex->nStatus &= ~BLOCK_FAILED_MASK;
            m_blockman.m_dirty_blockindex.insert(pindex);
            m_chainman.m_failed_blocks.erase(pindex);
        }
        pindex = pindex->pprev;
    }
}

void Chainstate::TryAddBlockIndexCandidate(CBlockIndex* pindex)
{
    AssertLockHeld(cs_main);
    // The block only is a candidate for the most-work-chain if it has the same
    // or more work than our current tip.
    if (m_chain.Tip() != nullptr && setBlockIndexCandidates.value_comp()(pindex, m_chain.Tip())) {
        return;
    }

    bool is_active_chainstate = this == &m_chainman.ActiveChainstate();
    if (is_active_chainstate) {
        // The active chainstate should always add entries that have more
        // work than the tip.
        setBlockIndexCandidates.insert(pindex);
    } else if (!m_disabled) {
        // For the background chainstate, we only consider connecting blocks
        // towards the snapshot base (which can't be nullptr or else we'll
        // never make progress).
        const CBlockIndex* snapshot_base{Assert(m_chainman.GetSnapshotBaseBlock())};
        if (snapshot_base->GetAncestor(pindex->nHeight) == pindex) {
            setBlockIndexCandidates.insert(pindex);
        }
    }
}

/** Mark a block as having its data received and checked (up to BLOCK_VALID_TRANSACTIONS). */
void ChainstateManager::ReceivedBlockTransactions(const CBlock& block, CBlockIndex* pindexNew, const FlatFilePos& pos)
{
    AssertLockHeld(cs_main);
    pindexNew->nTx = block.vtx.size();
    pindexNew->nChainTx = 0;
    pindexNew->nFile = pos.nFile;
    pindexNew->nDataPos = pos.nPos;
    pindexNew->nUndoPos = 0;
    pindexNew->nStatus |= BLOCK_HAVE_DATA;
    if (DeploymentActiveAt(*pindexNew, *this, Consensus::DEPLOYMENT_SEGWIT)) {
        pindexNew->nStatus |= BLOCK_OPT_WITNESS;
    }
    pindexNew->RaiseValidity(BLOCK_VALID_TRANSACTIONS);
    m_blockman.m_dirty_blockindex.insert(pindexNew);

    if (pindexNew->pprev == nullptr || pindexNew->pprev->HaveNumChainTxs()) {
        // If pindexNew is the genesis block or all parents are BLOCK_VALID_TRANSACTIONS.
        std::deque<CBlockIndex*> queue;
        queue.push_back(pindexNew);

        // Recursively process any descendant blocks that now may be eligible to be connected.
        while (!queue.empty()) {
            CBlockIndex *pindex = queue.front();
            queue.pop_front();
            pindex->nChainTx = (pindex->pprev ? pindex->pprev->nChainTx : 0) + pindex->nTx;
            pindex->nSequenceId = nBlockSequenceId++;
            for (Chainstate *c : GetAll()) {
                c->TryAddBlockIndexCandidate(pindex);
            }
            std::pair<std::multimap<CBlockIndex*, CBlockIndex*>::iterator, std::multimap<CBlockIndex*, CBlockIndex*>::iterator> range = m_blockman.m_blocks_unlinked.equal_range(pindex);
            while (range.first != range.second) {
                std::multimap<CBlockIndex*, CBlockIndex*>::iterator it = range.first;
                queue.push_back(it->second);
                range.first++;
                m_blockman.m_blocks_unlinked.erase(it);
            }
        }
    } else {
        if (pindexNew->pprev && pindexNew->pprev->IsValid(BLOCK_VALID_TREE)) {
            m_blockman.m_blocks_unlinked.insert(std::make_pair(pindexNew->pprev, pindexNew));
        }
    }
}

static bool CheckBlockHeader(const CBlockHeader& block, BlockValidationState& state, const Consensus::Params& consensusParams, bool fCheckPOW = true)
{
    // Check proof of work matches claimed amount
    if (fCheckPOW && !CheckProofOfWork(block.GetHash(), block.nBits, consensusParams))
        return state.Invalid(BlockValidationResult::BLOCK_INVALID_HEADER, "high-hash", "proof of work failed");

    return true;
}

static bool CheckMerkleRoot(const CBlock& block, BlockValidationState& state)
{
    if (block.m_checked_merkle_root) return true;

    bool mutated;
    uint256 merkle_root = BlockMerkleRoot(block, &mutated);
    if (block.hashMerkleRoot != merkle_root) {
        return state.Invalid(
            /*result=*/BlockValidationResult::BLOCK_MUTATED,
            /*reject_reason=*/"bad-txnmrklroot",
            /*debug_message=*/"hashMerkleRoot mismatch");
    }

    // Check for merkle tree malleability (CVE-2012-2459): repeating sequences
    // of transactions in a block without affecting the merkle root of a block,
    // while still invalidating it.
    if (mutated) {
        return state.Invalid(
            /*result=*/BlockValidationResult::BLOCK_MUTATED,
            /*reject_reason=*/"bad-txns-duplicate",
            /*debug_message=*/"duplicate transaction");
    }

    block.m_checked_merkle_root = true;
    return true;
}

/** CheckWitnessMalleation performs checks for block malleation with regard to
 * its witnesses.
 *
 * Note: If the witness commitment is expected (i.e. `expect_witness_commitment
 * = true`), then the block is required to have at least one transaction and the
 * first transaction needs to have at least one input. */
static bool CheckWitnessMalleation(const CBlock& block, bool expect_witness_commitment, BlockValidationState& state)
{
    if (expect_witness_commitment) {
        if (block.m_checked_witness_commitment) return true;

        int commitpos = GetWitnessCommitmentIndex(block);
        if (commitpos != NO_WITNESS_COMMITMENT) {
            assert(!block.vtx.empty() && !block.vtx[0]->vin.empty());
            const auto& witness_stack{block.vtx[0]->vin[0].scriptWitness.stack};

            if (witness_stack.size() != 1 || witness_stack[0].size() != 32) {
                return state.Invalid(
                    /*result=*/BlockValidationResult::BLOCK_MUTATED,
                    /*reject_reason=*/"bad-witness-nonce-size",
                    /*debug_message=*/strprintf("%s : invalid witness reserved value size", __func__));
            }

            // The malleation check is ignored; as the transaction tree itself
            // already does not permit it, it is impossible to trigger in the
            // witness tree.
            uint256 hash_witness = BlockWitnessMerkleRoot(block, /*mutated=*/nullptr);

            CHash256().Write(hash_witness).Write(witness_stack[0]).Finalize(hash_witness);
            if (memcmp(hash_witness.begin(), &block.vtx[0]->vout[commitpos].scriptPubKey[6], 32)) {
                return state.Invalid(
                    /*result=*/BlockValidationResult::BLOCK_MUTATED,
                    /*reject_reason=*/"bad-witness-merkle-match",
                    /*debug_message=*/strprintf("%s : witness merkle commitment mismatch", __func__));
            }

            block.m_checked_witness_commitment = true;
            return true;
        }
    }

    // No witness data is allowed in blocks that don't commit to witness data, as this would otherwise leave room for spam
    for (const auto& tx : block.vtx) {
        if (tx->HasWitness()) {
            return state.Invalid(
                /*result=*/BlockValidationResult::BLOCK_MUTATED,
                /*reject_reason=*/"unexpected-witness",
                /*debug_message=*/strprintf("%s : unexpected witness data found", __func__));
        }
    }

    return true;
}

bool CheckBlock(const CBlock& block, BlockValidationState& state, const Consensus::Params& consensusParams, bool fCheckPOW, bool fCheckMerkleRoot)
{
    // These are checks that are independent of context.

    if (block.fChecked)
        return true;

    // Check that the header is valid (particularly PoW).  This is mostly
    // redundant with the call in AcceptBlockHeader.
    if (!CheckBlockHeader(block, state, consensusParams, fCheckPOW))
        return false;

    // Signet only: check block solution
    if (consensusParams.signet_blocks && fCheckPOW && !CheckSignetBlockSolution(block, consensusParams)) {
        return state.Invalid(BlockValidationResult::BLOCK_CONSENSUS, "bad-signet-blksig", "signet block signature validation failure");
    }

    // Check the merkle root.
    if (fCheckMerkleRoot && !CheckMerkleRoot(block, state)) {
        return false;
    }

    // All potential-corruption validation must be done before we do any
    // transaction validation, as otherwise we may mark the header as invalid
    // because we receive the wrong transactions for it.
    // Note that witness malleability is checked in ContextualCheckBlock, so no
    // checks that use witness data may be performed here.

    // Size limits
    if (block.vtx.empty() || block.vtx.size() * WITNESS_SCALE_FACTOR > MAX_BLOCK_WEIGHT || ::GetSerializeSize(block, PROTOCOL_VERSION | SERIALIZE_TRANSACTION_NO_WITNESS) * WITNESS_SCALE_FACTOR > MAX_BLOCK_WEIGHT)
        return state.Invalid(BlockValidationResult::BLOCK_CONSENSUS, "bad-blk-length", "size limits failed");

    // First transaction must be coinbase, the rest must not be
    if (block.vtx.empty() || !block.vtx[0]->IsCoinBase())
        return state.Invalid(BlockValidationResult::BLOCK_CONSENSUS, "bad-cb-missing", "first tx is not coinbase");
    for (unsigned int i = 1; i < block.vtx.size(); i++)
        if (block.vtx[i]->IsCoinBase())
            return state.Invalid(BlockValidationResult::BLOCK_CONSENSUS, "bad-cb-multiple", "more than one coinbase");

    // Check transactions
    // Must check for duplicate inputs (see CVE-2018-17144)
    for (const auto& tx : block.vtx) {
        TxValidationState tx_state;
        if (!CheckTransaction(*tx, tx_state)) {
            // CheckBlock() does context-free validation checks. The only
            // possible failures are consensus failures.
            assert(tx_state.GetResult() == TxValidationResult::TX_CONSENSUS);
            return state.Invalid(BlockValidationResult::BLOCK_CONSENSUS, tx_state.GetRejectReason(),
                                 strprintf("Transaction check failed (tx hash %s) %s", tx->GetHash().ToString(), tx_state.GetDebugMessage()));
        }
    }
    unsigned int nSigOps = 0;
    for (const auto& tx : block.vtx)
    {
        nSigOps += GetLegacySigOpCount(*tx);
    }
    if (nSigOps * WITNESS_SCALE_FACTOR > MAX_BLOCK_SIGOPS_COST)
        return state.Invalid(BlockValidationResult::BLOCK_CONSENSUS, "bad-blk-sigops", "out-of-bounds SigOpCount");

    if (fCheckPOW && fCheckMerkleRoot)
        block.fChecked = true;

    return true;
}

void ChainstateManager::UpdateUncommittedBlockStructures(CBlock& block, const CBlockIndex* pindexPrev) const
{
    int commitpos = GetWitnessCommitmentIndex(block);
    static const std::vector<unsigned char> nonce(32, 0x00);
    if (commitpos != NO_WITNESS_COMMITMENT && DeploymentActiveAfter(pindexPrev, *this, Consensus::DEPLOYMENT_SEGWIT) && !block.vtx[0]->HasWitness()) {
        CMutableTransaction tx(*block.vtx[0]);
        tx.vin[0].scriptWitness.stack.resize(1);
        tx.vin[0].scriptWitness.stack[0] = nonce;
        block.vtx[0] = MakeTransactionRef(std::move(tx));
    }
}

std::vector<unsigned char> ChainstateManager::GenerateCoinbaseCommitment(CBlock& block, const CBlockIndex* pindexPrev) const
{
    std::vector<unsigned char> commitment;
    int commitpos = GetWitnessCommitmentIndex(block);
    std::vector<unsigned char> ret(32, 0x00);
    if (commitpos == NO_WITNESS_COMMITMENT) {
        uint256 witnessroot = BlockWitnessMerkleRoot(block, nullptr);
        CHash256().Write(witnessroot).Write(ret).Finalize(witnessroot);
        CTxOut out;
        out.nValue = 0;
        out.scriptPubKey.resize(MINIMUM_WITNESS_COMMITMENT);
        out.scriptPubKey[0] = OP_RETURN;
        out.scriptPubKey[1] = 0x24;
        out.scriptPubKey[2] = 0xaa;
        out.scriptPubKey[3] = 0x21;
        out.scriptPubKey[4] = 0xa9;
        out.scriptPubKey[5] = 0xed;
        memcpy(&out.scriptPubKey[6], witnessroot.begin(), 32);
        commitment = std::vector<unsigned char>(out.scriptPubKey.begin(), out.scriptPubKey.end());
        CMutableTransaction tx(*block.vtx[0]);
        tx.vout.push_back(out);
        block.vtx[0] = MakeTransactionRef(std::move(tx));
    }
    UpdateUncommittedBlockStructures(block, pindexPrev);
    return commitment;
}

bool HasValidProofOfWork(const std::vector<CBlockHeader>& headers, const Consensus::Params& consensusParams)
{
    return std::all_of(headers.cbegin(), headers.cend(),
            [&](const auto& header) { return CheckProofOfWork(header.GetHash(), header.nBits, consensusParams);});
}

bool IsBlockMutated(const CBlock& block, bool check_witness_root)
{
    BlockValidationState state;
    if (!CheckMerkleRoot(block, state)) {
        LogPrint(BCLog::VALIDATION, "Block mutated: %s\n", state.ToString());
        return true;
    }

    if (block.vtx.empty() || !block.vtx[0]->IsCoinBase()) {
        // Consider the block mutated if any transaction is 64 bytes in size (see 3.1
        // in "Weaknesses in Bitcoin’s Merkle Root Construction":
        // https://lists.linuxfoundation.org/pipermail/bitcoin-dev/attachments/20190225/a27d8837/attachment-0001.pdf).
        //
        // Note: This is not a consensus change as this only applies to blocks that
        // don't have a coinbase transaction and would therefore already be invalid.
        return std::any_of(block.vtx.begin(), block.vtx.end(),
                           [](auto& tx) { return ::GetSerializeSize(tx, PROTOCOL_VERSION | SERIALIZE_TRANSACTION_NO_WITNESS) == 64; });
    } else {
        // Theoretically it is still possible for a block with a 64 byte
        // coinbase transaction to be mutated but we neglect that possibility
        // here as it requires at least 224 bits of work.
    }

    if (!CheckWitnessMalleation(block, check_witness_root, state)) {
        LogPrint(BCLog::VALIDATION, "Block mutated: %s\n", state.ToString());
        return true;
    }

    return false;
}

arith_uint256 CalculateHeadersWork(const std::vector<CBlockHeader>& headers)
{
    arith_uint256 total_work{0};
    for (const CBlockHeader& header : headers) {
        CBlockIndex dummy(header);
        total_work += GetBlockProof(dummy);
    }
    return total_work;
}

/** Context-dependent validity checks.
 *  By "context", we mean only the previous block headers, but not the UTXO
 *  set; UTXO-related validity checks are done in ConnectBlock().
 *  NOTE: This function is not currently invoked by ConnectBlock(), so we
 *  should consider upgrade issues if we change which consensus rules are
 *  enforced in this function (eg by adding a new consensus rule). See comment
 *  in ConnectBlock().
 *  Note that -reindex-chainstate skips the validation that happens here!
 */
static bool ContextualCheckBlockHeader(const CBlockHeader& block, BlockValidationState& state, BlockManager& blockman, const ChainstateManager& chainman, const CBlockIndex* pindexPrev, NodeClock::time_point now) EXCLUSIVE_LOCKS_REQUIRED(::cs_main)
{
    AssertLockHeld(::cs_main);
    assert(pindexPrev != nullptr);
    const int nHeight = pindexPrev->nHeight + 1;

    // Check proof of work
    const Consensus::Params& consensusParams = chainman.GetConsensus();
    if (block.nBits != GetNextWorkRequired(pindexPrev, &block, consensusParams))
        return state.Invalid(BlockValidationResult::BLOCK_INVALID_HEADER, "bad-diffbits", "incorrect proof of work");

    // Check against checkpoints
    if (chainman.m_options.checkpoints_enabled) {
        // Don't accept any forks from the main chain prior to last checkpoint.
        // GetLastCheckpoint finds the last checkpoint in MapCheckpoints that's in our
        // BlockIndex().
        const CBlockIndex* pcheckpoint = blockman.GetLastCheckpoint(chainman.GetParams().Checkpoints());
        if (pcheckpoint && nHeight < pcheckpoint->nHeight) {
            LogPrintf("ERROR: %s: forked chain older than last checkpoint (height %d)\n", __func__, nHeight);
            return state.Invalid(BlockValidationResult::BLOCK_CHECKPOINT, "bad-fork-prior-to-checkpoint");
        }
    }

    // Check timestamp against prev
    if (block.GetBlockTime() <= pindexPrev->GetMedianTimePast())
        return state.Invalid(BlockValidationResult::BLOCK_INVALID_HEADER, "time-too-old", "block's timestamp is too early");

    // Check timestamp
    if (block.Time() > now + std::chrono::seconds{MAX_FUTURE_BLOCK_TIME}) {
        return state.Invalid(BlockValidationResult::BLOCK_TIME_FUTURE, "time-too-new", "block timestamp too far in the future");
    }

    // Reject blocks with outdated version
    if ((block.nVersion < 2 && DeploymentActiveAfter(pindexPrev, chainman, Consensus::DEPLOYMENT_HEIGHTINCB)) ||
        (block.nVersion < 3 && DeploymentActiveAfter(pindexPrev, chainman, Consensus::DEPLOYMENT_DERSIG)) ||
        (block.nVersion < 4 && DeploymentActiveAfter(pindexPrev, chainman, Consensus::DEPLOYMENT_CLTV))) {
            return state.Invalid(BlockValidationResult::BLOCK_INVALID_HEADER, strprintf("bad-version(0x%08x)", block.nVersion),
                                 strprintf("rejected nVersion=0x%08x block", block.nVersion));
    }

    return true;
}

/** NOTE: This function is not currently invoked by ConnectBlock(), so we
 *  should consider upgrade issues if we change which consensus rules are
 *  enforced in this function (eg by adding a new consensus rule). See comment
 *  in ConnectBlock().
 *  Note that -reindex-chainstate skips the validation that happens here!
 */
static bool ContextualCheckBlock(const CBlock& block, BlockValidationState& state, const ChainstateManager& chainman, const CBlockIndex* pindexPrev)
{
    const int nHeight = pindexPrev == nullptr ? 0 : pindexPrev->nHeight + 1;

    // Enforce BIP113 (Median Time Past).
    bool enforce_locktime_median_time_past{false};
    if (DeploymentActiveAfter(pindexPrev, chainman, Consensus::DEPLOYMENT_CSV)) {
        assert(pindexPrev != nullptr);
        enforce_locktime_median_time_past = true;
    }

    const int64_t nLockTimeCutoff{enforce_locktime_median_time_past ?
                                      pindexPrev->GetMedianTimePast() :
                                      block.GetBlockTime()};

    // Check that all transactions are finalized
    for (const auto& tx : block.vtx) {
        if (!IsFinalTx(*tx, nHeight, nLockTimeCutoff)) {
            return state.Invalid(BlockValidationResult::BLOCK_CONSENSUS, "bad-txns-nonfinal", "non-final transaction");
        }
    }

    // Enforce rule that the coinbase starts with serialized block height
    if (DeploymentActiveAfter(pindexPrev, chainman, Consensus::DEPLOYMENT_HEIGHTINCB))
    {
        CScript expect = CScript() << nHeight;
        if (block.vtx[0]->vin[0].scriptSig.size() < expect.size() ||
            !std::equal(expect.begin(), expect.end(), block.vtx[0]->vin[0].scriptSig.begin())) {
            return state.Invalid(BlockValidationResult::BLOCK_CONSENSUS, "bad-cb-height", "block height mismatch in coinbase");
        }
    }

    // Validation for witness commitments.
    // * We compute the witness hash (which is the hash including witnesses) of all the block's transactions, except the
    //   coinbase (where 0x0000....0000 is used instead).
    // * The coinbase scriptWitness is a stack of a single 32-byte vector, containing a witness reserved value (unconstrained).
    // * We build a merkle tree with all those witness hashes as leaves (similar to the hashMerkleRoot in the block header).
    // * There must be at least one output whose scriptPubKey is a single 36-byte push, the first 4 bytes of which are
    //   {0xaa, 0x21, 0xa9, 0xed}, and the following 32 bytes are SHA256^2(witness root, witness reserved value). In case there are
    //   multiple, the last one is used.
    if (!CheckWitnessMalleation(block, DeploymentActiveAfter(pindexPrev, chainman, Consensus::DEPLOYMENT_SEGWIT), state)) {
        return false;
    }

    // After the coinbase witness reserved value and commitment are verified,
    // we can check if the block weight passes (before we've checked the
    // coinbase witness, it would be possible for the weight to be too
    // large by filling up the coinbase witness, which doesn't change
    // the block hash, so we couldn't mark the block as permanently
    // failed).
    if (GetBlockWeight(block) > MAX_BLOCK_WEIGHT) {
        return state.Invalid(BlockValidationResult::BLOCK_CONSENSUS, "bad-blk-weight", strprintf("%s : weight limit failed", __func__));
    }

    return true;
}

bool ChainstateManager::AcceptBlockHeader(const CBlockHeader& block, BlockValidationState& state, CBlockIndex** ppindex, bool min_pow_checked)
{
    AssertLockHeld(cs_main);

    // Check for duplicate
    uint256 hash = block.GetHash();
    BlockMap::iterator miSelf{m_blockman.m_block_index.find(hash)};
    if (hash != GetConsensus().hashGenesisBlock) {
        if (miSelf != m_blockman.m_block_index.end()) {
            // Block header is already known.
            CBlockIndex* pindex = &(miSelf->second);
            if (ppindex)
                *ppindex = pindex;
            if (pindex->nStatus & BLOCK_FAILED_MASK) {
                LogPrint(BCLog::VALIDATION, "%s: block %s is marked invalid\n", __func__, hash.ToString());
                return state.Invalid(BlockValidationResult::BLOCK_CACHED_INVALID, "duplicate");
            }
            return true;
        }

        if (!CheckBlockHeader(block, state, GetConsensus())) {
            LogPrint(BCLog::VALIDATION, "%s: Consensus::CheckBlockHeader: %s, %s\n", __func__, hash.ToString(), state.ToString());
            return false;
        }

        // Get prev block index
        CBlockIndex* pindexPrev = nullptr;
        BlockMap::iterator mi{m_blockman.m_block_index.find(block.hashPrevBlock)};
        if (mi == m_blockman.m_block_index.end()) {
            LogPrint(BCLog::VALIDATION, "header %s has prev block not found: %s\n", hash.ToString(), block.hashPrevBlock.ToString());
            return state.Invalid(BlockValidationResult::BLOCK_MISSING_PREV, "prev-blk-not-found");
        }
        pindexPrev = &((*mi).second);
        if (pindexPrev->nStatus & BLOCK_FAILED_MASK) {
            LogPrint(BCLog::VALIDATION, "header %s has prev block invalid: %s\n", hash.ToString(), block.hashPrevBlock.ToString());
            return state.Invalid(BlockValidationResult::BLOCK_INVALID_PREV, "bad-prevblk");
        }
        if (!ContextualCheckBlockHeader(block, state, m_blockman, *this, pindexPrev, m_options.adjusted_time_callback())) {
            LogPrint(BCLog::VALIDATION, "%s: Consensus::ContextualCheckBlockHeader: %s, %s\n", __func__, hash.ToString(), state.ToString());
            return false;
        }

        /* Determine if this block descends from any block which has been found
         * invalid (m_failed_blocks), then mark pindexPrev and any blocks between
         * them as failed. For example:
         *
         *                D3
         *              /
         *      B2 - C2
         *    /         \
         *  A             D2 - E2 - F2
         *    \
         *      B1 - C1 - D1 - E1
         *
         * In the case that we attempted to reorg from E1 to F2, only to find
         * C2 to be invalid, we would mark D2, E2, and F2 as BLOCK_FAILED_CHILD
         * but NOT D3 (it was not in any of our candidate sets at the time).
         *
         * In any case D3 will also be marked as BLOCK_FAILED_CHILD at restart
         * in LoadBlockIndex.
         */
        if (!pindexPrev->IsValid(BLOCK_VALID_SCRIPTS)) {
            // The above does not mean "invalid": it checks if the previous block
            // hasn't been validated up to BLOCK_VALID_SCRIPTS. This is a performance
            // optimization, in the common case of adding a new block to the tip,
            // we don't need to iterate over the failed blocks list.
            for (const CBlockIndex* failedit : m_failed_blocks) {
                if (pindexPrev->GetAncestor(failedit->nHeight) == failedit) {
                    assert(failedit->nStatus & BLOCK_FAILED_VALID);
                    CBlockIndex* invalid_walk = pindexPrev;
                    while (invalid_walk != failedit) {
                        invalid_walk->nStatus |= BLOCK_FAILED_CHILD;
                        m_blockman.m_dirty_blockindex.insert(invalid_walk);
                        invalid_walk = invalid_walk->pprev;
                    }
                    LogPrint(BCLog::VALIDATION, "header %s has prev block invalid: %s\n", hash.ToString(), block.hashPrevBlock.ToString());
                    return state.Invalid(BlockValidationResult::BLOCK_INVALID_PREV, "bad-prevblk");
                }
            }
        }
    }
    if (!min_pow_checked) {
        LogPrint(BCLog::VALIDATION, "%s: not adding new block header %s, missing anti-dos proof-of-work validation\n", __func__, hash.ToString());
        return state.Invalid(BlockValidationResult::BLOCK_HEADER_LOW_WORK, "too-little-chainwork");
    }
    CBlockIndex* pindex{m_blockman.AddToBlockIndex(block, m_best_header)};

    if (ppindex)
        *ppindex = pindex;

    // Since this is the earliest point at which we have determined that a
    // header is both new and valid, log here.
    //
    // These messages are valuable for detecting potential selfish mining behavior;
    // if multiple displacing headers are seen near simultaneously across many
    // nodes in the network, this might be an indication of selfish mining. Having
    // this log by default when not in IBD ensures broad availability of this data
    // in case investigation is merited.
    const auto msg = strprintf(
        "Saw new header hash=%s height=%d", hash.ToString(), pindex->nHeight);

    if (IsInitialBlockDownload()) {
        LogPrintLevel(BCLog::VALIDATION, BCLog::Level::Debug, "%s\n", msg);
    } else {
        LogPrintf("%s\n", msg);
    }

    return true;
}

// Exposed wrapper for AcceptBlockHeader
bool ChainstateManager::ProcessNewBlockHeaders(const std::vector<CBlockHeader>& headers, bool min_pow_checked, BlockValidationState& state, const CBlockIndex** ppindex)
{
    AssertLockNotHeld(cs_main);
    {
        LOCK(cs_main);
        for (const CBlockHeader& header : headers) {
            CBlockIndex *pindex = nullptr; // Use a temp pindex instead of ppindex to avoid a const_cast
            bool accepted{AcceptBlockHeader(header, state, &pindex, min_pow_checked)};
            CheckBlockIndex();

            if (!accepted) {
                return false;
            }
            if (ppindex) {
                *ppindex = pindex;
            }
        }
    }
    if (NotifyHeaderTip(*this)) {
        if (IsInitialBlockDownload() && ppindex && *ppindex) {
            const CBlockIndex& last_accepted{**ppindex};
            const int64_t blocks_left{(GetTime() - last_accepted.GetBlockTime()) / GetConsensus().nPowTargetSpacing};
            const double progress{100.0 * last_accepted.nHeight / (last_accepted.nHeight + blocks_left)};
            LogPrintf("Synchronizing blockheaders, height: %d (~%.2f%%)\n", last_accepted.nHeight, progress);
        }
    }
    return true;
}

void ChainstateManager::ReportHeadersPresync(const arith_uint256& work, int64_t height, int64_t timestamp)
{
    AssertLockNotHeld(cs_main);
    {
        LOCK(cs_main);
        // Don't report headers presync progress if we already have a post-minchainwork header chain.
        // This means we lose reporting for potentially legitimate, but unlikely, deep reorgs, but
        // prevent attackers that spam low-work headers from filling our logs.
        if (m_best_header->nChainWork >= UintToArith256(GetConsensus().nMinimumChainWork)) return;
        // Rate limit headers presync updates to 4 per second, as these are not subject to DoS
        // protection.
        auto now = std::chrono::steady_clock::now();
        if (now < m_last_presync_update + std::chrono::milliseconds{250}) return;
        m_last_presync_update = now;
    }
    bool initial_download = IsInitialBlockDownload();
    GetNotifications().headerTip(GetSynchronizationState(initial_download), height, timestamp, /*presync=*/true);
    if (initial_download) {
        const int64_t blocks_left{(GetTime() - timestamp) / GetConsensus().nPowTargetSpacing};
        const double progress{100.0 * height / (height + blocks_left)};
        LogPrintf("Pre-synchronizing blockheaders, height: %d (~%.2f%%)\n", height, progress);
    }
}

/** Store block on disk. If dbp is non-nullptr, the file is known to already reside on disk */
bool ChainstateManager::AcceptBlock(const std::shared_ptr<const CBlock>& pblock, BlockValidationState& state, CBlockIndex** ppindex, bool fRequested, const FlatFilePos* dbp, bool* fNewBlock, bool min_pow_checked)
{
    const CBlock& block = *pblock;

    if (fNewBlock) *fNewBlock = false;
    AssertLockHeld(cs_main);

    CBlockIndex *pindexDummy = nullptr;
    CBlockIndex *&pindex = ppindex ? *ppindex : pindexDummy;

    bool accepted_header{AcceptBlockHeader(block, state, &pindex, min_pow_checked)};
    CheckBlockIndex();

    if (!accepted_header)
        return false;

    // Check all requested blocks that we do not already have for validity and
    // save them to disk. Skip processing of unrequested blocks as an anti-DoS
    // measure, unless the blocks have more work than the active chain tip, and
    // aren't too far ahead of it, so are likely to be attached soon.
    bool fAlreadyHave = pindex->nStatus & BLOCK_HAVE_DATA;
    bool fHasMoreOrSameWork = (ActiveTip() ? pindex->nChainWork >= ActiveTip()->nChainWork : true);
    // Blocks that are too out-of-order needlessly limit the effectiveness of
    // pruning, because pruning will not delete block files that contain any
    // blocks which are too close in height to the tip.  Apply this test
    // regardless of whether pruning is enabled; it should generally be safe to
    // not process unrequested blocks.
    bool fTooFarAhead{pindex->nHeight > ActiveHeight() + int(MIN_BLOCKS_TO_KEEP)};

    // TODO: Decouple this function from the block download logic by removing fRequested
    // This requires some new chain data structure to efficiently look up if a
    // block is in a chain leading to a candidate for best tip, despite not
    // being such a candidate itself.
    // Note that this would break the getblockfrompeer RPC

    // TODO: deal better with return value and error conditions for duplicate
    // and unrequested blocks.
    if (fAlreadyHave) return true;
    if (!fRequested) {  // If we didn't ask for it:
        if (pindex->nTx != 0) return true;    // This is a previously-processed block that was pruned
        if (!fHasMoreOrSameWork) return true; // Don't process less-work chains
        if (fTooFarAhead) return true;        // Block height is too high

        // Protect against DoS attacks from low-work chains.
        // If our tip is behind, a peer could try to send us
        // low-work blocks on a fake chain that we would never
        // request; don't process these.
        if (pindex->nChainWork < MinimumChainWork()) return true;
    }

    const CChainParams& params{GetParams()};

    if (!CheckBlock(block, state, params.GetConsensus()) ||
        !ContextualCheckBlock(block, state, *this, pindex->pprev)) {
        if (state.IsInvalid() && state.GetResult() != BlockValidationResult::BLOCK_MUTATED) {
            pindex->nStatus |= BLOCK_FAILED_VALID;
            m_blockman.m_dirty_blockindex.insert(pindex);
        }
        return error("%s: %s", __func__, state.ToString());
    }

    // Header is valid/has work, merkle tree and segwit merkle tree are good...RELAY NOW
    // (but if it does not build on our best tip, let the SendMessages loop relay it)
    if (!IsInitialBlockDownload() && ActiveTip() == pindex->pprev)
        GetMainSignals().NewPoWValidBlock(pindex, pblock);

    // Write block to history file
    if (fNewBlock) *fNewBlock = true;
    try {
        FlatFilePos blockPos{m_blockman.SaveBlockToDisk(block, pindex->nHeight, dbp)};
        if (blockPos.IsNull()) {
            state.Error(strprintf("%s: Failed to find position to write new block to disk", __func__));
            return false;
        }
        ReceivedBlockTransactions(block, pindex, blockPos);
    } catch (const std::runtime_error& e) {
        return FatalError(GetNotifications(), state, std::string("System error: ") + e.what());
    }

    // TODO: FlushStateToDisk() handles flushing of both block and chainstate
    // data, so we should move this to ChainstateManager so that we can be more
    // intelligent about how we flush.
    // For now, since FlushStateMode::NONE is used, all that can happen is that
    // the block files may be pruned, so we can just call this on one
    // chainstate (particularly if we haven't implemented pruning with
    // background validation yet).
    ActiveChainstate().FlushStateToDisk(state, FlushStateMode::NONE);

    CheckBlockIndex();

    return true;
}

bool ChainstateManager::ProcessNewBlock(const std::shared_ptr<const CBlock>& block, bool force_processing, bool min_pow_checked, bool* new_block)
{
    AssertLockNotHeld(cs_main);

    {
        CBlockIndex *pindex = nullptr;
        if (new_block) *new_block = false;
        BlockValidationState state;

        // CheckBlock() does not support multi-threaded block validation because CBlock::fChecked can cause data race.
        // Therefore, the following critical section must include the CheckBlock() call as well.
        LOCK(cs_main);

        // Skipping AcceptBlock() for CheckBlock() failures means that we will never mark a block as invalid if
        // CheckBlock() fails.  This is protective against consensus failure if there are any unknown forms of block
        // malleability that cause CheckBlock() to fail; see e.g. CVE-2012-2459 and
        // https://lists.linuxfoundation.org/pipermail/bitcoin-dev/2019-February/016697.html.  Because CheckBlock() is
        // not very expensive, the anti-DoS benefits of caching failure (of a definitely-invalid block) are not substantial.
        bool ret = CheckBlock(*block, state, GetConsensus());
        if (ret) {
            // Store to disk
            ret = AcceptBlock(block, state, &pindex, force_processing, nullptr, new_block, min_pow_checked);
        }
        if (!ret) {
            GetMainSignals().BlockChecked(*block, state);
            return error("%s: AcceptBlock FAILED (%s)", __func__, state.ToString());
        }
    }

    NotifyHeaderTip(*this);

    BlockValidationState state; // Only used to report errors, not invalidity - ignore it
    if (!ActiveChainstate().ActivateBestChain(state, block)) {
        return error("%s: ActivateBestChain failed (%s)", __func__, state.ToString());
    }

    Chainstate* bg_chain{WITH_LOCK(cs_main, return BackgroundSyncInProgress() ? m_ibd_chainstate.get() : nullptr)};
    BlockValidationState bg_state;
    if (bg_chain && !bg_chain->ActivateBestChain(bg_state, block)) {
        return error("%s: [background] ActivateBestChain failed (%s)", __func__, bg_state.ToString());
     }

    return true;
}

MempoolAcceptResult ChainstateManager::ProcessTransaction(const CTransactionRef& tx, bool test_accept, const ignore_rejects_type& ignore_rejects)
{
    AssertLockHeld(cs_main);
    Chainstate& active_chainstate = ActiveChainstate();
    if (!active_chainstate.GetMempool()) {
        TxValidationState state;
        state.Invalid(TxValidationResult::TX_NO_MEMPOOL, "no-mempool");
        return MempoolAcceptResult::Failure(state);
    }
    auto result = AcceptToMemoryPool(active_chainstate, tx, GetTime(), ignore_rejects, test_accept);
    active_chainstate.GetMempool()->check(active_chainstate.CoinsTip(), active_chainstate.m_chain.Height() + 1);
    return result;
}

bool TestBlockValidity(BlockValidationState& state,
                       const CChainParams& chainparams,
                       Chainstate& chainstate,
                       const CBlock& block,
                       CBlockIndex* pindexPrev,
                       const std::function<NodeClock::time_point()>& adjusted_time_callback,
                       bool fCheckPOW,
                       bool fCheckMerkleRoot)
{
    AssertLockHeld(cs_main);
    assert(pindexPrev && pindexPrev == chainstate.m_chain.Tip());
    CCoinsViewCache viewNew(&chainstate.CoinsTip());
    uint256 block_hash(block.GetHash());
    CBlockIndex indexDummy(block);
    indexDummy.pprev = pindexPrev;
    indexDummy.nHeight = pindexPrev->nHeight + 1;
    indexDummy.phashBlock = &block_hash;

    // NOTE: CheckBlockHeader is called by CheckBlock
    if (!ContextualCheckBlockHeader(block, state, chainstate.m_blockman, chainstate.m_chainman, pindexPrev, adjusted_time_callback()))
        return error("%s: Consensus::ContextualCheckBlockHeader: %s", __func__, state.ToString());
    if (!CheckBlock(block, state, chainparams.GetConsensus(), fCheckPOW, fCheckMerkleRoot))
        return error("%s: Consensus::CheckBlock: %s", __func__, state.ToString());
    if (!ContextualCheckBlock(block, state, chainstate.m_chainman, pindexPrev))
        return error("%s: Consensus::ContextualCheckBlock: %s", __func__, state.ToString());
    if (!chainstate.ConnectBlock(block, state, &indexDummy, viewNew, true)) {
        return false;
    }
    assert(state.IsValid());

    return true;
}

/* This function is called from the RPC code for pruneblockchain */
void PruneBlockFilesManual(Chainstate& active_chainstate, int nManualPruneHeight)
{
    BlockValidationState state;
    if (!active_chainstate.FlushStateToDisk(
            state, FlushStateMode::NONE, nManualPruneHeight)) {
        LogPrintf("%s: failed to flush state (%s)\n", __func__, state.ToString());
    }
}

bool Chainstate::LoadChainTip()
{
    AssertLockHeld(cs_main);
    const CCoinsViewCache& coins_cache = CoinsTip();
    assert(!coins_cache.GetBestBlock().IsNull()); // Never called when the coins view is empty
    const CBlockIndex* tip = m_chain.Tip();

    if (tip && tip->GetBlockHash() == coins_cache.GetBestBlock()) {
        return true;
    }

    // Load pointer to end of best chain
    CBlockIndex* pindex = m_blockman.LookupBlockIndex(coins_cache.GetBestBlock());
    if (!pindex) {
        return false;
    }
    m_chain.SetTip(*pindex);
    PruneBlockIndexCandidates();

    tip = m_chain.Tip();
    LogPrintf("Loaded best chain: hashBestChain=%s height=%d date=%s progress=%f\n",
              tip->GetBlockHash().ToString(),
              m_chain.Height(),
              FormatISO8601DateTime(tip->GetBlockTime()),
              GuessVerificationProgress(m_chainman.GetParams().TxData(), tip));
    return true;
}

CVerifyDB::CVerifyDB(Notifications& notifications)
    : m_notifications{notifications}
{
    m_notifications.progress(_("Verifying blocks…"), 0, false);
}

CVerifyDB::~CVerifyDB()
{
    m_notifications.progress(bilingual_str{}, 100, false);
}

VerifyDBResult CVerifyDB::VerifyDB(
    Chainstate& chainstate,
    const Consensus::Params& consensus_params,
    CCoinsView& coinsview,
    int nCheckLevel, int nCheckDepth)
{
    AssertLockHeld(cs_main);

    if (chainstate.m_chain.Tip() == nullptr || chainstate.m_chain.Tip()->pprev == nullptr) {
        return VerifyDBResult::SUCCESS;
    }

    // Verify blocks in the best chain
    if (nCheckDepth <= 0 || nCheckDepth > chainstate.m_chain.Height()) {
        nCheckDepth = chainstate.m_chain.Height();
    }
    nCheckLevel = std::max(0, std::min(4, nCheckLevel));
    LogPrintf("Verifying last %i blocks at level %i\n", nCheckDepth, nCheckLevel);
    CCoinsViewCache coins(&coinsview);
    CBlockIndex* pindex;
    CBlockIndex* pindexFailure = nullptr;
    int nGoodTransactions = 0;
    BlockValidationState state;
    int reportDone = 0;
    bool skipped_no_block_data{false};
    bool skipped_l3_checks{false};
    LogPrintf("Verification progress: 0%%\n");

    const bool is_snapshot_cs{chainstate.m_from_snapshot_blockhash};

    for (pindex = chainstate.m_chain.Tip(); pindex && pindex->pprev; pindex = pindex->pprev) {
        const int percentageDone = std::max(1, std::min(99, (int)(((double)(chainstate.m_chain.Height() - pindex->nHeight)) / (double)nCheckDepth * (nCheckLevel >= 4 ? 50 : 100))));
        if (reportDone < percentageDone / 10) {
            // report every 10% step
            LogPrintf("Verification progress: %d%%\n", percentageDone);
            reportDone = percentageDone / 10;
        }
        m_notifications.progress(_("Verifying blocks…"), percentageDone, false);
        if (pindex->nHeight <= chainstate.m_chain.Height() - nCheckDepth) {
            break;
        }
        if ((chainstate.m_blockman.IsPruneMode() || is_snapshot_cs) && !(pindex->nStatus & BLOCK_HAVE_DATA)) {
            // If pruning or running under an assumeutxo snapshot, only go
            // back as far as we have data.
            LogPrintf("VerifyDB(): block verification stopping at height %d (no data). This could be due to pruning or use of an assumeutxo snapshot.\n", pindex->nHeight);
            skipped_no_block_data = true;
            break;
        }
        CBlock block;
        // check level 0: read from disk
        if (!chainstate.m_blockman.ReadBlockFromDisk(block, *pindex, /*lowprio=*/true)) {
            LogPrintf("Verification error: ReadBlockFromDisk failed at %d, hash=%s\n", pindex->nHeight, pindex->GetBlockHash().ToString());
            return VerifyDBResult::CORRUPTED_BLOCK_DB;
        }
        // check level 1: verify block validity
        if (nCheckLevel >= 1 && !CheckBlock(block, state, consensus_params)) {
            LogPrintf("Verification error: found bad block at %d, hash=%s (%s)\n",
                      pindex->nHeight, pindex->GetBlockHash().ToString(), state.ToString());
            return VerifyDBResult::CORRUPTED_BLOCK_DB;
        }
        // check level 2: verify undo validity
        if (nCheckLevel >= 2 && pindex) {
            CBlockUndo undo;
            if (!pindex->GetUndoPos().IsNull()) {
                if (!chainstate.m_blockman.UndoReadFromDisk(undo, *pindex)) {
                    LogPrintf("Verification error: found bad undo data at %d, hash=%s\n", pindex->nHeight, pindex->GetBlockHash().ToString());
                    return VerifyDBResult::CORRUPTED_BLOCK_DB;
                }
            }
        }
        // check level 3: check for inconsistencies during memory-only disconnect of tip blocks
        size_t curr_coins_usage = coins.DynamicMemoryUsage() + chainstate.CoinsTip().DynamicMemoryUsage();

        if (nCheckLevel >= 3) {
            if (curr_coins_usage <= chainstate.m_coinstip_cache_size_bytes) {
                assert(coins.GetBestBlock() == pindex->GetBlockHash());
                DisconnectResult res = chainstate.DisconnectBlock(block, pindex, coins);
                if (res == DISCONNECT_FAILED) {
                    LogPrintf("Verification error: irrecoverable inconsistency in block data at %d, hash=%s\n", pindex->nHeight, pindex->GetBlockHash().ToString());
                    return VerifyDBResult::CORRUPTED_BLOCK_DB;
                }
                if (res == DISCONNECT_UNCLEAN) {
                    nGoodTransactions = 0;
                    pindexFailure = pindex;
                } else {
                    nGoodTransactions += block.vtx.size();
                }
            } else {
                skipped_l3_checks = true;
            }
        }
        if (chainstate.m_chainman.m_interrupt) return VerifyDBResult::INTERRUPTED;
    }
    if (pindexFailure) {
        LogPrintf("Verification error: coin database inconsistencies found (last %i blocks, %i good transactions before that)\n", chainstate.m_chain.Height() - pindexFailure->nHeight + 1, nGoodTransactions);
        return VerifyDBResult::CORRUPTED_BLOCK_DB;
    }
    if (skipped_l3_checks) {
        LogPrintf("Skipped verification of level >=3 (insufficient database cache size). Consider increasing -dbcache.\n");
    }

    // store block count as we move pindex at check level >= 4
    int block_count = chainstate.m_chain.Height() - pindex->nHeight;

    // check level 4: try reconnecting blocks
    if (nCheckLevel >= 4 && !skipped_l3_checks) {
        while (pindex != chainstate.m_chain.Tip()) {
            const int percentageDone = std::max(1, std::min(99, 100 - (int)(((double)(chainstate.m_chain.Height() - pindex->nHeight)) / (double)nCheckDepth * 50)));
            if (reportDone < percentageDone / 10) {
                // report every 10% step
                LogPrintf("Verification progress: %d%%\n", percentageDone);
                reportDone = percentageDone / 10;
            }
            m_notifications.progress(_("Verifying blocks…"), percentageDone, false);
            pindex = chainstate.m_chain.Next(pindex);
            CBlock block;
            if (!chainstate.m_blockman.ReadBlockFromDisk(block, *pindex, /*lowprio=*/true)) {
                LogPrintf("Verification error: ReadBlockFromDisk failed at %d, hash=%s\n", pindex->nHeight, pindex->GetBlockHash().ToString());
                return VerifyDBResult::CORRUPTED_BLOCK_DB;
            }
            if (!chainstate.ConnectBlock(block, state, pindex, coins)) {
                LogPrintf("Verification error: found unconnectable block at %d, hash=%s (%s)\n", pindex->nHeight, pindex->GetBlockHash().ToString(), state.ToString());
                return VerifyDBResult::CORRUPTED_BLOCK_DB;
            }
            if (chainstate.m_chainman.m_interrupt) return VerifyDBResult::INTERRUPTED;
        }
    }

    LogPrintf("Verification: No coin database inconsistencies in last %i blocks (%i transactions)\n", block_count, nGoodTransactions);

    if (skipped_l3_checks) {
        return VerifyDBResult::SKIPPED_L3_CHECKS;
    }
    if (skipped_no_block_data) {
        return VerifyDBResult::SKIPPED_MISSING_BLOCKS;
    }
    return VerifyDBResult::SUCCESS;
}

/** Apply the effects of a block on the utxo cache, ignoring that it may already have been applied. */
bool Chainstate::RollforwardBlock(const CBlockIndex* pindex, CCoinsViewCache& inputs)
{
    AssertLockHeld(cs_main);
    // TODO: merge with ConnectBlock
    CBlock block;
    if (!m_blockman.ReadBlockFromDisk(block, *pindex, /*lowprio=*/true)) {
        return error("ReplayBlock(): ReadBlockFromDisk failed at %d, hash=%s", pindex->nHeight, pindex->GetBlockHash().ToString());
    }

    for (const CTransactionRef& tx : block.vtx) {
        if (!tx->IsCoinBase()) {
            for (const CTxIn &txin : tx->vin) {
                inputs.SpendCoin(txin.prevout);
            }
        }
        // Pass check = true as every addition may be an overwrite.
        AddCoins(inputs, *tx, pindex->nHeight, true);
    }
    return true;
}

bool Chainstate::ReplayBlocks()
{
    LOCK(cs_main);

    CCoinsView& db = this->CoinsDB();
    CCoinsViewCache cache(&db);

    std::vector<uint256> hashHeads = db.GetHeadBlocks();
    if (hashHeads.empty()) return true; // We're already in a consistent state.
    if (hashHeads.size() != 2) return error("ReplayBlocks(): unknown inconsistent state");

    m_chainman.GetNotifications().progress(_("Replaying blocks…"), 0, false);
    LogPrintf("Replaying blocks\n");

    const CBlockIndex* pindexOld = nullptr;  // Old tip during the interrupted flush.
    const CBlockIndex* pindexNew;            // New tip during the interrupted flush.
    const CBlockIndex* pindexFork = nullptr; // Latest block common to both the old and the new tip.

    if (m_blockman.m_block_index.count(hashHeads[0]) == 0) {
        return error("ReplayBlocks(): reorganization to unknown block requested");
    }
    pindexNew = &(m_blockman.m_block_index[hashHeads[0]]);

    if (!hashHeads[1].IsNull()) { // The old tip is allowed to be 0, indicating it's the first flush.
        if (m_blockman.m_block_index.count(hashHeads[1]) == 0) {
            return error("ReplayBlocks(): reorganization from unknown block requested");
        }
        pindexOld = &(m_blockman.m_block_index[hashHeads[1]]);
        pindexFork = LastCommonAncestor(pindexOld, pindexNew);
        assert(pindexFork != nullptr);
    }

    // Rollback along the old branch.
    while (pindexOld != pindexFork) {
        if (pindexOld->nHeight > 0) { // Never disconnect the genesis block.
            CBlock block;
            if (!m_blockman.ReadBlockFromDisk(block, *pindexOld, /*lowprio=*/true)) {
                return error("RollbackBlock(): ReadBlockFromDisk() failed at %d, hash=%s", pindexOld->nHeight, pindexOld->GetBlockHash().ToString());
            }
            LogPrintf("Rolling back %s (%i)\n", pindexOld->GetBlockHash().ToString(), pindexOld->nHeight);
            DisconnectResult res = DisconnectBlock(block, pindexOld, cache);
            if (res == DISCONNECT_FAILED) {
                return error("RollbackBlock(): DisconnectBlock failed at %d, hash=%s", pindexOld->nHeight, pindexOld->GetBlockHash().ToString());
            }
            // If DISCONNECT_UNCLEAN is returned, it means a non-existing UTXO was deleted, or an existing UTXO was
            // overwritten. It corresponds to cases where the block-to-be-disconnect never had all its operations
            // applied to the UTXO set. However, as both writing a UTXO and deleting a UTXO are idempotent operations,
            // the result is still a version of the UTXO set with the effects of that block undone.
        }
        pindexOld = pindexOld->pprev;
    }

    // Roll forward from the forking point to the new tip.
    int nForkHeight = pindexFork ? pindexFork->nHeight : 0;
    for (int nHeight = nForkHeight + 1; nHeight <= pindexNew->nHeight; ++nHeight) {
        const CBlockIndex& pindex{*Assert(pindexNew->GetAncestor(nHeight))};

        LogPrintf("Rolling forward %s (%i)\n", pindex.GetBlockHash().ToString(), nHeight);
        m_chainman.GetNotifications().progress(_("Replaying blocks…"), (int)((nHeight - nForkHeight) * 100.0 / (pindexNew->nHeight - nForkHeight)), false);
        if (!RollforwardBlock(&pindex, cache)) return false;
    }

    cache.SetBestBlock(pindexNew->GetBlockHash());
    cache.Flush();
    m_chainman.GetNotifications().progress(bilingual_str{}, 100, false);
    return true;
}

bool Chainstate::NeedsRedownload() const
{
    AssertLockHeld(cs_main);

    // At and above m_params.SegwitHeight, segwit consensus rules must be validated
    CBlockIndex* block{m_chain.Tip()};

    while (block != nullptr && DeploymentActiveAt(*block, m_chainman, Consensus::DEPLOYMENT_SEGWIT)) {
        if (!(block->nStatus & BLOCK_OPT_WITNESS)) {
            // block is insufficiently validated for a segwit client
            return true;
        }
        block = block->pprev;
    }

    return false;
}

void Chainstate::ClearBlockIndexCandidates()
{
    AssertLockHeld(::cs_main);
    setBlockIndexCandidates.clear();
}

bool ChainstateManager::LoadBlockIndex()
{
    AssertLockHeld(cs_main);
    // Load block index from databases
    bool needs_init = fReindex;
    if (!fReindex) {
        bool ret{m_blockman.LoadBlockIndexDB(SnapshotBlockhash())};
        if (!ret) return false;

        m_blockman.ScanAndUnlinkAlreadyPrunedFiles();

        std::vector<CBlockIndex*> vSortedByHeight{m_blockman.GetAllBlockIndices()};
        std::sort(vSortedByHeight.begin(), vSortedByHeight.end(),
                  CBlockIndexHeightOnlyComparator());

        for (CBlockIndex* pindex : vSortedByHeight) {
            if (m_interrupt) return false;
            // If we have an assumeutxo-based chainstate, then the snapshot
            // block will be a candidate for the tip, but it may not be
            // VALID_TRANSACTIONS (eg if we haven't yet downloaded the block),
            // so we special-case the snapshot block as a potential candidate
            // here.
            if (pindex == GetSnapshotBaseBlock() ||
                    (pindex->IsValid(BLOCK_VALID_TRANSACTIONS) &&
                     (pindex->HaveNumChainTxs() || pindex->pprev == nullptr))) {

                for (Chainstate* chainstate : GetAll()) {
                    chainstate->TryAddBlockIndexCandidate(pindex);
                }
            }
            if (pindex->nStatus & BLOCK_FAILED_MASK && (!m_best_invalid || pindex->nChainWork > m_best_invalid->nChainWork)) {
                m_best_invalid = pindex;
            }
            if (pindex->IsValid(BLOCK_VALID_TREE) && (m_best_header == nullptr || CBlockIndexWorkComparator()(m_best_header, pindex)))
                m_best_header = pindex;
        }

        needs_init = m_blockman.m_block_index.empty();
    }

    if (needs_init) {
        // Everything here is for *new* reindex/DBs. Thus, though
        // LoadBlockIndexDB may have set fReindex if we shut down
        // mid-reindex previously, we don't check fReindex and
        // instead only check it prior to LoadBlockIndexDB to set
        // needs_init.

        LogPrintf("Initializing databases...\n");
    }
    return true;
}

bool Chainstate::LoadGenesisBlock()
{
    LOCK(cs_main);

    const CChainParams& params{m_chainman.GetParams()};

    // Check whether we're already initialized by checking for genesis in
    // m_blockman.m_block_index. Note that we can't use m_chain here, since it is
    // set based on the coins db, not the block index db, which is the only
    // thing loaded at this point.
    if (m_blockman.m_block_index.count(params.GenesisBlock().GetHash()))
        return true;

    try {
        const CBlock& block = params.GenesisBlock();
        FlatFilePos blockPos{m_blockman.SaveBlockToDisk(block, 0, nullptr)};
        if (blockPos.IsNull()) {
            return error("%s: writing genesis block to disk failed", __func__);
        }
        CBlockIndex* pindex = m_blockman.AddToBlockIndex(block, m_chainman.m_best_header);
        m_chainman.ReceivedBlockTransactions(block, pindex, blockPos);
    } catch (const std::runtime_error& e) {
        return error("%s: failed to write genesis block: %s", __func__, e.what());
    }

    return true;
}

void ChainstateManager::LoadExternalBlockFile(
    CAutoFile& file_in,
    FlatFilePos* dbp,
    std::multimap<uint256, FlatFilePos>* blocks_with_unknown_parent)
{
    // Either both should be specified (-reindex), or neither (-loadblock).
    assert(!dbp == !blocks_with_unknown_parent);

    const auto start{SteadyClock::now()};
    const CChainParams& params{GetParams()};

    int nLoaded = 0;
    try {
        IOPRIO_IDLER(/*lowprio=*/true);

        BufferedFile blkdat{file_in, 2 * MAX_BLOCK_SERIALIZED_SIZE, MAX_BLOCK_SERIALIZED_SIZE + 8};
        // nRewind indicates where to resume scanning in case something goes wrong,
        // such as a block fails to deserialize.
        uint64_t nRewind = blkdat.GetPos();
        while (!blkdat.eof()) {
            if (m_interrupt) return;

            blkdat.SetPos(nRewind);
            nRewind++; // start one byte further next time, in case of failure
            blkdat.SetLimit(); // remove former limit
            unsigned int nSize = 0;
            try {
                // locate a header
                MessageStartChars buf;
                blkdat.FindByte(std::byte(params.MessageStart()[0]));
                nRewind = blkdat.GetPos() + 1;
                blkdat >> buf;
                if (buf != params.MessageStart()) {
                    continue;
                }
                // read size
                blkdat >> nSize;
                if (nSize < 80 || nSize > MAX_BLOCK_SERIALIZED_SIZE)
                    continue;
            } catch (const std::exception&) {
                // no valid block header found; don't complain
                // (this happens at the end of every blk.dat file)
                break;
            }
            try {
                // read block header
                const uint64_t nBlockPos{blkdat.GetPos()};
                if (dbp)
                    dbp->nPos = nBlockPos;
                blkdat.SetLimit(nBlockPos + nSize);
                CBlockHeader header;
                blkdat >> header;
                const uint256 hash{header.GetHash()};
                // Skip the rest of this block (this may read from disk into memory); position to the marker before the
                // next block, but it's still possible to rewind to the start of the current block (without a disk read).
                nRewind = nBlockPos + nSize;
                blkdat.SkipTo(nRewind);

                std::shared_ptr<CBlock> pblock{}; // needs to remain available after the cs_main lock is released to avoid duplicate reads from disk

                {
                    LOCK(cs_main);
                    // detect out of order blocks, and store them for later
                    if (hash != params.GetConsensus().hashGenesisBlock && !m_blockman.LookupBlockIndex(header.hashPrevBlock)) {
                        LogPrint(BCLog::REINDEX, "%s: Out of order block %s, parent %s not known\n", __func__, hash.ToString(),
                                 header.hashPrevBlock.ToString());
                        if (dbp && blocks_with_unknown_parent) {
                            blocks_with_unknown_parent->emplace(header.hashPrevBlock, *dbp);
                        }
                        continue;
                    }

                    // process in case the block isn't known yet
                    const CBlockIndex* pindex = m_blockman.LookupBlockIndex(hash);
                    if (!pindex || (pindex->nStatus & BLOCK_HAVE_DATA) == 0) {
                        // This block can be processed immediately; rewind to its start, read and deserialize it.
                        blkdat.SetPos(nBlockPos);
                        pblock = std::make_shared<CBlock>();
                        blkdat >> *pblock;
                        nRewind = blkdat.GetPos();

                        BlockValidationState state;
                        if (AcceptBlock(pblock, state, nullptr, true, dbp, nullptr, true)) {
                            nLoaded++;
                        }
                        if (state.IsError()) {
                            break;
                        }
                    } else if (hash != params.GetConsensus().hashGenesisBlock && pindex->nHeight % 1000 == 0) {
                        LogPrint(BCLog::REINDEX, "Block Import: already had block %s at height %d\n", hash.ToString(), pindex->nHeight);
                    }
                }

                // Activate the genesis block so normal node progress can continue
                if (hash == params.GetConsensus().hashGenesisBlock) {
                    bool genesis_activation_failure = false;
                    for (auto c : GetAll()) {
                        BlockValidationState state;
                        if (!c->ActivateBestChain(state, nullptr)) {
                            genesis_activation_failure = true;
                            break;
                        }
                    }
                    if (genesis_activation_failure) {
                        break;
                    }
                }

                if (m_blockman.IsPruneMode() && !fReindex && pblock) {
                    // must update the tip for pruning to work while importing with -loadblock.
                    // this is a tradeoff to conserve disk space at the expense of time
                    // spent updating the tip to be able to prune.
                    // otherwise, ActivateBestChain won't be called by the import process
                    // until after all of the block files are loaded. ActivateBestChain can be
                    // called by concurrent network message processing. but, that is not
                    // reliable for the purpose of pruning while importing.
                    bool activation_failure = false;
                    for (auto c : GetAll()) {
                        BlockValidationState state;
                        if (!c->ActivateBestChain(state, pblock)) {
                            LogPrint(BCLog::REINDEX, "failed to activate chain (%s)\n", state.ToString());
                            activation_failure = true;
                            break;
                        }
                    }
                    if (activation_failure) {
                        break;
                    }
                }

                NotifyHeaderTip(*this);

                if (!blocks_with_unknown_parent) continue;

                // Recursively process earlier encountered successors of this block
                std::deque<uint256> queue;
                queue.push_back(hash);
                while (!queue.empty()) {
                    uint256 head = queue.front();
                    queue.pop_front();
                    auto range = blocks_with_unknown_parent->equal_range(head);
                    while (range.first != range.second) {
                        std::multimap<uint256, FlatFilePos>::iterator it = range.first;
                        std::shared_ptr<CBlock> pblockrecursive = std::make_shared<CBlock>();
                        if (m_blockman.ReadBlockFromDisk(*pblockrecursive, it->second)) {
                            LogPrint(BCLog::REINDEX, "%s: Processing out of order child %s of %s\n", __func__, pblockrecursive->GetHash().ToString(),
                                    head.ToString());
                            LOCK(cs_main);
                            BlockValidationState dummy;
                            if (AcceptBlock(pblockrecursive, dummy, nullptr, true, &it->second, nullptr, true)) {
                                nLoaded++;
                                queue.push_back(pblockrecursive->GetHash());
                            }
                        }
                        range.first++;
                        blocks_with_unknown_parent->erase(it);
                        NotifyHeaderTip(*this);
                    }
                }
            } catch (const std::exception& e) {
                // historical bugs added extra data to the block files that does not deserialize cleanly.
                // commonly this data is between readable blocks, but it does not really matter. such data is not fatal to the import process.
                // the code that reads the block files deals with invalid data by simply ignoring it.
                // it continues to search for the next {4 byte magic message start bytes + 4 byte length + block} that does deserialize cleanly
                // and passes all of the other block validation checks dealing with POW and the merkle root, etc...
                // we merely note with this informational log message when unexpected data is encountered.
                // we could also be experiencing a storage system read error, or a read of a previous bad write. these are possible, but
                // less likely scenarios. we don't have enough information to tell a difference here.
                // the reindex process is not the place to attempt to clean and/or compact the block files. if so desired, a studious node operator
                // may use knowledge of the fact that the block files are not entirely pristine in order to prepare a set of pristine, and
                // perhaps ordered, block files for later reindexing.
                LogPrint(BCLog::REINDEX, "%s: unexpected data at file offset 0x%x - %s. continuing\n", __func__, (nRewind - 1), e.what());
            }
        }
    } catch (const std::runtime_error& e) {
        GetNotifications().fatalError(std::string("System error: ") + e.what());
    }
    LogPrintf("Loaded %i blocks from external file in %dms\n", nLoaded, Ticks<std::chrono::milliseconds>(SteadyClock::now() - start));
}

void ChainstateManager::CheckBlockIndex()
{
    if (!ShouldCheckBlockIndex()) {
        return;
    }

    LOCK(cs_main);

    // During a reindex, we read the genesis block and call CheckBlockIndex before ActivateBestChain,
    // so we have the genesis block in m_blockman.m_block_index but no active chain. (A few of the
    // tests when iterating the block tree require that m_chain has been initialized.)
    if (ActiveChain().Height() < 0) {
        assert(m_blockman.m_block_index.size() <= 1);
        return;
    }

    // Build forward-pointing map of the entire block tree.
    std::multimap<CBlockIndex*,CBlockIndex*> forward;
    for (auto& [_, block_index] : m_blockman.m_block_index) {
        forward.emplace(block_index.pprev, &block_index);
    }

    assert(forward.size() == m_blockman.m_block_index.size());

    std::pair<std::multimap<CBlockIndex*,CBlockIndex*>::iterator,std::multimap<CBlockIndex*,CBlockIndex*>::iterator> rangeGenesis = forward.equal_range(nullptr);
    CBlockIndex *pindex = rangeGenesis.first->second;
    rangeGenesis.first++;
    assert(rangeGenesis.first == rangeGenesis.second); // There is only one index entry with parent nullptr.

    // Iterate over the entire block tree, using depth-first search.
    // Along the way, remember whether there are blocks on the path from genesis
    // block being explored which are the first to have certain properties.
    size_t nNodes = 0;
    int nHeight = 0;
    CBlockIndex* pindexFirstInvalid = nullptr; // Oldest ancestor of pindex which is invalid.
    CBlockIndex* pindexFirstMissing = nullptr; // Oldest ancestor of pindex which does not have BLOCK_HAVE_DATA.
    CBlockIndex* pindexFirstNeverProcessed = nullptr; // Oldest ancestor of pindex for which nTx == 0.
    CBlockIndex* pindexFirstNotTreeValid = nullptr; // Oldest ancestor of pindex which does not have BLOCK_VALID_TREE (regardless of being valid or not).
    CBlockIndex* pindexFirstNotTransactionsValid = nullptr; // Oldest ancestor of pindex which does not have BLOCK_VALID_TRANSACTIONS (regardless of being valid or not).
    CBlockIndex* pindexFirstNotChainValid = nullptr; // Oldest ancestor of pindex which does not have BLOCK_VALID_CHAIN (regardless of being valid or not).
    CBlockIndex* pindexFirstNotScriptsValid = nullptr; // Oldest ancestor of pindex which does not have BLOCK_VALID_SCRIPTS (regardless of being valid or not).
    CBlockIndex* pindexFirstAssumeValid = nullptr; // Oldest ancestor of pindex which has BLOCK_ASSUMED_VALID
    while (pindex != nullptr) {
        nNodes++;
        // Make sure nChainTx sum is correctly computed.
        unsigned int prev_chain_tx = pindex->pprev ? pindex->pprev->nChainTx : 0;
        assert((pindex->nChainTx == pindex->nTx + prev_chain_tx)
               // For testing, allow transaction counts to be completely unset.
               || (pindex->nChainTx == 0 && pindex->nTx == 0)
               // For testing, allow this nChainTx to be unset if previous is also unset.
               || (pindex->nChainTx == 0 && prev_chain_tx == 0 && pindex->pprev)
               // Transaction counts prior to snapshot are unknown.
               || pindex->IsAssumedValid());

        if (pindexFirstAssumeValid == nullptr && pindex->nStatus & BLOCK_ASSUMED_VALID) pindexFirstAssumeValid = pindex;
        if (pindexFirstInvalid == nullptr && pindex->nStatus & BLOCK_FAILED_VALID) pindexFirstInvalid = pindex;
        if (pindexFirstMissing == nullptr && !(pindex->nStatus & BLOCK_HAVE_DATA)) {
            pindexFirstMissing = pindex;
        }
        if (pindexFirstNeverProcessed == nullptr && pindex->nTx == 0) pindexFirstNeverProcessed = pindex;
        if (pindex->pprev != nullptr && pindexFirstNotTreeValid == nullptr && (pindex->nStatus & BLOCK_VALID_MASK) < BLOCK_VALID_TREE) pindexFirstNotTreeValid = pindex;

        if (pindex->pprev != nullptr && !pindex->IsAssumedValid()) {
            // Skip validity flag checks for BLOCK_ASSUMED_VALID index entries, since these
            // *_VALID_MASK flags will not be present for index entries we are temporarily assuming
            // valid.
            if (pindexFirstNotTransactionsValid == nullptr &&
                    (pindex->nStatus & BLOCK_VALID_MASK) < BLOCK_VALID_TRANSACTIONS) {
                pindexFirstNotTransactionsValid = pindex;
            }

            if (pindexFirstNotChainValid == nullptr &&
                    (pindex->nStatus & BLOCK_VALID_MASK) < BLOCK_VALID_CHAIN) {
                pindexFirstNotChainValid = pindex;
            }

            if (pindexFirstNotScriptsValid == nullptr &&
                    (pindex->nStatus & BLOCK_VALID_MASK) < BLOCK_VALID_SCRIPTS) {
                pindexFirstNotScriptsValid = pindex;
            }
        }

        // Begin: actual consistency checks.
        if (pindex->pprev == nullptr) {
            // Genesis block checks.
            assert(pindex->GetBlockHash() == GetConsensus().hashGenesisBlock); // Genesis block's hash must match.
            for (auto c : GetAll()) {
                if (c->m_chain.Genesis() != nullptr) {
                    assert(pindex == c->m_chain.Genesis()); // The chain's genesis block must be this block.
                }
            }
        }
        if (!pindex->HaveNumChainTxs()) assert(pindex->nSequenceId <= 0); // nSequenceId can't be set positive for blocks that aren't linked (negative is used for preciousblock)
        // VALID_TRANSACTIONS is equivalent to nTx > 0 for all nodes (whether or not pruning has occurred).
        // HAVE_DATA is only equivalent to nTx > 0 (or VALID_TRANSACTIONS) if no pruning has occurred.
        // Unless these indexes are assumed valid and pending block download on a
        // background chainstate.
        if (!m_blockman.m_have_pruned && !pindex->IsAssumedValid()) {
            // If we've never pruned, then HAVE_DATA should be equivalent to nTx > 0
            assert(!(pindex->nStatus & BLOCK_HAVE_DATA) == (pindex->nTx == 0));
            if (pindexFirstAssumeValid == nullptr) {
                // If we've got some assume valid blocks, then we might have
                // missing blocks (not HAVE_DATA) but still treat them as
                // having been processed (with a fake nTx value). Otherwise, we
                // can assert that these are the same.
                assert(pindexFirstMissing == pindexFirstNeverProcessed);
            }
        } else {
            // If we have pruned, then we can only say that HAVE_DATA implies nTx > 0
            if (pindex->nStatus & BLOCK_HAVE_DATA) assert(pindex->nTx > 0);
        }
        if (pindex->nStatus & BLOCK_HAVE_UNDO) assert(pindex->nStatus & BLOCK_HAVE_DATA);
        if (pindex->IsAssumedValid()) {
            // Assumed-valid blocks should have some nTx value.
            assert(pindex->nTx > 0);
            // Assumed-valid blocks should connect to the main chain.
            assert((pindex->nStatus & BLOCK_VALID_MASK) >= BLOCK_VALID_TREE);
        } else {
            // Otherwise there should only be an nTx value if we have
            // actually seen a block's transactions.
            assert(((pindex->nStatus & BLOCK_VALID_MASK) >= BLOCK_VALID_TRANSACTIONS) == (pindex->nTx > 0)); // This is pruning-independent.
        }
        // All parents having had data (at some point) is equivalent to all parents being VALID_TRANSACTIONS, which is equivalent to HaveNumChainTxs().
        assert((pindexFirstNeverProcessed == nullptr) == pindex->HaveNumChainTxs());
        assert((pindexFirstNotTransactionsValid == nullptr) == pindex->HaveNumChainTxs());
        assert(pindex->nHeight == nHeight); // nHeight must be consistent.
        assert(pindex->pprev == nullptr || pindex->nChainWork >= pindex->pprev->nChainWork); // For every block except the genesis block, the chainwork must be larger than the parent's.
        assert(nHeight < 2 || (pindex->pskip && (pindex->pskip->nHeight < nHeight))); // The pskip pointer must point back for all but the first 2 blocks.
        assert(pindexFirstNotTreeValid == nullptr); // All m_blockman.m_block_index entries must at least be TREE valid
        if ((pindex->nStatus & BLOCK_VALID_MASK) >= BLOCK_VALID_TREE) assert(pindexFirstNotTreeValid == nullptr); // TREE valid implies all parents are TREE valid
        if ((pindex->nStatus & BLOCK_VALID_MASK) >= BLOCK_VALID_CHAIN) assert(pindexFirstNotChainValid == nullptr); // CHAIN valid implies all parents are CHAIN valid
        if ((pindex->nStatus & BLOCK_VALID_MASK) >= BLOCK_VALID_SCRIPTS) assert(pindexFirstNotScriptsValid == nullptr); // SCRIPTS valid implies all parents are SCRIPTS valid
        if (pindexFirstInvalid == nullptr) {
            // Checks for not-invalid blocks.
            assert((pindex->nStatus & BLOCK_FAILED_MASK) == 0); // The failed mask cannot be set for blocks without invalid parents.
        }
        // Chainstate-specific checks on setBlockIndexCandidates
        for (auto c : GetAll()) {
            if (c->m_chain.Tip() == nullptr) continue;
            if (!CBlockIndexWorkComparator()(pindex, c->m_chain.Tip()) && pindexFirstNeverProcessed == nullptr) {
                if (pindexFirstInvalid == nullptr) {
                    const bool is_active = c == &ActiveChainstate();
                    // If this block sorts at least as good as the current tip and
                    // is valid and we have all data for its parents, it must be in
                    // setBlockIndexCandidates.  m_chain.Tip() must also be there
                    // even if some data has been pruned.
                    //
                    if ((pindexFirstMissing == nullptr || pindex == c->m_chain.Tip())) {
                        // The active chainstate should always have this block
                        // as a candidate, but a background chainstate should
                        // only have it if it is an ancestor of the snapshot base.
                        if (is_active || GetSnapshotBaseBlock()->GetAncestor(pindex->nHeight) == pindex) {
                            assert(c->setBlockIndexCandidates.count(pindex));
                        }
                    }
                    // If some parent is missing, then it could be that this block was in
                    // setBlockIndexCandidates but had to be removed because of the missing data.
                    // In this case it must be in m_blocks_unlinked -- see test below.
                }
            } else { // If this block sorts worse than the current tip or some ancestor's block has never been seen, it cannot be in setBlockIndexCandidates.
                assert(c->setBlockIndexCandidates.count(pindex) == 0);
            }
        }
        // Check whether this block is in m_blocks_unlinked.
        std::pair<std::multimap<CBlockIndex*,CBlockIndex*>::iterator,std::multimap<CBlockIndex*,CBlockIndex*>::iterator> rangeUnlinked = m_blockman.m_blocks_unlinked.equal_range(pindex->pprev);
        bool foundInUnlinked = false;
        while (rangeUnlinked.first != rangeUnlinked.second) {
            assert(rangeUnlinked.first->first == pindex->pprev);
            if (rangeUnlinked.first->second == pindex) {
                foundInUnlinked = true;
                break;
            }
            rangeUnlinked.first++;
        }
        if (pindex->pprev && (pindex->nStatus & BLOCK_HAVE_DATA) && pindexFirstNeverProcessed != nullptr && pindexFirstInvalid == nullptr) {
            // If this block has block data available, some parent was never received, and has no invalid parents, it must be in m_blocks_unlinked.
            assert(foundInUnlinked);
        }
        if (!(pindex->nStatus & BLOCK_HAVE_DATA)) assert(!foundInUnlinked); // Can't be in m_blocks_unlinked if we don't HAVE_DATA
        if (pindexFirstMissing == nullptr) assert(!foundInUnlinked); // We aren't missing data for any parent -- cannot be in m_blocks_unlinked.
        if (pindex->pprev && (pindex->nStatus & BLOCK_HAVE_DATA) && pindexFirstNeverProcessed == nullptr && pindexFirstMissing != nullptr) {
            // We HAVE_DATA for this block, have received data for all parents at some point, but we're currently missing data for some parent.
            assert(m_blockman.m_have_pruned || pindexFirstAssumeValid != nullptr); // We must have pruned, or else we're using a snapshot (causing us to have faked the received data for some parent(s)).
            // This block may have entered m_blocks_unlinked if:
            //  - it has a descendant that at some point had more work than the
            //    tip, and
            //  - we tried switching to that descendant but were missing
            //    data for some intermediate block between m_chain and the
            //    tip.
            // So if this block is itself better than any m_chain.Tip() and it wasn't in
            // setBlockIndexCandidates, then it must be in m_blocks_unlinked.
            for (auto c : GetAll()) {
                const bool is_active = c == &ActiveChainstate();
                if (!CBlockIndexWorkComparator()(pindex, c->m_chain.Tip()) && c->setBlockIndexCandidates.count(pindex) == 0) {
                    if (pindexFirstInvalid == nullptr) {
                        if (is_active || GetSnapshotBaseBlock()->GetAncestor(pindex->nHeight) == pindex) {
                            assert(foundInUnlinked);
                        }
                    }
                }
            }
        }
        // assert(pindex->GetBlockHash() == pindex->GetBlockHeader().GetHash()); // Perhaps too slow
        // End: actual consistency checks.

        // Try descending into the first subnode.
        std::pair<std::multimap<CBlockIndex*,CBlockIndex*>::iterator,std::multimap<CBlockIndex*,CBlockIndex*>::iterator> range = forward.equal_range(pindex);
        if (range.first != range.second) {
            // A subnode was found.
            pindex = range.first->second;
            nHeight++;
            continue;
        }
        // This is a leaf node.
        // Move upwards until we reach a node of which we have not yet visited the last child.
        while (pindex) {
            // We are going to either move to a parent or a sibling of pindex.
            // If pindex was the first with a certain property, unset the corresponding variable.
            if (pindex == pindexFirstInvalid) pindexFirstInvalid = nullptr;
            if (pindex == pindexFirstMissing) pindexFirstMissing = nullptr;
            if (pindex == pindexFirstNeverProcessed) pindexFirstNeverProcessed = nullptr;
            if (pindex == pindexFirstNotTreeValid) pindexFirstNotTreeValid = nullptr;
            if (pindex == pindexFirstNotTransactionsValid) pindexFirstNotTransactionsValid = nullptr;
            if (pindex == pindexFirstNotChainValid) pindexFirstNotChainValid = nullptr;
            if (pindex == pindexFirstNotScriptsValid) pindexFirstNotScriptsValid = nullptr;
            if (pindex == pindexFirstAssumeValid) pindexFirstAssumeValid = nullptr;
            // Find our parent.
            CBlockIndex* pindexPar = pindex->pprev;
            // Find which child we just visited.
            std::pair<std::multimap<CBlockIndex*,CBlockIndex*>::iterator,std::multimap<CBlockIndex*,CBlockIndex*>::iterator> rangePar = forward.equal_range(pindexPar);
            while (rangePar.first->second != pindex) {
                assert(rangePar.first != rangePar.second); // Our parent must have at least the node we're coming from as child.
                rangePar.first++;
            }
            // Proceed to the next one.
            rangePar.first++;
            if (rangePar.first != rangePar.second) {
                // Move to the sibling.
                pindex = rangePar.first->second;
                break;
            } else {
                // Move up further.
                pindex = pindexPar;
                nHeight--;
                continue;
            }
        }
    }

    // Check that we actually traversed the entire map.
    assert(nNodes == forward.size());
}

std::string Chainstate::ToString()
{
    AssertLockHeld(::cs_main);
    CBlockIndex* tip = m_chain.Tip();
    return strprintf("Chainstate [%s] @ height %d (%s)",
                     m_from_snapshot_blockhash ? "snapshot" : "ibd",
                     tip ? tip->nHeight : -1, tip ? tip->GetBlockHash().ToString() : "null");
}

bool Chainstate::ResizeCoinsCaches(size_t coinstip_size, size_t coinsdb_size)
{
    AssertLockHeld(::cs_main);
    if (coinstip_size == m_coinstip_cache_size_bytes &&
            coinsdb_size == m_coinsdb_cache_size_bytes) {
        // Cache sizes are unchanged, no need to continue.
        return true;
    }
    size_t old_coinstip_size = m_coinstip_cache_size_bytes;
    m_coinstip_cache_size_bytes = coinstip_size;
    m_coinsdb_cache_size_bytes = coinsdb_size;
    CoinsDB().ResizeCache(coinsdb_size);

    LogPrintf("[%s] resized coinsdb cache to %.1f MiB\n",
        this->ToString(), coinsdb_size * (1.0 / 1024 / 1024));
    LogPrintf("[%s] resized coinstip cache to %.1f MiB\n",
        this->ToString(), coinstip_size * (1.0 / 1024 / 1024));

    BlockValidationState state;
    bool ret;

    if (coinstip_size > old_coinstip_size) {
        // Likely no need to flush if cache sizes have grown.
        ret = FlushStateToDisk(state, FlushStateMode::IF_NEEDED);
    } else {
        // Otherwise, flush state to disk and deallocate the in-memory coins map.
        ret = FlushStateToDisk(state, FlushStateMode::ALWAYS);
    }
    return ret;
}

//! Guess how far we are in the verification process at the given block index
//! require cs_main if pindex has not been validated yet (because nChainTx might be unset)
double GuessVerificationProgress(const ChainTxData& data, const CBlockIndex *pindex) {
    if (pindex == nullptr)
        return 0.0;

    int64_t nNow = time(nullptr);

    double fTxTotal;

    if (pindex->nChainTx <= data.nTxCount) {
        fTxTotal = data.nTxCount + (nNow - data.nTime) * data.dTxRate;
    } else {
        fTxTotal = pindex->nChainTx + (nNow - pindex->GetBlockTime()) * data.dTxRate;
    }

    return std::min<double>(pindex->nChainTx / fTxTotal, 1.0);
}

std::optional<uint256> ChainstateManager::SnapshotBlockhash() const
{
    LOCK(::cs_main);
    if (m_active_chainstate && m_active_chainstate->m_from_snapshot_blockhash) {
        // If a snapshot chainstate exists, it will always be our active.
        return m_active_chainstate->m_from_snapshot_blockhash;
    }
    return std::nullopt;
}

std::vector<Chainstate*> ChainstateManager::GetAll()
{
    LOCK(::cs_main);
    std::vector<Chainstate*> out;

    for (Chainstate* cs : {m_ibd_chainstate.get(), m_snapshot_chainstate.get()}) {
        if (this->IsUsable(cs)) out.push_back(cs);
    }

    return out;
}

Chainstate& ChainstateManager::InitializeChainstate(CTxMemPool* mempool)
{
    AssertLockHeld(::cs_main);
    assert(!m_ibd_chainstate);
    assert(!m_active_chainstate);

    m_ibd_chainstate = std::make_unique<Chainstate>(mempool, m_blockman, *this);
    m_active_chainstate = m_ibd_chainstate.get();
    return *m_active_chainstate;
}

[[nodiscard]] static bool DeleteCoinsDBFromDisk(const fs::path db_path, bool is_snapshot)
    EXCLUSIVE_LOCKS_REQUIRED(::cs_main)
{
    AssertLockHeld(::cs_main);

    if (is_snapshot) {
        fs::path base_blockhash_path = db_path / node::SNAPSHOT_BLOCKHASH_FILENAME;

        try {
            bool existed = fs::remove(base_blockhash_path);
            if (!existed) {
                LogPrintf("[snapshot] snapshot chainstate dir being removed lacks %s file\n",
                          fs::PathToString(node::SNAPSHOT_BLOCKHASH_FILENAME));
            }
        } catch (const fs::filesystem_error& e) {
            LogPrintf("[snapshot] failed to remove file %s: %s\n",
                    fs::PathToString(base_blockhash_path), fsbridge::get_filesystem_error_message(e));
        }
    }

    std::string path_str = fs::PathToString(db_path);
    LogPrintf("Removing leveldb dir at %s\n", path_str);

    // We have to destruct before this call leveldb::DB in order to release the db
    // lock, otherwise `DestroyDB` will fail. See `leveldb::~DBImpl()`.
    const bool destroyed = DestroyDB(path_str);

    if (!destroyed) {
        LogPrintf("error: leveldb DestroyDB call failed on %s\n", path_str);
    }

    // Datadir should be removed from filesystem; otherwise initialization may detect
    // it on subsequent statups and get confused.
    //
    // If the base_blockhash_path removal above fails in the case of snapshot
    // chainstates, this will return false since leveldb won't remove a non-empty
    // directory.
    return destroyed && !fs::exists(db_path);
}

bool ChainstateManager::ActivateSnapshot(
        AutoFile& coins_file,
        const SnapshotMetadata& metadata,
        bool in_memory)
{
    uint256 base_blockhash = metadata.m_base_blockhash;

    if (this->SnapshotBlockhash()) {
        LogPrintf("[snapshot] can't activate a snapshot-based chainstate more than once\n");
        return false;
    }

    {
        LOCK(::cs_main);
        if (Assert(m_active_chainstate->GetMempool())->size() > 0) {
            LogPrintf("[snapshot] can't activate a snapshot when mempool not empty\n");
            return false;
        }
    }

    int64_t current_coinsdb_cache_size{0};
    int64_t current_coinstip_cache_size{0};

    // Cache percentages to allocate to each chainstate.
    //
    // These particular percentages don't matter so much since they will only be
    // relevant during snapshot activation; caches are rebalanced at the conclusion of
    // this function. We want to give (essentially) all available cache capacity to the
    // snapshot to aid the bulk load later in this function.
    static constexpr double IBD_CACHE_PERC = 0.01;
    static constexpr double SNAPSHOT_CACHE_PERC = 0.99;

    {
        LOCK(::cs_main);
        // Resize the coins caches to ensure we're not exceeding memory limits.
        //
        // Allocate the majority of the cache to the incoming snapshot chainstate, since
        // (optimistically) getting to its tip will be the top priority. We'll need to call
        // `MaybeRebalanceCaches()` once we're done with this function to ensure
        // the right allocation (including the possibility that no snapshot was activated
        // and that we should restore the active chainstate caches to their original size).
        //
        current_coinsdb_cache_size = this->ActiveChainstate().m_coinsdb_cache_size_bytes;
        current_coinstip_cache_size = this->ActiveChainstate().m_coinstip_cache_size_bytes;

        // Temporarily resize the active coins cache to make room for the newly-created
        // snapshot chain.
        this->ActiveChainstate().ResizeCoinsCaches(
            static_cast<size_t>(current_coinstip_cache_size * IBD_CACHE_PERC),
            static_cast<size_t>(current_coinsdb_cache_size * IBD_CACHE_PERC));
    }

    auto snapshot_chainstate = WITH_LOCK(::cs_main,
        return std::make_unique<Chainstate>(
            /*mempool=*/nullptr, m_blockman, *this, base_blockhash));

    {
        LOCK(::cs_main);
        snapshot_chainstate->InitCoinsDB(
            static_cast<size_t>(current_coinsdb_cache_size * SNAPSHOT_CACHE_PERC),
            in_memory, false, "chainstate");
        snapshot_chainstate->InitCoinsCache(
            static_cast<size_t>(current_coinstip_cache_size * SNAPSHOT_CACHE_PERC));
    }

    auto cleanup_bad_snapshot = [&](const char* reason) EXCLUSIVE_LOCKS_REQUIRED(::cs_main) {
        LogPrintf("[snapshot] activation failed - %s\n", reason);
        this->MaybeRebalanceCaches();

        // PopulateAndValidateSnapshot can return (in error) before the leveldb datadir
        // has been created, so only attempt removal if we got that far.
        if (auto snapshot_datadir = node::FindSnapshotChainstateDir(m_options.datadir)) {
            // We have to destruct leveldb::DB in order to release the db lock, otherwise
            // DestroyDB() (in DeleteCoinsDBFromDisk()) will fail. See `leveldb::~DBImpl()`.
            // Destructing the chainstate (and so resetting the coinsviews object) does this.
            snapshot_chainstate.reset();
            bool removed = DeleteCoinsDBFromDisk(*snapshot_datadir, /*is_snapshot=*/true);
            if (!removed) {
                GetNotifications().fatalError(strprintf("Failed to remove snapshot chainstate dir (%s). "
                    "Manually remove it before restarting.\n", fs::PathToString(*snapshot_datadir)));
            }
        }
        return false;
    };

    if (!this->PopulateAndValidateSnapshot(*snapshot_chainstate, coins_file, metadata)) {
        LOCK(::cs_main);
        return cleanup_bad_snapshot("population failed");
    }

    LOCK(::cs_main);  // cs_main required for rest of snapshot activation.

    // Do a final check to ensure that the snapshot chainstate is actually a more
    // work chain than the active chainstate; a user could have loaded a snapshot
    // very late in the IBD process, and we wouldn't want to load a useless chainstate.
    if (!CBlockIndexWorkComparator()(ActiveTip(), snapshot_chainstate->m_chain.Tip())) {
        return cleanup_bad_snapshot("work does not exceed active chainstate");
    }
    // If not in-memory, persist the base blockhash for use during subsequent
    // initialization.
    if (!in_memory) {
        if (!node::WriteSnapshotBaseBlockhash(*snapshot_chainstate)) {
            return cleanup_bad_snapshot("could not write base blockhash");
        }
    }

    assert(!m_snapshot_chainstate);
    m_snapshot_chainstate.swap(snapshot_chainstate);
    const bool chaintip_loaded = m_snapshot_chainstate->LoadChainTip();
    assert(chaintip_loaded);

    // Transfer possession of the mempool to the snapshot chainstate.
    // Mempool is empty at this point because we're still in IBD.
    Assert(m_active_chainstate->m_mempool->size() == 0);
    Assert(!m_snapshot_chainstate->m_mempool);
    m_snapshot_chainstate->m_mempool = m_active_chainstate->m_mempool;
    m_active_chainstate->m_mempool = nullptr;
    m_active_chainstate = m_snapshot_chainstate.get();
    m_blockman.m_snapshot_height = this->GetSnapshotBaseHeight();

    LogPrintf("[snapshot] successfully activated snapshot %s\n", base_blockhash.ToString());
    LogPrintf("[snapshot] (%.2f MB)\n",
        m_snapshot_chainstate->CoinsTip().DynamicMemoryUsage() / (1000 * 1000));

    this->MaybeRebalanceCaches();
    return true;
}

static void FlushSnapshotToDisk(CCoinsViewCache& coins_cache, bool snapshot_loaded)
{
    LOG_TIME_MILLIS_WITH_CATEGORY_MSG_ONCE(
        strprintf("%s (%.2f MB)",
                  snapshot_loaded ? "saving snapshot chainstate" : "flushing coins cache",
                  coins_cache.DynamicMemoryUsage() / (1000 * 1000)),
        BCLog::LogFlags::ALL);

    coins_cache.Flush();
}

struct StopHashingException : public std::exception
{
    const char* what() const noexcept override
    {
        return "ComputeUTXOStats interrupted.";
    }
};

static void SnapshotUTXOHashBreakpoint(const util::SignalInterrupt& interrupt)
{
    if (interrupt) throw StopHashingException();
}

bool ChainstateManager::PopulateAndValidateSnapshot(
    Chainstate& snapshot_chainstate,
    AutoFile& coins_file,
    const SnapshotMetadata& metadata)
{
    // It's okay to release cs_main before we're done using `coins_cache` because we know
    // that nothing else will be referencing the newly created snapshot_chainstate yet.
    CCoinsViewCache& coins_cache = *WITH_LOCK(::cs_main, return &snapshot_chainstate.CoinsTip());

    uint256 base_blockhash = metadata.m_base_blockhash;

    CBlockIndex* snapshot_start_block = WITH_LOCK(::cs_main, return m_blockman.LookupBlockIndex(base_blockhash));

    if (!snapshot_start_block) {
        // Needed for ComputeUTXOStats to determine the
        // height and to avoid a crash when base_blockhash.IsNull()
        LogPrintf("[snapshot] Did not find snapshot start blockheader %s\n",
                  base_blockhash.ToString());
        return false;
    }

    int base_height = snapshot_start_block->nHeight;
    const auto& maybe_au_data = GetParams().AssumeutxoForHeight(base_height);

    if (!maybe_au_data) {
        LogPrintf("[snapshot] assumeutxo height in snapshot metadata not recognized "
                  "(%d) - refusing to load snapshot\n", base_height);
        return false;
    }

    const AssumeutxoData& au_data = *maybe_au_data;

    // This work comparison is a duplicate check with the one performed later in
    // ActivateSnapshot(), but is done so that we avoid doing the long work of staging
    // a snapshot that isn't actually usable.
    if (WITH_LOCK(::cs_main, return !CBlockIndexWorkComparator()(ActiveTip(), snapshot_start_block))) {
        LogPrintf("[snapshot] activation failed - work does not exceed active chainstate\n");
        return false;
    }

    COutPoint outpoint;
    Coin coin;
    const uint64_t coins_count = metadata.m_coins_count;
    uint64_t coins_left = metadata.m_coins_count;

    LogPrintf("[snapshot] loading coins from snapshot %s\n", base_blockhash.ToString());
    int64_t coins_processed{0};

    while (coins_left > 0) {
        try {
            coins_file >> outpoint;
            coins_file >> coin;
        } catch (const std::ios_base::failure&) {
            LogPrintf("[snapshot] bad snapshot format or truncated snapshot after deserializing %d coins\n",
                      coins_count - coins_left);
            return false;
        }
        if (coin.nHeight > base_height ||
            outpoint.n >= std::numeric_limits<decltype(outpoint.n)>::max() // Avoid integer wrap-around in coinstats.cpp:ApplyHash
        ) {
            LogPrintf("[snapshot] bad snapshot data after deserializing %d coins\n",
                      coins_count - coins_left);
            return false;
        }
        if (!MoneyRange(coin.out.nValue)) {
            LogPrintf("[snapshot] bad snapshot data after deserializing %d coins - bad tx out value\n",
                      coins_count - coins_left);
            return false;
        }

        coins_cache.EmplaceCoinInternalDANGER(std::move(outpoint), std::move(coin));

        --coins_left;
        ++coins_processed;

        if (coins_processed % 1000000 == 0) {
            LogPrintf("[snapshot] %d coins loaded (%.2f%%, %.2f MB)\n",
                coins_processed,
                static_cast<float>(coins_processed) * 100 / static_cast<float>(coins_count),
                coins_cache.DynamicMemoryUsage() / (1000 * 1000));
        }

        // Batch write and flush (if we need to) every so often.
        //
        // If our average Coin size is roughly 41 bytes, checking every 120,000 coins
        // means <5MB of memory imprecision.
        if (coins_processed % 120000 == 0) {
            if (m_interrupt) {
                return false;
            }

            const auto snapshot_cache_state = WITH_LOCK(::cs_main,
                return snapshot_chainstate.GetCoinsCacheSizeState());

            if (snapshot_cache_state >= CoinsCacheSizeState::CRITICAL) {
                // This is a hack - we don't know what the actual best block is, but that
                // doesn't matter for the purposes of flushing the cache here. We'll set this
                // to its correct value (`base_blockhash`) below after the coins are loaded.
                coins_cache.SetBestBlock(GetRandHash());

                // No need to acquire cs_main since this chainstate isn't being used yet.
                FlushSnapshotToDisk(coins_cache, /*snapshot_loaded=*/false);
            }
        }
    }

    // Important that we set this. This and the coins_cache accesses above are
    // sort of a layer violation, but either we reach into the innards of
    // CCoinsViewCache here or we have to invert some of the Chainstate to
    // embed them in a snapshot-activation-specific CCoinsViewCache bulk load
    // method.
    coins_cache.SetBestBlock(base_blockhash);

    bool out_of_coins{false};
    try {
        coins_file >> outpoint;
    } catch (const std::ios_base::failure&) {
        // We expect an exception since we should be out of coins.
        out_of_coins = true;
    }
    if (!out_of_coins) {
        LogPrintf("[snapshot] bad snapshot - coins left over after deserializing %d coins\n",
            coins_count);
        return false;
    }

    LogPrintf("[snapshot] loaded %d (%.2f MB) coins from snapshot %s\n",
        coins_count,
        coins_cache.DynamicMemoryUsage() / (1000 * 1000),
        base_blockhash.ToString());

    // No need to acquire cs_main since this chainstate isn't being used yet.
    FlushSnapshotToDisk(coins_cache, /*snapshot_loaded=*/true);

    assert(coins_cache.GetBestBlock() == base_blockhash);

    // As above, okay to immediately release cs_main here since no other context knows
    // about the snapshot_chainstate.
    CCoinsViewDB* snapshot_coinsdb = WITH_LOCK(::cs_main, return &snapshot_chainstate.CoinsDB());

    std::optional<CCoinsStats> maybe_stats;

    try {
        maybe_stats = ComputeUTXOStats(
            CoinStatsHashType::HASH_SERIALIZED, snapshot_coinsdb, m_blockman, [&interrupt = m_interrupt] { SnapshotUTXOHashBreakpoint(interrupt); });
    } catch (StopHashingException const&) {
        return false;
    }
    if (!maybe_stats.has_value()) {
        LogPrintf("[snapshot] failed to generate coins stats\n");
        return false;
    }

    // Assert that the deserialized chainstate contents match the expected assumeutxo value.
    if (AssumeutxoHash{maybe_stats->hashSerialized} != au_data.hash_serialized) {
        LogPrintf("[snapshot] bad snapshot content hash: expected %s, got %s\n",
            au_data.hash_serialized.ToString(), maybe_stats->hashSerialized.ToString());
        return false;
    }

    snapshot_chainstate.m_chain.SetTip(*snapshot_start_block);

    // The remainder of this function requires modifying data protected by cs_main.
    LOCK(::cs_main);

    // Fake various pieces of CBlockIndex state:
    CBlockIndex* index = nullptr;

    // Don't make any modifications to the genesis block.
    // This is especially important because we don't want to erroneously
    // apply BLOCK_ASSUMED_VALID to genesis, which would happen if we didn't skip
    // it here (since it apparently isn't BLOCK_VALID_SCRIPTS).
    constexpr int AFTER_GENESIS_START{1};

    for (int i = AFTER_GENESIS_START; i <= snapshot_chainstate.m_chain.Height(); ++i) {
        index = snapshot_chainstate.m_chain[i];

        // Fake nTx so that LoadBlockIndex() loads assumed-valid CBlockIndex
        // entries (among other things)
        if (!index->nTx) {
            index->nTx = 1;
        }
        // Fake nChainTx so that GuessVerificationProgress reports accurately
        index->nChainTx = index->pprev->nChainTx + index->nTx;

        // Mark unvalidated block index entries beneath the snapshot base block as assumed-valid.
        if (!index->IsValid(BLOCK_VALID_SCRIPTS)) {
            // This flag will be removed once the block is fully validated by a
            // background chainstate.
            index->nStatus |= BLOCK_ASSUMED_VALID;
        }

        // Fake BLOCK_OPT_WITNESS so that Chainstate::NeedsRedownload()
        // won't ask to rewind the entire assumed-valid chain on startup.
        if (DeploymentActiveAt(*index, *this, Consensus::DEPLOYMENT_SEGWIT)) {
            index->nStatus |= BLOCK_OPT_WITNESS;
        }

        m_blockman.m_dirty_blockindex.insert(index);
        // Changes to the block index will be flushed to disk after this call
        // returns in `ActivateSnapshot()`, when `MaybeRebalanceCaches()` is
        // called, since we've added a snapshot chainstate and therefore will
        // have to downsize the IBD chainstate, which will result in a call to
        // `FlushStateToDisk(ALWAYS)`.
    }

    assert(index);
    index->nChainTx = au_data.nChainTx;
    snapshot_chainstate.setBlockIndexCandidates.insert(snapshot_start_block);

    LogPrintf("[snapshot] validated snapshot (%.2f MB)\n",
        coins_cache.DynamicMemoryUsage() / (1000 * 1000));
    return true;
}

// Currently, this function holds cs_main for its duration, which could be for
// multiple minutes due to the ComputeUTXOStats call. This hold is necessary
// because we need to avoid advancing the background validation chainstate
// farther than the snapshot base block - and this function is also invoked
// from within ConnectTip, i.e. from within ActivateBestChain, so cs_main is
// held anyway.
//
// Eventually (TODO), we could somehow separate this function's runtime from
// maintenance of the active chain, but that will either require
//
//  (i) setting `m_disabled` immediately and ensuring all chainstate accesses go
//      through IsUsable() checks, or
//
//  (ii) giving each chainstate its own lock instead of using cs_main for everything.
SnapshotCompletionResult ChainstateManager::MaybeCompleteSnapshotValidation()
{
    AssertLockHeld(cs_main);
    if (m_ibd_chainstate.get() == &this->ActiveChainstate() ||
            !this->IsUsable(m_snapshot_chainstate.get()) ||
            !this->IsUsable(m_ibd_chainstate.get()) ||
            !m_ibd_chainstate->m_chain.Tip()) {
       // Nothing to do - this function only applies to the background
       // validation chainstate.
       return SnapshotCompletionResult::SKIPPED;
    }
    const int snapshot_tip_height = this->ActiveHeight();
    const int snapshot_base_height = *Assert(this->GetSnapshotBaseHeight());
    const CBlockIndex& index_new = *Assert(m_ibd_chainstate->m_chain.Tip());

    if (index_new.nHeight < snapshot_base_height) {
        // Background IBD not complete yet.
        return SnapshotCompletionResult::SKIPPED;
    }

    assert(SnapshotBlockhash());
    uint256 snapshot_blockhash = *Assert(SnapshotBlockhash());

    auto handle_invalid_snapshot = [&]() EXCLUSIVE_LOCKS_REQUIRED(::cs_main) {
        bilingual_str user_error = strprintf(_(
            "%s failed to validate the -assumeutxo snapshot state. "
            "This indicates a hardware problem, or a bug in the software, or a "
            "bad software modification that allowed an invalid snapshot to be "
            "loaded. As a result of this, the node will shut down and stop using any "
            "state that was built on the snapshot, resetting the chain height "
            "from %d to %d. On the next "
            "restart, the node will resume syncing from %d "
            "without using any snapshot data. "
            "Please report this incident to %s, including how you obtained the snapshot. "
            "The invalid snapshot chainstate will be left on disk in case it is "
            "helpful in diagnosing the issue that caused this error."),
            PACKAGE_NAME, snapshot_tip_height, snapshot_base_height, snapshot_base_height, PACKAGE_BUGREPORT
        );

        LogPrintf("[snapshot] !!! %s\n", user_error.original);
        LogPrintf("[snapshot] deleting snapshot, reverting to validated chain, and stopping node\n");

        m_active_chainstate = m_ibd_chainstate.get();
        m_snapshot_chainstate->m_disabled = true;
        assert(!this->IsUsable(m_snapshot_chainstate.get()));
        assert(this->IsUsable(m_ibd_chainstate.get()));

        auto rename_result = m_snapshot_chainstate->InvalidateCoinsDBOnDisk();
        if (!rename_result) {
            user_error = strprintf(Untranslated("%s\n%s"), user_error, util::ErrorString(rename_result));
        }

        GetNotifications().fatalError(user_error.original, user_error);
    };

    if (index_new.GetBlockHash() != snapshot_blockhash) {
        LogPrintf("[snapshot] supposed base block %s does not match the "
          "snapshot base block %s (height %d). Snapshot is not valid.\n",
          index_new.ToString(), snapshot_blockhash.ToString(), snapshot_base_height);
        handle_invalid_snapshot();
        return SnapshotCompletionResult::BASE_BLOCKHASH_MISMATCH;
    }

    assert(index_new.nHeight == snapshot_base_height);

    int curr_height = m_ibd_chainstate->m_chain.Height();

    assert(snapshot_base_height == curr_height);
    assert(snapshot_base_height == index_new.nHeight);
    assert(this->IsUsable(m_snapshot_chainstate.get()));
    assert(this->GetAll().size() == 2);

    CCoinsViewDB& ibd_coins_db = m_ibd_chainstate->CoinsDB();
    m_ibd_chainstate->ForceFlushStateToDisk();

    const auto& maybe_au_data = m_options.chainparams.AssumeutxoForHeight(curr_height);
    if (!maybe_au_data) {
        LogPrintf("[snapshot] assumeutxo data not found for height "
            "(%d) - refusing to validate snapshot\n", curr_height);
        handle_invalid_snapshot();
        return SnapshotCompletionResult::MISSING_CHAINPARAMS;
    }

    const AssumeutxoData& au_data = *maybe_au_data;
    std::optional<CCoinsStats> maybe_ibd_stats;
    LogPrintf("[snapshot] computing UTXO stats for background chainstate to validate "
        "snapshot - this could take a few minutes\n");
    try {
        maybe_ibd_stats = ComputeUTXOStats(
            CoinStatsHashType::HASH_SERIALIZED,
            &ibd_coins_db,
            m_blockman,
            [&interrupt = m_interrupt] { SnapshotUTXOHashBreakpoint(interrupt); });
    } catch (StopHashingException const&) {
        return SnapshotCompletionResult::STATS_FAILED;
    }

    // XXX note that this function is slow and will hold cs_main for potentially minutes.
    if (!maybe_ibd_stats) {
        LogPrintf("[snapshot] failed to generate stats for validation coins db\n");
        // While this isn't a problem with the snapshot per se, this condition
        // prevents us from validating the snapshot, so we should shut down and let the
        // user handle the issue manually.
        handle_invalid_snapshot();
        return SnapshotCompletionResult::STATS_FAILED;
    }
    const auto& ibd_stats = *maybe_ibd_stats;

    // Compare the background validation chainstate's UTXO set hash against the hard-coded
    // assumeutxo hash we expect.
    //
    // TODO: For belt-and-suspenders, we could cache the UTXO set
    // hash for the snapshot when it's loaded in its chainstate's leveldb. We could then
    // reference that here for an additional check.
    if (AssumeutxoHash{ibd_stats.hashSerialized} != au_data.hash_serialized) {
        LogPrintf("[snapshot] hash mismatch: actual=%s, expected=%s\n",
            ibd_stats.hashSerialized.ToString(),
            au_data.hash_serialized.ToString());
        handle_invalid_snapshot();
        return SnapshotCompletionResult::HASH_MISMATCH;
    }

    LogPrintf("[snapshot] snapshot beginning at %s has been fully validated\n",
        snapshot_blockhash.ToString());

    m_ibd_chainstate->m_disabled = true;
    this->MaybeRebalanceCaches();

    return SnapshotCompletionResult::SUCCESS;
}

Chainstate& ChainstateManager::ActiveChainstate() const
{
    LOCK(::cs_main);
    assert(m_active_chainstate);
    return *m_active_chainstate;
}

bool ChainstateManager::IsSnapshotActive() const
{
    LOCK(::cs_main);
    return m_snapshot_chainstate && m_active_chainstate == m_snapshot_chainstate.get();
}

void ChainstateManager::MaybeRebalanceCaches()
{
    AssertLockHeld(::cs_main);
    bool ibd_usable = this->IsUsable(m_ibd_chainstate.get());
    bool snapshot_usable = this->IsUsable(m_snapshot_chainstate.get());
    assert(ibd_usable || snapshot_usable);

    if (ibd_usable && !snapshot_usable) {
        // Allocate everything to the IBD chainstate. This will always happen
        // when we are not using a snapshot.
        m_ibd_chainstate->ResizeCoinsCaches(m_total_coinstip_cache, m_total_coinsdb_cache);
    }
    else if (snapshot_usable && !ibd_usable) {
        // If background validation has completed and snapshot is our active chain...
        LogPrintf("[snapshot] allocating all cache to the snapshot chainstate\n");
        // Allocate everything to the snapshot chainstate.
        m_snapshot_chainstate->ResizeCoinsCaches(m_total_coinstip_cache, m_total_coinsdb_cache);
    }
    else if (ibd_usable && snapshot_usable) {
        // If both chainstates exist, determine who needs more cache based on IBD status.
        //
        // Note: shrink caches first so that we don't inadvertently overwhelm available memory.
        if (IsInitialBlockDownload()) {
            m_ibd_chainstate->ResizeCoinsCaches(
                m_total_coinstip_cache * 0.05, m_total_coinsdb_cache * 0.05);
            m_snapshot_chainstate->ResizeCoinsCaches(
                m_total_coinstip_cache * 0.95, m_total_coinsdb_cache * 0.95);
        } else {
            m_snapshot_chainstate->ResizeCoinsCaches(
                m_total_coinstip_cache * 0.05, m_total_coinsdb_cache * 0.05);
            m_ibd_chainstate->ResizeCoinsCaches(
                m_total_coinstip_cache * 0.95, m_total_coinsdb_cache * 0.95);
        }
    }
}

void ChainstateManager::ResetChainstates()
{
    m_ibd_chainstate.reset();
    m_snapshot_chainstate.reset();
    m_active_chainstate = nullptr;
}

/**
 * Apply default chain params to nullopt members.
 * This helps to avoid coding errors around the accidental use of the compare
 * operators that accept nullopt, thus ignoring the intended default value.
 */
static ChainstateManager::Options&& Flatten(ChainstateManager::Options&& opts)
{
    if (!opts.check_block_index.has_value()) opts.check_block_index = opts.chainparams.DefaultConsistencyChecks();
    if (!opts.minimum_chain_work.has_value()) opts.minimum_chain_work = UintToArith256(opts.chainparams.GetConsensus().nMinimumChainWork);
    if (!opts.assumed_valid_block.has_value()) opts.assumed_valid_block = opts.chainparams.GetConsensus().defaultAssumeValid;
    Assert(opts.adjusted_time_callback);
    return std::move(opts);
}

ChainstateManager::ChainstateManager(const util::SignalInterrupt& interrupt, Options options, node::BlockManager::Options blockman_options)
    : m_interrupt{interrupt},
      m_options{Flatten(std::move(options))},
      m_blockman{interrupt, std::move(blockman_options)} {}

ChainstateManager::~ChainstateManager()
{
    LOCK(::cs_main);

    m_versionbitscache.Clear();
}

bool ChainstateManager::DetectSnapshotChainstate()
{
    assert(!m_snapshot_chainstate);
    std::optional<fs::path> path = node::FindSnapshotChainstateDir(m_options.datadir);
    if (!path) {
        return false;
    }
    std::optional<uint256> base_blockhash = node::ReadSnapshotBaseBlockhash(*path);
    if (!base_blockhash) {
        return false;
    }
    LogPrintf("[snapshot] detected active snapshot chainstate (%s) - loading\n",
        fs::PathToString(*path));

    this->ActivateExistingSnapshot(*base_blockhash);
    return true;
}

Chainstate& ChainstateManager::ActivateExistingSnapshot(uint256 base_blockhash)
{
    assert(!m_snapshot_chainstate);
    m_snapshot_chainstate =
        std::make_unique<Chainstate>(nullptr, m_blockman, *this, base_blockhash);
    LogPrintf("[snapshot] switching active chainstate to %s\n", m_snapshot_chainstate->ToString());

    // Mempool is empty at this point because we're still in IBD.
    Assert(m_active_chainstate->m_mempool->size() == 0);
    Assert(!m_snapshot_chainstate->m_mempool);
    m_snapshot_chainstate->m_mempool = m_active_chainstate->m_mempool;
    m_active_chainstate->m_mempool = nullptr;
    m_active_chainstate = m_snapshot_chainstate.get();
    return *m_snapshot_chainstate;
}

bool IsBIP30Repeat(const CBlockIndex& block_index)
{
    return (block_index.nHeight==91842 && block_index.GetBlockHash() == uint256S("0x00000000000a4d0a398161ffc163c503763b1f4360639393e0e4c8e300e0caec")) ||
           (block_index.nHeight==91880 && block_index.GetBlockHash() == uint256S("0x00000000000743f190a18c5577a3c2d2a1f610ae9601ac046a38084ccb7cd721"));
}

bool IsBIP30Unspendable(const CBlockIndex& block_index)
{
    return (block_index.nHeight==91722 && block_index.GetBlockHash() == uint256S("0x00000000000271a2dc26e7667f8419f2e15416dc6955e5a6c6cdf3f2574dd08e")) ||
           (block_index.nHeight==91812 && block_index.GetBlockHash() == uint256S("0x00000000000af0aed4792b1acee3d966af36cf5def14935db8de83d6f9306f2f"));
}

static fs::path GetSnapshotCoinsDBPath(Chainstate& cs) EXCLUSIVE_LOCKS_REQUIRED(::cs_main)
{
    AssertLockHeld(::cs_main);
    // Should never be called on a non-snapshot chainstate.
    assert(cs.m_from_snapshot_blockhash);
    auto storage_path_maybe = cs.CoinsDB().StoragePath();
    // Should never be called with a non-existent storage path.
    assert(storage_path_maybe);
    return *storage_path_maybe;
}

util::Result<void> Chainstate::InvalidateCoinsDBOnDisk()
{
    fs::path snapshot_datadir = GetSnapshotCoinsDBPath(*this);

    // Coins views no longer usable.
    m_coins_views.reset();

    auto invalid_path = snapshot_datadir + "_INVALID";
    std::string dbpath = fs::PathToString(snapshot_datadir);
    std::string target = fs::PathToString(invalid_path);
    LogPrintf("[snapshot] renaming snapshot datadir %s to %s\n", dbpath, target);

    // The invalid snapshot datadir is simply moved and not deleted because we may
    // want to do forensics later during issue investigation. The user is instructed
    // accordingly in MaybeCompleteSnapshotValidation().
    try {
        fs::rename(snapshot_datadir, invalid_path);
    } catch (const fs::filesystem_error& e) {
        auto src_str = fs::PathToString(snapshot_datadir);
        auto dest_str = fs::PathToString(invalid_path);

        LogPrintf("%s: error renaming file '%s' -> '%s': %s\n",
                __func__, src_str, dest_str, e.what());
        return util::Error{strprintf(_(
            "Rename of '%s' -> '%s' failed. "
            "You should resolve this by manually moving or deleting the invalid "
            "snapshot directory %s, otherwise you will encounter the same error again "
            "on the next startup."),
            src_str, dest_str, src_str)};
    }
    return {};
}

bool ChainstateManager::DeleteSnapshotChainstate()
{
    AssertLockHeld(::cs_main);
    Assert(m_snapshot_chainstate);
    Assert(m_ibd_chainstate);

    fs::path snapshot_datadir = Assert(node::FindSnapshotChainstateDir(m_options.datadir)).value();
    if (!DeleteCoinsDBFromDisk(snapshot_datadir, /*is_snapshot=*/ true)) {
        LogPrintf("Deletion of %s failed. Please remove it manually to continue reindexing.\n",
                  fs::PathToString(snapshot_datadir));
        return false;
    }
    m_active_chainstate = m_ibd_chainstate.get();
    m_active_chainstate->m_mempool = m_snapshot_chainstate->m_mempool;
    m_snapshot_chainstate.reset();
    return true;
}

ChainstateRole Chainstate::GetRole() const
{
    if (m_chainman.GetAll().size() <= 1) {
        return ChainstateRole::NORMAL;
    }
    return (this != &m_chainman.ActiveChainstate()) ?
               ChainstateRole::BACKGROUND :
               ChainstateRole::ASSUMEDVALID;
}

const CBlockIndex* ChainstateManager::GetSnapshotBaseBlock() const
{
    return m_active_chainstate ? m_active_chainstate->SnapshotBase() : nullptr;
}

std::optional<int> ChainstateManager::GetSnapshotBaseHeight() const
{
    const CBlockIndex* base = this->GetSnapshotBaseBlock();
    return base ? std::make_optional(base->nHeight) : std::nullopt;
}

bool ChainstateManager::ValidatedSnapshotCleanup()
{
    AssertLockHeld(::cs_main);
    auto get_storage_path = [](auto& chainstate) EXCLUSIVE_LOCKS_REQUIRED(::cs_main) -> std::optional<fs::path> {
        if (!(chainstate && chainstate->HasCoinsViews())) {
            return {};
        }
        return chainstate->CoinsDB().StoragePath();
    };
    std::optional<fs::path> ibd_chainstate_path_maybe = get_storage_path(m_ibd_chainstate);
    std::optional<fs::path> snapshot_chainstate_path_maybe = get_storage_path(m_snapshot_chainstate);

    if (!this->IsSnapshotValidated()) {
        // No need to clean up.
        return false;
    }
    // If either path doesn't exist, that means at least one of the chainstates
    // is in-memory, in which case we can't do on-disk cleanup. You'd better be
    // in a unittest!
    if (!ibd_chainstate_path_maybe || !snapshot_chainstate_path_maybe) {
        LogPrintf("[snapshot] snapshot chainstate cleanup cannot happen with "
                  "in-memory chainstates. You are testing, right?\n");
        return false;
    }

    const auto& snapshot_chainstate_path = *snapshot_chainstate_path_maybe;
    const auto& ibd_chainstate_path = *ibd_chainstate_path_maybe;

    // Since we're going to be moving around the underlying leveldb filesystem content
    // for each chainstate, make sure that the chainstates (and their constituent
    // CoinsViews members) have been destructed first.
    //
    // The caller of this method will be responsible for reinitializing chainstates
    // if they want to continue operation.
    this->ResetChainstates();

    // No chainstates should be considered usable.
    assert(this->GetAll().size() == 0);

    LogPrintf("[snapshot] deleting background chainstate directory (now unnecessary) (%s)\n",
              fs::PathToString(ibd_chainstate_path));

    fs::path tmp_old{ibd_chainstate_path + "_todelete"};

    auto rename_failed_abort = [this](
                                   fs::path p_old,
                                   fs::path p_new,
                                   const fs::filesystem_error& err) {
        LogPrintf("%s: error renaming file (%s): %s\n",
                __func__, fs::PathToString(p_old), err.what());
        GetNotifications().fatalError(strprintf(
            "Rename of '%s' -> '%s' failed. "
            "Cannot clean up the background chainstate leveldb directory.",
            fs::PathToString(p_old), fs::PathToString(p_new)));
    };

    try {
        fs::rename(ibd_chainstate_path, tmp_old);
    } catch (const fs::filesystem_error& e) {
        rename_failed_abort(ibd_chainstate_path, tmp_old, e);
        throw;
    }

    LogPrintf("[snapshot] moving snapshot chainstate (%s) to "
              "default chainstate directory (%s)\n",
              fs::PathToString(snapshot_chainstate_path), fs::PathToString(ibd_chainstate_path));

    try {
        fs::rename(snapshot_chainstate_path, ibd_chainstate_path);
    } catch (const fs::filesystem_error& e) {
        rename_failed_abort(snapshot_chainstate_path, ibd_chainstate_path, e);
        throw;
    }

    if (!DeleteCoinsDBFromDisk(tmp_old, /*is_snapshot=*/false)) {
        // No need to FatalError because once the unneeded bg chainstate data is
        // moved, it will not interfere with subsequent initialization.
        LogPrintf("Deletion of %s failed. Please remove it manually, as the "
                  "directory is now unnecessary.\n",
                  fs::PathToString(tmp_old));
    } else {
        LogPrintf("[snapshot] deleted background chainstate directory (%s)\n",
                  fs::PathToString(ibd_chainstate_path));
    }
    return true;
}

Chainstate& ChainstateManager::GetChainstateForIndexing()
{
    // We can't always return `m_ibd_chainstate` because after background validation
    // has completed, `m_snapshot_chainstate == m_active_chainstate`, but it can be
    // indexed.
    return (this->GetAll().size() > 1) ? *m_ibd_chainstate : *m_active_chainstate;
}

std::pair<int, int> ChainstateManager::GetPruneRange(const Chainstate& chainstate, int last_height_can_prune)
{
    if (chainstate.m_chain.Height() <= 0) {
        return {0, 0};
    }
    int prune_start{0};

    if (this->GetAll().size() > 1 && m_snapshot_chainstate.get() == &chainstate) {
        // Leave the blocks in the background IBD chain alone if we're pruning
        // the snapshot chain.
        prune_start = *Assert(GetSnapshotBaseHeight()) + 1;
    }

    int max_prune = std::max<int>(
        0, chainstate.m_chain.Height() - static_cast<int>(MIN_BLOCKS_TO_KEEP));

    // last block to prune is the lesser of (caller-specified height, MIN_BLOCKS_TO_KEEP from the tip)
    //
    // While you might be tempted to prune the background chainstate more
    // aggressively (i.e. fewer MIN_BLOCKS_TO_KEEP), this won't work with index
    // building - specifically blockfilterindex requires undo data, and if
    // we don't maintain this trailing window, we hit indexing failures.
    int prune_end = std::min(last_height_can_prune, max_prune);

    return {prune_start, prune_end};
}<|MERGE_RESOLUTION|>--- conflicted
+++ resolved
@@ -257,8 +257,6 @@
 // Returns the script flags which should be checked for a given block
 static unsigned int GetBlockScriptFlags(const CBlockIndex& block_index, const ChainstateManager& chainman);
 
-<<<<<<< HEAD
-=======
 /** Compute accurate total signature operation cost of a transaction.
  *  Not consensus-critical, since legacy sigops counting is always used in the protocol.
  */
@@ -291,7 +289,6 @@
     return nSigOps;
 }
 
->>>>>>> 86045125
 void LimitMempoolSize(CTxMemPool& pool, CCoinsViewCache& coins_cache)
     EXCLUSIVE_LOCKS_REQUIRED(::cs_main, pool.cs)
 {
