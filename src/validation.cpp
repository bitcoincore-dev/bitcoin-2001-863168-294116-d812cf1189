// Copyright (c) 2009-2010 Satoshi Nakamoto
// Copyright (c) 2009-2022 The Bitcoin Core developers
// Distributed under the MIT software license, see the accompanying
// file COPYING or http://www.opensource.org/licenses/mit-license.php.

#include <validation.h>

#include <kernel/chain.h>
#include <kernel/coinstats.h>
#include <kernel/mempool_persist.h>

#include <arith_uint256.h>
#include <chain.h>
#include <checkqueue.h>
#include <clientversion.h>
#include <common/system.h>
#include <consensus/amount.h>
#include <consensus/consensus.h>
#include <consensus/merkle.h>
#include <consensus/tx_check.h>
#include <consensus/tx_verify.h>
#include <consensus/validation.h>
#include <cuckoocache.h>
#include <flatfile.h>
#include <hash.h>
#include <kernel/chainparams.h>
#include <kernel/disconnected_transactions.h>
#include <kernel/mempool_entry.h>
#include <kernel/messagestartchars.h>
#include <kernel/notifications_interface.h>
#include <logging.h>
#include <logging/timer.h>
#include <node/blockstorage.h>
#include <node/utxo_snapshot.h>
#include <policy/coin_age_priority.h>
#include <policy/policy.h>
#include <policy/rbf.h>
#include <policy/settings.h>
#include <pow.h>
#include <primitives/block.h>
#include <primitives/transaction.h>
#include <random.h>
#include <reverse_iterator.h>
#include <script/script.h>
#include <script/sigcache.h>
#include <signet.h>
#include <stats/stats.h>
#include <tinyformat.h>
#include <txdb.h>
#include <txmempool.h>
#include <uint256.h>
#include <undo.h>
#include <util/check.h> // For NDEBUG compile time check
#include <util/fs.h>
#include <util/fs_helpers.h>
#include <util/hasher.h>
#include <util/ioprio.h>
#include <util/moneystr.h>
#include <util/rbf.h>
#include <util/signalinterrupt.h>
#include <util/strencodings.h>
#include <util/time.h>
#include <util/trace.h>
#include <util/translation.h>
#include <validationinterface.h>
#include <warnings.h>

#include <algorithm>
#include <cassert>
#include <chrono>
#include <deque>
#include <numeric>
#include <optional>
#include <string>
#include <tuple>
#include <utility>

using kernel::CCoinsStats;
using kernel::CoinStatsHashType;
using kernel::ComputeUTXOStats;
using kernel::Notifications;

using fsbridge::FopenFn;
using node::BlockManager;
using node::BlockMap;
using node::CBlockIndexHeightOnlyComparator;
using node::CBlockIndexWorkComparator;
using node::fReindex;
using node::SnapshotMetadata;

/** Time to wait between writing blocks/block index to disk. */
static constexpr std::chrono::hours DATABASE_WRITE_INTERVAL{1};
/** Time to wait between flushing chainstate to disk. */
static constexpr std::chrono::hours DATABASE_FLUSH_INTERVAL{24};
/** Maximum age of our tip for us to be considered current for fee estimation */
static constexpr std::chrono::hours MAX_FEE_ESTIMATION_TIP_AGE{3};
const std::vector<std::string> CHECKLEVEL_DOC {
    "level 0 reads the blocks from disk",
    "level 1 verifies block validity",
    "level 2 verifies undo data",
    "level 3 checks disconnection of tip blocks",
    "level 4 tries to reconnect the blocks",
    "each level includes the checks of the previous levels",
};

GlobalMutex g_best_block_mutex;
std::condition_variable g_best_block_cv;
uint256 g_best_block;
SpkReuseModes SpkReuseMode;

const CBlockIndex* Chainstate::FindForkInGlobalIndex(const CBlockLocator& locator) const
{
    AssertLockHeld(cs_main);

    // Find the latest block common to locator and chain - we expect that
    // locator.vHave is sorted descending by height.
    for (const uint256& hash : locator.vHave) {
        const CBlockIndex* pindex{m_blockman.LookupBlockIndex(hash)};
        if (pindex) {
            if (m_chain.Contains(pindex)) {
                return pindex;
            }
            if (pindex->GetAncestor(m_chain.Height()) == m_chain.Tip()) {
                return m_chain.Tip();
            }
        }
    }
    return m_chain.Genesis();
}

bool CheckInputScripts(const CTransaction& tx, TxValidationState& state,
                       const CCoinsViewCache& inputs, unsigned int flags, bool cacheSigStore,
                       bool cacheFullScriptStore, PrecomputedTransactionData& txdata,
                       std::vector<CScriptCheck>* pvChecks = nullptr)
                       EXCLUSIVE_LOCKS_REQUIRED(cs_main);

bool CheckFinalTxAtTip(const CBlockIndex& active_chain_tip, const CTransaction& tx)
{
    AssertLockHeld(cs_main);

    // CheckFinalTxAtTip() uses active_chain_tip.Height()+1 to evaluate
    // nLockTime because when IsFinalTx() is called within
    // AcceptBlock(), the height of the block *being*
    // evaluated is what is used. Thus if we want to know if a
    // transaction can be part of the *next* block, we need to call
    // IsFinalTx() with one more than active_chain_tip.Height().
    const int nBlockHeight = active_chain_tip.nHeight + 1;

    // BIP113 requires that time-locked transactions have nLockTime set to
    // less than the median time of the previous block they're contained in.
    // When the next block is created its previous block will be the current
    // chain tip, so we use that to calculate the median time passed to
    // IsFinalTx().
    const int64_t nBlockTime{active_chain_tip.GetMedianTimePast()};

    return IsFinalTx(tx, nBlockHeight, nBlockTime);
}

namespace {
/**
 * A helper which calculates heights of inputs of a given transaction.
 *
 * @param[in] tip    The current chain tip. If an input belongs to a mempool
 *                   transaction, we assume it will be confirmed in the next block.
 * @param[in] coins  Any CCoinsView that provides access to the relevant coins.
 * @param[in] tx     The transaction being evaluated.
 *
 * @returns A vector of input heights or nullopt, in case of an error.
 */
std::optional<std::vector<int>> CalculatePrevHeights(
    const CBlockIndex& tip,
    const CCoinsView& coins,
    const CTransaction& tx)
{
    std::vector<int> prev_heights;
    prev_heights.resize(tx.vin.size());
    for (size_t i = 0; i < tx.vin.size(); ++i) {
        const CTxIn& txin = tx.vin[i];
        Coin coin;
        if (!coins.GetCoin(txin.prevout, coin)) {
            LogPrintf("ERROR: %s: Missing input %d in transaction \'%s\'\n", __func__, i, tx.GetHash().GetHex());
            return std::nullopt;
        }
        if (coin.nHeight == MEMPOOL_HEIGHT) {
            // Assume all mempool transaction confirm in the next block.
            prev_heights[i] = tip.nHeight + 1;
        } else {
            prev_heights[i] = coin.nHeight;
        }
    }
    return prev_heights;
}
} // namespace

std::optional<LockPoints> CalculateLockPointsAtTip(
    CBlockIndex* tip,
    const CCoinsView& coins_view,
    const CTransaction& tx)
{
    assert(tip);

    auto prev_heights{CalculatePrevHeights(*tip, coins_view, tx)};
    if (!prev_heights.has_value()) return std::nullopt;

    CBlockIndex next_tip;
    next_tip.pprev = tip;
    // When SequenceLocks() is called within ConnectBlock(), the height
    // of the block *being* evaluated is what is used.
    // Thus if we want to know if a transaction can be part of the
    // *next* block, we need to use one more than active_chainstate.m_chain.Height()
    next_tip.nHeight = tip->nHeight + 1;
    const auto [min_height, min_time] = CalculateSequenceLocks(tx, STANDARD_LOCKTIME_VERIFY_FLAGS, prev_heights.value(), next_tip);

    // Also store the hash of the block with the highest height of
    // all the blocks which have sequence locked prevouts.
    // This hash needs to still be on the chain
    // for these LockPoint calculations to be valid
    // Note: It is impossible to correctly calculate a maxInputBlock
    // if any of the sequence locked inputs depend on unconfirmed txs,
    // except in the special case where the relative lock time/height
    // is 0, which is equivalent to no sequence lock. Since we assume
    // input height of tip+1 for mempool txs and test the resulting
    // min_height and min_time from CalculateSequenceLocks against tip+1.
    int max_input_height{0};
    for (const int height : prev_heights.value()) {
        // Can ignore mempool inputs since we'll fail if they had non-zero locks
        if (height != next_tip.nHeight) {
            max_input_height = std::max(max_input_height, height);
        }
    }

    // tip->GetAncestor(max_input_height) should never return a nullptr
    // because max_input_height is always less than the tip height.
    // It would, however, be a bad bug to continue execution, since a
    // LockPoints object with the maxInputBlock member set to nullptr
    // signifies no relative lock time.
    return LockPoints{min_height, min_time, Assert(tip->GetAncestor(max_input_height))};
}

bool CheckSequenceLocksAtTip(CBlockIndex* tip,
                             const LockPoints& lock_points)
{
    assert(tip != nullptr);

    CBlockIndex index;
    index.pprev = tip;
    // CheckSequenceLocksAtTip() uses active_chainstate.m_chain.Height()+1 to evaluate
    // height based locks because when SequenceLocks() is called within
    // ConnectBlock(), the height of the block *being*
    // evaluated is what is used.
    // Thus if we want to know if a transaction can be part of the
    // *next* block, we need to use one more than active_chainstate.m_chain.Height()
    index.nHeight = tip->nHeight + 1;

    return EvaluateSequenceLocks(index, {lock_points.height, lock_points.time});
}

// Returns the script flags which should be checked for a given block
static unsigned int GetBlockScriptFlags(const CBlockIndex& block_index, const ChainstateManager& chainman);

/** Compute accurate total signature operation cost of a transaction.
 *  Not consensus-critical, since legacy sigops counting is always used in the protocol.
 */
int64_t GetAccurateTransactionSigOpCost(const CTransaction& tx, const CCoinsViewCache& inputs, int flags)
{
    if (tx.IsCoinBase()) {
        return 0;
    }

    unsigned int nSigOps = 0;
    for (const auto& txin : tx.vin) {
        nSigOps += txin.scriptSig.GetSigOpCount(false);
    }

    if (flags & SCRIPT_VERIFY_P2SH) {
        nSigOps += GetP2SHSigOpCount(tx, inputs);
    }

    nSigOps *= WITNESS_SCALE_FACTOR;

    if (flags & SCRIPT_VERIFY_WITNESS) {
        for (const auto& txin : tx.vin) {
            const Coin& coin = inputs.AccessCoin(txin.prevout);
            assert(!coin.IsSpent());
            const CTxOut &prevout = coin.out;
            nSigOps += CountWitnessSigOps(txin.scriptSig, prevout.scriptPubKey, &txin.scriptWitness, flags);
        }
    }

    return nSigOps;
}

void LimitMempoolSize(CTxMemPool& pool, CCoinsViewCache& coins_cache)
    EXCLUSIVE_LOCKS_REQUIRED(::cs_main, pool.cs)
{
    AssertLockHeld(::cs_main);
    AssertLockHeld(pool.cs);
    int expired = pool.Expire(GetTime<std::chrono::seconds>() - pool.m_expiry);
    if (expired != 0) {
        LogPrint(BCLog::MEMPOOL, "Expired %i transactions from the memory pool\n", expired);
    }

    std::vector<COutPoint> vNoSpendsRemaining;
    pool.TrimToSize(pool.m_max_size_bytes, &vNoSpendsRemaining);
    for (const COutPoint& removed : vNoSpendsRemaining)
        coins_cache.Uncache(removed);
}

static bool IsCurrentForFeeEstimation(Chainstate& active_chainstate) EXCLUSIVE_LOCKS_REQUIRED(cs_main)
{
    AssertLockHeld(cs_main);
    if (active_chainstate.m_chainman.IsInitialBlockDownload()) {
        return false;
    }
    if (active_chainstate.m_chain.Tip()->GetBlockTime() < count_seconds(GetTime<std::chrono::seconds>() - MAX_FEE_ESTIMATION_TIP_AGE))
        return false;
    if (active_chainstate.m_chain.Height() < active_chainstate.m_chainman.m_best_header->nHeight - 1) {
        return false;
    }
    return true;
}

void Chainstate::MaybeUpdateMempoolForReorg(
    DisconnectedBlockTransactions& disconnectpool,
    bool fAddToMempool)
{
    if (!m_mempool) return;

    AssertLockHeld(cs_main);
    AssertLockHeld(m_mempool->cs);
    std::vector<uint256> vHashUpdate;
    {
        // disconnectpool is ordered so that the front is the most recently-confirmed
        // transaction (the last tx of the block at the tip) in the disconnected chain.
        // Iterate disconnectpool in reverse, so that we add transactions
        // back to the mempool starting with the earliest transaction that had
        // been previously seen in a block.
        const auto queuedTx = disconnectpool.take();
        auto it = queuedTx.rbegin();
        while (it != queuedTx.rend()) {
            // ignore validation errors in resurrected transactions
            if (!fAddToMempool || (*it)->IsCoinBase() ||
                AcceptToMemoryPool(*this, *it, GetTime(),
                    /*bypass_limits=*/true, /*test_accept=*/false).m_result_type !=
                        MempoolAcceptResult::ResultType::VALID) {
                // If the transaction doesn't make it in to the mempool, remove any
                // transactions that depend on it (which would now be orphans).
                m_mempool->removeRecursive(**it, MemPoolRemovalReason::REORG);
            } else if (m_mempool->exists(GenTxid::Txid((*it)->GetHash()))) {
                vHashUpdate.push_back((*it)->GetHash());
            }
            ++it;
        }
    }

    // AcceptToMemoryPool/addUnchecked all assume that new mempool entries have
    // no in-mempool children, which is generally not true when adding
    // previously-confirmed transactions back to the mempool.
    // UpdateTransactionsFromBlock finds descendants of any transactions in
    // the disconnectpool that were added back and cleans up the mempool state.
    m_mempool->UpdateTransactionsFromBlock(vHashUpdate);

    // Predicate to use for filtering transactions in removeForReorg.
    // Checks whether the transaction is still final and, if it spends a coinbase output, mature.
    // Also updates valid entries' cached LockPoints if needed.
    // If false, the tx is still valid and its lockpoints are updated.
    // If true, the tx would be invalid in the next block; remove this entry and all of its descendants.
    const auto filter_final_and_mature = [this](CTxMemPool::txiter it)
        EXCLUSIVE_LOCKS_REQUIRED(m_mempool->cs, ::cs_main) {
        AssertLockHeld(m_mempool->cs);
        AssertLockHeld(::cs_main);
        const CTransaction& tx = it->GetTx();

        // The transaction must be final.
        if (!CheckFinalTxAtTip(*Assert(m_chain.Tip()), tx)) return true;

        const LockPoints& lp = it->GetLockPoints();
        // CheckSequenceLocksAtTip checks if the transaction will be final in the next block to be
        // created on top of the new chain.
        if (TestLockPointValidity(m_chain, lp)) {
            if (!CheckSequenceLocksAtTip(m_chain.Tip(), lp)) {
                return true;
            }
        } else {
            const CCoinsViewMemPool view_mempool{&CoinsTip(), *m_mempool};
            const std::optional<LockPoints> new_lock_points{CalculateLockPointsAtTip(m_chain.Tip(), view_mempool, tx)};
            if (new_lock_points.has_value() && CheckSequenceLocksAtTip(m_chain.Tip(), *new_lock_points)) {
                // Now update the mempool entry lockpoints as well.
                m_mempool->mapTx.modify(it, [&new_lock_points](CTxMemPoolEntry& e) { e.UpdateLockPoints(*new_lock_points); });
            } else {
                return true;
            }
        }

        // If the transaction spends any coinbase outputs, it must be mature.
        if (it->GetSpendsCoinbase()) {
            for (const CTxIn& txin : tx.vin) {
                auto it2 = m_mempool->mapTx.find(txin.prevout.hash);
                if (it2 != m_mempool->mapTx.end())
                    continue;
                const Coin& coin{CoinsTip().AccessCoin(txin.prevout)};
                assert(!coin.IsSpent());
                const auto mempool_spend_height{m_chain.Tip()->nHeight + 1};
                if (coin.IsCoinBase() && mempool_spend_height - coin.nHeight < COINBASE_MATURITY) {
                    return true;
                }
            }
        }
        // Transaction is still valid and cached LockPoints are updated.
        return false;
    };

    // We also need to remove any now-immature transactions
    m_mempool->removeForReorg(m_chain, filter_final_and_mature);
    // Re-limit mempool size, in case we added any transactions
    LimitMempoolSize(*m_mempool, this->CoinsTip());
}

/**
* Checks to avoid mempool polluting consensus critical paths since cached
* signature and script validity results will be reused if we validate this
* transaction again during block validation.
* */
static bool CheckInputsFromMempoolAndCache(const CTransaction& tx, TxValidationState& state,
                const CCoinsViewCache& view, const CTxMemPool& pool,
                unsigned int flags, PrecomputedTransactionData& txdata, CCoinsViewCache& coins_tip)
                EXCLUSIVE_LOCKS_REQUIRED(cs_main, pool.cs)
{
    AssertLockHeld(cs_main);
    AssertLockHeld(pool.cs);

    assert(!tx.IsCoinBase());
    for (const CTxIn& txin : tx.vin) {
        const Coin& coin = view.AccessCoin(txin.prevout);

        // This coin was checked in PreChecks and MemPoolAccept
        // has been holding cs_main since then.
        Assume(!coin.IsSpent());
        if (coin.IsSpent()) return false;

        // If the Coin is available, there are 2 possibilities:
        // it is available in our current ChainstateActive UTXO set,
        // or it's a UTXO provided by a transaction in our mempool.
        // Ensure the scriptPubKeys in Coins from CoinsView are correct.
        const CTransactionRef& txFrom = pool.get(txin.prevout.hash);
        if (txFrom) {
            assert(txFrom->GetHash() == txin.prevout.hash);
            assert(txFrom->vout.size() > txin.prevout.n);
            assert(txFrom->vout[txin.prevout.n] == coin.out);
        } else {
            const Coin& coinFromUTXOSet = coins_tip.AccessCoin(txin.prevout);
            assert(!coinFromUTXOSet.IsSpent());
            assert(coinFromUTXOSet.out == coin.out);
        }
    }

    // Call CheckInputScripts() to cache signature and script validity against current tip consensus rules.
    return CheckInputScripts(tx, state, view, flags, /* cacheSigStore= */ true, /* cacheFullScriptStore= */ true, txdata);
}

namespace {

class MemPoolAccept
{
public:
    explicit MemPoolAccept(CTxMemPool& mempool, Chainstate& active_chainstate) :
        m_pool(mempool),
        m_view(&m_dummy),
        m_viewmempool(&active_chainstate.CoinsTip(), m_pool),
        m_active_chainstate(active_chainstate)
    {
    }

    // We put the arguments we're handed into a struct, so we can pass them
    // around easier.
    struct ATMPArgs {
        const CChainParams& m_chainparams;
        const int64_t m_accept_time;
        const ignore_rejects_type& m_ignore_rejects;
        /*
         * Return any outpoints which were not previously present in the coins
         * cache, but were added as a result of validating the tx for mempool
         * acceptance. This allows the caller to optionally remove the cache
         * additions if the associated transaction ends up being rejected by
         * the mempool.
         */
        std::vector<COutPoint>& m_coins_to_uncache;
        const bool m_test_accept;
        /** Whether we allow transactions to replace mempool transactions by BIP125 rules. If false,
         * any transaction spending the same inputs as a transaction in the mempool is considered
         * a conflict. */
        const bool m_allow_replacement;
        /** When true, the mempool will not be trimmed when any transactions are submitted in
         * Finalize(). Instead, limits should be enforced at the end to ensure the package is not
         * partially submitted.
         */
        const bool m_package_submission;
        /** When true, use package feerates instead of individual transaction feerates for fee-based
         * policies such as mempool min fee and min relay fee.
         */
        const bool m_package_feerates;

        /** Parameters for single transaction mempool validation. */
        static ATMPArgs SingleAccept(const CChainParams& chainparams, int64_t accept_time,
                                     const ignore_rejects_type& ignore_rejects, std::vector<COutPoint>& coins_to_uncache,
                                     bool test_accept) {
            return ATMPArgs{/* m_chainparams */ chainparams,
                            /* m_accept_time */ accept_time,
                            /* m_ignore_rejects */ ignore_rejects,
                            /* m_coins_to_uncache */ coins_to_uncache,
                            /* m_test_accept */ test_accept,
                            /* m_allow_replacement */ true,
                            /* m_package_submission */ false,
                            /* m_package_feerates */ false,
            };
        }

        /** Parameters for test package mempool validation through testmempoolaccept. */
        static ATMPArgs PackageTestAccept(const CChainParams& chainparams, int64_t accept_time,
                                          const ignore_rejects_type& ignore_rejects, std::vector<COutPoint>& coins_to_uncache) {
            return ATMPArgs{/* m_chainparams */ chainparams,
                            /* m_accept_time */ accept_time,
                            /* m_ignore_rejects */ ignore_rejects,
                            /* m_coins_to_uncache */ coins_to_uncache,
                            /* m_test_accept */ true,
                            /* m_allow_replacement */ false,
                            /* m_package_submission */ false, // not submitting to mempool
                            /* m_package_feerates */ false,
            };
        }

        /** Parameters for child-with-unconfirmed-parents package validation. */
        static ATMPArgs PackageChildWithParents(const CChainParams& chainparams, int64_t accept_time,
                                                const ignore_rejects_type& ignore_rejects, std::vector<COutPoint>& coins_to_uncache) {
            return ATMPArgs{/* m_chainparams */ chainparams,
                            /* m_accept_time */ accept_time,
                            /* m_ignore_rejects */ ignore_rejects,
                            /* m_coins_to_uncache */ coins_to_uncache,
                            /* m_test_accept */ false,
                            /* m_allow_replacement */ false,
                            /* m_package_submission */ true,
                            /* m_package_feerates */ true,
            };
        }

        /** Parameters for a single transaction within a package. */
        static ATMPArgs SingleInPackageAccept(const ATMPArgs& package_args) {
            return ATMPArgs{/* m_chainparams */ package_args.m_chainparams,
                            /* m_accept_time */ package_args.m_accept_time,
                            empty_ignore_rejects,
                            /* m_coins_to_uncache */ package_args.m_coins_to_uncache,
                            /* m_test_accept */ package_args.m_test_accept,
                            /* m_allow_replacement */ true,
                            /* m_package_submission */ true, // do not LimitMempoolSize in Finalize()
                            /* m_package_feerates */ false, // only 1 transaction
            };
        }

    private:
        // Private ctor to avoid exposing details to clients and allowing the possibility of
        // mixing up the order of the arguments. Use static functions above instead.
        ATMPArgs(const CChainParams& chainparams,
                 int64_t accept_time,
                 const ignore_rejects_type& ignore_rejects,
                 std::vector<COutPoint>& coins_to_uncache,
                 bool test_accept,
                 bool allow_replacement,
                 bool package_submission,
                 bool package_feerates)
            : m_chainparams{chainparams},
              m_accept_time{accept_time},
              m_ignore_rejects{ignore_rejects},
              m_coins_to_uncache{coins_to_uncache},
              m_test_accept{test_accept},
              m_allow_replacement{allow_replacement},
              m_package_submission{package_submission},
              m_package_feerates{package_feerates}
        {
        }
    };

    // Single transaction acceptance
    MempoolAcceptResult AcceptSingleTransaction(const CTransactionRef& ptx, ATMPArgs& args) EXCLUSIVE_LOCKS_REQUIRED(cs_main);

    /**
    * Multiple transaction acceptance. Transactions may or may not be interdependent, but must not
    * conflict with each other, and the transactions cannot already be in the mempool. Parents must
    * come before children if any dependencies exist.
    */
    PackageMempoolAcceptResult AcceptMultipleTransactions(const std::vector<CTransactionRef>& txns, ATMPArgs& args) EXCLUSIVE_LOCKS_REQUIRED(cs_main);

    /**
     * Submission of a subpackage.
     * If subpackage size == 1, calls AcceptSingleTransaction() with adjusted ATMPArgs to avoid
     * package policy restrictions like no CPFP carve out (PackageMempoolChecks) and disabled RBF
     * (m_allow_replacement), and creates a PackageMempoolAcceptResult wrapping the result.
     *
     * If subpackage size > 1, calls AcceptMultipleTransactions() with the provided ATMPArgs.
     *
     * Also cleans up all non-chainstate coins from m_view at the end.
    */
    PackageMempoolAcceptResult AcceptSubPackage(const std::vector<CTransactionRef>& subpackage, ATMPArgs& args)
        EXCLUSIVE_LOCKS_REQUIRED(cs_main, m_pool.cs);

    /**
     * Package (more specific than just multiple transactions) acceptance. Package must be a child
     * with all of its unconfirmed parents, and topologically sorted.
     */
    PackageMempoolAcceptResult AcceptPackage(const Package& package, ATMPArgs& args) EXCLUSIVE_LOCKS_REQUIRED(cs_main);

private:
    // All the intermediate state that gets passed between the various levels
    // of checking a given transaction.
    struct Workspace {
        explicit Workspace(const CTransactionRef& ptx) : m_ptx(ptx), m_hash(ptx->GetHash()) {}
        /** Txids of mempool transactions that this transaction directly conflicts with. */
        /** .second=true is a consensus conflict, and .second=false is a policy conflict. */
        std::map<uint256, bool> m_conflicts_incl_policy;
        /** Iterators to mempool entries that this transaction directly conflicts with. */
        CTxMemPool::setEntries m_iters_conflicting;
        /** Iterators to all mempool entries that would be replaced by this transaction, including
         * those it directly conflicts with and their descendants. */
        CTxMemPool::setEntries m_all_conflicting;
        /** All mempool ancestors of this transaction. */
        CTxMemPool::setEntries m_ancestors;
        /** Mempool entry constructed for this transaction. Constructed in PreChecks() but not
         * inserted into the mempool until Finalize(). */
        std::unique_ptr<CTxMemPoolEntry> m_entry;
        /** Pointers to the transactions that have been removed from the mempool and replaced by
         * this transaction, used to return to the MemPoolAccept caller. Only populated if
         * validation is successful and the original transactions are removed. */
        std::list<CTransactionRef> m_replaced_transactions;

        /** Virtual size of the transaction as used by the mempool, calculated using serialized size
         * of the transaction and sigops. */
        int64_t m_vsize;
        /** Fees paid by this transaction: total input amounts subtracted by total output amounts. */
        CAmount m_base_fees;
        /** Base fees + any fee delta set by the user with prioritisetransaction. */
        CAmount m_modified_fees;
        /** Total modified fees of all transactions being replaced. */
        CAmount m_conflicting_fees{0};
        /** Total virtual size of all transactions being replaced. */
        size_t m_conflicting_size{0};

        /** If we're doing package validation (i.e. m_package_feerates=true), the "effective"
         * package feerate of this transaction is the total fees divided by the total size of
         * transactions (which may include its ancestors and/or descendants). */
        CFeeRate m_package_feerate{0};

        const CTransactionRef& m_ptx;
        /** Txid. */
        const uint256& m_hash;
        TxValidationState m_state;
        /** A temporary cache containing serialized transaction data for signature verification.
         * Reused across PolicyScriptChecks and ConsensusScriptChecks. */
        PrecomputedTransactionData m_precomputed_txdata;
    };

    static inline bool MaybeReject_(TxValidationResult reason, const std::string& reason_str, const std::string& debug_msg, const ignore_rejects_type& ignore_rejects, TxValidationState& state) {
        if (ignore_rejects.count(reason_str)) {
            return false;
        }

        state.Invalid(reason, reason_str, debug_msg);
        return true;
    }

#define MaybeRejectDbg(reason, reason_str, debug_msg)  do {  \
    if (MaybeReject_(reason, reason_str, debug_msg, ignore_rejects, state)) {  \
        return false;  \
    }  \
} while(0)

#define MaybeReject(reason, reason_str)  MaybeRejectDbg(reason, reason_str, "")

    // Run the policy checks on a given transaction, excluding any script checks.
    // Looks up inputs, calculates feerate, considers replacement, evaluates
    // package limits, etc. As this function can be invoked for "free" by a peer,
    // only tests that are fast should be done here (to avoid CPU DoS).
    bool PreChecks(ATMPArgs& args, Workspace& ws) EXCLUSIVE_LOCKS_REQUIRED(cs_main, m_pool.cs);

    // Run checks for mempool replace-by-fee.
    bool ReplacementChecks(ATMPArgs& args, Workspace& ws) EXCLUSIVE_LOCKS_REQUIRED(cs_main, m_pool.cs);

    // Enforce package mempool ancestor/descendant limits (distinct from individual
    // ancestor/descendant limits done in PreChecks).
    bool PackageMempoolChecks(const ATMPArgs& args, const std::vector<CTransactionRef>& txns,
                              int64_t total_vsize,
                              PackageValidationState& package_state) EXCLUSIVE_LOCKS_REQUIRED(cs_main, m_pool.cs);

    // Run the script checks using our policy flags. As this can be slow, we should
    // only invoke this on transactions that have otherwise passed policy checks.
    bool PolicyScriptChecks(const ATMPArgs& args, Workspace& ws) EXCLUSIVE_LOCKS_REQUIRED(cs_main, m_pool.cs);

    // Re-run the script checks, using consensus flags, and try to cache the
    // result in the scriptcache. This should be done after
    // PolicyScriptChecks(). This requires that all inputs either be in our
    // utxo set or in the mempool.
    bool ConsensusScriptChecks(const ATMPArgs& args, Workspace& ws) EXCLUSIVE_LOCKS_REQUIRED(cs_main, m_pool.cs);

    // Try to add the transaction to the mempool, removing any conflicts first.
    // Returns true if the transaction is in the mempool after any size
    // limiting is performed, false otherwise.
    bool Finalize(const ATMPArgs& args, Workspace& ws) EXCLUSIVE_LOCKS_REQUIRED(cs_main, m_pool.cs);

    // Submit all transactions to the mempool and call ConsensusScriptChecks to add to the script
    // cache - should only be called after successful validation of all transactions in the package.
    // Does not call LimitMempoolSize(), so mempool max_size_bytes may be temporarily exceeded.
    bool SubmitPackage(const ATMPArgs& args, std::vector<Workspace>& workspaces, PackageValidationState& package_state,
                       std::map<uint256, MempoolAcceptResult>& results)
         EXCLUSIVE_LOCKS_REQUIRED(cs_main, m_pool.cs);

    // Compare a package's feerate against minimum allowed.
    bool CheckFeeRate(size_t package_size, CAmount package_fee, TxValidationState& state, const ignore_rejects_type& ignore_rejects) EXCLUSIVE_LOCKS_REQUIRED(::cs_main, m_pool.cs)
    {
        AssertLockHeld(::cs_main);
        AssertLockHeld(m_pool.cs);
        CAmount mempoolRejectFee = m_pool.GetMinFee().GetFee(package_size);
        if (mempoolRejectFee > 0 && package_fee < mempoolRejectFee && !ignore_rejects.count(rejectmsg_lowfee_mempool)) {
            return state.Invalid(TxValidationResult::TX_MEMPOOL_POLICY, "mempool min fee not met", strprintf("%d < %d", package_fee, mempoolRejectFee));
        }

        if (package_fee < m_pool.m_min_relay_feerate.GetFee(package_size) && !ignore_rejects.count(rejectmsg_lowfee_relay)) {
            return state.Invalid(TxValidationResult::TX_MEMPOOL_POLICY, "min relay fee not met",
                                 strprintf("%d < %d", package_fee, m_pool.m_min_relay_feerate.GetFee(package_size)));
        }
        return true;
    }

private:
    CTxMemPool& m_pool;
    CCoinsViewCache m_view;
    CCoinsViewMemPool m_viewmempool;
    CCoinsView m_dummy;

    Chainstate& m_active_chainstate;

    /** Whether the transaction(s) would replace any mempool transactions. If so, RBF rules apply. */
    bool m_rbf{false};
};

bool MemPoolAccept::PreChecks(ATMPArgs& args, Workspace& ws)
{
    AssertLockHeld(cs_main);
    AssertLockHeld(m_pool.cs);
    const CTransactionRef& ptx = ws.m_ptx;
    const CTransaction& tx = *ws.m_ptx;
    const uint256& hash = ws.m_hash;

    // Copy/alias what we need out of args
    const int64_t nAcceptTime = args.m_accept_time;
    const ignore_rejects_type& ignore_rejects = args.m_ignore_rejects;
    std::vector<COutPoint>& coins_to_uncache = args.m_coins_to_uncache;

    // Alias what we need out of ws
    TxValidationState& state = ws.m_state;
    std::unique_ptr<CTxMemPoolEntry>& entry = ws.m_entry;

    if (!CheckTransaction(tx, state)) {
        return false; // state filled in by CheckTransaction
    }

    // Coinbase is only valid in a block, not as a loose transaction
    if (tx.IsCoinBase())
        return state.Invalid(TxValidationResult::TX_CONSENSUS, "coinbase");

    // Rather not work on nonstandard transactions (unless -testnet/-regtest)
    std::string reason;
<<<<<<< HEAD
    if (m_pool.m_require_standard && !IsStandardTx(tx, m_pool.m_max_datacarrier_bytes, m_pool.m_permit_bare_pubkey, m_pool.m_permit_bare_multisig, m_pool.m_dust_relay_feerate, reason, ignore_rejects)) {
=======
    if (m_pool.m_require_standard && !IsStandardTx(tx, m_pool.m_max_datacarrier_bytes, m_pool.m_permit_bare_multisig, m_pool.m_dust_relay_feerate, reason, ignore_rejects)) {
>>>>>>> 4a0daa30
        return state.Invalid(TxValidationResult::TX_NOT_STANDARD, reason);
    }

    // Transactions smaller than 65 non-witness bytes are not relayed to mitigate CVE-2017-12842.
    if (::GetSerializeSize(tx, PROTOCOL_VERSION | SERIALIZE_TRANSACTION_NO_WITNESS) < MIN_STANDARD_TX_NONWITNESS_SIZE)
        MaybeReject(TxValidationResult::TX_NOT_STANDARD, "tx-size-small");

    // Only accept nLockTime-using transactions that can be mined in the next
    // block; we don't want our mempool filled up with transactions that can't
    // be mined yet.
    if (!CheckFinalTxAtTip(*Assert(m_active_chainstate.m_chain.Tip()), tx)) {
        MaybeReject(TxValidationResult::TX_PREMATURE_SPEND, "non-final");
    }

    if (m_pool.exists(GenTxid::Wtxid(tx.GetWitnessHash()))) {
        // Exact transaction already exists in the mempool.
        return state.Invalid(TxValidationResult::TX_CONFLICT, "txn-already-in-mempool");
    } else if (m_pool.exists(GenTxid::Txid(tx.GetHash()))) {
        // Transaction with the same non-witness data but different witness (same txid, different
        // wtxid) already exists in the mempool.
        return state.Invalid(TxValidationResult::TX_CONFLICT, "txn-same-nonwitness-data-in-mempool");
    }

    auto spk_reuse_mode = SpkReuseMode;
    if (ignore_rejects.count("txn-spk-reused")) {
        spk_reuse_mode = SRM_ALLOW;
    }
    SPKStates_t mapSPK;

    // Check for conflicts with in-memory transactions
    for (const CTxIn &txin : tx.vin)
    {
        const CTransaction* ptxConflicting = m_pool.GetConflictTx(txin.prevout);
        if (ptxConflicting) {
            if (!args.m_allow_replacement) {
                // Transaction conflicts with a mempool tx, but we're not allowing replacements.
                return state.Invalid(TxValidationResult::TX_MEMPOOL_POLICY, "bip125-replacement-disallowed");
            }
            if (!ws.m_conflicts_incl_policy.count(ptxConflicting->GetHash()))
            {
                // Transactions that don't explicitly signal replaceability are
                // *not* replaceable with the current logic, even if one of their
                // unconfirmed ancestors signals replaceability. This diverges
                // from BIP125's inherited signaling description (see CVE-2021-31876).
                // Applications relying on first-seen mempool behavior should
                // check all unconfirmed ancestors; otherwise an opt-in ancestor
                // might be replaced, causing removal of this descendant.
                //
                // If replaceability signaling is ignored due to node setting,
                // replacement is always allowed.
<<<<<<< HEAD
                bool allow_replacement;
                if (m_pool.m_rbf_policy == RBFPolicy::Always || ignore_rejects.count("txn-mempool-conflict")) {
                    allow_replacement = true;
                } else if (m_pool.m_rbf_policy == RBFPolicy::Never) {
                    allow_replacement = false;
                } else {
                    allow_replacement = SignalsOptInRBF(*ptxConflicting);
                }
                if (!allow_replacement) {
=======
                if (!(m_pool.m_full_rbf || ignore_rejects.count("txn-mempool-conflict")) && !SignalsOptInRBF(*ptxConflicting)) {
>>>>>>> 4a0daa30
                    return state.Invalid(TxValidationResult::TX_MEMPOOL_POLICY, "txn-mempool-conflict");
                }

                ws.m_conflicts_incl_policy.emplace(ptxConflicting->GetHash(), true);
            }
        }
    }

    if (spk_reuse_mode != SRM_ALLOW) {
        for (const CTxOut& txout : tx.vout) {
            uint160 hashSPK = ScriptHashkey(txout.scriptPubKey);
            const auto& SPKUsedIn = m_pool.mapUsedSPK.find(hashSPK);
            if (SPKUsedIn != m_pool.mapUsedSPK.end()) {
                if (SPKUsedIn->second.first) {
                    ws.m_conflicts_incl_policy.emplace(SPKUsedIn->second.first->GetHash(), false);
                }
                if (SPKUsedIn->second.second) {
                    ws.m_conflicts_incl_policy.emplace(SPKUsedIn->second.second->GetHash(), false);
                }
            }
            if (mapSPK.find(hashSPK) != mapSPK.end()) {
                MaybeReject(TxValidationResult::TX_MEMPOOL_POLICY, "txn-spk-reused-twinoutputs");
            }
            mapSPK[hashSPK] = MemPool_SPK_State(mapSPK[hashSPK] | MSS_CREATED);
        }
    }

    m_view.SetBackend(m_viewmempool);

    const CCoinsViewCache& coins_cache = m_active_chainstate.CoinsTip();
    // do all inputs exist?
    for (const CTxIn& txin : tx.vin) {
        if (!coins_cache.HaveCoinInCache(txin.prevout)) {
            coins_to_uncache.push_back(txin.prevout);
        }

        // Note: this call may add txin.prevout to the coins cache
        // (coins_cache.cacheCoins) by way of FetchCoin(). It should be removed
        // later (via coins_to_uncache) if this tx turns out to be invalid.
        if (!m_view.HaveCoin(txin.prevout)) {
            // Are inputs missing because we already have the tx?
            for (size_t out = 0; out < tx.vout.size(); out++) {
                // Optimistically just do efficient check of cache for outputs
                if (coins_cache.HaveCoinInCache(COutPoint(hash, out))) {
                    return state.Invalid(TxValidationResult::TX_CONFLICT, "txn-already-known");
                }
            }
            // Otherwise assume this might be an orphan tx for which we just haven't seen parents yet
            return state.Invalid(TxValidationResult::TX_MISSING_INPUTS, "bad-txns-inputs-missingorspent");
        }
    }

    // This is const, but calls into the back end CoinsViews. The CCoinsViewDB at the bottom of the
    // hierarchy brings the best block into scope. See CCoinsViewDB::GetBestBlock().
    m_view.GetBestBlock();

    // we have all inputs cached now, so switch back to dummy (to protect
    // against bugs where we pull more inputs from disk that miss being added
    // to coins_to_uncache)
    m_view.SetBackend(m_dummy);

    assert(m_active_chainstate.m_blockman.LookupBlockIndex(m_view.GetBestBlock()) == m_active_chainstate.m_chain.Tip());

    // Only accept BIP68 sequence locked transactions that can be mined in the next
    // block; we don't want our mempool filled up with transactions that can't
    // be mined yet.
    // Pass in m_view which has all of the relevant inputs cached. Note that, since m_view's
    // backend was removed, it no longer pulls coins from the mempool.
    const std::optional<LockPoints> lock_points{CalculateLockPointsAtTip(m_active_chainstate.m_chain.Tip(), m_view, tx)};
    // NOTE: The miner doesn't check this again, so for now it may not be overridden.
    if (!lock_points.has_value() || !CheckSequenceLocksAtTip(m_active_chainstate.m_chain.Tip(), *lock_points)) {
        return state.Invalid(TxValidationResult::TX_PREMATURE_SPEND, "non-BIP68-final");
    }

    // The mempool holds txs for the next block, so pass height+1 to CheckTxInputs
    if (!Consensus::CheckTxInputs(tx, state, m_view, m_active_chainstate.m_chain.Height() + 1, ws.m_base_fees)) {
        return false; // state filled in by CheckTxInputs
    }

<<<<<<< HEAD
=======
    if (spk_reuse_mode != SRM_ALLOW) {
        for (const CTxIn& txin : tx.vin) {
            const Coin &coin = m_view.AccessCoin(txin.prevout);
            uint160 hashSPK = ScriptHashkey(coin.out.scriptPubKey);

            SPKStates_t::iterator mssit = mapSPK.find(hashSPK);
            if (mssit != mapSPK.end()) {
                if (mssit->second & MSS_CREATED) {
                    MaybeReject(TxValidationResult::TX_MEMPOOL_POLICY, "txn-spk-reused-change");
                }
            }
            const auto& SPKit = m_pool.mapUsedSPK.find(hashSPK);
            if (SPKit != m_pool.mapUsedSPK.end()) {
                if (SPKit->second.second /* Spent */) {
                    ws.m_conflicts_incl_policy.emplace(SPKit->second.second->GetHash(), false);
                }
            }
            mapSPK[hashSPK] = MemPool_SPK_State(mapSPK[hashSPK] | MSS_SPENT);
        }
    }

>>>>>>> 4a0daa30
    if (m_pool.m_require_standard && !AreInputsStandard(tx, m_view, "bad-txns-input-", reason, ignore_rejects)) {
        return state.Invalid(TxValidationResult::TX_INPUTS_NOT_STANDARD, reason);
    }

    // Check for non-standard witnesses.
    if (tx.HasWitness() && m_pool.m_require_standard && !IsWitnessStandard(tx, m_view, "bad-witness-", reason, ignore_rejects)) {
        return state.Invalid(TxValidationResult::TX_WITNESS_MUTATED, reason);
    }

    int64_t nSigOpsCost = GetTransactionSigOpCost(tx, m_view, STANDARD_SCRIPT_VERIFY_FLAGS);

    // ws.m_modified_fees includes any fee deltas from PrioritiseTransaction
    ws.m_modified_fees = ws.m_base_fees;
    double nPriorityDummy{0};
    m_pool.ApplyDeltas(hash, nPriorityDummy, ws.m_modified_fees);

    CAmount inChainInputValue;
    // Since entries arrive *after* the tip's height, their priority is for the height+1
    const double coin_age = GetCoinAge(tx, m_view, m_active_chainstate.m_chain.Height() + 1, inChainInputValue);

    // Keep track of transactions that spend a coinbase, which we re-scan
    // during reorgs to ensure COINBASE_MATURITY is still met.
    bool fSpendsCoinbase = false;
    for (const CTxIn &txin : tx.vin) {
        const Coin &coin = m_view.AccessCoin(txin.prevout);
        if (coin.IsCoinBase()) {
            fSpendsCoinbase = true;
            break;
        }
    }

    // Set entry_sequence to 0 when rejectmsg_zero_mempool_entry_seq is used; this allows txs from a block
    // reorg to be marked earlier than any child txs that were already in the mempool.
    const uint64_t entry_sequence = args.m_ignore_rejects.count(rejectmsg_zero_mempool_entry_seq) ? 0 : m_pool.GetSequence();
    entry.reset(new CTxMemPoolEntry(ptx, ws.m_base_fees, nAcceptTime, m_active_chainstate.m_chain.Height(), entry_sequence,
                                    /*entry_tx_inputs_coin_age=*/coin_age,
                                    inChainInputValue,
                                    fSpendsCoinbase, nSigOpsCost, lock_points.value()));
    ws.m_vsize = entry->GetTxSize();
    entry->mapSPK = mapSPK;

<<<<<<< HEAD
    // To avoid rejecting low-sigop bare-multisig transactions, the sigops
    // are counted a second time more accurately.
    if ((nSigOpsCost > MAX_STANDARD_TX_SIGOPS_COST) || (nBytesPerSigOpStrict && GetAccurateTransactionSigOpCost(tx, m_view, STANDARD_SCRIPT_VERIFY_FLAGS) > ws.m_vsize * WITNESS_SCALE_FACTOR / nBytesPerSigOpStrict)) {
=======
    if (nSigOpsCost > MAX_STANDARD_TX_SIGOPS_COST)
>>>>>>> 4a0daa30
        MaybeRejectDbg(TxValidationResult::TX_NOT_STANDARD, "bad-txns-too-many-sigops",
                strprintf("%d", nSigOpsCost));
    }

    // No individual transactions are allowed below the min relay feerate except from disconnected blocks.
    // This requirement, unlike CheckFeeRate, cannot be bypassed using m_package_feerates because,
    // while a tx could be package CPFP'd when entering the mempool, we do not have a DoS-resistant
    // method of ensuring the tx remains bumped. For example, the fee-bumping child could disappear
    // due to a replacement.
    if (ws.m_modified_fees < m_pool.m_min_relay_feerate.GetFee(ws.m_vsize) && !args.m_ignore_rejects.count(rejectmsg_mempoolfull)) {
        return state.Invalid(TxValidationResult::TX_MEMPOOL_POLICY, "min relay fee not met",
                             strprintf("%d < %d", ws.m_modified_fees, m_pool.m_min_relay_feerate.GetFee(ws.m_vsize)));
    }
    // No individual transactions are allowed below the mempool min feerate except from disconnected
    // blocks and transactions in a package. Package transactions will be checked using package
    // feerate later.
    if (!args.m_package_feerates && !CheckFeeRate(ws.m_vsize, ws.m_modified_fees, state, args.m_ignore_rejects)) return false;

    std::set<uint256> conflicts_as_a_set;
    std::transform(ws.m_conflicts_incl_policy.begin(), ws.m_conflicts_incl_policy.end(),
                    std::inserter(conflicts_as_a_set, conflicts_as_a_set.end()),
                    [](const std::pair<uint256, bool>& pair){ return pair.first; });
    ws.m_iters_conflicting = m_pool.GetIterSet(conflicts_as_a_set);

    // Note that these modifications are only applicable to single transaction scenarios;
    // carve-outs and package RBF are disabled for multi-transaction evaluations.
    CTxMemPool::Limits maybe_rbf_limits = m_pool.m_limits;

    // Calculate in-mempool ancestors, up to a limit.
    if (ws.m_conflicts_incl_policy.size() == 1) {
        // In general, when we receive an RBF transaction with mempool conflicts, we want to know whether we
        // would meet the chain limits after the conflicts have been removed. However, there isn't a practical
        // way to do this short of calculating the ancestor and descendant sets with an overlay cache of
        // changed mempool entries. Due to both implementation and runtime complexity concerns, this isn't
        // very realistic, thus we only ensure a limited set of transactions are RBF'able despite mempool
        // conflicts here. Importantly, we need to ensure that some transactions which were accepted using
        // the below carve-out are able to be RBF'ed, without impacting the security the carve-out provides
        // for off-chain contract systems (see link in the comment below).
        //
        // Specifically, the subset of RBF transactions which we allow despite chain limits are those which
        // conflict directly with exactly one other transaction (but may evict children of said transaction),
        // and which are not adding any new mempool dependencies. Note that the "no new mempool dependencies"
        // check is accomplished later, so we don't bother doing anything about it here, but if our
        // policy changes, we may need to move that check to here instead of removing it wholesale.
        //
        // Such transactions are clearly not merging any existing packages, so we are only concerned with
        // ensuring that (a) no package is growing past the package size (not count) limits and (b) we are
        // not allowing something to effectively use the (below) carve-out spot when it shouldn't be allowed
        // to.
        //
        // To check these we first check if we meet the RBF criteria, above, and increment the descendant
        // limits by the direct conflict and its descendants (as these are recalculated in
        // CalculateMempoolAncestors by assuming the new transaction being added is a new descendant, with no
        // removals, of each parent's existing dependent set). The ancestor count limits are unmodified (as
        // the ancestor limits should be the same for both our new transaction and any conflicts).
        // We don't bother incrementing m_limit_descendants by the full removal count as that limit never comes
        // into force here (as we're only adding a single transaction).
        assert(ws.m_iters_conflicting.size() == 1);
        CTxMemPool::txiter conflict = *ws.m_iters_conflicting.begin();

        maybe_rbf_limits.descendant_count += 1;
        maybe_rbf_limits.descendant_size_vbytes += conflict->GetSizeWithDescendants();
    }

    CTxMemPool::Limits limits;
    if (ignore_rejects.count("too-long-mempool-chain")) {
        limits = CTxMemPool::Limits::NoLimits();
    } else {
        limits = maybe_rbf_limits;
    }
    auto ancestors{m_pool.CalculateMemPoolAncestors(*entry, limits)};
    if (!ancestors) {
        // If CalculateMemPoolAncestors fails second time, we want the original error string.
        // Contracting/payment channels CPFP carve-out:
        // If the new transaction is relatively small (up to 40k weight)
        // and has at most one ancestor (ie ancestor limit of 2, including
        // the new transaction), allow it if its parent has exactly the
        // descendant limit descendants.
        //
        // This allows protocols which rely on distrusting counterparties
        // being able to broadcast descendants of an unconfirmed transaction
        // to be secure by simply only having two immediately-spendable
        // outputs - one for each counterparty. For more info on the uses for
        // this, see https://lists.linuxfoundation.org/pipermail/bitcoin-dev/2018-November/016518.html
        CTxMemPool::Limits cpfp_carve_out_limits{
            .ancestor_count = 2,
            .ancestor_size_vbytes = maybe_rbf_limits.ancestor_size_vbytes,
            .descendant_count = maybe_rbf_limits.descendant_count + 1,
            .descendant_size_vbytes = maybe_rbf_limits.descendant_size_vbytes + EXTRA_DESCENDANT_TX_SIZE_LIMIT,
        };
        const auto error_message{util::ErrorString(ancestors).original};
        if (ws.m_vsize > EXTRA_DESCENDANT_TX_SIZE_LIMIT) {
            return state.Invalid(TxValidationResult::TX_MEMPOOL_POLICY, "too-long-mempool-chain", error_message);
        }
        ancestors = m_pool.CalculateMemPoolAncestors(*entry, cpfp_carve_out_limits);
        if (!ancestors) return state.Invalid(TxValidationResult::TX_MEMPOOL_POLICY, "too-long-mempool-chain", error_message);
    }

    ws.m_ancestors = *ancestors;

    // A transaction that spends outputs that would be replaced by it is invalid. Now
    // that we have the set of all ancestors we can detect this
    // pathological case by making sure ws.m_conflicts and ws.m_ancestors don't
    // intersect.
    bool has_policy_conflict{false};
    if (const auto err_string{EntriesAndTxidsDisjoint(ws.m_ancestors, ws.m_conflicts_incl_policy, hash, &has_policy_conflict)}) {
        // We classify this as a consensus error because a transaction depending on something it
        // conflicts with would be inconsistent.
        return state.Invalid(TxValidationResult::TX_CONSENSUS, "bad-txns-spends-conflicting-tx", *err_string);
    }
    if (has_policy_conflict) {
        MaybeReject(TxValidationResult::TX_MEMPOOL_POLICY, "txn-spk-reused-chained");
    }

    m_rbf = !ws.m_conflicts_incl_policy.empty();
    return true;
}

bool MemPoolAccept::ReplacementChecks(ATMPArgs& args, Workspace& ws)
{
    AssertLockHeld(cs_main);
    AssertLockHeld(m_pool.cs);

    const CTransaction& tx = *ws.m_ptx;
    const uint256& hash = ws.m_hash;
    TxValidationState& state = ws.m_state;

    CFeeRate newFeeRate(ws.m_modified_fees, ws.m_vsize);
    // Enforce Rule #6. The replacement transaction must have a higher feerate than its direct conflicts.
    // - The motivation for this check is to ensure that the replacement transaction is preferable for
    //   block-inclusion, compared to what would be removed from the mempool.
    // - This logic predates ancestor feerate-based transaction selection, which is why it doesn't
    //   consider feerates of descendants.
    // - Note: Ancestor feerate-based transaction selection has made this comparison insufficient to
    //   guarantee that this is incentive-compatible for miners, because it is possible for a
    //   descendant transaction of a direct conflict to pay a higher feerate than the transaction that
    //   might replace them, under these rules.
    if (!args.m_ignore_rejects.count("insufficient fee")) {
    if (const auto err_string{PaysMoreThanConflicts(ws.m_iters_conflicting, newFeeRate, hash)}) {
        return state.Invalid(TxValidationResult::TX_MEMPOOL_POLICY, "insufficient fee", *err_string);
    }
    }  // ignore_rejects

    // Calculate all conflicting entries and enforce Rule #5.
    if (const auto err_string{GetEntriesForConflicts(tx, m_pool, ws.m_iters_conflicting, ws.m_all_conflicting, args.m_ignore_rejects)}) {
        return state.Invalid(TxValidationResult::TX_MEMPOOL_POLICY,
                             "too many potential replacements", *err_string);
    }
    // Enforce Rule #2.
    if (!args.m_ignore_rejects.count("replacement-adds-unconfirmed")) {
    if (const auto err_string{HasNoNewUnconfirmed(tx, m_pool, ws.m_iters_conflicting)}) {
        return state.Invalid(TxValidationResult::TX_MEMPOOL_POLICY,
                             "replacement-adds-unconfirmed", *err_string);
    }
    }  // ignore_rejects
    // Check if it's economically rational to mine this transaction rather than the ones it
    // replaces and pays for its own relay fees. Enforce Rules #3 and #4.
    for (CTxMemPool::txiter it : ws.m_all_conflicting) {
        ws.m_conflicting_fees += it->GetModifiedFee();
        ws.m_conflicting_size += it->GetTxSize();
    }
    if (!args.m_ignore_rejects.count("insufficient fee")) {
    if (const auto err_string{PaysForRBF(ws.m_conflicting_fees, ws.m_modified_fees, ws.m_vsize,
                                         m_pool.m_incremental_relay_feerate, hash)}) {
        return state.Invalid(TxValidationResult::TX_MEMPOOL_POLICY, "insufficient fee", *err_string);
    }
    }  // ignore_rejects
    return true;
}

bool MemPoolAccept::PackageMempoolChecks(const ATMPArgs& args, const std::vector<CTransactionRef>& txns,
                                         const int64_t total_vsize,
                                         PackageValidationState& package_state)
{
    AssertLockHeld(cs_main);
    AssertLockHeld(m_pool.cs);

    // CheckPackageLimits expects the package transactions to not already be in the mempool.
    assert(std::all_of(txns.cbegin(), txns.cend(), [this](const auto& tx)
                       { return !m_pool.exists(GenTxid::Txid(tx->GetHash()));}));

    std::string err_string;
    if ((!args.m_ignore_rejects.count("package-mempool-limits")) && !m_pool.CheckPackageLimits(txns, total_vsize, err_string)) {
        // This is a package-wide error, separate from an individual transaction error.
        return package_state.Invalid(PackageValidationResult::PCKG_POLICY, "package-mempool-limits", err_string);
    }
   return true;
}

bool MemPoolAccept::PolicyScriptChecks(const ATMPArgs& args, Workspace& ws)
{
    AssertLockHeld(cs_main);
    AssertLockHeld(m_pool.cs);
    const CTransaction& tx = *ws.m_ptx;
    TxValidationState& state = ws.m_state;

    constexpr unsigned int scriptVerifyFlags = STANDARD_SCRIPT_VERIFY_FLAGS;

    // Check input scripts and signatures.
    // This is done last to help prevent CPU exhaustion denial-of-service attacks.
    if (!CheckInputScripts(tx, state, m_view, scriptVerifyFlags, true, false, ws.m_precomputed_txdata)) {
        // SCRIPT_VERIFY_CLEANSTACK requires SCRIPT_VERIFY_WITNESS, so we
        // need to turn both off, and compare against just turning off CLEANSTACK
        // to see if the failure is specifically due to witness validation.
        TxValidationState state_dummy; // Want reported failures to be from first CheckInputScripts
        if (!tx.HasWitness() && CheckInputScripts(tx, state_dummy, m_view, scriptVerifyFlags & ~(SCRIPT_VERIFY_WITNESS | SCRIPT_VERIFY_CLEANSTACK), true, false, ws.m_precomputed_txdata) &&
                !CheckInputScripts(tx, state_dummy, m_view, scriptVerifyFlags & ~SCRIPT_VERIFY_CLEANSTACK, true, false, ws.m_precomputed_txdata)) {
            // Only the witness is missing, so the transaction itself may be fine.
            state.Invalid(TxValidationResult::TX_WITNESS_STRIPPED,
                    state.GetRejectReason(), state.GetDebugMessage());
        }
        return false; // state filled in by CheckInputScripts
    }

    return true;
}

bool MemPoolAccept::ConsensusScriptChecks(const ATMPArgs& args, Workspace& ws)
{
    AssertLockHeld(cs_main);
    AssertLockHeld(m_pool.cs);
    const CTransaction& tx = *ws.m_ptx;
    const uint256& hash = ws.m_hash;
    TxValidationState& state = ws.m_state;

    // Check again against the current block tip's script verification
    // flags to cache our script execution flags. This is, of course,
    // useless if the next block has different script flags from the
    // previous one, but because the cache tracks script flags for us it
    // will auto-invalidate and we'll just have a few blocks of extra
    // misses on soft-fork activation.
    //
    // This is also useful in case of bugs in the standard flags that cause
    // transactions to pass as valid when they're actually invalid. For
    // instance the STRICTENC flag was incorrectly allowing certain
    // CHECKSIG NOT scripts to pass, even though they were invalid.
    //
    // There is a similar check in CreateNewBlock() to prevent creating
    // invalid blocks (using TestBlockValidity), however allowing such
    // transactions into the mempool can be exploited as a DoS attack.
    unsigned int currentBlockScriptVerifyFlags{GetBlockScriptFlags(*m_active_chainstate.m_chain.Tip(), m_active_chainstate.m_chainman)};
    if (!CheckInputsFromMempoolAndCache(tx, state, m_view, m_pool, currentBlockScriptVerifyFlags,
                                        ws.m_precomputed_txdata, m_active_chainstate.CoinsTip())) {
        LogPrintf("BUG! PLEASE REPORT THIS! CheckInputScripts failed against latest-block but not STANDARD flags %s, %s\n", hash.ToString(), state.ToString());
        return Assume(false);
    }

    return true;
}

bool MemPoolAccept::Finalize(const ATMPArgs& args, Workspace& ws)
{
    AssertLockHeld(cs_main);
    AssertLockHeld(m_pool.cs);
    const CTransaction& tx = *ws.m_ptx;
    const uint256& hash = ws.m_hash;
    TxValidationState& state = ws.m_state;

    std::unique_ptr<CTxMemPoolEntry>& entry = ws.m_entry;

    // Remove conflicting transactions from the mempool
    for (CTxMemPool::txiter it : ws.m_all_conflicting)
    {
        LogPrint(BCLog::MEMPOOL, "replacing tx %s (wtxid=%s) with %s (wtxid=%s) for %s additional fees, %d delta bytes\n",
                it->GetTx().GetHash().ToString(),
                it->GetTx().GetWitnessHash().ToString(),
                hash.ToString(),
                tx.GetWitnessHash().ToString(),
                FormatMoney(ws.m_modified_fees - ws.m_conflicting_fees),
                (int)entry->GetTxSize() - (int)ws.m_conflicting_size);
        TRACE7(mempool, replaced,
                it->GetTx().GetHash().data(),
                it->GetTxSize(),
                it->GetFee(),
                std::chrono::duration_cast<std::chrono::duration<std::uint64_t>>(it->GetTime()).count(),
                hash.data(),
                entry->GetTxSize(),
                entry->GetFee()
        );
        ws.m_replaced_transactions.push_back(it->GetSharedTx());
    }
    m_pool.RemoveStaged(ws.m_all_conflicting, false, MemPoolRemovalReason::REPLACED);

    // This transaction should only count for fee estimation if:
    // - it's not being re-added during a reorg which bypasses typical mempool fee limits
    // - the node is not behind
    // - the transaction is not dependent on any other transactions in the mempool
    // - it's not part of a package. Since package relay is not currently supported, this
    // transaction has not necessarily been accepted to miners' mempools.
    bool validForFeeEstimation = args.m_ignore_rejects.empty() && !args.m_package_submission && IsCurrentForFeeEstimation(m_active_chainstate) && m_pool.HasNoInputsOf(tx);

    // Store transaction in memory
    m_pool.addUnchecked(*entry, ws.m_ancestors, validForFeeEstimation);

    // trim mempool and check if tx was trimmed
    // If we are validating a package, don't trim here because we could evict a previous transaction
    // in the package. LimitMempoolSize() should be called at the very end to make sure the mempool
    // is still within limits and package submission happens atomically.
    if (!args.m_package_submission && !args.m_ignore_rejects.count(rejectmsg_mempoolfull)) {
        LimitMempoolSize(m_pool, m_active_chainstate.CoinsTip());
        if (!m_pool.exists(GenTxid::Txid(hash)))
            return state.Invalid(TxValidationResult::TX_MEMPOOL_POLICY, "mempool full");
    }
    return true;
}

bool MemPoolAccept::SubmitPackage(const ATMPArgs& args, std::vector<Workspace>& workspaces,
                                  PackageValidationState& package_state,
                                  std::map<uint256, MempoolAcceptResult>& results)
{
    AssertLockHeld(cs_main);
    AssertLockHeld(m_pool.cs);
    // Sanity check: none of the transactions should be in the mempool, and none of the transactions
    // should have a same-txid-different-witness equivalent in the mempool.
    assert(std::all_of(workspaces.cbegin(), workspaces.cend(), [this](const auto& ws){
        return !m_pool.exists(GenTxid::Txid(ws.m_ptx->GetHash())); }));

    bool all_submitted = true;
    // ConsensusScriptChecks adds to the script cache and is therefore consensus-critical;
    // CheckInputsFromMempoolAndCache asserts that transactions only spend coins available from the
    // mempool or UTXO set. Submit each transaction to the mempool immediately after calling
    // ConsensusScriptChecks to make the outputs available for subsequent transactions.
    for (Workspace& ws : workspaces) {
        if (!ConsensusScriptChecks(args, ws)) {
            results.emplace(ws.m_ptx->GetWitnessHash(), MempoolAcceptResult::Failure(ws.m_state));
            // Since PolicyScriptChecks() passed, this should never fail.
            Assume(false);
            all_submitted = false;
            package_state.Invalid(PackageValidationResult::PCKG_MEMPOOL_ERROR,
                                  strprintf("BUG! PolicyScriptChecks succeeded but ConsensusScriptChecks failed: %s",
                                            ws.m_ptx->GetHash().ToString()));
        }

        // Re-calculate mempool ancestors to call addUnchecked(). They may have changed since the
        // last calculation done in PreChecks, since package ancestors have already been submitted.
        {
            auto ancestors{m_pool.CalculateMemPoolAncestors(*ws.m_entry, CTxMemPool::Limits::NoLimits())};
            if(!ancestors) {
                results.emplace(ws.m_ptx->GetWitnessHash(), MempoolAcceptResult::Failure(ws.m_state));
                // Since PreChecks() and PackageMempoolChecks() both enforce limits, this should never fail.
                Assume(false);
                all_submitted = false;
                package_state.Invalid(PackageValidationResult::PCKG_MEMPOOL_ERROR,
                                    strprintf("BUG! Mempool ancestors or descendants were underestimated: %s",
                                                ws.m_ptx->GetHash().ToString()));
            }
            ws.m_ancestors = std::move(ancestors).value_or(ws.m_ancestors);
        }
        // If we call LimitMempoolSize() for each individual Finalize(), the mempool will not take
        // the transaction's descendant feerate into account because it hasn't seen them yet. Also,
        // we risk evicting a transaction that a subsequent package transaction depends on. Instead,
        // allow the mempool to temporarily bypass limits, the maximum package size) while
        // submitting transactions individually and then trim at the very end.
        if (!Finalize(args, ws)) {
            results.emplace(ws.m_ptx->GetWitnessHash(), MempoolAcceptResult::Failure(ws.m_state));
            // Since LimitMempoolSize() won't be called, this should never fail.
            Assume(false);
            all_submitted = false;
            package_state.Invalid(PackageValidationResult::PCKG_MEMPOOL_ERROR,
                                  strprintf("BUG! Adding to mempool failed: %s", ws.m_ptx->GetHash().ToString()));
        }
    }

    std::vector<uint256> all_package_wtxids;
    all_package_wtxids.reserve(workspaces.size());
    std::transform(workspaces.cbegin(), workspaces.cend(), std::back_inserter(all_package_wtxids),
                   [](const auto& ws) { return ws.m_ptx->GetWitnessHash(); });

    // Add successful results. The returned results may change later if LimitMempoolSize() evicts them.
    for (Workspace& ws : workspaces) {
        const auto effective_feerate = args.m_package_feerates ? ws.m_package_feerate :
            CFeeRate{ws.m_modified_fees, static_cast<uint32_t>(ws.m_vsize)};
        const auto effective_feerate_wtxids = args.m_package_feerates ? all_package_wtxids :
            std::vector<uint256>({ws.m_ptx->GetWitnessHash()});
        results.emplace(ws.m_ptx->GetWitnessHash(),
                        MempoolAcceptResult::Success(std::move(ws.m_replaced_transactions), ws.m_vsize,
                                         ws.m_base_fees, effective_feerate, effective_feerate_wtxids));
        GetMainSignals().TransactionAddedToMempool(ws.m_ptx, m_pool.GetAndIncrementSequence());
    }
    return all_submitted;
}

MempoolAcceptResult MemPoolAccept::AcceptSingleTransaction(const CTransactionRef& ptx, ATMPArgs& args)
{
    AssertLockHeld(cs_main);
    LOCK(m_pool.cs); // mempool "read lock" (held through GetMainSignals().TransactionAddedToMempool())

    const CFeeRate mempool_min_fee_rate = m_pool.GetMinFee();

    Workspace ws(ptx);

    if (!PreChecks(args, ws)) return MempoolAcceptResult::Failure(ws.m_state);

    if (m_rbf && !ReplacementChecks(args, ws)) return MempoolAcceptResult::Failure(ws.m_state);

    // Perform the inexpensive checks first and avoid hashing and signature verification unless
    // those checks pass, to mitigate CPU exhaustion denial-of-service attacks.
    if (!PolicyScriptChecks(args, ws)) return MempoolAcceptResult::Failure(ws.m_state);

    if (!ConsensusScriptChecks(args, ws)) return MempoolAcceptResult::Failure(ws.m_state);

    const CFeeRate effective_feerate{ws.m_modified_fees, static_cast<uint32_t>(ws.m_vsize)};
    const std::vector<uint256> single_wtxid{ws.m_ptx->GetWitnessHash()};
    // Tx was accepted, but not added
    if (args.m_test_accept) {
        return MempoolAcceptResult::Success(std::move(ws.m_replaced_transactions), ws.m_vsize,
                                            ws.m_base_fees, effective_feerate, single_wtxid);
    }

    if (!Finalize(args, ws)) return MempoolAcceptResult::Failure(ws.m_state);

    GetMainSignals().TransactionAddedToMempool(ptx, m_pool.GetAndIncrementSequence());

    // update mempool stats cache
    CStats::DefaultStats()->addMempoolSample(m_pool.size(), m_pool.DynamicMemoryUsage(), mempool_min_fee_rate.GetFeePerK());

    return MempoolAcceptResult::Success(std::move(ws.m_replaced_transactions), ws.m_vsize, ws.m_base_fees,
                                        effective_feerate, single_wtxid);
}

PackageMempoolAcceptResult MemPoolAccept::AcceptMultipleTransactions(const std::vector<CTransactionRef>& txns, ATMPArgs& args)
{
    AssertLockHeld(cs_main);

    // These context-free package limits can be done before taking the mempool lock.
    PackageValidationState package_state;
    if (!CheckPackage(txns, package_state)) return PackageMempoolAcceptResult(package_state, {});

    std::vector<Workspace> workspaces{};
    workspaces.reserve(txns.size());
    std::transform(txns.cbegin(), txns.cend(), std::back_inserter(workspaces),
                   [](const auto& tx) { return Workspace(tx); });
    std::map<uint256, MempoolAcceptResult> results;

    LOCK(m_pool.cs);

    // Do all PreChecks first and fail fast to avoid running expensive script checks when unnecessary.
    for (Workspace& ws : workspaces) {
        if (!PreChecks(args, ws)) {
            package_state.Invalid(PackageValidationResult::PCKG_TX, "transaction failed");
            // Exit early to avoid doing pointless work. Update the failed tx result; the rest are unfinished.
            results.emplace(ws.m_ptx->GetWitnessHash(), MempoolAcceptResult::Failure(ws.m_state));
            return PackageMempoolAcceptResult(package_state, std::move(results));
        }
        // Make the coins created by this transaction available for subsequent transactions in the
        // package to spend. Since we already checked conflicts in the package and we don't allow
        // replacements, we don't need to track the coins spent. Note that this logic will need to be
        // updated if package replace-by-fee is allowed in the future.
        assert(!args.m_allow_replacement);
        m_viewmempool.PackageAddTransaction(ws.m_ptx);
    }

    // Transactions must meet two minimum feerates: the mempool minimum fee and min relay fee.
    // For transactions consisting of exactly one child and its parents, it suffices to use the
    // package feerate (total modified fees / total virtual size) to check this requirement.
    // Note that this is an aggregate feerate; this function has not checked that there are transactions
    // too low feerate to pay for themselves, or that the child transactions are higher feerate than
    // their parents. Using aggregate feerate may allow "parents pay for child" behavior and permit
    // a child that is below mempool minimum feerate. To avoid these behaviors, callers of
    // AcceptMultipleTransactions need to restrict txns topology (e.g. to ancestor sets) and check
    // the feerates of individuals and subsets.
    const auto m_total_vsize = std::accumulate(workspaces.cbegin(), workspaces.cend(), int64_t{0},
        [](int64_t sum, auto& ws) { return sum + ws.m_vsize; });
    const auto m_total_modified_fees = std::accumulate(workspaces.cbegin(), workspaces.cend(), CAmount{0},
        [](CAmount sum, auto& ws) { return sum + ws.m_modified_fees; });
    const CFeeRate package_feerate(m_total_modified_fees, m_total_vsize);
    TxValidationState placeholder_state;
    if (args.m_package_feerates &&
        (!args.m_ignore_rejects.count("package-fee-too-low")) &&
        !CheckFeeRate(m_total_vsize, m_total_modified_fees, placeholder_state, empty_ignore_rejects)) {
        package_state.Invalid(PackageValidationResult::PCKG_POLICY, "package-fee-too-low");
        return PackageMempoolAcceptResult(package_state, {});
    }

    // Apply package mempool ancestor/descendant limits. Skip if there is only one transaction,
    // because it's unnecessary. Also, CPFP carve out can increase the limit for individual
    // transactions, but this exemption is not extended to packages in CheckPackageLimits().
    std::string err_string;
    if (txns.size() > 1 && !PackageMempoolChecks(args, txns, m_total_vsize, package_state)) {
        return PackageMempoolAcceptResult(package_state, std::move(results));
    }

    std::vector<uint256> all_package_wtxids;
    all_package_wtxids.reserve(workspaces.size());
    std::transform(workspaces.cbegin(), workspaces.cend(), std::back_inserter(all_package_wtxids),
                   [](const auto& ws) { return ws.m_ptx->GetWitnessHash(); });
    for (Workspace& ws : workspaces) {
        ws.m_package_feerate = package_feerate;
        if (!PolicyScriptChecks(args, ws)) {
            // Exit early to avoid doing pointless work. Update the failed tx result; the rest are unfinished.
            package_state.Invalid(PackageValidationResult::PCKG_TX, "transaction failed");
            results.emplace(ws.m_ptx->GetWitnessHash(), MempoolAcceptResult::Failure(ws.m_state));
            return PackageMempoolAcceptResult(package_state, std::move(results));
        }
        if (args.m_test_accept) {
            const auto effective_feerate = args.m_package_feerates ? ws.m_package_feerate :
                CFeeRate{ws.m_modified_fees, static_cast<uint32_t>(ws.m_vsize)};
            const auto effective_feerate_wtxids = args.m_package_feerates ? all_package_wtxids :
                std::vector<uint256>{ws.m_ptx->GetWitnessHash()};
            results.emplace(ws.m_ptx->GetWitnessHash(),
                            MempoolAcceptResult::Success(std::move(ws.m_replaced_transactions),
                                                         ws.m_vsize, ws.m_base_fees, effective_feerate,
                                                         effective_feerate_wtxids));
        }
    }

    if (args.m_test_accept) return PackageMempoolAcceptResult(package_state, std::move(results));

    if (!SubmitPackage(args, workspaces, package_state, results)) {
        // PackageValidationState filled in by SubmitPackage().
        return PackageMempoolAcceptResult(package_state, std::move(results));
    }

    return PackageMempoolAcceptResult(package_state, std::move(results));
}

PackageMempoolAcceptResult MemPoolAccept::AcceptSubPackage(const std::vector<CTransactionRef>& subpackage, ATMPArgs& args)
{
    AssertLockHeld(::cs_main);
    AssertLockHeld(m_pool.cs);
    auto result = [&]() EXCLUSIVE_LOCKS_REQUIRED(::cs_main, m_pool.cs) {
        if (subpackage.size() > 1) {
            return AcceptMultipleTransactions(subpackage, args);
        }
        const auto& tx = subpackage.front();
        ATMPArgs single_args = ATMPArgs::SingleInPackageAccept(args);
        const auto single_res = AcceptSingleTransaction(tx, single_args);
        PackageValidationState package_state_wrapped;
        if (single_res.m_result_type != MempoolAcceptResult::ResultType::VALID) {
            package_state_wrapped.Invalid(PackageValidationResult::PCKG_TX, "transaction failed");
        }
        return PackageMempoolAcceptResult(package_state_wrapped, {{tx->GetWitnessHash(), single_res}});
    }();
    // Clean up m_view and m_viewmempool so that other subpackage evaluations don't have access to
    // coins they shouldn't. Keep some coins in order to minimize re-fetching coins from the UTXO set.
    //
    // There are 3 kinds of coins in m_view:
    // (1) Temporary coins from the transactions in subpackage, constructed by m_viewmempool.
    // (2) Mempool coins from transactions in the mempool, constructed by m_viewmempool.
    // (3) Confirmed coins fetched from our current UTXO set.
    //
    // (1) Temporary coins need to be removed, regardless of whether the transaction was submitted.
    // If the transaction was submitted to the mempool, m_viewmempool will be able to fetch them from
    // there. If it wasn't submitted to mempool, it is incorrect to keep them - future calls may try
    // to spend those coins that don't actually exist.
    // (2) Mempool coins also need to be removed. If the mempool contents have changed as a result
    // of submitting or replacing transactions, coins previously fetched from mempool may now be
    // spent or nonexistent. Those coins need to be deleted from m_view.
    // (3) Confirmed coins don't need to be removed. The chainstate has not changed (we are
    // holding cs_main and no blocks have been processed) so the confirmed tx cannot disappear like
    // a mempool tx can. The coin may now be spent after we submitted a tx to mempool, but
    // we have already checked that the package does not have 2 transactions spending the same coin.
    // Keeping them in m_view is an optimization to not re-fetch confirmed coins if we later look up
    // inputs for this transaction again.
    for (const auto& outpoint : m_viewmempool.GetNonBaseCoins()) {
        // In addition to resetting m_viewmempool, we also need to manually delete these coins from
        // m_view because it caches copies of the coins it fetched from m_viewmempool previously.
        m_view.Uncache(outpoint);
    }
    // This deletes the temporary and mempool coins.
    m_viewmempool.Reset();
    return result;
}

PackageMempoolAcceptResult MemPoolAccept::AcceptPackage(const Package& package, ATMPArgs& args)
{
    AssertLockHeld(cs_main);
    // Used if returning a PackageMempoolAcceptResult directly from this function.
    PackageValidationState package_state_quit_early;

    // Check that the package is well-formed. If it isn't, we won't try to validate any of the
    // transactions and thus won't return any MempoolAcceptResults, just a package-wide error.

    // Context-free package checks.
    if (!CheckPackage(package, package_state_quit_early)) return PackageMempoolAcceptResult(package_state_quit_early, {});

    // All transactions in the package must be a parent of the last transaction. This is just an
    // opportunity for us to fail fast on a context-free check without taking the mempool lock.
    if (!IsChildWithParents(package)) {
        package_state_quit_early.Invalid(PackageValidationResult::PCKG_POLICY, "package-not-child-with-parents");
        return PackageMempoolAcceptResult(package_state_quit_early, {});
    }

    // IsChildWithParents() guarantees the package is > 1 transactions.
    assert(package.size() > 1);
    // The package must be 1 child with all of its unconfirmed parents. The package is expected to
    // be sorted, so the last transaction is the child.
    const auto& child = package.back();
    std::unordered_set<uint256, SaltedTxidHasher> unconfirmed_parent_txids;
    std::transform(package.cbegin(), package.cend() - 1,
                   std::inserter(unconfirmed_parent_txids, unconfirmed_parent_txids.end()),
                   [](const auto& tx) { return tx->GetHash(); });

    // All child inputs must refer to a preceding package transaction or a confirmed UTXO. The only
    // way to verify this is to look up the child's inputs in our current coins view (not including
    // mempool), and enforce that all parents not present in the package be available at chain tip.
    // Since this check can bring new coins into the coins cache, keep track of these coins and
    // uncache them if we don't end up submitting this package to the mempool.
    const CCoinsViewCache& coins_tip_cache = m_active_chainstate.CoinsTip();
    for (const auto& input : child->vin) {
        if (!coins_tip_cache.HaveCoinInCache(input.prevout)) {
            args.m_coins_to_uncache.push_back(input.prevout);
        }
    }
    // Using the MemPoolAccept m_view cache allows us to look up these same coins faster later.
    // This should be connecting directly to CoinsTip, not to m_viewmempool, because we specifically
    // require inputs to be confirmed if they aren't in the package.
    m_view.SetBackend(m_active_chainstate.CoinsTip());
    const auto package_or_confirmed = [this, &unconfirmed_parent_txids](const auto& input) {
         return unconfirmed_parent_txids.count(input.prevout.hash) > 0 || m_view.HaveCoin(input.prevout);
    };
    if (!std::all_of(child->vin.cbegin(), child->vin.cend(), package_or_confirmed)) {
        package_state_quit_early.Invalid(PackageValidationResult::PCKG_POLICY, "package-not-child-with-unconfirmed-parents");
        return PackageMempoolAcceptResult(package_state_quit_early, {});
    }
    // Protect against bugs where we pull more inputs from disk that miss being added to
    // coins_to_uncache. The backend will be connected again when needed in PreChecks.
    m_view.SetBackend(m_dummy);

    LOCK(m_pool.cs);
    // Stores results from which we will create the returned PackageMempoolAcceptResult.
    // A result may be changed if a mempool transaction is evicted later due to LimitMempoolSize().
    std::map<uint256, MempoolAcceptResult> results_final;
    // Results from individual validation which will be returned if no other result is available for
    // this transaction. "Nonfinal" because if a transaction fails by itself but succeeds later
    // (i.e. when evaluated with a fee-bumping child), the result in this map may be discarded.
    std::map<uint256, MempoolAcceptResult> individual_results_nonfinal;
    bool quit_early{false};
    std::vector<CTransactionRef> txns_package_eval;
    for (const auto& tx : package) {
        const auto& wtxid = tx->GetWitnessHash();
        const auto& txid = tx->GetHash();
        // There are 3 possibilities: already in mempool, same-txid-diff-wtxid already in mempool,
        // or not in mempool. An already confirmed tx is treated as one not in mempool, because all
        // we know is that the inputs aren't available.
        if (m_pool.exists(GenTxid::Wtxid(wtxid))) {
            // Exact transaction already exists in the mempool.
            // Node operators are free to set their mempool policies however they please, nodes may receive
            // transactions in different orders, and malicious counterparties may try to take advantage of
            // policy differences to pin or delay propagation of transactions. As such, it's possible for
            // some package transaction(s) to already be in the mempool, and we don't want to reject the
            // entire package in that case (as that could be a censorship vector). De-duplicate the
            // transactions that are already in the mempool, and only call AcceptMultipleTransactions() with
            // the new transactions. This ensures we don't double-count transaction counts and sizes when
            // checking ancestor/descendant limits, or double-count transaction fees for fee-related policy.
            auto iter = m_pool.GetIter(txid);
            assert(iter != std::nullopt);
            results_final.emplace(wtxid, MempoolAcceptResult::MempoolTx(iter.value()->GetTxSize(), iter.value()->GetFee()));
        } else if (m_pool.exists(GenTxid::Txid(txid))) {
            // Transaction with the same non-witness data but different witness (same txid,
            // different wtxid) already exists in the mempool.
            //
            // We don't allow replacement transactions right now, so just swap the package
            // transaction for the mempool one. Note that we are ignoring the validity of the
            // package transaction passed in.
            // TODO: allow witness replacement in packages.
            auto iter = m_pool.GetIter(txid);
            assert(iter != std::nullopt);
            // Provide the wtxid of the mempool tx so that the caller can look it up in the mempool.
            results_final.emplace(wtxid, MempoolAcceptResult::MempoolTxDifferentWitness(iter.value()->GetTx().GetWitnessHash()));
        } else {
            // Transaction does not already exist in the mempool.
            // Try submitting the transaction on its own.
            const auto single_package_res = AcceptSubPackage({tx}, args);
            const auto& single_res = single_package_res.m_tx_results.at(wtxid);
            if (single_res.m_result_type == MempoolAcceptResult::ResultType::VALID) {
                // The transaction succeeded on its own and is now in the mempool. Don't include it
                // in package validation, because its fees should only be "used" once.
                assert(m_pool.exists(GenTxid::Wtxid(wtxid)));
                results_final.emplace(wtxid, single_res);
            } else if (single_res.m_state.GetResult() != TxValidationResult::TX_MEMPOOL_POLICY &&
                       single_res.m_state.GetResult() != TxValidationResult::TX_MISSING_INPUTS) {
                // Package validation policy only differs from individual policy in its evaluation
                // of feerate. For example, if a transaction fails here due to violation of a
                // consensus rule, the result will not change when it is submitted as part of a
                // package. To minimize the amount of repeated work, unless the transaction fails
                // due to feerate or missing inputs (its parent is a previous transaction in the
                // package that failed due to feerate), don't run package validation. Note that this
                // decision might not make sense if different types of packages are allowed in the
                // future.  Continue individually validating the rest of the transactions, because
                // some of them may still be valid.
                quit_early = true;
                package_state_quit_early.Invalid(PackageValidationResult::PCKG_TX, "transaction failed");
                individual_results_nonfinal.emplace(wtxid, single_res);
            } else {
                individual_results_nonfinal.emplace(wtxid, single_res);
                txns_package_eval.push_back(tx);
            }
        }
    }

    auto multi_submission_result = quit_early || txns_package_eval.empty() ? PackageMempoolAcceptResult(package_state_quit_early, {}) :
        AcceptSubPackage(txns_package_eval, args);
    PackageValidationState& package_state_final = multi_submission_result.m_state;

    // Make sure we haven't exceeded max mempool size.
    // Package transactions that were submitted to mempool or already in mempool may be evicted.
    LimitMempoolSize(m_pool, m_active_chainstate.CoinsTip());

    for (const auto& tx : package) {
        const auto& wtxid = tx->GetWitnessHash();
        if (multi_submission_result.m_tx_results.count(wtxid) > 0) {
            // We shouldn't have re-submitted if the tx result was already in results_final.
            Assume(results_final.count(wtxid) == 0);
            // If it was submitted, check to see if the tx is still in the mempool. It could have
            // been evicted due to LimitMempoolSize() above.
            const auto& txresult = multi_submission_result.m_tx_results.at(wtxid);
            if (txresult.m_result_type == MempoolAcceptResult::ResultType::VALID && !m_pool.exists(GenTxid::Wtxid(wtxid))) {
                package_state_final.Invalid(PackageValidationResult::PCKG_TX, "transaction failed");
                TxValidationState mempool_full_state;
                mempool_full_state.Invalid(TxValidationResult::TX_MEMPOOL_POLICY, "mempool full");
                results_final.emplace(wtxid, MempoolAcceptResult::Failure(mempool_full_state));
            } else {
                results_final.emplace(wtxid, txresult);
            }
        } else if (const auto it{results_final.find(wtxid)}; it != results_final.end()) {
            // Already-in-mempool transaction. Check to see if it's still there, as it could have
            // been evicted when LimitMempoolSize() was called.
            Assume(it->second.m_result_type != MempoolAcceptResult::ResultType::INVALID);
            Assume(individual_results_nonfinal.count(wtxid) == 0);
            // Query by txid to include the same-txid-different-witness ones.
            if (!m_pool.exists(GenTxid::Txid(tx->GetHash()))) {
                package_state_final.Invalid(PackageValidationResult::PCKG_TX, "transaction failed");
                TxValidationState mempool_full_state;
                mempool_full_state.Invalid(TxValidationResult::TX_MEMPOOL_POLICY, "mempool full");
                // Replace the previous result.
                results_final.erase(wtxid);
                results_final.emplace(wtxid, MempoolAcceptResult::Failure(mempool_full_state));
            }
        } else if (const auto it{individual_results_nonfinal.find(wtxid)}; it != individual_results_nonfinal.end()) {
            Assume(it->second.m_result_type == MempoolAcceptResult::ResultType::INVALID);
            // Interesting result from previous processing.
            results_final.emplace(wtxid, it->second);
        }
    }
    Assume(results_final.size() == package.size());
    return PackageMempoolAcceptResult(package_state_final, std::move(results_final));
}

} // anon namespace

MempoolAcceptResult AcceptToMemoryPool(Chainstate& active_chainstate, const CTransactionRef& tx,
                                       int64_t accept_time, const ignore_rejects_type& ignore_rejects, bool test_accept)
    EXCLUSIVE_LOCKS_REQUIRED(::cs_main)
{
    AssertLockHeld(::cs_main);
    const CChainParams& chainparams{active_chainstate.m_chainman.GetParams()};
    assert(active_chainstate.GetMempool() != nullptr);
    CTxMemPool& pool{*active_chainstate.GetMempool()};

    std::vector<COutPoint> coins_to_uncache;
    auto args = MemPoolAccept::ATMPArgs::SingleAccept(chainparams, accept_time, ignore_rejects, coins_to_uncache, test_accept);
    MempoolAcceptResult result = MemPoolAccept(pool, active_chainstate).AcceptSingleTransaction(tx, args);
    if (result.m_result_type != MempoolAcceptResult::ResultType::VALID) {
        // Remove coins that were not present in the coins cache before calling
        // AcceptSingleTransaction(); this is to prevent memory DoS in case we receive a large
        // number of invalid transactions that attempt to overrun the in-memory coins cache
        // (`CCoinsViewCache::cacheCoins`).

        for (const COutPoint& hashTx : coins_to_uncache)
            active_chainstate.CoinsTip().Uncache(hashTx);
        TRACE2(mempool, rejected,
                tx->GetHash().data(),
                result.m_state.GetRejectReason().c_str()
        );
    }
    // After we've (potentially) uncached entries, ensure our coins cache is still within its size limits
    BlockValidationState state_dummy;
    active_chainstate.FlushStateToDisk(state_dummy, FlushStateMode::PERIODIC);
    return result;
}

PackageMempoolAcceptResult ProcessNewPackage(Chainstate& active_chainstate, CTxMemPool& pool,
                                                   const Package& package, bool test_accept, const ignore_rejects_type& ignore_rejects)
{
    AssertLockHeld(cs_main);
    assert(!package.empty());
    assert(std::all_of(package.cbegin(), package.cend(), [](const auto& tx){return tx != nullptr;}));

    std::vector<COutPoint> coins_to_uncache;
    const CChainParams& chainparams = active_chainstate.m_chainman.GetParams();
    auto result = [&]() EXCLUSIVE_LOCKS_REQUIRED(cs_main) {
        AssertLockHeld(cs_main);
        if (test_accept) {
            auto args = MemPoolAccept::ATMPArgs::PackageTestAccept(chainparams, GetTime(), ignore_rejects, coins_to_uncache);
            return MemPoolAccept(pool, active_chainstate).AcceptMultipleTransactions(package, args);
        } else {
            auto args = MemPoolAccept::ATMPArgs::PackageChildWithParents(chainparams, GetTime(), ignore_rejects, coins_to_uncache);
            return MemPoolAccept(pool, active_chainstate).AcceptPackage(package, args);
        }
    }();

    // Uncache coins pertaining to transactions that were not submitted to the mempool.
    if (test_accept || result.m_state.IsInvalid()) {
        for (const COutPoint& hashTx : coins_to_uncache) {
            active_chainstate.CoinsTip().Uncache(hashTx);
        }
    }
    // Ensure the coins cache is still within limits.
    BlockValidationState state_dummy;
    active_chainstate.FlushStateToDisk(state_dummy, FlushStateMode::PERIODIC);
    return result;
}

CAmount GetBlockSubsidy(int nHeight, const Consensus::Params& consensusParams)
{
    int halvings = nHeight / consensusParams.nSubsidyHalvingInterval;
    // Force block reward to zero when right shift is undefined.
    if (halvings >= 64)
        return 0;

    CAmount nSubsidy = 50 * COIN;
    // Subsidy is cut in half every 210,000 blocks which will occur approximately every 4 years.
    nSubsidy >>= halvings;
    return nSubsidy;
}

CoinsViews::CoinsViews(DBParams db_params, CoinsViewOptions options)
    : m_dbview{std::move(db_params), std::move(options)},
      m_catcherview(&m_dbview) {}

void CoinsViews::InitCache()
{
    AssertLockHeld(::cs_main);
    m_cacheview = std::make_unique<CCoinsViewCache>(&m_catcherview);
}

Chainstate::Chainstate(
    CTxMemPool* mempool,
    BlockManager& blockman,
    ChainstateManager& chainman,
    std::optional<uint256> from_snapshot_blockhash)
    : m_mempool(mempool),
      m_blockman(blockman),
      m_chainman(chainman),
      m_from_snapshot_blockhash(from_snapshot_blockhash) {}

const CBlockIndex* Chainstate::SnapshotBase()
{
    if (!m_from_snapshot_blockhash) return nullptr;
    if (!m_cached_snapshot_base) m_cached_snapshot_base = Assert(m_chainman.m_blockman.LookupBlockIndex(*m_from_snapshot_blockhash));
    return m_cached_snapshot_base;
}

void Chainstate::InitCoinsDB(
    size_t cache_size_bytes,
    bool in_memory,
    bool should_wipe,
    fs::path leveldb_name)
{
    if (m_from_snapshot_blockhash) {
        leveldb_name += node::SNAPSHOT_CHAINSTATE_SUFFIX;
    }

    m_coins_views = std::make_unique<CoinsViews>(
        DBParams{
            .path = m_chainman.m_options.datadir / leveldb_name,
            .cache_bytes = cache_size_bytes,
            .memory_only = in_memory,
            .wipe_data = should_wipe,
            .obfuscate = true,
            .options = m_chainman.m_options.coins_db},
        m_chainman.m_options.coins_view);
}

void Chainstate::InitCoinsCache(size_t cache_size_bytes)
{
    AssertLockHeld(::cs_main);
    assert(m_coins_views != nullptr);
    m_coinstip_cache_size_bytes = cache_size_bytes;
    m_coins_views->InitCache();
}

// Note that though this is marked const, we may end up modifying `m_cached_finished_ibd`, which
// is a performance-related implementation detail. This function must be marked
// `const` so that `CValidationInterface` clients (which are given a `const Chainstate*`)
// can call it.
//
bool ChainstateManager::IsInitialBlockDownload() const
{
    // Optimization: pre-test latch before taking the lock.
    if (m_cached_finished_ibd.load(std::memory_order_relaxed))
        return false;

    LOCK(cs_main);
    if (m_cached_finished_ibd.load(std::memory_order_relaxed))
        return false;
    if (m_blockman.LoadingBlocks()) {
        return true;
    }
    CChain& chain{ActiveChain()};
    if (chain.Tip() == nullptr) {
        return true;
    }
    if (chain.Tip()->nChainWork < MinimumChainWork()) {
        return true;
    }
    if (chain.Tip()->Time() < Now<NodeSeconds>() - m_options.max_tip_age) {
        return true;
    }
    LogPrintf("Leaving InitialBlockDownload (latching to false)\n");
    m_cached_finished_ibd.store(true, std::memory_order_relaxed);
    return false;
}

void Chainstate::CheckForkWarningConditions()
{
    AssertLockHeld(cs_main);

    // Before we get past initial download, we cannot reliably alert about forks
    // (we assume we don't get stuck on a fork before finishing our initial sync)
    if (m_chainman.IsInitialBlockDownload()) {
        return;
    }

    if (m_chainman.m_best_invalid && m_chainman.m_best_invalid->nChainWork > m_chain.Tip()->nChainWork + (GetBlockProof(*m_chain.Tip()) * 6)) {
        LogPrintf("%s: Warning: Found invalid chain at least ~6 blocks longer than our best chain.\nChain state database corruption likely.\n", __func__);
        SetfLargeWorkInvalidChainFound(true);
    } else {
        SetfLargeWorkInvalidChainFound(false);
    }
}

// Called both upon regular invalid block discovery *and* InvalidateBlock
void Chainstate::InvalidChainFound(CBlockIndex* pindexNew)
{
    AssertLockHeld(cs_main);
    if (!m_chainman.m_best_invalid || pindexNew->nChainWork > m_chainman.m_best_invalid->nChainWork) {
        m_chainman.m_best_invalid = pindexNew;
    }
    if (m_chainman.m_best_header != nullptr && m_chainman.m_best_header->GetAncestor(pindexNew->nHeight) == pindexNew) {
        m_chainman.m_best_header = m_chain.Tip();
    }

    LogPrintf("%s: invalid block=%s  height=%d  log2_work=%f  date=%s\n", __func__,
      pindexNew->GetBlockHash().ToString(), pindexNew->nHeight,
      log(pindexNew->nChainWork.getdouble())/log(2.0), FormatISO8601DateTime(pindexNew->GetBlockTime()));
    CBlockIndex *tip = m_chain.Tip();
    assert (tip);
    LogPrintf("%s:  current best=%s  height=%d  log2_work=%f  date=%s\n", __func__,
      tip->GetBlockHash().ToString(), m_chain.Height(), log(tip->nChainWork.getdouble())/log(2.0),
      FormatISO8601DateTime(tip->GetBlockTime()));
    CheckForkWarningConditions();
}

// Same as InvalidChainFound, above, except not called directly from InvalidateBlock,
// which does its own setBlockIndexCandidates management.
void Chainstate::InvalidBlockFound(CBlockIndex* pindex, const BlockValidationState& state)
{
    AssertLockHeld(cs_main);
    if (state.GetResult() != BlockValidationResult::BLOCK_MUTATED) {
        pindex->nStatus |= BLOCK_FAILED_VALID;
        m_chainman.m_failed_blocks.insert(pindex);
        m_blockman.m_dirty_blockindex.insert(pindex);
        setBlockIndexCandidates.erase(pindex);
        InvalidChainFound(pindex);
    }
}

void UpdateCoins(const CTransaction& tx, CCoinsViewCache& inputs, CTxUndo &txundo, int nHeight)
{
    // mark inputs spent
    if (!tx.IsCoinBase()) {
        txundo.vprevout.reserve(tx.vin.size());
        for (const CTxIn &txin : tx.vin) {
            txundo.vprevout.emplace_back();
            bool is_spent = inputs.SpendCoin(txin.prevout, &txundo.vprevout.back());
            assert(is_spent);
        }
    }
    // add outputs
    AddCoins(inputs, tx, nHeight);
}

bool CScriptCheck::operator()() {
    const CScript &scriptSig = ptxTo->vin[nIn].scriptSig;
    const CScriptWitness *witness = &ptxTo->vin[nIn].scriptWitness;
    return VerifyScript(scriptSig, m_tx_out.scriptPubKey, witness, nFlags, CachingTransactionSignatureChecker(ptxTo, nIn, m_tx_out.nValue, cacheStore, *txdata), &error);
}

static CuckooCache::cache<uint256, SignatureCacheHasher> g_scriptExecutionCache;
static CSHA256 g_scriptExecutionCacheHasher;

bool InitScriptExecutionCache(size_t max_size_bytes)
{
    // Setup the salted hasher
    uint256 nonce = GetRandHash();
    // We want the nonce to be 64 bytes long to force the hasher to process
    // this chunk, which makes later hash computations more efficient. We
    // just write our 32-byte entropy twice to fill the 64 bytes.
    g_scriptExecutionCacheHasher.Write(nonce.begin(), 32);
    g_scriptExecutionCacheHasher.Write(nonce.begin(), 32);

    auto setup_results = g_scriptExecutionCache.setup_bytes(max_size_bytes);
    if (!setup_results) return false;

    const auto [num_elems, approx_size_bytes] = *setup_results;
    LogPrintf("Using %zu MiB out of %zu MiB requested for script execution cache, able to store %zu elements\n",
              approx_size_bytes >> 20, max_size_bytes >> 20, num_elems);
    return true;
}

/**
 * Check whether all of this transaction's input scripts succeed.
 *
 * This involves ECDSA signature checks so can be computationally intensive. This function should
 * only be called after the cheap sanity checks in CheckTxInputs passed.
 *
 * If pvChecks is not nullptr, script checks are pushed onto it instead of being performed inline. Any
 * script checks which are not necessary (eg due to script execution cache hits) are, obviously,
 * not pushed onto pvChecks/run.
 *
 * Setting cacheSigStore/cacheFullScriptStore to false will remove elements from the corresponding cache
 * which are matched. This is useful for checking blocks where we will likely never need the cache
 * entry again.
 *
 * Note that we may set state.reason to NOT_STANDARD for extra soft-fork flags in flags, block-checking
 * callers should probably reset it to CONSENSUS in such cases.
 *
 * Non-static (and re-declared) in src/test/txvalidationcache_tests.cpp
 */
bool CheckInputScripts(const CTransaction& tx, TxValidationState& state,
                       const CCoinsViewCache& inputs, unsigned int flags, bool cacheSigStore,
                       bool cacheFullScriptStore, PrecomputedTransactionData& txdata,
                       std::vector<CScriptCheck>* pvChecks)
{
    if (tx.IsCoinBase()) return true;

    if (pvChecks) {
        pvChecks->reserve(tx.vin.size());
    }

    // First check if script executions have been cached with the same
    // flags. Note that this assumes that the inputs provided are
    // correct (ie that the transaction hash which is in tx's prevouts
    // properly commits to the scriptPubKey in the inputs view of that
    // transaction).
    uint256 hashCacheEntry;
    CSHA256 hasher = g_scriptExecutionCacheHasher;
    hasher.Write(tx.GetWitnessHash().begin(), 32).Write((unsigned char*)&flags, sizeof(flags)).Finalize(hashCacheEntry.begin());
    AssertLockHeld(cs_main); //TODO: Remove this requirement by making CuckooCache not require external locks
    if (g_scriptExecutionCache.contains(hashCacheEntry, !cacheFullScriptStore)) {
        return true;
    }

    if (!txdata.m_spent_outputs_ready) {
        std::vector<CTxOut> spent_outputs;
        spent_outputs.reserve(tx.vin.size());

        for (const auto& txin : tx.vin) {
            const COutPoint& prevout = txin.prevout;
            const Coin& coin = inputs.AccessCoin(prevout);
            assert(!coin.IsSpent());
            spent_outputs.emplace_back(coin.out);
        }
        txdata.Init(tx, std::move(spent_outputs));
    }
    assert(txdata.m_spent_outputs.size() == tx.vin.size());

    for (unsigned int i = 0; i < tx.vin.size(); i++) {

        // We very carefully only pass in things to CScriptCheck which
        // are clearly committed to by tx' witness hash. This provides
        // a sanity check that our caching is not introducing consensus
        // failures through additional data in, eg, the coins being
        // spent being checked as a part of CScriptCheck.

        // Verify signature
        CScriptCheck check(txdata.m_spent_outputs[i], tx, i, flags, cacheSigStore, &txdata);
        if (pvChecks) {
            pvChecks->emplace_back(std::move(check));
        } else if (!check()) {
            if (flags & STANDARD_NOT_MANDATORY_VERIFY_FLAGS) {
                // Check whether the failure was caused by a
                // non-mandatory script verification check, such as
                // non-standard DER encodings or non-null dummy
                // arguments; if so, ensure we return NOT_STANDARD
                // instead of CONSENSUS to avoid downstream users
                // splitting the network between upgraded and
                // non-upgraded nodes by banning CONSENSUS-failing
                // data providers.
                CScriptCheck check2(txdata.m_spent_outputs[i], tx, i,
                        flags & ~STANDARD_NOT_MANDATORY_VERIFY_FLAGS, cacheSigStore, &txdata);
                if (check2())
                    return state.Invalid(TxValidationResult::TX_NOT_STANDARD, strprintf("non-mandatory-script-verify-flag (%s)", ScriptErrorString(check.GetScriptError())));
            }
            // MANDATORY flag failures correspond to
            // TxValidationResult::TX_CONSENSUS. Because CONSENSUS
            // failures are the most serious case of validation
            // failures, we may need to consider using
            // RECENT_CONSENSUS_CHANGE for any script failure that
            // could be due to non-upgraded nodes which we may want to
            // support, to avoid splitting the network (but this
            // depends on the details of how net_processing handles
            // such errors).
            return state.Invalid(TxValidationResult::TX_CONSENSUS, strprintf("mandatory-script-verify-flag-failed (%s)", ScriptErrorString(check.GetScriptError())));
        }
    }

    if (cacheFullScriptStore && !pvChecks) {
        // We executed all of the provided scripts, and were told to
        // cache the result. Do so now.
        g_scriptExecutionCache.insert(hashCacheEntry);
    }

    return true;
}

bool FatalError(Notifications& notifications, BlockValidationState& state, const std::string& strMessage, const bilingual_str& userMessage)
{
    notifications.fatalError(strMessage, userMessage);
    return state.Error(strMessage);
}

/**
 * Restore the UTXO in a Coin at a given COutPoint
 * @param undo The Coin to be restored.
 * @param view The coins view to which to apply the changes.
 * @param out The out point that corresponds to the tx input.
 * @return A DisconnectResult as an int
 */
int ApplyTxInUndo(Coin&& undo, CCoinsViewCache& view, const COutPoint& out)
{
    bool fClean = true;

    if (view.HaveCoin(out)) fClean = false; // overwriting transaction output

    if (undo.nHeight == 0) {
        // Missing undo metadata (height and coinbase). Older versions included this
        // information only in undo records for the last spend of a transactions'
        // outputs. This implies that it must be present for some other output of the same tx.
        const Coin& alternate = AccessByTxid(view, out.hash);
        if (!alternate.IsSpent()) {
            undo.nHeight = alternate.nHeight;
            undo.fCoinBase = alternate.fCoinBase;
        } else {
            return DISCONNECT_FAILED; // adding output for transaction without known metadata
        }
    }
    // If the coin already exists as an unspent coin in the cache, then the
    // possible_overwrite parameter to AddCoin must be set to true. We have
    // already checked whether an unspent coin exists above using HaveCoin, so
    // we don't need to guess. When fClean is false, an unspent coin already
    // existed and it is an overwrite.
    view.AddCoin(out, std::move(undo), !fClean);

    return fClean ? DISCONNECT_OK : DISCONNECT_UNCLEAN;
}

/** Undo the effects of this block (with given index) on the UTXO set represented by coins.
 *  When FAILED is returned, view is left in an indeterminate state. */
DisconnectResult Chainstate::DisconnectBlock(const CBlock& block, const CBlockIndex* pindex, CCoinsViewCache& view)
{
    AssertLockHeld(::cs_main);
    bool fClean = true;

    CBlockUndo blockUndo;
    if (!m_blockman.UndoReadFromDisk(blockUndo, *pindex)) {
        error("DisconnectBlock(): failure reading undo data");
        return DISCONNECT_FAILED;
    }

    if (blockUndo.vtxundo.size() + 1 != block.vtx.size()) {
        error("DisconnectBlock(): block and undo data inconsistent");
        return DISCONNECT_FAILED;
    }

    // Ignore blocks that contain transactions which are 'overwritten' by later transactions,
    // unless those are already completely spent.
    // See https://github.com/bitcoin/bitcoin/issues/22596 for additional information.
    // Note: the blocks specified here are different than the ones used in ConnectBlock because DisconnectBlock
    // unwinds the blocks in reverse. As a result, the inconsistency is not discovered until the earlier
    // blocks with the duplicate coinbase transactions are disconnected.
    bool fEnforceBIP30 = !((pindex->nHeight==91722 && pindex->GetBlockHash() == uint256S("0x00000000000271a2dc26e7667f8419f2e15416dc6955e5a6c6cdf3f2574dd08e")) ||
                           (pindex->nHeight==91812 && pindex->GetBlockHash() == uint256S("0x00000000000af0aed4792b1acee3d966af36cf5def14935db8de83d6f9306f2f")));

    // undo transactions in reverse order
    for (int i = block.vtx.size() - 1; i >= 0; i--) {
        const CTransaction &tx = *(block.vtx[i]);
        uint256 hash = tx.GetHash();
        bool is_coinbase = tx.IsCoinBase();
        bool is_bip30_exception = (is_coinbase && !fEnforceBIP30);

        // Check that all outputs are available and match the outputs in the block itself
        // exactly.
        for (size_t o = 0; o < tx.vout.size(); o++) {
            if (!tx.vout[o].scriptPubKey.IsUnspendable()) {
                COutPoint out(hash, o);
                Coin coin;
                bool is_spent = view.SpendCoin(out, &coin);
                if (!is_spent || tx.vout[o] != coin.out || pindex->nHeight != coin.nHeight || is_coinbase != coin.fCoinBase) {
                    if (!is_bip30_exception) {
                        fClean = false; // transaction output mismatch
                    }
                }
            }
        }

        // restore inputs
        if (i > 0) { // not coinbases
            CTxUndo &txundo = blockUndo.vtxundo[i-1];
            if (txundo.vprevout.size() != tx.vin.size()) {
                error("DisconnectBlock(): transaction and undo data inconsistent");
                return DISCONNECT_FAILED;
            }
            for (unsigned int j = tx.vin.size(); j > 0;) {
                --j;
                const COutPoint& out = tx.vin[j].prevout;
                int res = ApplyTxInUndo(std::move(txundo.vprevout[j]), view, out);
                if (res == DISCONNECT_FAILED) return DISCONNECT_FAILED;
                fClean = fClean && res != DISCONNECT_UNCLEAN;
            }
            // At this point, all of txundo.vprevout should have been moved out.
        }
    }

    // move best block pointer to prevout block
    view.SetBestBlock(pindex->pprev->GetBlockHash());

    return fClean ? DISCONNECT_OK : DISCONNECT_UNCLEAN;
}

static CCheckQueue<CScriptCheck> scriptcheckqueue(128);

void StartScriptCheckWorkerThreads(int threads_num)
{
    scriptcheckqueue.StartWorkerThreads(threads_num);
}

void StopScriptCheckWorkerThreads()
{
    scriptcheckqueue.StopWorkerThreads();
}

size_t ScriptCheckWorkerThreadCount()
{
    return scriptcheckqueue.ThreadCount();
}

/**
 * Threshold condition checker that triggers when unknown versionbits are seen on the network.
 */
class WarningBitsConditionChecker : public AbstractThresholdConditionChecker
{
private:
    const ChainstateManager& m_chainman;
    int m_bit;

public:
    explicit WarningBitsConditionChecker(const ChainstateManager& chainman, int bit) : m_chainman{chainman}, m_bit(bit) {}

    int64_t BeginTime(const Consensus::Params& params) const override { return 0; }
    int64_t EndTime(const Consensus::Params& params) const override { return std::numeric_limits<int64_t>::max(); }
    int Period(const Consensus::Params& params) const override { return params.nMinerConfirmationWindow; }
    int Threshold(const Consensus::Params& params) const override { return params.nRuleChangeActivationThreshold; }

    bool Condition(const CBlockIndex* pindex, const Consensus::Params& params) const override
    {
        return pindex->nHeight >= params.MinBIP9WarningHeight &&
               ((pindex->nVersion & VERSIONBITS_TOP_MASK) == VERSIONBITS_TOP_BITS) &&
               ((pindex->nVersion >> m_bit) & 1) != 0 &&
               ((m_chainman.m_versionbitscache.ComputeBlockVersion(pindex->pprev, params) >> m_bit) & 1) == 0;
    }
};

static unsigned int GetBlockScriptFlags(const CBlockIndex& block_index, const ChainstateManager& chainman)
{
    const Consensus::Params& consensusparams = chainman.GetConsensus();

    // BIP16 didn't become active until Apr 1 2012 (on mainnet, and
    // retroactively applied to testnet)
    // However, only one historical block violated the P2SH rules (on both
    // mainnet and testnet).
    // Similarly, only one historical block violated the TAPROOT rules on
    // mainnet.
    // For simplicity, always leave P2SH+WITNESS+TAPROOT on except for the two
    // violating blocks.
    uint32_t flags{SCRIPT_VERIFY_P2SH | SCRIPT_VERIFY_WITNESS | SCRIPT_VERIFY_TAPROOT};
    const auto it{consensusparams.script_flag_exceptions.find(*Assert(block_index.phashBlock))};
    if (it != consensusparams.script_flag_exceptions.end()) {
        flags = it->second;
    }

    // Enforce the DERSIG (BIP66) rule
    if (DeploymentActiveAt(block_index, chainman, Consensus::DEPLOYMENT_DERSIG)) {
        flags |= SCRIPT_VERIFY_DERSIG;
    }

    // Enforce CHECKLOCKTIMEVERIFY (BIP65)
    if (DeploymentActiveAt(block_index, chainman, Consensus::DEPLOYMENT_CLTV)) {
        flags |= SCRIPT_VERIFY_CHECKLOCKTIMEVERIFY;
    }

    // Enforce CHECKSEQUENCEVERIFY (BIP112)
    if (DeploymentActiveAt(block_index, chainman, Consensus::DEPLOYMENT_CSV)) {
        flags |= SCRIPT_VERIFY_CHECKSEQUENCEVERIFY;
    }

    // Enforce BIP147 NULLDUMMY (activated simultaneously with segwit)
    if (DeploymentActiveAt(block_index, chainman, Consensus::DEPLOYMENT_SEGWIT)) {
        flags |= SCRIPT_VERIFY_NULLDUMMY;
    }

    return flags;
}


static SteadyClock::duration time_check{};
static SteadyClock::duration time_forks{};
static SteadyClock::duration time_connect{};
static SteadyClock::duration time_verify{};
static SteadyClock::duration time_undo{};
static SteadyClock::duration time_index{};
static SteadyClock::duration time_total{};
static int64_t num_blocks_total = 0;

/** Apply the effects of this block (with given index) on the UTXO set represented by coins.
 *  Validity checks that depend on the UTXO set are also done; ConnectBlock()
 *  can fail if those validity checks fail (among other reasons). */
bool Chainstate::ConnectBlock(const CBlock& block, BlockValidationState& state, CBlockIndex* pindex,
                               CCoinsViewCache& view, bool fJustCheck)
{
    AssertLockHeld(cs_main);
    assert(pindex);

    uint256 block_hash{block.GetHash()};
    assert(*pindex->phashBlock == block_hash);
    const bool parallel_script_checks{scriptcheckqueue.HasThreads()};

    const auto time_start{SteadyClock::now()};
    const CChainParams& params{m_chainman.GetParams()};

    // Check it again in case a previous version let a bad block in
    // NOTE: We don't currently (re-)invoke ContextualCheckBlock() or
    // ContextualCheckBlockHeader() here. This means that if we add a new
    // consensus rule that is enforced in one of those two functions, then we
    // may have let in a block that violates the rule prior to updating the
    // software, and we would NOT be enforcing the rule here. Fully solving
    // upgrade from one software version to the next after a consensus rule
    // change is potentially tricky and issue-specific (see NeedsRedownload()
    // for one approach that was used for BIP 141 deployment).
    // Also, currently the rule against blocks more than 2 hours in the future
    // is enforced in ContextualCheckBlockHeader(); we wouldn't want to
    // re-enforce that rule here (at least until we make it impossible for
    // m_adjusted_time_callback() to go backward).
    if (!CheckBlock(block, state, params.GetConsensus(), !fJustCheck, !fJustCheck)) {
        if (state.GetResult() == BlockValidationResult::BLOCK_MUTATED) {
            // We don't write down blocks to disk if they may have been
            // corrupted, so this should be impossible unless we're having hardware
            // problems.
            return FatalError(m_chainman.GetNotifications(), state, "Corrupt block found indicating potential hardware failure; shutting down");
        }
        return error("%s: Consensus::CheckBlock: %s", __func__, state.ToString());
    }

    // verify that the view's current state corresponds to the previous block
    uint256 hashPrevBlock = pindex->pprev == nullptr ? uint256() : pindex->pprev->GetBlockHash();
    assert(hashPrevBlock == view.GetBestBlock());

    num_blocks_total++;

    // Special case for the genesis block, skipping connection of its transactions
    // (its coinbase is unspendable)
    if (block_hash == params.GetConsensus().hashGenesisBlock) {
        if (!fJustCheck)
            view.SetBestBlock(pindex->GetBlockHash());
        return true;
    }

    bool fScriptChecks = true;
    if (!m_chainman.AssumedValidBlock().IsNull()) {
        // We've been configured with the hash of a block which has been externally verified to have a valid history.
        // A suitable default value is included with the software and updated from time to time.  Because validity
        //  relative to a piece of software is an objective fact these defaults can be easily reviewed.
        // This setting doesn't force the selection of any particular chain but makes validating some faster by
        //  effectively caching the result of part of the verification.
        BlockMap::const_iterator it{m_blockman.m_block_index.find(m_chainman.AssumedValidBlock())};
        if (it != m_blockman.m_block_index.end()) {
            if (it->second.GetAncestor(pindex->nHeight) == pindex &&
                m_chainman.m_best_header->GetAncestor(pindex->nHeight) == pindex &&
                m_chainman.m_best_header->nChainWork >= m_chainman.MinimumChainWork()) {
                // This block is a member of the assumed verified chain and an ancestor of the best header.
                // Script verification is skipped when connecting blocks under the
                // assumevalid block. Assuming the assumevalid block is valid this
                // is safe because block merkle hashes are still computed and checked,
                // Of course, if an assumed valid block is invalid due to false scriptSigs
                // this optimization would allow an invalid chain to be accepted.
                // The equivalent time check discourages hash power from extorting the network via DOS attack
                //  into accepting an invalid block through telling users they must manually set assumevalid.
                //  Requiring a software change or burying the invalid block, regardless of the setting, makes
                //  it hard to hide the implication of the demand.  This also avoids having release candidates
                //  that are hardly doing any signature verification at all in testing without having to
                //  artificially set the default assumed verified block further back.
                // The test against the minimum chain work prevents the skipping when denied access to any chain at
                //  least as good as the expected chain.
                fScriptChecks = (GetBlockProofEquivalentTime(*m_chainman.m_best_header, *pindex, *m_chainman.m_best_header, params.GetConsensus()) <= 60 * 60 * 24 * 7 * 2);
            }
        }
    }

    const auto time_1{SteadyClock::now()};
    time_check += time_1 - time_start;
    LogPrint(BCLog::BENCH, "    - Sanity checks: %.2fms [%.2fs (%.2fms/blk)]\n",
             Ticks<MillisecondsDouble>(time_1 - time_start),
             Ticks<SecondsDouble>(time_check),
             Ticks<MillisecondsDouble>(time_check) / num_blocks_total);

    // Do not allow blocks that contain transactions which 'overwrite' older transactions,
    // unless those are already completely spent.
    // If such overwrites are allowed, coinbases and transactions depending upon those
    // can be duplicated to remove the ability to spend the first instance -- even after
    // being sent to another address.
    // See BIP30, CVE-2012-1909, and http://r6.ca/blog/20120206T005236Z.html for more information.
    // This rule was originally applied to all blocks with a timestamp after March 15, 2012, 0:00 UTC.
    // Now that the whole chain is irreversibly beyond that time it is applied to all blocks except the
    // two in the chain that violate it. This prevents exploiting the issue against nodes during their
    // initial block download.
    bool fEnforceBIP30 = !IsBIP30Repeat(*pindex);

    // Once BIP34 activated it was not possible to create new duplicate coinbases and thus other than starting
    // with the 2 existing duplicate coinbase pairs, not possible to create overwriting txs.  But by the
    // time BIP34 activated, in each of the existing pairs the duplicate coinbase had overwritten the first
    // before the first had been spent.  Since those coinbases are sufficiently buried it's no longer possible to create further
    // duplicate transactions descending from the known pairs either.
    // If we're on the known chain at height greater than where BIP34 activated, we can save the db accesses needed for the BIP30 check.

    // BIP34 requires that a block at height X (block X) has its coinbase
    // scriptSig start with a CScriptNum of X (indicated height X).  The above
    // logic of no longer requiring BIP30 once BIP34 activates is flawed in the
    // case that there is a block X before the BIP34 height of 227,931 which has
    // an indicated height Y where Y is greater than X.  The coinbase for block
    // X would also be a valid coinbase for block Y, which could be a BIP30
    // violation.  An exhaustive search of all mainnet coinbases before the
    // BIP34 height which have an indicated height greater than the block height
    // reveals many occurrences. The 3 lowest indicated heights found are
    // 209,921, 490,897, and 1,983,702 and thus coinbases for blocks at these 3
    // heights would be the first opportunity for BIP30 to be violated.

    // The search reveals a great many blocks which have an indicated height
    // greater than 1,983,702, so we simply remove the optimization to skip
    // BIP30 checking for blocks at height 1,983,702 or higher.  Before we reach
    // that block in another 25 years or so, we should take advantage of a
    // future consensus change to do a new and improved version of BIP34 that
    // will actually prevent ever creating any duplicate coinbases in the
    // future.
    static constexpr int BIP34_IMPLIES_BIP30_LIMIT = 1983702;

    // There is no potential to create a duplicate coinbase at block 209,921
    // because this is still before the BIP34 height and so explicit BIP30
    // checking is still active.

    // The final case is block 176,684 which has an indicated height of
    // 490,897. Unfortunately, this issue was not discovered until about 2 weeks
    // before block 490,897 so there was not much opportunity to address this
    // case other than to carefully analyze it and determine it would not be a
    // problem. Block 490,897 was, in fact, mined with a different coinbase than
    // block 176,684, but it is important to note that even if it hadn't been or
    // is remined on an alternate fork with a duplicate coinbase, we would still
    // not run into a BIP30 violation.  This is because the coinbase for 176,684
    // is spent in block 185,956 in transaction
    // d4f7fbbf92f4a3014a230b2dc70b8058d02eb36ac06b4a0736d9d60eaa9e8781.  This
    // spending transaction can't be duplicated because it also spends coinbase
    // 0328dd85c331237f18e781d692c92de57649529bd5edf1d01036daea32ffde29.  This
    // coinbase has an indicated height of over 4.2 billion, and wouldn't be
    // duplicatable until that height, and it's currently impossible to create a
    // chain that long. Nevertheless we may wish to consider a future soft fork
    // which retroactively prevents block 490,897 from creating a duplicate
    // coinbase. The two historical BIP30 violations often provide a confusing
    // edge case when manipulating the UTXO and it would be simpler not to have
    // another edge case to deal with.

    // testnet3 has no blocks before the BIP34 height with indicated heights
    // post BIP34 before approximately height 486,000,000. After block
    // 1,983,702 testnet3 starts doing unnecessary BIP30 checking again.
    assert(pindex->pprev);
    CBlockIndex* pindexBIP34height = pindex->pprev->GetAncestor(params.GetConsensus().BIP34Height);
    //Only continue to enforce if we're below BIP34 activation height or the block hash at that height doesn't correspond.
    fEnforceBIP30 = fEnforceBIP30 && (!pindexBIP34height || !(pindexBIP34height->GetBlockHash() == params.GetConsensus().BIP34Hash));

    // TODO: Remove BIP30 checking from block height 1,983,702 on, once we have a
    // consensus change that ensures coinbases at those heights cannot
    // duplicate earlier coinbases.
    if (fEnforceBIP30 || pindex->nHeight >= BIP34_IMPLIES_BIP30_LIMIT) {
        for (const auto& tx : block.vtx) {
            for (size_t o = 0; o < tx->vout.size(); o++) {
                if (view.HaveCoin(COutPoint(tx->GetHash(), o))) {
                    LogPrintf("ERROR: ConnectBlock(): tried to overwrite transaction\n");
                    return state.Invalid(BlockValidationResult::BLOCK_CONSENSUS, "bad-txns-BIP30");
                }
            }
        }
    }

    // Enforce BIP68 (sequence locks)
    int nLockTimeFlags = 0;
    if (DeploymentActiveAt(*pindex, m_chainman, Consensus::DEPLOYMENT_CSV)) {
        nLockTimeFlags |= LOCKTIME_VERIFY_SEQUENCE;
    }

    // Get the script flags for this block
    unsigned int flags{GetBlockScriptFlags(*pindex, m_chainman)};

    const auto time_2{SteadyClock::now()};
    time_forks += time_2 - time_1;
    LogPrint(BCLog::BENCH, "    - Fork checks: %.2fms [%.2fs (%.2fms/blk)]\n",
             Ticks<MillisecondsDouble>(time_2 - time_1),
             Ticks<SecondsDouble>(time_forks),
             Ticks<MillisecondsDouble>(time_forks) / num_blocks_total);

    CBlockUndo blockundo;

    // Precomputed transaction data pointers must not be invalidated
    // until after `control` has run the script checks (potentially
    // in multiple threads). Preallocate the vector size so a new allocation
    // doesn't invalidate pointers into the vector, and keep txsdata in scope
    // for as long as `control`.
    CCheckQueueControl<CScriptCheck> control(fScriptChecks && parallel_script_checks ? &scriptcheckqueue : nullptr);
    std::vector<PrecomputedTransactionData> txsdata(block.vtx.size());

    std::vector<int> prevheights;
    CAmount nFees = 0;
    int nInputs = 0;
    int64_t nSigOpsCost = 0;
    blockundo.vtxundo.reserve(block.vtx.size() - 1);
    for (unsigned int i = 0; i < block.vtx.size(); i++)
    {
        const CTransaction &tx = *(block.vtx[i]);

        nInputs += tx.vin.size();

        if (!tx.IsCoinBase())
        {
            CAmount txfee = 0;
            TxValidationState tx_state;
            if (!Consensus::CheckTxInputs(tx, tx_state, view, pindex->nHeight, txfee)) {
                // Any transaction validation failure in ConnectBlock is a block consensus failure
                state.Invalid(BlockValidationResult::BLOCK_CONSENSUS,
                            tx_state.GetRejectReason(), tx_state.GetDebugMessage());
                return error("%s: Consensus::CheckTxInputs: %s, %s", __func__, tx.GetHash().ToString(), state.ToString());
            }
            nFees += txfee;
            if (!MoneyRange(nFees)) {
                LogPrintf("ERROR: %s: accumulated fee in the block out of range.\n", __func__);
                return state.Invalid(BlockValidationResult::BLOCK_CONSENSUS, "bad-txns-accumulated-fee-outofrange");
            }

            // Check that transaction is BIP68 final
            // BIP68 lock checks (as opposed to nLockTime checks) must
            // be in ConnectBlock because they require the UTXO set
            prevheights.resize(tx.vin.size());
            for (size_t j = 0; j < tx.vin.size(); j++) {
                prevheights[j] = view.AccessCoin(tx.vin[j].prevout).nHeight;
            }

            if (!SequenceLocks(tx, nLockTimeFlags, prevheights, *pindex)) {
                LogPrintf("ERROR: %s: contains a non-BIP68-final transaction\n", __func__);
                return state.Invalid(BlockValidationResult::BLOCK_CONSENSUS, "bad-txns-nonfinal");
            }
        }

        // GetTransactionSigOpCost counts 3 types of sigops:
        // * legacy (always)
        // * p2sh (when P2SH enabled in flags and excludes coinbase)
        // * witness (when witness enabled in flags and excludes coinbase)
        nSigOpsCost += GetTransactionSigOpCost(tx, view, flags);
        if (nSigOpsCost > MAX_BLOCK_SIGOPS_COST) {
            LogPrintf("ERROR: ConnectBlock(): too many sigops\n");
            return state.Invalid(BlockValidationResult::BLOCK_CONSENSUS, "bad-blk-sigops");
        }

        if (!tx.IsCoinBase())
        {
            std::vector<CScriptCheck> vChecks;
            bool fCacheResults = fJustCheck; /* Don't cache results if we're actually connecting blocks (still consult the cache, though) */
            TxValidationState tx_state;
            if (fScriptChecks && !CheckInputScripts(tx, tx_state, view, flags, fCacheResults, fCacheResults, txsdata[i], parallel_script_checks ? &vChecks : nullptr)) {
                // Any transaction validation failure in ConnectBlock is a block consensus failure
                state.Invalid(BlockValidationResult::BLOCK_CONSENSUS,
                              tx_state.GetRejectReason(), tx_state.GetDebugMessage());
                return error("ConnectBlock(): CheckInputScripts on %s failed with %s",
                    tx.GetHash().ToString(), state.ToString());
            }
            control.Add(std::move(vChecks));
        }

        CTxUndo undoDummy;
        if (i > 0) {
            blockundo.vtxundo.emplace_back();
        }
        UpdateCoins(tx, view, i == 0 ? undoDummy : blockundo.vtxundo.back(), pindex->nHeight);
    }
    const auto time_3{SteadyClock::now()};
    time_connect += time_3 - time_2;
    LogPrint(BCLog::BENCH, "      - Connect %u transactions: %.2fms (%.3fms/tx, %.3fms/txin) [%.2fs (%.2fms/blk)]\n", (unsigned)block.vtx.size(),
             Ticks<MillisecondsDouble>(time_3 - time_2), Ticks<MillisecondsDouble>(time_3 - time_2) / block.vtx.size(),
             nInputs <= 1 ? 0 : Ticks<MillisecondsDouble>(time_3 - time_2) / (nInputs - 1),
             Ticks<SecondsDouble>(time_connect),
             Ticks<MillisecondsDouble>(time_connect) / num_blocks_total);

    CAmount blockReward = nFees + GetBlockSubsidy(pindex->nHeight, params.GetConsensus());
    if (block.vtx[0]->GetValueOut() > blockReward) {
        LogPrintf("ERROR: ConnectBlock(): coinbase pays too much (actual=%d vs limit=%d)\n", block.vtx[0]->GetValueOut(), blockReward);
        return state.Invalid(BlockValidationResult::BLOCK_CONSENSUS, "bad-cb-amount");
    }

    if (!control.Wait()) {
        LogPrintf("ERROR: %s: CheckQueue failed\n", __func__);
        return state.Invalid(BlockValidationResult::BLOCK_CONSENSUS, "block-validation-failed");
    }
    const auto time_4{SteadyClock::now()};
    time_verify += time_4 - time_2;
    LogPrint(BCLog::BENCH, "    - Verify %u txins: %.2fms (%.3fms/txin) [%.2fs (%.2fms/blk)]\n", nInputs - 1,
             Ticks<MillisecondsDouble>(time_4 - time_2),
             nInputs <= 1 ? 0 : Ticks<MillisecondsDouble>(time_4 - time_2) / (nInputs - 1),
             Ticks<SecondsDouble>(time_verify),
             Ticks<MillisecondsDouble>(time_verify) / num_blocks_total);

    if (fJustCheck)
        return true;

    if (!m_blockman.WriteUndoDataForBlock(blockundo, state, *pindex)) {
        return false;
    }

    const auto time_5{SteadyClock::now()};
    time_undo += time_5 - time_4;
    LogPrint(BCLog::BENCH, "    - Write undo data: %.2fms [%.2fs (%.2fms/blk)]\n",
             Ticks<MillisecondsDouble>(time_5 - time_4),
             Ticks<SecondsDouble>(time_undo),
             Ticks<MillisecondsDouble>(time_undo) / num_blocks_total);

    if (!pindex->IsValid(BLOCK_VALID_SCRIPTS)) {
        pindex->RaiseValidity(BLOCK_VALID_SCRIPTS);
        m_blockman.m_dirty_blockindex.insert(pindex);
    }

    // add this block to the view's block chain
    view.SetBestBlock(pindex->GetBlockHash());

    const auto time_6{SteadyClock::now()};
    time_index += time_6 - time_5;
    LogPrint(BCLog::BENCH, "    - Index writing: %.2fms [%.2fs (%.2fms/blk)]\n",
             Ticks<MillisecondsDouble>(time_6 - time_5),
             Ticks<SecondsDouble>(time_index),
             Ticks<MillisecondsDouble>(time_index) / num_blocks_total);

    TRACE6(validation, block_connected,
        block_hash.data(),
        pindex->nHeight,
        block.vtx.size(),
        nInputs,
        nSigOpsCost,
        time_5 - time_start // in microseconds (µs)
    );

    return true;
}

CoinsCacheSizeState Chainstate::GetCoinsCacheSizeState()
{
    AssertLockHeld(::cs_main);
    return this->GetCoinsCacheSizeState(
        m_coinstip_cache_size_bytes,
        m_mempool ? m_mempool->m_max_size_bytes : 0);
}

CoinsCacheSizeState Chainstate::GetCoinsCacheSizeState(
    size_t max_coins_cache_size_bytes,
    size_t max_mempool_size_bytes)
{
    AssertLockHeld(::cs_main);
    const int64_t nMempoolUsage = m_mempool ? m_mempool->DynamicMemoryUsage() : 0;
    int64_t cacheSize = CoinsTip().DynamicMemoryUsage();
    int64_t nTotalSpace =
        max_coins_cache_size_bytes + std::max<int64_t>(int64_t(max_mempool_size_bytes) - nMempoolUsage, 0);

    //! No need to periodic flush if at least this much space still available.
    static constexpr int64_t MAX_BLOCK_COINSDB_USAGE_BYTES = 10 * 1024 * 1024;  // 10MB
    int64_t large_threshold =
        std::max((9 * nTotalSpace) / 10, nTotalSpace - MAX_BLOCK_COINSDB_USAGE_BYTES);

    if (cacheSize > nTotalSpace) {
        LogPrintf("Cache size (%s) exceeds total space (%s)\n", cacheSize, nTotalSpace);
        return CoinsCacheSizeState::CRITICAL;
    } else if (cacheSize > large_threshold) {
        return CoinsCacheSizeState::LARGE;
    }
    return CoinsCacheSizeState::OK;
}

bool Chainstate::FlushStateToDisk(
    BlockValidationState &state,
    FlushStateMode mode,
    int nManualPruneHeight)
{
    LOCK(cs_main);
    assert(this->CanFlushToDisk());
    std::set<int> setFilesToPrune;
    bool full_flush_completed = false;

    const size_t coins_count = CoinsTip().GetCacheSize();
    const size_t coins_mem_usage = CoinsTip().DynamicMemoryUsage();

    try {
    {
        bool fFlushForPrune = false;
        bool fDoFullFlush = false;

        CoinsCacheSizeState cache_state = GetCoinsCacheSizeState();
        LOCK(m_blockman.cs_LastBlockFile);
        if (m_blockman.IsPruneMode() && (m_blockman.m_check_for_pruning || nManualPruneHeight > 0) && !fReindex) {
            // make sure we don't prune above any of the prune locks bestblocks
            // pruning is height-based
            int last_prune{m_chain.Height()}; // last height we can prune

            if (nManualPruneHeight > 0) {
                LOG_TIME_MILLIS_WITH_CATEGORY("find files to prune (manual)", BCLog::BENCH);

                m_blockman.FindFilesToPruneManual(
                    setFilesToPrune,
                    std::min(last_prune, nManualPruneHeight),
                    *this, m_chainman);
            } else {
                LOG_TIME_MILLIS_WITH_CATEGORY("find files to prune", BCLog::BENCH);

                m_blockman.FindFilesToPrune(setFilesToPrune, last_prune, *this, m_chainman);
                m_blockman.m_check_for_pruning = false;
            }
            if (!setFilesToPrune.empty()) {
                fFlushForPrune = true;
                if (!m_blockman.m_have_pruned) {
                    m_blockman.m_block_tree_db->WriteFlag("prunedblockfiles", true);
                    m_blockman.m_have_pruned = true;
                }
            }
        }
        const auto nNow{SteadyClock::now()};
        // Avoid writing/flushing immediately after startup.
        if (m_last_write == decltype(m_last_write){}) {
            m_last_write = nNow;
        }
        if (m_last_flush == decltype(m_last_flush){}) {
            m_last_flush = nNow;
        }
        // The cache is large and we're within 10% and 10 MiB of the limit, but we have time now (not in the middle of a block processing).
        bool fCacheLarge = mode == FlushStateMode::PERIODIC && cache_state >= CoinsCacheSizeState::LARGE;
        bool fCacheCritical = false;
        if (mode == FlushStateMode::IF_NEEDED) {
            if (cache_state >= CoinsCacheSizeState::CRITICAL) {
                // The cache is over the limit, we have to write now.
                fCacheCritical = true;
            } else if (SystemNeedsMemoryReleased()) {
                fCacheCritical = true;
            }
        }
        // It's been a while since we wrote the block index to disk. Do this frequently, so we don't need to redownload after a crash.
        bool fPeriodicWrite = mode == FlushStateMode::PERIODIC && nNow > m_last_write + DATABASE_WRITE_INTERVAL;
        // It's been very long since we flushed the cache. Do this infrequently, to optimize cache usage.
        bool fPeriodicFlush = mode == FlushStateMode::PERIODIC && nNow > m_last_flush + DATABASE_FLUSH_INTERVAL;
        // Combine all conditions that result in a full cache flush.
        fDoFullFlush = (mode == FlushStateMode::ALWAYS) || fCacheLarge || fCacheCritical || fPeriodicFlush || fFlushForPrune;
        // Write blocks and block index to disk.
        if (fDoFullFlush || fPeriodicWrite) {
            // Ensure we can write block index
            if (!CheckDiskSpace(m_blockman.m_opts.blocks_dir)) {
                return FatalError(m_chainman.GetNotifications(), state, "Disk space is too low!", _("Disk space is too low!"));
            }
            {
                LOG_TIME_MILLIS_WITH_CATEGORY("write block and undo data to disk", BCLog::BENCH);

                // First make sure all block and undo data is flushed to disk.
                // TODO: Handle return error, or add detailed comment why it is
                // safe to not return an error upon failure.
                if (!m_blockman.FlushChainstateBlockFile(m_chain.Height())) {
                    LogPrintLevel(BCLog::VALIDATION, BCLog::Level::Warning, "%s: Failed to flush block file.\n", __func__);
                }
            }

            // Then update all block file information (which may refer to block and undo files).
            {
                LOG_TIME_MILLIS_WITH_CATEGORY("write block index to disk", BCLog::BENCH);

                if (!m_blockman.WriteBlockIndexDB()) {
                    return FatalError(m_chainman.GetNotifications(), state, "Failed to write to block index database");
                }
            }
            // Finally remove any pruned files
            if (fFlushForPrune) {
                LOG_TIME_MILLIS_WITH_CATEGORY("unlink pruned files", BCLog::BENCH);

                m_blockman.UnlinkPrunedFiles(setFilesToPrune);
            }
            m_last_write = nNow;
        }
        // Flush best chain related state. This can only be done if the blocks / block index write was also done.
        if (fDoFullFlush && !CoinsTip().GetBestBlock().IsNull()) {
            LOG_TIME_MILLIS_WITH_CATEGORY(strprintf("write coins cache to disk (%d coins, %.2fkB)",
                coins_count, coins_mem_usage / 1000), BCLog::BENCH);

            // Typical Coin structures on disk are around 48 bytes in size.
            // Pushing a new one to the database can cause it to be written
            // twice (once in the log, and once in the tables). This is already
            // an overestimation, as most will delete an existing entry or
            // overwrite one. Still, use a conservative safety factor of 2.
            if (!CheckDiskSpace(m_chainman.m_options.datadir, 48 * 2 * 2 * CoinsTip().GetCacheSize())) {
                return FatalError(m_chainman.GetNotifications(), state, "Disk space is too low!", _("Disk space is too low!"));
            }
            // Flush the chainstate (which may refer to block index entries).
            if (!CoinsTip().Flush())
                return FatalError(m_chainman.GetNotifications(), state, "Failed to write to coin database");
            m_last_flush = nNow;
            full_flush_completed = true;
            TRACE5(utxocache, flush,
                   int64_t{Ticks<std::chrono::microseconds>(SteadyClock::now() - nNow)},
                   (uint32_t)mode,
                   (uint64_t)coins_count,
                   (uint64_t)coins_mem_usage,
                   (bool)fFlushForPrune);
        }
    }
    if (full_flush_completed) {
        // Update best block in wallet (so we can detect restored wallets).
        GetMainSignals().ChainStateFlushed(this->GetRole(), m_chain.GetLocator());
    }
    } catch (const std::runtime_error& e) {
        return FatalError(m_chainman.GetNotifications(), state, std::string("System error while flushing: ") + e.what());
    }
    return true;
}

void Chainstate::ForceFlushStateToDisk()
{
    BlockValidationState state;
    if (!this->FlushStateToDisk(state, FlushStateMode::ALWAYS)) {
        LogPrintf("%s: failed to flush state (%s)\n", __func__, state.ToString());
    }
}

void Chainstate::PruneAndFlush()
{
    BlockValidationState state;
    m_blockman.m_check_for_pruning = true;
    if (!this->FlushStateToDisk(state, FlushStateMode::NONE)) {
        LogPrintf("%s: failed to flush state (%s)\n", __func__, state.ToString());
    }
}

/** Private helper function that concatenates warning messages. */
static void AppendWarning(bilingual_str& res, const bilingual_str& warn)
{
    if (!res.empty()) res += Untranslated(", ");
    res += warn;
}

static void UpdateTipLog(
    const CCoinsViewCache& coins_tip,
    const CBlockIndex* tip,
    const CChainParams& params,
    const std::string& func_name,
    const std::string& prefix,
    const std::string& warning_messages) EXCLUSIVE_LOCKS_REQUIRED(::cs_main)
{

    AssertLockHeld(::cs_main);
    LogPrintf("%s%s: new best=%s height=%d version=0x%08x log2_work=%f tx=%lu date='%s' progress=%f cache=%.1fMiB(%utxo)%s\n",
        prefix, func_name,
        tip->GetBlockHash().ToString(), tip->nHeight, tip->nVersion,
        log(tip->nChainWork.getdouble()) / log(2.0), (unsigned long)tip->nChainTx,
        FormatISO8601DateTime(tip->GetBlockTime()),
        GuessVerificationProgress(params.TxData(), tip),
        coins_tip.DynamicMemoryUsage() * (1.0 / (1 << 20)),
        coins_tip.GetCacheSize(),
        !warning_messages.empty() ? strprintf(" warning='%s'", warning_messages) : "");
}

void Chainstate::UpdateTip(const CBlockIndex* pindexNew)
{
    AssertLockHeld(::cs_main);
    const auto& coins_tip = this->CoinsTip();

    const CChainParams& params{m_chainman.GetParams()};

    // The remainder of the function isn't relevant if we are not acting on
    // the active chainstate, so return if need be.
    if (this != &m_chainman.ActiveChainstate()) {
        // Only log every so often so that we don't bury log messages at the tip.
        constexpr int BACKGROUND_LOG_INTERVAL = 2000;
        if (pindexNew->nHeight % BACKGROUND_LOG_INTERVAL == 0) {
            UpdateTipLog(coins_tip, pindexNew, params, __func__, "[background validation] ", "");
        }
        return;
    }

    // New best block
    if (m_mempool) {
        m_mempool->AddTransactionsUpdated(1);
    }

    {
        LOCK(g_best_block_mutex);
        g_best_block = pindexNew->GetBlockHash();
        g_best_block_cv.notify_all();
    }

    bilingual_str warning_messages;
    if (!m_chainman.IsInitialBlockDownload()) {
        const CBlockIndex* pindex = pindexNew;
        for (int bit = 0; bit < VERSIONBITS_NUM_BITS; bit++) {
            WarningBitsConditionChecker checker(m_chainman, bit);
            ThresholdState state = checker.GetStateFor(pindex, params.GetConsensus(), m_chainman.m_warningcache.at(bit));
            if (state == ThresholdState::ACTIVE || state == ThresholdState::LOCKED_IN) {
                const bilingual_str warning = strprintf(_("WARNING: Unknown new rules activated (versionbit %i) - this software is not secure"), bit);
                AppendWarning(warning_messages, warning);
            }
        }

        // Check the version of the last 100 blocks to see if we need to upgrade:
        int unexpected_bit_count[VERSIONBITS_NUM_BITS], nonversionbit_count = 0;
        for (size_t i = 0; i < VERSIONBITS_NUM_BITS; ++i) unexpected_bit_count[i] = 0;
        // NOTE: The warning_threshold_hit* variables are static to ensure the warnings persist even after the condition changes, until the node is restarted
        static std::set<uint8_t> warning_threshold_hit_bits;
        static int32_t warning_threshold_hit_int{-1};
        for (int i = 0; i < 100 && pindex != nullptr; i++)
        {
            int32_t nExpectedVersion = m_chainman.m_versionbitscache.ComputeBlockVersion(pindex->pprev, params.GetConsensus());
            if (pindex->nVersion <= VERSIONBITS_LAST_OLD_BLOCK_VERSION) {
                // We don't care
            } else if ((pindex->nVersion & VERSIONBITS_TOP_MASK) != VERSIONBITS_TOP_BITS) {
                // Non-versionbits upgrade
                static constexpr int WARNING_THRESHOLD = 100/2;
                if (++nonversionbit_count > WARNING_THRESHOLD) {
                    if (warning_threshold_hit_int == -1) {
                        warning_threshold_hit_int = pindex->nVersion;
                    } else if (warning_threshold_hit_int != pindex->nVersion) {
                        warning_threshold_hit_int = -2;
                    }
                }
            } else if ((pindex->nVersion & ~nExpectedVersion) != 0) {
                for (int bit = 0; bit < VERSIONBITS_NUM_BITS; ++bit) {
                    const int32_t mask = 1 << bit;
                    if ((pindex->nVersion & mask) && !(nExpectedVersion & mask)) {
                        const int warning_threshold = (bit > 12 ? 75 : 50);
                        if (++unexpected_bit_count[bit] > warning_threshold) {
                            warning_threshold_hit_bits.insert(bit);
                        }
                    }
                }
            }
            pindex = pindex->pprev;
        }
        if (!warning_threshold_hit_bits.empty()) {
            const auto warning = strprintf(_("Warning: Miners are attempting to activate unknown new rules (bit %s)! You may or may not need to act to remain secure"), Join(warning_threshold_hit_bits, ", ", [](const uint8_t bit){ return ::ToString(int(bit)); }));
            AppendWarning(warning_messages, warning);
        }
        if (warning_threshold_hit_int != -1) {
            bilingual_str warning;
            if (warning_threshold_hit_int == -2) {
                warning = _("Warning: Unrecognised block versions are being mined! Unknown rules may or may not be in effect");
            } else {
                warning = strprintf(_("Warning: Unrecognised block version (0x%08x) is being mined! Unknown rules may or may not be in effect"), warning_threshold_hit_int);
            }
            AppendWarning(warning_messages, warning);
        }
    }

    if (!warning_messages.empty()) {
        m_chainman.GetNotifications().warning(warning_messages);
    }

    static constexpr int32_t BIP320_MASK = 0x1fffe000UL;
    if ((pindexNew->nVersion & BIP320_MASK) && pindexNew->nVersion != m_chainman.m_versionbitscache.ComputeBlockVersion(pindexNew->pprev, params.GetConsensus())) {
        const auto warning = _("Miner violated version bit protocol");
        AppendWarning(warning_messages, warning);
    }

    UpdateTipLog(coins_tip, pindexNew, params, __func__, "", warning_messages.original);
}

/** Disconnect m_chain's tip.
  * After calling, the mempool will be in an inconsistent state, with
  * transactions from disconnected blocks being added to disconnectpool.  You
  * should make the mempool consistent again by calling MaybeUpdateMempoolForReorg.
  * with cs_main held.
  *
  * If disconnectpool is nullptr, then no disconnected transactions are added to
  * disconnectpool (note that the caller is responsible for mempool consistency
  * in any case).
  */
bool Chainstate::DisconnectTip(BlockValidationState& state, DisconnectedBlockTransactions* disconnectpool)
{
    AssertLockHeld(cs_main);
    if (m_mempool) AssertLockHeld(m_mempool->cs);

    CBlockIndex *pindexDelete = m_chain.Tip();
    assert(pindexDelete);
    assert(pindexDelete->pprev);
    // Read block from disk.
    std::shared_ptr<CBlock> pblock = std::make_shared<CBlock>();
    CBlock& block = *pblock;
    if (!m_blockman.ReadBlockFromDisk(block, *pindexDelete)) {
        return error("DisconnectTip(): Failed to read block");
    }
    // Apply the block atomically to the chain state.
    const auto time_start{SteadyClock::now()};
    {
        CCoinsViewCache view(&CoinsTip());
        assert(view.GetBestBlock() == pindexDelete->GetBlockHash());
        if (DisconnectBlock(block, pindexDelete, view) != DISCONNECT_OK)
            return error("DisconnectTip(): DisconnectBlock %s failed", pindexDelete->GetBlockHash().ToString());
        bool flushed = view.Flush();
        assert(flushed);
    }
    LogPrint(BCLog::BENCH, "- Disconnect block: %.2fms\n",
             Ticks<MillisecondsDouble>(SteadyClock::now() - time_start));

    {
        // Prune locks that began around the tip should be moved backward so they get a chance to reorg
        const uint64_t max_height_first{static_cast<uint64_t>(pindexDelete->nHeight - 1)};
        for (auto& prune_lock : m_blockman.m_prune_locks) {
            if (prune_lock.second.height_first < max_height_first) continue;

            --prune_lock.second.height_first;
            LogPrint(BCLog::PRUNE, "%s prune lock moved back to %d\n", prune_lock.first, prune_lock.second.height_first);
            // NOTE: Don't need to write to db here, since it will get synced with the rest of the chainstate
        }
    }

    // Write the chain state to disk, if necessary.
    if (!FlushStateToDisk(state, FlushStateMode::IF_NEEDED)) {
        return false;
    }

    if (disconnectpool && m_mempool) {
        for (auto it = block.vtx.rbegin(); it != block.vtx.rend(); ++it) {
            m_mempool->UpdateDependentPriorities(*(*it), pindexDelete->nHeight, false);
        }
        // Save transactions to re-add to mempool at end of reorg. If any entries are evicted for
        // exceeding memory limits, remove them and their descendants from the mempool.
        for (auto&& evicted_tx : disconnectpool->AddTransactionsFromBlock(block.vtx)) {
            m_mempool->removeRecursive(*evicted_tx, MemPoolRemovalReason::REORG);
        }
    }

    m_chain.SetTip(*pindexDelete->pprev);

    UpdateTip(pindexDelete->pprev);
    // Let wallets know transactions went from 1-confirmed to
    // 0-confirmed or conflicted:
    GetMainSignals().BlockDisconnected(pblock, pindexDelete);

    if (m_mempool) {
        // add mempool stats sample
        CStats::DefaultStats()->addMempoolSample(m_mempool->size(), m_mempool->DynamicMemoryUsage(), m_mempool->GetMinFee().GetFeePerK());
    }

    return true;
}

static SteadyClock::duration time_connect_total{};
static SteadyClock::duration time_flush{};
static SteadyClock::duration time_chainstate{};
static SteadyClock::duration time_post_connect{};

struct PerBlockConnectTrace {
    CBlockIndex* pindex = nullptr;
    std::shared_ptr<const CBlock> pblock;
    PerBlockConnectTrace() = default;
};
/**
 * Used to track blocks whose transactions were applied to the UTXO state as a
 * part of a single ActivateBestChainStep call.
 *
 * This class is single-use, once you call GetBlocksConnected() you have to throw
 * it away and make a new one.
 */
class ConnectTrace {
private:
    std::vector<PerBlockConnectTrace> blocksConnected;

public:
    explicit ConnectTrace() : blocksConnected(1) {}

    void BlockConnected(CBlockIndex* pindex, std::shared_ptr<const CBlock> pblock) {
        assert(!blocksConnected.back().pindex);
        assert(pindex);
        assert(pblock);
        blocksConnected.back().pindex = pindex;
        blocksConnected.back().pblock = std::move(pblock);
        blocksConnected.emplace_back();
    }

    std::vector<PerBlockConnectTrace>& GetBlocksConnected() {
        // We always keep one extra block at the end of our list because
        // blocks are added after all the conflicted transactions have
        // been filled in. Thus, the last entry should always be an empty
        // one waiting for the transactions from the next block. We pop
        // the last entry here to make sure the list we return is sane.
        assert(!blocksConnected.back().pindex);
        blocksConnected.pop_back();
        return blocksConnected;
    }
};

/**
 * Connect a new block to m_chain. pblock is either nullptr or a pointer to a CBlock
 * corresponding to pindexNew, to bypass loading it again from disk.
 *
 * The block is added to connectTrace if connection succeeds.
 */
bool Chainstate::ConnectTip(BlockValidationState& state, CBlockIndex* pindexNew, const std::shared_ptr<const CBlock>& pblock, ConnectTrace& connectTrace, DisconnectedBlockTransactions& disconnectpool)
{
    AssertLockHeld(cs_main);
    if (m_mempool) AssertLockHeld(m_mempool->cs);

    assert(pindexNew->pprev == m_chain.Tip());
    // Read block from disk.
    const auto time_1{SteadyClock::now()};
    std::shared_ptr<const CBlock> pthisBlock;
    if (!pblock) {
        std::shared_ptr<CBlock> pblockNew = std::make_shared<CBlock>();
        if (!m_blockman.ReadBlockFromDisk(*pblockNew, *pindexNew)) {
            return FatalError(m_chainman.GetNotifications(), state, "Failed to read block");
        }
        pthisBlock = pblockNew;
    } else {
        LogPrint(BCLog::BENCH, "  - Using cached block\n");
        pthisBlock = pblock;
    }
    const CBlock& blockConnecting = *pthisBlock;
    // Apply the block atomically to the chain state.
    const auto time_2{SteadyClock::now()};
    SteadyClock::time_point time_3;
    // When adding aggregate statistics in the future, keep in mind that
    // num_blocks_total may be zero until the ConnectBlock() call below.
    LogPrint(BCLog::BENCH, "  - Load block from disk: %.2fms\n",
             Ticks<MillisecondsDouble>(time_2 - time_1));
    {
        CCoinsViewCache view(&CoinsTip());
        bool rv = ConnectBlock(blockConnecting, state, pindexNew, view);
        GetMainSignals().BlockChecked(blockConnecting, state);
        if (!rv) {
            if (state.IsInvalid())
                InvalidBlockFound(pindexNew, state);
            return error("%s: ConnectBlock %s failed, %s", __func__, pindexNew->GetBlockHash().ToString(), state.ToString());
        }
        time_3 = SteadyClock::now();
        time_connect_total += time_3 - time_2;
        assert(num_blocks_total > 0);
        LogPrint(BCLog::BENCH, "  - Connect total: %.2fms [%.2fs (%.2fms/blk)]\n",
                 Ticks<MillisecondsDouble>(time_3 - time_2),
                 Ticks<SecondsDouble>(time_connect_total),
                 Ticks<MillisecondsDouble>(time_connect_total) / num_blocks_total);
        bool flushed = view.Flush();
        assert(flushed);
    }
    const auto time_4{SteadyClock::now()};
    time_flush += time_4 - time_3;
    LogPrint(BCLog::BENCH, "  - Flush: %.2fms [%.2fs (%.2fms/blk)]\n",
             Ticks<MillisecondsDouble>(time_4 - time_3),
             Ticks<SecondsDouble>(time_flush),
             Ticks<MillisecondsDouble>(time_flush) / num_blocks_total);
    // Write the chain state to disk, if necessary.
    if (!FlushStateToDisk(state, FlushStateMode::IF_NEEDED)) {
        return false;
    }
    const auto time_5{SteadyClock::now()};
    time_chainstate += time_5 - time_4;
    LogPrint(BCLog::BENCH, "  - Writing chainstate: %.2fms [%.2fs (%.2fms/blk)]\n",
             Ticks<MillisecondsDouble>(time_5 - time_4),
             Ticks<SecondsDouble>(time_chainstate),
             Ticks<MillisecondsDouble>(time_chainstate) / num_blocks_total);
    // Remove conflicting transactions from the mempool.;
    if (m_mempool) {
        m_mempool->removeForBlock(blockConnecting.vtx, pindexNew->nHeight);
        disconnectpool.removeForBlock(blockConnecting.vtx);
    }
    // Update m_chain & related variables.
    m_chain.SetTip(*pindexNew);
    UpdateTip(pindexNew);

    if (m_mempool) {
        // add mempool stats sample
        CStats::DefaultStats()->addMempoolSample(m_mempool->size(), m_mempool->DynamicMemoryUsage(), m_mempool->GetMinFee().GetFeePerK());
    }

    const auto time_6{SteadyClock::now()};
    time_post_connect += time_6 - time_5;
    time_total += time_6 - time_1;
    LogPrint(BCLog::BENCH, "  - Connect postprocess: %.2fms [%.2fs (%.2fms/blk)]\n",
             Ticks<MillisecondsDouble>(time_6 - time_5),
             Ticks<SecondsDouble>(time_post_connect),
             Ticks<MillisecondsDouble>(time_post_connect) / num_blocks_total);
    LogPrint(BCLog::BENCH, "- Connect block: %.2fms [%.2fs (%.2fms/blk)]\n",
             Ticks<MillisecondsDouble>(time_6 - time_1),
             Ticks<SecondsDouble>(time_total),
             Ticks<MillisecondsDouble>(time_total) / num_blocks_total);

    // If we are the background validation chainstate, check to see if we are done
    // validating the snapshot (i.e. our tip has reached the snapshot's base block).
    if (this != &m_chainman.ActiveChainstate()) {
        // This call may set `m_disabled`, which is referenced immediately afterwards in
        // ActivateBestChain, so that we stop connecting blocks past the snapshot base.
        m_chainman.MaybeCompleteSnapshotValidation();
    }

    connectTrace.BlockConnected(pindexNew, std::move(pthisBlock));
    return true;
}

/**
 * Return the tip of the chain with the most work in it, that isn't
 * known to be invalid (it's however far from certain to be valid).
 */
CBlockIndex* Chainstate::FindMostWorkChain()
{
    AssertLockHeld(::cs_main);
    do {
        CBlockIndex *pindexNew = nullptr;

        // Find the best candidate header.
        {
            std::set<CBlockIndex*, CBlockIndexWorkComparator>::reverse_iterator it = setBlockIndexCandidates.rbegin();
            if (it == setBlockIndexCandidates.rend())
                return nullptr;
            pindexNew = *it;
        }

        // Check whether all blocks on the path between the currently active chain and the candidate are valid.
        // Just going until the active chain is an optimization, as we know all blocks in it are valid already.
        CBlockIndex *pindexTest = pindexNew;
        bool fInvalidAncestor = false;
        while (pindexTest && !m_chain.Contains(pindexTest)) {
            assert(pindexTest->HaveNumChainTxs() || pindexTest->nHeight == 0);

            // Pruned nodes may have entries in setBlockIndexCandidates for
            // which block files have been deleted.  Remove those as candidates
            // for the most work chain if we come across them; we can't switch
            // to a chain unless we have all the non-active-chain parent blocks.
            bool fFailedChain = pindexTest->nStatus & BLOCK_FAILED_MASK;
            bool fMissingData = !(pindexTest->nStatus & BLOCK_HAVE_DATA);
            if (fFailedChain || fMissingData) {
                // Candidate chain is not usable (either invalid or missing data)
                if (fFailedChain && (m_chainman.m_best_invalid == nullptr || pindexNew->nChainWork > m_chainman.m_best_invalid->nChainWork)) {
                    m_chainman.m_best_invalid = pindexNew;
                }
                CBlockIndex *pindexFailed = pindexNew;
                // Remove the entire chain from the set.
                while (pindexTest != pindexFailed) {
                    if (fFailedChain) {
                        pindexFailed->nStatus |= BLOCK_FAILED_CHILD;
                        m_blockman.m_dirty_blockindex.insert(pindexFailed);
                    } else if (fMissingData) {
                        // If we're missing data, then add back to m_blocks_unlinked,
                        // so that if the block arrives in the future we can try adding
                        // to setBlockIndexCandidates again.
                        m_blockman.m_blocks_unlinked.insert(
                            std::make_pair(pindexFailed->pprev, pindexFailed));
                    }
                    setBlockIndexCandidates.erase(pindexFailed);
                    pindexFailed = pindexFailed->pprev;
                }
                setBlockIndexCandidates.erase(pindexTest);
                fInvalidAncestor = true;
                break;
            }
            pindexTest = pindexTest->pprev;
        }
        if (!fInvalidAncestor)
            return pindexNew;
    } while(true);
}

/** Delete all entries in setBlockIndexCandidates that are worse than the current tip. */
void Chainstate::PruneBlockIndexCandidates() {
    // Note that we can't delete the current block itself, as we may need to return to it later in case a
    // reorganization to a better block fails.
    std::set<CBlockIndex*, CBlockIndexWorkComparator>::iterator it = setBlockIndexCandidates.begin();
    while (it != setBlockIndexCandidates.end() && setBlockIndexCandidates.value_comp()(*it, m_chain.Tip())) {
        setBlockIndexCandidates.erase(it++);
    }
    // Either the current tip or a successor of it we're working towards is left in setBlockIndexCandidates.
    assert(!setBlockIndexCandidates.empty());
}

/**
 * Try to make some progress towards making pindexMostWork the active block.
 * pblock is either nullptr or a pointer to a CBlock corresponding to pindexMostWork.
 *
 * @returns true unless a system error occurred
 */
bool Chainstate::ActivateBestChainStep(BlockValidationState& state, CBlockIndex* pindexMostWork, const std::shared_ptr<const CBlock>& pblock, bool& fInvalidFound, ConnectTrace& connectTrace)
{
    AssertLockHeld(cs_main);
    if (m_mempool) AssertLockHeld(m_mempool->cs);

    const CBlockIndex* pindexOldTip = m_chain.Tip();
    const CBlockIndex* pindexFork = m_chain.FindFork(pindexMostWork);

    // Disconnect active blocks which are no longer in the best chain.
    bool fBlocksDisconnected = false;
    DisconnectedBlockTransactions disconnectpool{MAX_DISCONNECTED_TX_POOL_SIZE * 1000};
    while (m_chain.Tip() && m_chain.Tip() != pindexFork) {
        if (!DisconnectTip(state, &disconnectpool)) {
            // This is likely a fatal error, but keep the mempool consistent,
            // just in case. Only remove from the mempool in this case.
            MaybeUpdateMempoolForReorg(disconnectpool, false);

            // If we're unable to disconnect a block during normal operation,
            // then that is a failure of our local system -- we should abort
            // rather than stay on a less work chain.
            FatalError(m_chainman.GetNotifications(), state, "Failed to disconnect block; see debug.log for details");
            return false;
        }
        fBlocksDisconnected = true;
    }

    // Build list of new blocks to connect (in descending height order).
    std::vector<CBlockIndex*> vpindexToConnect;
    bool fContinue = true;
    int nHeight = pindexFork ? pindexFork->nHeight : -1;
    while (fContinue && nHeight != pindexMostWork->nHeight) {
        // Don't iterate the entire list of potential improvements toward the best tip, as we likely only need
        // a few blocks along the way.
        int nTargetHeight = std::min(nHeight + 32, pindexMostWork->nHeight);
        vpindexToConnect.clear();
        vpindexToConnect.reserve(nTargetHeight - nHeight);
        CBlockIndex* pindexIter = pindexMostWork->GetAncestor(nTargetHeight);
        while (pindexIter && pindexIter->nHeight != nHeight) {
            vpindexToConnect.push_back(pindexIter);
            pindexIter = pindexIter->pprev;
        }
        nHeight = nTargetHeight;

        // Connect new blocks.
        for (CBlockIndex* pindexConnect : reverse_iterate(vpindexToConnect)) {
            if (!ConnectTip(state, pindexConnect, pindexConnect == pindexMostWork ? pblock : std::shared_ptr<const CBlock>(), connectTrace, disconnectpool)) {
                if (state.IsInvalid()) {
                    // The block violates a consensus rule.
                    if (state.GetResult() != BlockValidationResult::BLOCK_MUTATED) {
                        InvalidChainFound(vpindexToConnect.front());
                    }
                    state = BlockValidationState();
                    fInvalidFound = true;
                    fContinue = false;
                    break;
                } else {
                    // A system error occurred (disk space, database error, ...).
                    // Make the mempool consistent with the current tip, just in case
                    // any observers try to use it before shutdown.
                    MaybeUpdateMempoolForReorg(disconnectpool, false);
                    return false;
                }
            } else {
                PruneBlockIndexCandidates();
                if (!pindexOldTip || m_chain.Tip()->nChainWork > pindexOldTip->nChainWork) {
                    // We're in a better position than we were. Return temporarily to release the lock.
                    fContinue = false;
                    break;
                }
            }
        }
    }

    if (fBlocksDisconnected) {
        // If any blocks were disconnected, disconnectpool may be non empty.  Add
        // any disconnected transactions back to the mempool.
        MaybeUpdateMempoolForReorg(disconnectpool, true);
    }
    if (m_mempool) m_mempool->check(this->CoinsTip(), this->m_chain.Height() + 1);

    CheckForkWarningConditions();

    return true;
}

static SynchronizationState GetSynchronizationState(bool init)
{
    if (!init) return SynchronizationState::POST_INIT;
    if (::fReindex) return SynchronizationState::INIT_REINDEX;
    return SynchronizationState::INIT_DOWNLOAD;
}

static bool NotifyHeaderTip(ChainstateManager& chainman) LOCKS_EXCLUDED(cs_main)
{
    bool fNotify = false;
    bool fInitialBlockDownload = false;
    static CBlockIndex* pindexHeaderOld = nullptr;
    CBlockIndex* pindexHeader = nullptr;
    {
        LOCK(cs_main);
        pindexHeader = chainman.m_best_header;

        if (pindexHeader != pindexHeaderOld) {
            fNotify = true;
            fInitialBlockDownload = chainman.IsInitialBlockDownload();
            pindexHeaderOld = pindexHeader;
        }
    }
    // Send block tip changed notifications without cs_main
    if (fNotify) {
        chainman.GetNotifications().headerTip(GetSynchronizationState(fInitialBlockDownload), pindexHeader->nHeight, pindexHeader->nTime, false);
    }
    return fNotify;
}

static void LimitValidationInterfaceQueue() LOCKS_EXCLUDED(cs_main) {
    AssertLockNotHeld(cs_main);

    if (GetMainSignals().CallbacksPending() > 10) {
        SyncWithValidationInterfaceQueue();
    }
}

bool Chainstate::ActivateBestChain(BlockValidationState& state, std::shared_ptr<const CBlock> pblock)
{
    AssertLockNotHeld(m_chainstate_mutex);

    // Note that while we're often called here from ProcessNewBlock, this is
    // far from a guarantee. Things in the P2P/RPC will often end up calling
    // us in the middle of ProcessNewBlock - do not assume pblock is set
    // sanely for performance or correctness!
    AssertLockNotHeld(::cs_main);

    // ABC maintains a fair degree of expensive-to-calculate internal state
    // because this function periodically releases cs_main so that it does not lock up other threads for too long
    // during large connects - and to allow for e.g. the callback queue to drain
    // we use m_chainstate_mutex to enforce mutual exclusion so that only one caller may execute this function at a time
    LOCK(m_chainstate_mutex);

    // Belt-and-suspenders check that we aren't attempting to advance the background
    // chainstate past the snapshot base block.
    if (WITH_LOCK(::cs_main, return m_disabled)) {
        LogPrintf("m_disabled is set - this chainstate should not be in operation. "
            "Please report this as a bug. %s\n", PACKAGE_BUGREPORT);
        return false;
    }

    CBlockIndex *pindexMostWork = nullptr;
    CBlockIndex *pindexNewTip = nullptr;
    std::shared_ptr<const CBlock> new_tip_block{nullptr};
    bool exited_ibd{false};
    do {
        // Block until the validation queue drains. This should largely
        // never happen in normal operation, however may happen during
        // reindex, causing memory blowup if we run too far ahead.
        // Note that if a validationinterface callback ends up calling
        // ActivateBestChain this may lead to a deadlock! We should
        // probably have a DEBUG_LOCKORDER test for this in the future.
        LimitValidationInterfaceQueue();

        {
            LOCK(cs_main);
            // Lock transaction pool for at least as long as it takes for connectTrace to be consumed
            LOCK(MempoolMutex());
            const bool was_in_ibd = m_chainman.IsInitialBlockDownload();
            CBlockIndex* starting_tip = m_chain.Tip();
            bool blocks_connected = false;
            do {
                // We absolutely may not unlock cs_main until we've made forward progress
                // (with the exception of shutdown due to hardware issues, low disk space, etc).
                ConnectTrace connectTrace; // Destructed before cs_main is unlocked

                if (pindexMostWork == nullptr) {
                    pindexMostWork = FindMostWorkChain();
                }

                // Whether we have anything to do at all.
                if (pindexMostWork == nullptr || pindexMostWork == m_chain.Tip()) {
                    break;
                }

                bool fInvalidFound = false;
                std::shared_ptr<const CBlock> nullBlockPtr;
                if (!ActivateBestChainStep(state, pindexMostWork, pblock && pblock->GetHash() == pindexMostWork->GetBlockHash() ? pblock : nullBlockPtr, fInvalidFound, connectTrace)) {
                    // A system error occurred
                    return false;
                }
                blocks_connected = true;

                if (fInvalidFound) {
                    // Wipe cache, we may need another branch now.
                    pindexMostWork = nullptr;
                }
                auto new_tip = m_chain.Tip();
                if (pindexNewTip != new_tip) {
                    pindexNewTip = new_tip;
                    new_tip_block = nullptr;
                }

                for (const PerBlockConnectTrace& trace : connectTrace.GetBlocksConnected()) {
                    assert(trace.pblock && trace.pindex);
                    GetMainSignals().BlockConnected(this->GetRole(), trace.pblock, trace.pindex);
                    // Avoid keeping the CBlock around longer than we have to
                    if (trace.pindex == pindexNewTip && CValidationInterface::any_use_tip_block_cache) {
                        new_tip_block = trace.pblock;
                    }
                }

                // This will have been toggled in
                // ActivateBestChainStep -> ConnectTip -> MaybeCompleteSnapshotValidation,
                // if at all, so we should catch it here.
                //
                // Break this do-while to ensure we don't advance past the base snapshot.
                if (m_disabled) {
                    break;
                }
            } while (!m_chain.Tip() || (starting_tip && CBlockIndexWorkComparator()(m_chain.Tip(), starting_tip)));
            if (!blocks_connected) return true;

            const CBlockIndex* pindexFork = m_chain.FindFork(starting_tip);
            bool still_in_ibd = m_chainman.IsInitialBlockDownload();

            if (was_in_ibd && !still_in_ibd) {
                // Active chainstate has exited IBD.
                exited_ibd = true;
            }

            // Notify external listeners about the new tip.
            // Enqueue while holding cs_main to ensure that UpdatedBlockTip is called in the order in which blocks are connected
            if (this == &m_chainman.ActiveChainstate() && pindexFork != pindexNewTip) {
                // Notify ValidationInterface subscribers
                GetMainSignals().UpdatedBlockTip(pindexNewTip, pindexFork, still_in_ibd, new_tip_block);

                // Always notify the UI if a new block tip was connected
                if (kernel::IsInterrupted(m_chainman.GetNotifications().blockTip(GetSynchronizationState(still_in_ibd), *pindexNewTip))) {
                    // Just breaking and returning success for now. This could
                    // be changed to bubble up the kernel::Interrupted value to
                    // the caller so the caller could distinguish between
                    // completed and interrupted operations.
                    break;
                }
            }
        }
        // When we reach this point, we switched to a new tip (stored in pindexNewTip).

        if (exited_ibd) {
            // If a background chainstate is in use, we may need to rebalance our
            // allocation of caches once a chainstate exits initial block download.
            LOCK(::cs_main);
            m_chainman.MaybeRebalanceCaches();
        }

        if (WITH_LOCK(::cs_main, return m_disabled)) {
            // Background chainstate has reached the snapshot base block, so exit.

            // Restart indexes to resume indexing for all blocks unique to the snapshot
            // chain. This resumes indexing "in order" from where the indexing on the
            // background validation chain left off.
            //
            // This cannot be done while holding cs_main (within
            // MaybeCompleteSnapshotValidation) or a cs_main deadlock will occur.
            if (m_chainman.restart_indexes) {
                m_chainman.restart_indexes();
            }
            break;
        }

        // We check interrupt only after giving ActivateBestChainStep a chance to run once so that we
        // never interrupt before connecting the genesis block during LoadChainTip(). Previously this
        // caused an assert() failure during interrupt in such cases as the UTXO DB flushing checks
        // that the best block hash is non-null.
        if (m_chainman.m_interrupt) break;
    } while (pindexNewTip != pindexMostWork);

    m_chainman.CheckBlockIndex();

    // Write changes periodically to disk, after relay.
    if (!FlushStateToDisk(state, FlushStateMode::PERIODIC)) {
        return false;
    }

    return true;
}

bool Chainstate::PreciousBlock(BlockValidationState& state, CBlockIndex* pindex)
{
    AssertLockNotHeld(m_chainstate_mutex);
    AssertLockNotHeld(::cs_main);
    {
        LOCK(cs_main);
        if (pindex->nChainWork < m_chain.Tip()->nChainWork) {
            // Nothing to do, this block is not at the tip.
            return true;
        }
        if (m_chain.Tip()->nChainWork > m_chainman.nLastPreciousChainwork) {
            // The chain has been extended since the last call, reset the counter.
            m_chainman.nBlockReverseSequenceId = -1;
        }
        m_chainman.nLastPreciousChainwork = m_chain.Tip()->nChainWork;
        setBlockIndexCandidates.erase(pindex);
        pindex->nSequenceId = m_chainman.nBlockReverseSequenceId;
        if (m_chainman.nBlockReverseSequenceId > std::numeric_limits<int32_t>::min()) {
            // We can't keep reducing the counter if somebody really wants to
            // call preciousblock 2**31-1 times on the same set of tips...
            m_chainman.nBlockReverseSequenceId--;
        }
        if (pindex->IsValid(BLOCK_VALID_TRANSACTIONS) && pindex->HaveNumChainTxs()) {
            setBlockIndexCandidates.insert(pindex);
            PruneBlockIndexCandidates();
        }
    }

    return ActivateBestChain(state, std::shared_ptr<const CBlock>());
}

bool Chainstate::InvalidateBlock(BlockValidationState& state, CBlockIndex* pindex)
{
    AssertLockNotHeld(m_chainstate_mutex);
    AssertLockNotHeld(::cs_main);

    // Genesis block can't be invalidated
    assert(pindex);
    if (pindex->nHeight == 0) return false;

    CBlockIndex* to_mark_failed = pindex;
    bool pindex_was_in_chain = false;
    int disconnected = 0;

    // We do not allow ActivateBestChain() to run while InvalidateBlock() is
    // running, as that could cause the tip to change while we disconnect
    // blocks.
    LOCK(m_chainstate_mutex);

    // We'll be acquiring and releasing cs_main below, to allow the validation
    // callbacks to run. However, we should keep the block index in a
    // consistent state as we disconnect blocks -- in particular we need to
    // add equal-work blocks to setBlockIndexCandidates as we disconnect.
    // To avoid walking the block index repeatedly in search of candidates,
    // build a map once so that we can look up candidate blocks by chain
    // work as we go.
    std::multimap<const arith_uint256, CBlockIndex *> candidate_blocks_by_work;

    {
        LOCK(cs_main);
        for (auto& entry : m_blockman.m_block_index) {
            CBlockIndex* candidate = &entry.second;
            // We don't need to put anything in our active chain into the
            // multimap, because those candidates will be found and considered
            // as we disconnect.
            // Instead, consider only non-active-chain blocks that have at
            // least as much work as where we expect the new tip to end up.
            if (!m_chain.Contains(candidate) &&
                    !CBlockIndexWorkComparator()(candidate, pindex->pprev) &&
                    candidate->IsValid(BLOCK_VALID_TRANSACTIONS) &&
                    candidate->HaveNumChainTxs()) {
                candidate_blocks_by_work.insert(std::make_pair(candidate->nChainWork, candidate));
            }
        }
    }

    // Disconnect (descendants of) pindex, and mark them invalid.
    while (true) {
        if (m_chainman.m_interrupt) break;

        // Make sure the queue of validation callbacks doesn't grow unboundedly.
        LimitValidationInterfaceQueue();

        LOCK(cs_main);
        // Lock for as long as disconnectpool is in scope to make sure MaybeUpdateMempoolForReorg is
        // called after DisconnectTip without unlocking in between
        LOCK(MempoolMutex());
        if (!m_chain.Contains(pindex)) break;
        pindex_was_in_chain = true;
        CBlockIndex *invalid_walk_tip = m_chain.Tip();

        // ActivateBestChain considers blocks already in m_chain
        // unconditionally valid already, so force disconnect away from it.
        DisconnectedBlockTransactions disconnectpool{MAX_DISCONNECTED_TX_POOL_SIZE * 1000};
        bool ret = DisconnectTip(state, &disconnectpool);
        // DisconnectTip will add transactions to disconnectpool.
        // Adjust the mempool to be consistent with the new tip, adding
        // transactions back to the mempool if disconnecting was successful,
        // and we're not doing a very deep invalidation (in which case
        // keeping the mempool up to date is probably futile anyway).
        MaybeUpdateMempoolForReorg(disconnectpool, /* fAddToMempool = */ (++disconnected <= 10) && ret);
        if (!ret) return false;
        assert(invalid_walk_tip->pprev == m_chain.Tip());

        // We immediately mark the disconnected blocks as invalid.
        // This prevents a case where pruned nodes may fail to invalidateblock
        // and be left unable to start as they have no tip candidates (as there
        // are no blocks that meet the "have data and are not invalid per
        // nStatus" criteria for inclusion in setBlockIndexCandidates).
        invalid_walk_tip->nStatus |= BLOCK_FAILED_VALID;
        m_blockman.m_dirty_blockindex.insert(invalid_walk_tip);
        setBlockIndexCandidates.erase(invalid_walk_tip);
        setBlockIndexCandidates.insert(invalid_walk_tip->pprev);
        if (invalid_walk_tip->pprev == to_mark_failed && (to_mark_failed->nStatus & BLOCK_FAILED_VALID)) {
            // We only want to mark the last disconnected block as BLOCK_FAILED_VALID; its children
            // need to be BLOCK_FAILED_CHILD instead.
            to_mark_failed->nStatus = (to_mark_failed->nStatus ^ BLOCK_FAILED_VALID) | BLOCK_FAILED_CHILD;
            m_blockman.m_dirty_blockindex.insert(to_mark_failed);
        }

        // Add any equal or more work headers to setBlockIndexCandidates
        auto candidate_it = candidate_blocks_by_work.lower_bound(invalid_walk_tip->pprev->nChainWork);
        while (candidate_it != candidate_blocks_by_work.end()) {
            if (!CBlockIndexWorkComparator()(candidate_it->second, invalid_walk_tip->pprev)) {
                setBlockIndexCandidates.insert(candidate_it->second);
                candidate_it = candidate_blocks_by_work.erase(candidate_it);
            } else {
                ++candidate_it;
            }
        }

        // Track the last disconnected block, so we can correct its BLOCK_FAILED_CHILD status in future
        // iterations, or, if it's the last one, call InvalidChainFound on it.
        to_mark_failed = invalid_walk_tip;
    }

    m_chainman.CheckBlockIndex();

    {
        LOCK(cs_main);
        if (m_chain.Contains(to_mark_failed)) {
            // If the to-be-marked invalid block is in the active chain, something is interfering and we can't proceed.
            return false;
        }

        // Mark pindex (or the last disconnected block) as invalid, even when it never was in the main chain
        to_mark_failed->nStatus |= BLOCK_FAILED_VALID;
        m_blockman.m_dirty_blockindex.insert(to_mark_failed);
        setBlockIndexCandidates.erase(to_mark_failed);
        m_chainman.m_failed_blocks.insert(to_mark_failed);

        // If any new blocks somehow arrived while we were disconnecting
        // (above), then the pre-calculation of what should go into
        // setBlockIndexCandidates may have missed entries. This would
        // technically be an inconsistency in the block index, but if we clean
        // it up here, this should be an essentially unobservable error.
        // Loop back over all block index entries and add any missing entries
        // to setBlockIndexCandidates.
        for (auto& [_, block_index] : m_blockman.m_block_index) {
            if (block_index.IsValid(BLOCK_VALID_TRANSACTIONS) && block_index.HaveNumChainTxs() && !setBlockIndexCandidates.value_comp()(&block_index, m_chain.Tip())) {
                setBlockIndexCandidates.insert(&block_index);
            }
        }

        InvalidChainFound(to_mark_failed);
    }

    // Only notify about a new block tip if the active chain was modified.
    if (pindex_was_in_chain) {
        // Ignoring return value for now, this could be changed to bubble up
        // kernel::Interrupted value to the caller so the caller could
        // distinguish between completed and interrupted operations. It might
        // also make sense for the blockTip notification to have an enum
        // parameter indicating the source of the tip change so hooks can
        // distinguish user-initiated invalidateblock changes from other
        // changes.
        (void)m_chainman.GetNotifications().blockTip(GetSynchronizationState(m_chainman.IsInitialBlockDownload()), *to_mark_failed->pprev);
    }
    return true;
}

void Chainstate::ResetBlockFailureFlags(CBlockIndex *pindex) {
    AssertLockHeld(cs_main);

    int nHeight = pindex->nHeight;

    // Remove the invalidity flag from this block and all its descendants.
    for (auto& [_, block_index] : m_blockman.m_block_index) {
        if (!block_index.IsValid() && block_index.GetAncestor(nHeight) == pindex) {
            block_index.nStatus &= ~BLOCK_FAILED_MASK;
            m_blockman.m_dirty_blockindex.insert(&block_index);
            if (block_index.IsValid(BLOCK_VALID_TRANSACTIONS) && block_index.HaveNumChainTxs() && setBlockIndexCandidates.value_comp()(m_chain.Tip(), &block_index)) {
                setBlockIndexCandidates.insert(&block_index);
            }
            if (&block_index == m_chainman.m_best_invalid) {
                // Reset invalid block marker if it was pointing to one of those.
                m_chainman.m_best_invalid = nullptr;
            }
            m_chainman.m_failed_blocks.erase(&block_index);
        }
    }

    // Remove the invalidity flag from all ancestors too.
    while (pindex != nullptr) {
        if (pindex->nStatus & BLOCK_FAILED_MASK) {
            pindex->nStatus &= ~BLOCK_FAILED_MASK;
            m_blockman.m_dirty_blockindex.insert(pindex);
            m_chainman.m_failed_blocks.erase(pindex);
        }
        pindex = pindex->pprev;
    }
}

void Chainstate::TryAddBlockIndexCandidate(CBlockIndex* pindex)
{
    AssertLockHeld(cs_main);
    // The block only is a candidate for the most-work-chain if it has the same
    // or more work than our current tip.
    if (m_chain.Tip() != nullptr && setBlockIndexCandidates.value_comp()(pindex, m_chain.Tip())) {
        return;
    }

    bool is_active_chainstate = this == &m_chainman.ActiveChainstate();
    if (is_active_chainstate) {
        // The active chainstate should always add entries that have more
        // work than the tip.
        setBlockIndexCandidates.insert(pindex);
    } else if (!m_disabled) {
        // For the background chainstate, we only consider connecting blocks
        // towards the snapshot base (which can't be nullptr or else we'll
        // never make progress).
        const CBlockIndex* snapshot_base{Assert(m_chainman.GetSnapshotBaseBlock())};
        if (snapshot_base->GetAncestor(pindex->nHeight) == pindex) {
            setBlockIndexCandidates.insert(pindex);
        }
    }
}

/** Mark a block as having its data received and checked (up to BLOCK_VALID_TRANSACTIONS). */
void ChainstateManager::ReceivedBlockTransactions(const CBlock& block, CBlockIndex* pindexNew, const FlatFilePos& pos)
{
    AssertLockHeld(cs_main);
    pindexNew->nTx = block.vtx.size();
    pindexNew->nChainTx = 0;
    pindexNew->nFile = pos.nFile;
    pindexNew->nDataPos = pos.nPos;
    pindexNew->nUndoPos = 0;
    pindexNew->nStatus |= BLOCK_HAVE_DATA;
    if (DeploymentActiveAt(*pindexNew, *this, Consensus::DEPLOYMENT_SEGWIT)) {
        pindexNew->nStatus |= BLOCK_OPT_WITNESS;
    }
    pindexNew->RaiseValidity(BLOCK_VALID_TRANSACTIONS);
    m_blockman.m_dirty_blockindex.insert(pindexNew);

    if (pindexNew->pprev == nullptr || pindexNew->pprev->HaveNumChainTxs()) {
        // If pindexNew is the genesis block or all parents are BLOCK_VALID_TRANSACTIONS.
        std::deque<CBlockIndex*> queue;
        queue.push_back(pindexNew);

        // Recursively process any descendant blocks that now may be eligible to be connected.
        while (!queue.empty()) {
            CBlockIndex *pindex = queue.front();
            queue.pop_front();
            pindex->nChainTx = (pindex->pprev ? pindex->pprev->nChainTx : 0) + pindex->nTx;
            pindex->nSequenceId = nBlockSequenceId++;
            for (Chainstate *c : GetAll()) {
                c->TryAddBlockIndexCandidate(pindex);
            }
            std::pair<std::multimap<CBlockIndex*, CBlockIndex*>::iterator, std::multimap<CBlockIndex*, CBlockIndex*>::iterator> range = m_blockman.m_blocks_unlinked.equal_range(pindex);
            while (range.first != range.second) {
                std::multimap<CBlockIndex*, CBlockIndex*>::iterator it = range.first;
                queue.push_back(it->second);
                range.first++;
                m_blockman.m_blocks_unlinked.erase(it);
            }
        }
    } else {
        if (pindexNew->pprev && pindexNew->pprev->IsValid(BLOCK_VALID_TREE)) {
            m_blockman.m_blocks_unlinked.insert(std::make_pair(pindexNew->pprev, pindexNew));
        }
    }
}

static bool CheckBlockHeader(const CBlockHeader& block, BlockValidationState& state, const Consensus::Params& consensusParams, bool fCheckPOW = true)
{
    // Check proof of work matches claimed amount
    if (fCheckPOW && !CheckProofOfWork(block.GetHash(), block.nBits, consensusParams))
        return state.Invalid(BlockValidationResult::BLOCK_INVALID_HEADER, "high-hash", "proof of work failed");

    return true;
}

static bool CheckMerkleRoot(const CBlock& block, BlockValidationState& state)
{
    if (block.m_checked_merkle_root) return true;

    bool mutated;
    uint256 merkle_root = BlockMerkleRoot(block, &mutated);
    if (block.hashMerkleRoot != merkle_root) {
        return state.Invalid(
            /*result=*/BlockValidationResult::BLOCK_MUTATED,
            /*reject_reason=*/"bad-txnmrklroot",
            /*debug_message=*/"hashMerkleRoot mismatch");
    }

    // Check for merkle tree malleability (CVE-2012-2459): repeating sequences
    // of transactions in a block without affecting the merkle root of a block,
    // while still invalidating it.
    if (mutated) {
        return state.Invalid(
            /*result=*/BlockValidationResult::BLOCK_MUTATED,
            /*reject_reason=*/"bad-txns-duplicate",
            /*debug_message=*/"duplicate transaction");
    }

    block.m_checked_merkle_root = true;
    return true;
}

/** CheckWitnessMalleation performs checks for block malleation with regard to
 * its witnesses.
 *
 * Note: If the witness commitment is expected (i.e. `expect_witness_commitment
 * = true`), then the block is required to have at least one transaction and the
 * first transaction needs to have at least one input. */
static bool CheckWitnessMalleation(const CBlock& block, bool expect_witness_commitment, BlockValidationState& state)
{
    if (expect_witness_commitment) {
        if (block.m_checked_witness_commitment) return true;

        int commitpos = GetWitnessCommitmentIndex(block);
        if (commitpos != NO_WITNESS_COMMITMENT) {
            assert(!block.vtx.empty() && !block.vtx[0]->vin.empty());
            const auto& witness_stack{block.vtx[0]->vin[0].scriptWitness.stack};

            if (witness_stack.size() != 1 || witness_stack[0].size() != 32) {
                return state.Invalid(
                    /*result=*/BlockValidationResult::BLOCK_MUTATED,
                    /*reject_reason=*/"bad-witness-nonce-size",
                    /*debug_message=*/strprintf("%s : invalid witness reserved value size", __func__));
            }

            // The malleation check is ignored; as the transaction tree itself
            // already does not permit it, it is impossible to trigger in the
            // witness tree.
            uint256 hash_witness = BlockWitnessMerkleRoot(block, /*mutated=*/nullptr);

            CHash256().Write(hash_witness).Write(witness_stack[0]).Finalize(hash_witness);
            if (memcmp(hash_witness.begin(), &block.vtx[0]->vout[commitpos].scriptPubKey[6], 32)) {
                return state.Invalid(
                    /*result=*/BlockValidationResult::BLOCK_MUTATED,
                    /*reject_reason=*/"bad-witness-merkle-match",
                    /*debug_message=*/strprintf("%s : witness merkle commitment mismatch", __func__));
            }

            block.m_checked_witness_commitment = true;
            return true;
        }
    }

    // No witness data is allowed in blocks that don't commit to witness data, as this would otherwise leave room for spam
    for (const auto& tx : block.vtx) {
        if (tx->HasWitness()) {
            return state.Invalid(
                /*result=*/BlockValidationResult::BLOCK_MUTATED,
                /*reject_reason=*/"unexpected-witness",
                /*debug_message=*/strprintf("%s : unexpected witness data found", __func__));
        }
    }

    return true;
}

bool CheckBlock(const CBlock& block, BlockValidationState& state, const Consensus::Params& consensusParams, bool fCheckPOW, bool fCheckMerkleRoot)
{
    // These are checks that are independent of context.

    if (block.fChecked)
        return true;

    // Check that the header is valid (particularly PoW).  This is mostly
    // redundant with the call in AcceptBlockHeader.
    if (!CheckBlockHeader(block, state, consensusParams, fCheckPOW))
        return false;

    // Signet only: check block solution
    if (consensusParams.signet_blocks && fCheckPOW && !CheckSignetBlockSolution(block, consensusParams)) {
        return state.Invalid(BlockValidationResult::BLOCK_CONSENSUS, "bad-signet-blksig", "signet block signature validation failure");
    }

    // Check the merkle root.
    if (fCheckMerkleRoot && !CheckMerkleRoot(block, state)) {
        return false;
    }

    // All potential-corruption validation must be done before we do any
    // transaction validation, as otherwise we may mark the header as invalid
    // because we receive the wrong transactions for it.
    // Note that witness malleability is checked in ContextualCheckBlock, so no
    // checks that use witness data may be performed here.

    // Size limits
    if (block.vtx.empty() || block.vtx.size() * WITNESS_SCALE_FACTOR > MAX_BLOCK_WEIGHT || ::GetSerializeSize(block, PROTOCOL_VERSION | SERIALIZE_TRANSACTION_NO_WITNESS) * WITNESS_SCALE_FACTOR > MAX_BLOCK_WEIGHT)
        return state.Invalid(BlockValidationResult::BLOCK_CONSENSUS, "bad-blk-length", "size limits failed");

    // First transaction must be coinbase, the rest must not be
    if (block.vtx.empty() || !block.vtx[0]->IsCoinBase())
        return state.Invalid(BlockValidationResult::BLOCK_CONSENSUS, "bad-cb-missing", "first tx is not coinbase");
    for (unsigned int i = 1; i < block.vtx.size(); i++)
        if (block.vtx[i]->IsCoinBase())
            return state.Invalid(BlockValidationResult::BLOCK_CONSENSUS, "bad-cb-multiple", "more than one coinbase");

    // Check transactions
    // Must check for duplicate inputs (see CVE-2018-17144)
    for (const auto& tx : block.vtx) {
        TxValidationState tx_state;
        if (!CheckTransaction(*tx, tx_state)) {
            // CheckBlock() does context-free validation checks. The only
            // possible failures are consensus failures.
            assert(tx_state.GetResult() == TxValidationResult::TX_CONSENSUS);
            return state.Invalid(BlockValidationResult::BLOCK_CONSENSUS, tx_state.GetRejectReason(),
                                 strprintf("Transaction check failed (tx hash %s) %s", tx->GetHash().ToString(), tx_state.GetDebugMessage()));
        }
    }
    unsigned int nSigOps = 0;
    for (const auto& tx : block.vtx)
    {
        nSigOps += GetLegacySigOpCount(*tx);
    }
    if (nSigOps * WITNESS_SCALE_FACTOR > MAX_BLOCK_SIGOPS_COST)
        return state.Invalid(BlockValidationResult::BLOCK_CONSENSUS, "bad-blk-sigops", "out-of-bounds SigOpCount");

    if (fCheckPOW && fCheckMerkleRoot)
        block.fChecked = true;

    return true;
}

void ChainstateManager::UpdateUncommittedBlockStructures(CBlock& block, const CBlockIndex* pindexPrev) const
{
    int commitpos = GetWitnessCommitmentIndex(block);
    static const std::vector<unsigned char> nonce(32, 0x00);
    if (commitpos != NO_WITNESS_COMMITMENT && DeploymentActiveAfter(pindexPrev, *this, Consensus::DEPLOYMENT_SEGWIT) && !block.vtx[0]->HasWitness()) {
        CMutableTransaction tx(*block.vtx[0]);
        tx.vin[0].scriptWitness.stack.resize(1);
        tx.vin[0].scriptWitness.stack[0] = nonce;
        block.vtx[0] = MakeTransactionRef(std::move(tx));
    }
}

std::vector<unsigned char> ChainstateManager::GenerateCoinbaseCommitment(CBlock& block, const CBlockIndex* pindexPrev) const
{
    std::vector<unsigned char> commitment;
    int commitpos = GetWitnessCommitmentIndex(block);
    std::vector<unsigned char> ret(32, 0x00);
    if (commitpos == NO_WITNESS_COMMITMENT) {
        uint256 witnessroot = BlockWitnessMerkleRoot(block, nullptr);
        CHash256().Write(witnessroot).Write(ret).Finalize(witnessroot);
        CTxOut out;
        out.nValue = 0;
        out.scriptPubKey.resize(MINIMUM_WITNESS_COMMITMENT);
        out.scriptPubKey[0] = OP_RETURN;
        out.scriptPubKey[1] = 0x24;
        out.scriptPubKey[2] = 0xaa;
        out.scriptPubKey[3] = 0x21;
        out.scriptPubKey[4] = 0xa9;
        out.scriptPubKey[5] = 0xed;
        memcpy(&out.scriptPubKey[6], witnessroot.begin(), 32);
        commitment = std::vector<unsigned char>(out.scriptPubKey.begin(), out.scriptPubKey.end());
        CMutableTransaction tx(*block.vtx[0]);
        tx.vout.push_back(out);
        block.vtx[0] = MakeTransactionRef(std::move(tx));
    }
    UpdateUncommittedBlockStructures(block, pindexPrev);
    return commitment;
}

bool HasValidProofOfWork(const std::vector<CBlockHeader>& headers, const Consensus::Params& consensusParams)
{
    return std::all_of(headers.cbegin(), headers.cend(),
            [&](const auto& header) { return CheckProofOfWork(header.GetHash(), header.nBits, consensusParams);});
}

bool IsBlockMutated(const CBlock& block, bool check_witness_root)
{
    BlockValidationState state;
    if (!CheckMerkleRoot(block, state)) {
        LogPrint(BCLog::VALIDATION, "Block mutated: %s\n", state.ToString());
        return true;
    }

    if (block.vtx.empty() || !block.vtx[0]->IsCoinBase()) {
        // Consider the block mutated if any transaction is 64 bytes in size (see 3.1
        // in "Weaknesses in Bitcoin’s Merkle Root Construction":
        // https://lists.linuxfoundation.org/pipermail/bitcoin-dev/attachments/20190225/a27d8837/attachment-0001.pdf).
        //
        // Note: This is not a consensus change as this only applies to blocks that
        // don't have a coinbase transaction and would therefore already be invalid.
        return std::any_of(block.vtx.begin(), block.vtx.end(),
                           [](auto& tx) { return ::GetSerializeSize(tx, PROTOCOL_VERSION | SERIALIZE_TRANSACTION_NO_WITNESS) == 64; });
    } else {
        // Theoretically it is still possible for a block with a 64 byte
        // coinbase transaction to be mutated but we neglect that possibility
        // here as it requires at least 224 bits of work.
    }

    if (!CheckWitnessMalleation(block, check_witness_root, state)) {
        LogPrint(BCLog::VALIDATION, "Block mutated: %s\n", state.ToString());
        return true;
    }

    return false;
}

arith_uint256 CalculateHeadersWork(const std::vector<CBlockHeader>& headers)
{
    arith_uint256 total_work{0};
    for (const CBlockHeader& header : headers) {
        CBlockIndex dummy(header);
        total_work += GetBlockProof(dummy);
    }
    return total_work;
}

/** Context-dependent validity checks.
 *  By "context", we mean only the previous block headers, but not the UTXO
 *  set; UTXO-related validity checks are done in ConnectBlock().
 *  NOTE: This function is not currently invoked by ConnectBlock(), so we
 *  should consider upgrade issues if we change which consensus rules are
 *  enforced in this function (eg by adding a new consensus rule). See comment
 *  in ConnectBlock().
 *  Note that -reindex-chainstate skips the validation that happens here!
 */
static bool ContextualCheckBlockHeader(const CBlockHeader& block, BlockValidationState& state, BlockManager& blockman, const ChainstateManager& chainman, const CBlockIndex* pindexPrev, NodeClock::time_point now) EXCLUSIVE_LOCKS_REQUIRED(::cs_main)
{
    AssertLockHeld(::cs_main);
    assert(pindexPrev != nullptr);
    const int nHeight = pindexPrev->nHeight + 1;

    // Check proof of work
    const Consensus::Params& consensusParams = chainman.GetConsensus();
    if (block.nBits != GetNextWorkRequired(pindexPrev, &block, consensusParams))
        return state.Invalid(BlockValidationResult::BLOCK_INVALID_HEADER, "bad-diffbits", "incorrect proof of work");

    // Check against checkpoints
    if (chainman.m_options.checkpoints_enabled) {
        // Don't accept any forks from the main chain prior to last checkpoint.
        // GetLastCheckpoint finds the last checkpoint in MapCheckpoints that's in our
        // BlockIndex().
        const CBlockIndex* pcheckpoint = blockman.GetLastCheckpoint(chainman.GetParams().Checkpoints());
        if (pcheckpoint && nHeight < pcheckpoint->nHeight) {
            LogPrintf("ERROR: %s: forked chain older than last checkpoint (height %d)\n", __func__, nHeight);
            return state.Invalid(BlockValidationResult::BLOCK_CHECKPOINT, "bad-fork-prior-to-checkpoint");
        }
    }

    // Check timestamp against prev
    if (block.GetBlockTime() <= pindexPrev->GetMedianTimePast())
        return state.Invalid(BlockValidationResult::BLOCK_INVALID_HEADER, "time-too-old", "block's timestamp is too early");

    // Check timestamp
    if (block.Time() > now + std::chrono::seconds{MAX_FUTURE_BLOCK_TIME}) {
        return state.Invalid(BlockValidationResult::BLOCK_TIME_FUTURE, "time-too-new", "block timestamp too far in the future");
    }

    // Reject blocks with outdated version
    if ((block.nVersion < 2 && DeploymentActiveAfter(pindexPrev, chainman, Consensus::DEPLOYMENT_HEIGHTINCB)) ||
        (block.nVersion < 3 && DeploymentActiveAfter(pindexPrev, chainman, Consensus::DEPLOYMENT_DERSIG)) ||
        (block.nVersion < 4 && DeploymentActiveAfter(pindexPrev, chainman, Consensus::DEPLOYMENT_CLTV))) {
            return state.Invalid(BlockValidationResult::BLOCK_INVALID_HEADER, strprintf("bad-version(0x%08x)", block.nVersion),
                                 strprintf("rejected nVersion=0x%08x block", block.nVersion));
    }

    return true;
}

/** NOTE: This function is not currently invoked by ConnectBlock(), so we
 *  should consider upgrade issues if we change which consensus rules are
 *  enforced in this function (eg by adding a new consensus rule). See comment
 *  in ConnectBlock().
 *  Note that -reindex-chainstate skips the validation that happens here!
 */
static bool ContextualCheckBlock(const CBlock& block, BlockValidationState& state, const ChainstateManager& chainman, const CBlockIndex* pindexPrev)
{
    const int nHeight = pindexPrev == nullptr ? 0 : pindexPrev->nHeight + 1;

    // Enforce BIP113 (Median Time Past).
    bool enforce_locktime_median_time_past{false};
    if (DeploymentActiveAfter(pindexPrev, chainman, Consensus::DEPLOYMENT_CSV)) {
        assert(pindexPrev != nullptr);
        enforce_locktime_median_time_past = true;
    }

    const int64_t nLockTimeCutoff{enforce_locktime_median_time_past ?
                                      pindexPrev->GetMedianTimePast() :
                                      block.GetBlockTime()};

    // Check that all transactions are finalized
    for (const auto& tx : block.vtx) {
        if (!IsFinalTx(*tx, nHeight, nLockTimeCutoff)) {
            return state.Invalid(BlockValidationResult::BLOCK_CONSENSUS, "bad-txns-nonfinal", "non-final transaction");
        }
    }

    // Enforce rule that the coinbase starts with serialized block height
    if (DeploymentActiveAfter(pindexPrev, chainman, Consensus::DEPLOYMENT_HEIGHTINCB))
    {
        CScript expect = CScript() << nHeight;
        if (block.vtx[0]->vin[0].scriptSig.size() < expect.size() ||
            !std::equal(expect.begin(), expect.end(), block.vtx[0]->vin[0].scriptSig.begin())) {
            return state.Invalid(BlockValidationResult::BLOCK_CONSENSUS, "bad-cb-height", "block height mismatch in coinbase");
        }
    }

    // Validation for witness commitments.
    // * We compute the witness hash (which is the hash including witnesses) of all the block's transactions, except the
    //   coinbase (where 0x0000....0000 is used instead).
    // * The coinbase scriptWitness is a stack of a single 32-byte vector, containing a witness reserved value (unconstrained).
    // * We build a merkle tree with all those witness hashes as leaves (similar to the hashMerkleRoot in the block header).
    // * There must be at least one output whose scriptPubKey is a single 36-byte push, the first 4 bytes of which are
    //   {0xaa, 0x21, 0xa9, 0xed}, and the following 32 bytes are SHA256^2(witness root, witness reserved value). In case there are
    //   multiple, the last one is used.
    if (!CheckWitnessMalleation(block, DeploymentActiveAfter(pindexPrev, chainman, Consensus::DEPLOYMENT_SEGWIT), state)) {
        return false;
    }

    // After the coinbase witness reserved value and commitment are verified,
    // we can check if the block weight passes (before we've checked the
    // coinbase witness, it would be possible for the weight to be too
    // large by filling up the coinbase witness, which doesn't change
    // the block hash, so we couldn't mark the block as permanently
    // failed).
    if (GetBlockWeight(block) > MAX_BLOCK_WEIGHT) {
        return state.Invalid(BlockValidationResult::BLOCK_CONSENSUS, "bad-blk-weight", strprintf("%s : weight limit failed", __func__));
    }

    return true;
}

bool ChainstateManager::AcceptBlockHeader(const CBlockHeader& block, BlockValidationState& state, CBlockIndex** ppindex, bool min_pow_checked)
{
    AssertLockHeld(cs_main);

    // Check for duplicate
    uint256 hash = block.GetHash();
    BlockMap::iterator miSelf{m_blockman.m_block_index.find(hash)};
    if (hash != GetConsensus().hashGenesisBlock) {
        if (miSelf != m_blockman.m_block_index.end()) {
            // Block header is already known.
            CBlockIndex* pindex = &(miSelf->second);
            if (ppindex)
                *ppindex = pindex;
            if (pindex->nStatus & BLOCK_FAILED_MASK) {
                LogPrint(BCLog::VALIDATION, "%s: block %s is marked invalid\n", __func__, hash.ToString());
                return state.Invalid(BlockValidationResult::BLOCK_CACHED_INVALID, "duplicate");
            }
            return true;
        }

        if (!CheckBlockHeader(block, state, GetConsensus())) {
            LogPrint(BCLog::VALIDATION, "%s: Consensus::CheckBlockHeader: %s, %s\n", __func__, hash.ToString(), state.ToString());
            return false;
        }

        // Get prev block index
        CBlockIndex* pindexPrev = nullptr;
        BlockMap::iterator mi{m_blockman.m_block_index.find(block.hashPrevBlock)};
        if (mi == m_blockman.m_block_index.end()) {
            LogPrint(BCLog::VALIDATION, "header %s has prev block not found: %s\n", hash.ToString(), block.hashPrevBlock.ToString());
            return state.Invalid(BlockValidationResult::BLOCK_MISSING_PREV, "prev-blk-not-found");
        }
        pindexPrev = &((*mi).second);
        if (pindexPrev->nStatus & BLOCK_FAILED_MASK) {
            LogPrint(BCLog::VALIDATION, "header %s has prev block invalid: %s\n", hash.ToString(), block.hashPrevBlock.ToString());
            return state.Invalid(BlockValidationResult::BLOCK_INVALID_PREV, "bad-prevblk");
        }
        if (!ContextualCheckBlockHeader(block, state, m_blockman, *this, pindexPrev, m_options.adjusted_time_callback())) {
            LogPrint(BCLog::VALIDATION, "%s: Consensus::ContextualCheckBlockHeader: %s, %s\n", __func__, hash.ToString(), state.ToString());
            return false;
        }

        /* Determine if this block descends from any block which has been found
         * invalid (m_failed_blocks), then mark pindexPrev and any blocks between
         * them as failed. For example:
         *
         *                D3
         *              /
         *      B2 - C2
         *    /         \
         *  A             D2 - E2 - F2
         *    \
         *      B1 - C1 - D1 - E1
         *
         * In the case that we attempted to reorg from E1 to F2, only to find
         * C2 to be invalid, we would mark D2, E2, and F2 as BLOCK_FAILED_CHILD
         * but NOT D3 (it was not in any of our candidate sets at the time).
         *
         * In any case D3 will also be marked as BLOCK_FAILED_CHILD at restart
         * in LoadBlockIndex.
         */
        if (!pindexPrev->IsValid(BLOCK_VALID_SCRIPTS)) {
            // The above does not mean "invalid": it checks if the previous block
            // hasn't been validated up to BLOCK_VALID_SCRIPTS. This is a performance
            // optimization, in the common case of adding a new block to the tip,
            // we don't need to iterate over the failed blocks list.
            for (const CBlockIndex* failedit : m_failed_blocks) {
                if (pindexPrev->GetAncestor(failedit->nHeight) == failedit) {
                    assert(failedit->nStatus & BLOCK_FAILED_VALID);
                    CBlockIndex* invalid_walk = pindexPrev;
                    while (invalid_walk != failedit) {
                        invalid_walk->nStatus |= BLOCK_FAILED_CHILD;
                        m_blockman.m_dirty_blockindex.insert(invalid_walk);
                        invalid_walk = invalid_walk->pprev;
                    }
                    LogPrint(BCLog::VALIDATION, "header %s has prev block invalid: %s\n", hash.ToString(), block.hashPrevBlock.ToString());
                    return state.Invalid(BlockValidationResult::BLOCK_INVALID_PREV, "bad-prevblk");
                }
            }
        }
    }
    if (!min_pow_checked) {
        LogPrint(BCLog::VALIDATION, "%s: not adding new block header %s, missing anti-dos proof-of-work validation\n", __func__, hash.ToString());
        return state.Invalid(BlockValidationResult::BLOCK_HEADER_LOW_WORK, "too-little-chainwork");
    }
    CBlockIndex* pindex{m_blockman.AddToBlockIndex(block, m_best_header)};

    if (ppindex)
        *ppindex = pindex;

    // Since this is the earliest point at which we have determined that a
    // header is both new and valid, log here.
    //
    // These messages are valuable for detecting potential selfish mining behavior;
    // if multiple displacing headers are seen near simultaneously across many
    // nodes in the network, this might be an indication of selfish mining. Having
    // this log by default when not in IBD ensures broad availability of this data
    // in case investigation is merited.
    const auto msg = strprintf(
        "Saw new header hash=%s height=%d", hash.ToString(), pindex->nHeight);

    if (IsInitialBlockDownload()) {
        LogPrintLevel(BCLog::VALIDATION, BCLog::Level::Debug, "%s\n", msg);
    } else {
        LogPrintf("%s\n", msg);
    }

    return true;
}

// Exposed wrapper for AcceptBlockHeader
bool ChainstateManager::ProcessNewBlockHeaders(const std::vector<CBlockHeader>& headers, bool min_pow_checked, BlockValidationState& state, const CBlockIndex** ppindex)
{
    AssertLockNotHeld(cs_main);
    {
        LOCK(cs_main);
        for (const CBlockHeader& header : headers) {
            CBlockIndex *pindex = nullptr; // Use a temp pindex instead of ppindex to avoid a const_cast
            bool accepted{AcceptBlockHeader(header, state, &pindex, min_pow_checked)};
            CheckBlockIndex();

            if (!accepted) {
                return false;
            }
            if (ppindex) {
                *ppindex = pindex;
            }
        }
    }
    if (NotifyHeaderTip(*this)) {
        if (IsInitialBlockDownload() && ppindex && *ppindex) {
            const CBlockIndex& last_accepted{**ppindex};
            const int64_t blocks_left{(GetTime() - last_accepted.GetBlockTime()) / GetConsensus().nPowTargetSpacing};
            const double progress{100.0 * last_accepted.nHeight / (last_accepted.nHeight + blocks_left)};
            LogPrintf("Synchronizing blockheaders, height: %d (~%.2f%%)\n", last_accepted.nHeight, progress);
        }
    }
    return true;
}

void ChainstateManager::ReportHeadersPresync(const arith_uint256& work, int64_t height, int64_t timestamp)
{
    AssertLockNotHeld(cs_main);
    {
        LOCK(cs_main);
        // Don't report headers presync progress if we already have a post-minchainwork header chain.
        // This means we lose reporting for potentially legitimate, but unlikely, deep reorgs, but
        // prevent attackers that spam low-work headers from filling our logs.
        if (m_best_header->nChainWork >= UintToArith256(GetConsensus().nMinimumChainWork)) return;
        // Rate limit headers presync updates to 4 per second, as these are not subject to DoS
        // protection.
        auto now = std::chrono::steady_clock::now();
        if (now < m_last_presync_update + std::chrono::milliseconds{250}) return;
        m_last_presync_update = now;
    }
    bool initial_download = IsInitialBlockDownload();
    GetNotifications().headerTip(GetSynchronizationState(initial_download), height, timestamp, /*presync=*/true);
    if (initial_download) {
        const int64_t blocks_left{(GetTime() - timestamp) / GetConsensus().nPowTargetSpacing};
        const double progress{100.0 * height / (height + blocks_left)};
        LogPrintf("Pre-synchronizing blockheaders, height: %d (~%.2f%%)\n", height, progress);
    }
}

/** Store block on disk. If dbp is non-nullptr, the file is known to already reside on disk */
bool ChainstateManager::AcceptBlock(const std::shared_ptr<const CBlock>& pblock, BlockValidationState& state, CBlockIndex** ppindex, bool fRequested, const FlatFilePos* dbp, bool* fNewBlock, bool min_pow_checked)
{
    const CBlock& block = *pblock;

    if (fNewBlock) *fNewBlock = false;
    AssertLockHeld(cs_main);

    CBlockIndex *pindexDummy = nullptr;
    CBlockIndex *&pindex = ppindex ? *ppindex : pindexDummy;

    bool accepted_header{AcceptBlockHeader(block, state, &pindex, min_pow_checked)};
    CheckBlockIndex();

    if (!accepted_header)
        return false;

    // Check all requested blocks that we do not already have for validity and
    // save them to disk. Skip processing of unrequested blocks as an anti-DoS
    // measure, unless the blocks have more work than the active chain tip, and
    // aren't too far ahead of it, so are likely to be attached soon.
    bool fAlreadyHave = pindex->nStatus & BLOCK_HAVE_DATA;
    bool fHasMoreOrSameWork = (ActiveTip() ? pindex->nChainWork >= ActiveTip()->nChainWork : true);
    // Blocks that are too out-of-order needlessly limit the effectiveness of
    // pruning, because pruning will not delete block files that contain any
    // blocks which are too close in height to the tip.  Apply this test
    // regardless of whether pruning is enabled; it should generally be safe to
    // not process unrequested blocks.
    bool fTooFarAhead{pindex->nHeight > ActiveHeight() + int(MIN_BLOCKS_TO_KEEP)};

    // TODO: Decouple this function from the block download logic by removing fRequested
    // This requires some new chain data structure to efficiently look up if a
    // block is in a chain leading to a candidate for best tip, despite not
    // being such a candidate itself.
    // Note that this would break the getblockfrompeer RPC

    // TODO: deal better with return value and error conditions for duplicate
    // and unrequested blocks.
    if (fAlreadyHave) return true;
    if (!fRequested) {  // If we didn't ask for it:
        if (pindex->nTx != 0) return true;    // This is a previously-processed block that was pruned
        if (!fHasMoreOrSameWork) return true; // Don't process less-work chains
        if (fTooFarAhead) return true;        // Block height is too high

        // Protect against DoS attacks from low-work chains.
        // If our tip is behind, a peer could try to send us
        // low-work blocks on a fake chain that we would never
        // request; don't process these.
        if (pindex->nChainWork < MinimumChainWork()) return true;
    }

    const CChainParams& params{GetParams()};

    if (!CheckBlock(block, state, params.GetConsensus()) ||
        !ContextualCheckBlock(block, state, *this, pindex->pprev)) {
        if (state.IsInvalid() && state.GetResult() != BlockValidationResult::BLOCK_MUTATED) {
            pindex->nStatus |= BLOCK_FAILED_VALID;
            m_blockman.m_dirty_blockindex.insert(pindex);
        }
        return error("%s: %s", __func__, state.ToString());
    }

    // Header is valid/has work, merkle tree and segwit merkle tree are good...RELAY NOW
    // (but if it does not build on our best tip, let the SendMessages loop relay it)
    if (!IsInitialBlockDownload() && ActiveTip() == pindex->pprev)
        GetMainSignals().NewPoWValidBlock(pindex, pblock);

    // Write block to history file
    if (fNewBlock) *fNewBlock = true;
    try {
        FlatFilePos blockPos{m_blockman.SaveBlockToDisk(block, pindex->nHeight, dbp)};
        if (blockPos.IsNull()) {
            state.Error(strprintf("%s: Failed to find position to write new block to disk", __func__));
            return false;
        }
        ReceivedBlockTransactions(block, pindex, blockPos);
    } catch (const std::runtime_error& e) {
        return FatalError(GetNotifications(), state, std::string("System error: ") + e.what());
    }

    // TODO: FlushStateToDisk() handles flushing of both block and chainstate
    // data, so we should move this to ChainstateManager so that we can be more
    // intelligent about how we flush.
    // For now, since FlushStateMode::NONE is used, all that can happen is that
    // the block files may be pruned, so we can just call this on one
    // chainstate (particularly if we haven't implemented pruning with
    // background validation yet).
    ActiveChainstate().FlushStateToDisk(state, FlushStateMode::NONE);

    CheckBlockIndex();

    return true;
}

bool ChainstateManager::ProcessNewBlock(const std::shared_ptr<const CBlock>& block, bool force_processing, bool min_pow_checked, bool* new_block)
{
    AssertLockNotHeld(cs_main);

    {
        CBlockIndex *pindex = nullptr;
        if (new_block) *new_block = false;
        BlockValidationState state;

        // CheckBlock() does not support multi-threaded block validation because CBlock::fChecked can cause data race.
        // Therefore, the following critical section must include the CheckBlock() call as well.
        LOCK(cs_main);

        // Skipping AcceptBlock() for CheckBlock() failures means that we will never mark a block as invalid if
        // CheckBlock() fails.  This is protective against consensus failure if there are any unknown forms of block
        // malleability that cause CheckBlock() to fail; see e.g. CVE-2012-2459 and
        // https://lists.linuxfoundation.org/pipermail/bitcoin-dev/2019-February/016697.html.  Because CheckBlock() is
        // not very expensive, the anti-DoS benefits of caching failure (of a definitely-invalid block) are not substantial.
        bool ret = CheckBlock(*block, state, GetConsensus());
        if (ret) {
            // Store to disk
            ret = AcceptBlock(block, state, &pindex, force_processing, nullptr, new_block, min_pow_checked);
        }
        if (!ret) {
            GetMainSignals().BlockChecked(*block, state);
            return error("%s: AcceptBlock FAILED (%s)", __func__, state.ToString());
        }
    }

    NotifyHeaderTip(*this);

    BlockValidationState state; // Only used to report errors, not invalidity - ignore it
    if (!ActiveChainstate().ActivateBestChain(state, block)) {
        return error("%s: ActivateBestChain failed (%s)", __func__, state.ToString());
    }

    Chainstate* bg_chain{WITH_LOCK(cs_main, return BackgroundSyncInProgress() ? m_ibd_chainstate.get() : nullptr)};
    BlockValidationState bg_state;
    if (bg_chain && !bg_chain->ActivateBestChain(bg_state, block)) {
        return error("%s: [background] ActivateBestChain failed (%s)", __func__, bg_state.ToString());
     }

    return true;
}

MempoolAcceptResult ChainstateManager::ProcessTransaction(const CTransactionRef& tx, bool test_accept, const ignore_rejects_type& ignore_rejects)
{
    AssertLockHeld(cs_main);
    Chainstate& active_chainstate = ActiveChainstate();
    if (!active_chainstate.GetMempool()) {
        TxValidationState state;
        state.Invalid(TxValidationResult::TX_NO_MEMPOOL, "no-mempool");
        return MempoolAcceptResult::Failure(state);
    }
    auto result = AcceptToMemoryPool(active_chainstate, tx, GetTime(), ignore_rejects, test_accept);
    active_chainstate.GetMempool()->check(active_chainstate.CoinsTip(), active_chainstate.m_chain.Height() + 1);
    return result;
}

bool TestBlockValidity(BlockValidationState& state,
                       const CChainParams& chainparams,
                       Chainstate& chainstate,
                       const CBlock& block,
                       CBlockIndex* pindexPrev,
                       const std::function<NodeClock::time_point()>& adjusted_time_callback,
                       bool fCheckPOW,
                       bool fCheckMerkleRoot)
{
    AssertLockHeld(cs_main);
    assert(pindexPrev && pindexPrev == chainstate.m_chain.Tip());
    CCoinsViewCache viewNew(&chainstate.CoinsTip());
    uint256 block_hash(block.GetHash());
    CBlockIndex indexDummy(block);
    indexDummy.pprev = pindexPrev;
    indexDummy.nHeight = pindexPrev->nHeight + 1;
    indexDummy.phashBlock = &block_hash;

    // NOTE: CheckBlockHeader is called by CheckBlock
    if (!ContextualCheckBlockHeader(block, state, chainstate.m_blockman, chainstate.m_chainman, pindexPrev, adjusted_time_callback()))
        return error("%s: Consensus::ContextualCheckBlockHeader: %s", __func__, state.ToString());
    if (!CheckBlock(block, state, chainparams.GetConsensus(), fCheckPOW, fCheckMerkleRoot))
        return error("%s: Consensus::CheckBlock: %s", __func__, state.ToString());
    if (!ContextualCheckBlock(block, state, chainstate.m_chainman, pindexPrev))
        return error("%s: Consensus::ContextualCheckBlock: %s", __func__, state.ToString());
    if (!chainstate.ConnectBlock(block, state, &indexDummy, viewNew, true)) {
        return false;
    }
    assert(state.IsValid());

    return true;
}

/* This function is called from the RPC code for pruneblockchain */
void PruneBlockFilesManual(Chainstate& active_chainstate, int nManualPruneHeight)
{
    BlockValidationState state;
    if (!active_chainstate.FlushStateToDisk(
            state, FlushStateMode::NONE, nManualPruneHeight)) {
        LogPrintf("%s: failed to flush state (%s)\n", __func__, state.ToString());
    }
}

bool Chainstate::LoadChainTip()
{
    AssertLockHeld(cs_main);
    const CCoinsViewCache& coins_cache = CoinsTip();
    assert(!coins_cache.GetBestBlock().IsNull()); // Never called when the coins view is empty
    const CBlockIndex* tip = m_chain.Tip();

    if (tip && tip->GetBlockHash() == coins_cache.GetBestBlock()) {
        return true;
    }

    // Load pointer to end of best chain
    CBlockIndex* pindex = m_blockman.LookupBlockIndex(coins_cache.GetBestBlock());
    if (!pindex) {
        return false;
    }
    m_chain.SetTip(*pindex);
    PruneBlockIndexCandidates();

    tip = m_chain.Tip();
    LogPrintf("Loaded best chain: hashBestChain=%s height=%d date=%s progress=%f\n",
              tip->GetBlockHash().ToString(),
              m_chain.Height(),
              FormatISO8601DateTime(tip->GetBlockTime()),
              GuessVerificationProgress(m_chainman.GetParams().TxData(), tip));
    return true;
}

CVerifyDB::CVerifyDB(Notifications& notifications)
    : m_notifications{notifications}
{
    m_notifications.progress(_("Verifying blocks…"), 0, false);
}

CVerifyDB::~CVerifyDB()
{
    m_notifications.progress(bilingual_str{}, 100, false);
}

VerifyDBResult CVerifyDB::VerifyDB(
    Chainstate& chainstate,
    const Consensus::Params& consensus_params,
    CCoinsView& coinsview,
    int nCheckLevel, int nCheckDepth)
{
    AssertLockHeld(cs_main);

    if (chainstate.m_chain.Tip() == nullptr || chainstate.m_chain.Tip()->pprev == nullptr) {
        return VerifyDBResult::SUCCESS;
    }

    // Verify blocks in the best chain
    if (nCheckDepth <= 0 || nCheckDepth > chainstate.m_chain.Height()) {
        nCheckDepth = chainstate.m_chain.Height();
    }
    nCheckLevel = std::max(0, std::min(4, nCheckLevel));
    LogPrintf("Verifying last %i blocks at level %i\n", nCheckDepth, nCheckLevel);
    CCoinsViewCache coins(&coinsview);
    CBlockIndex* pindex;
    CBlockIndex* pindexFailure = nullptr;
    int nGoodTransactions = 0;
    BlockValidationState state;
    int reportDone = 0;
    bool skipped_no_block_data{false};
    bool skipped_l3_checks{false};
    LogPrintf("Verification progress: 0%%\n");

    const bool is_snapshot_cs{chainstate.m_from_snapshot_blockhash};

    for (pindex = chainstate.m_chain.Tip(); pindex && pindex->pprev; pindex = pindex->pprev) {
        const int percentageDone = std::max(1, std::min(99, (int)(((double)(chainstate.m_chain.Height() - pindex->nHeight)) / (double)nCheckDepth * (nCheckLevel >= 4 ? 50 : 100))));
        if (reportDone < percentageDone / 10) {
            // report every 10% step
            LogPrintf("Verification progress: %d%%\n", percentageDone);
            reportDone = percentageDone / 10;
        }
        m_notifications.progress(_("Verifying blocks…"), percentageDone, false);
        if (pindex->nHeight <= chainstate.m_chain.Height() - nCheckDepth) {
            break;
        }
        if ((chainstate.m_blockman.IsPruneMode() || is_snapshot_cs) && !(pindex->nStatus & BLOCK_HAVE_DATA)) {
            // If pruning or running under an assumeutxo snapshot, only go
            // back as far as we have data.
            LogPrintf("VerifyDB(): block verification stopping at height %d (no data). This could be due to pruning or use of an assumeutxo snapshot.\n", pindex->nHeight);
            skipped_no_block_data = true;
            break;
        }
        CBlock block;
        // check level 0: read from disk
        if (!chainstate.m_blockman.ReadBlockFromDisk(block, *pindex, /*lowprio=*/true)) {
            LogPrintf("Verification error: ReadBlockFromDisk failed at %d, hash=%s\n", pindex->nHeight, pindex->GetBlockHash().ToString());
            return VerifyDBResult::CORRUPTED_BLOCK_DB;
        }
        // check level 1: verify block validity
        if (nCheckLevel >= 1 && !CheckBlock(block, state, consensus_params)) {
            LogPrintf("Verification error: found bad block at %d, hash=%s (%s)\n",
                      pindex->nHeight, pindex->GetBlockHash().ToString(), state.ToString());
            return VerifyDBResult::CORRUPTED_BLOCK_DB;
        }
        // check level 2: verify undo validity
        if (nCheckLevel >= 2 && pindex) {
            CBlockUndo undo;
            if (!pindex->GetUndoPos().IsNull()) {
                if (!chainstate.m_blockman.UndoReadFromDisk(undo, *pindex)) {
                    LogPrintf("Verification error: found bad undo data at %d, hash=%s\n", pindex->nHeight, pindex->GetBlockHash().ToString());
                    return VerifyDBResult::CORRUPTED_BLOCK_DB;
                }
            }
        }
        // check level 3: check for inconsistencies during memory-only disconnect of tip blocks
        size_t curr_coins_usage = coins.DynamicMemoryUsage() + chainstate.CoinsTip().DynamicMemoryUsage();

        if (nCheckLevel >= 3) {
            if (curr_coins_usage <= chainstate.m_coinstip_cache_size_bytes) {
                assert(coins.GetBestBlock() == pindex->GetBlockHash());
                DisconnectResult res = chainstate.DisconnectBlock(block, pindex, coins);
                if (res == DISCONNECT_FAILED) {
                    LogPrintf("Verification error: irrecoverable inconsistency in block data at %d, hash=%s\n", pindex->nHeight, pindex->GetBlockHash().ToString());
                    return VerifyDBResult::CORRUPTED_BLOCK_DB;
                }
                if (res == DISCONNECT_UNCLEAN) {
                    nGoodTransactions = 0;
                    pindexFailure = pindex;
                } else {
                    nGoodTransactions += block.vtx.size();
                }
            } else {
                skipped_l3_checks = true;
            }
        }
        if (chainstate.m_chainman.m_interrupt) return VerifyDBResult::INTERRUPTED;
    }
    if (pindexFailure) {
        LogPrintf("Verification error: coin database inconsistencies found (last %i blocks, %i good transactions before that)\n", chainstate.m_chain.Height() - pindexFailure->nHeight + 1, nGoodTransactions);
        return VerifyDBResult::CORRUPTED_BLOCK_DB;
    }
    if (skipped_l3_checks) {
        LogPrintf("Skipped verification of level >=3 (insufficient database cache size). Consider increasing -dbcache.\n");
    }

    // store block count as we move pindex at check level >= 4
    int block_count = chainstate.m_chain.Height() - pindex->nHeight;

    // check level 4: try reconnecting blocks
    if (nCheckLevel >= 4 && !skipped_l3_checks) {
        while (pindex != chainstate.m_chain.Tip()) {
            const int percentageDone = std::max(1, std::min(99, 100 - (int)(((double)(chainstate.m_chain.Height() - pindex->nHeight)) / (double)nCheckDepth * 50)));
            if (reportDone < percentageDone / 10) {
                // report every 10% step
                LogPrintf("Verification progress: %d%%\n", percentageDone);
                reportDone = percentageDone / 10;
            }
            m_notifications.progress(_("Verifying blocks…"), percentageDone, false);
            pindex = chainstate.m_chain.Next(pindex);
            CBlock block;
            if (!chainstate.m_blockman.ReadBlockFromDisk(block, *pindex, /*lowprio=*/true)) {
                LogPrintf("Verification error: ReadBlockFromDisk failed at %d, hash=%s\n", pindex->nHeight, pindex->GetBlockHash().ToString());
                return VerifyDBResult::CORRUPTED_BLOCK_DB;
            }
            if (!chainstate.ConnectBlock(block, state, pindex, coins)) {
                LogPrintf("Verification error: found unconnectable block at %d, hash=%s (%s)\n", pindex->nHeight, pindex->GetBlockHash().ToString(), state.ToString());
                return VerifyDBResult::CORRUPTED_BLOCK_DB;
            }
            if (chainstate.m_chainman.m_interrupt) return VerifyDBResult::INTERRUPTED;
        }
    }

    LogPrintf("Verification: No coin database inconsistencies in last %i blocks (%i transactions)\n", block_count, nGoodTransactions);

    if (skipped_l3_checks) {
        return VerifyDBResult::SKIPPED_L3_CHECKS;
    }
    if (skipped_no_block_data) {
        return VerifyDBResult::SKIPPED_MISSING_BLOCKS;
    }
    return VerifyDBResult::SUCCESS;
}

/** Apply the effects of a block on the utxo cache, ignoring that it may already have been applied. */
bool Chainstate::RollforwardBlock(const CBlockIndex* pindex, CCoinsViewCache& inputs)
{
    AssertLockHeld(cs_main);
    // TODO: merge with ConnectBlock
    CBlock block;
    if (!m_blockman.ReadBlockFromDisk(block, *pindex, /*lowprio=*/true)) {
        return error("ReplayBlock(): ReadBlockFromDisk failed at %d, hash=%s", pindex->nHeight, pindex->GetBlockHash().ToString());
    }

    for (const CTransactionRef& tx : block.vtx) {
        if (!tx->IsCoinBase()) {
            for (const CTxIn &txin : tx->vin) {
                inputs.SpendCoin(txin.prevout);
            }
        }
        // Pass check = true as every addition may be an overwrite.
        AddCoins(inputs, *tx, pindex->nHeight, true);
    }
    return true;
}

bool Chainstate::ReplayBlocks()
{
    LOCK(cs_main);

    CCoinsView& db = this->CoinsDB();
    CCoinsViewCache cache(&db);

    std::vector<uint256> hashHeads = db.GetHeadBlocks();
    if (hashHeads.empty()) return true; // We're already in a consistent state.
    if (hashHeads.size() != 2) return error("ReplayBlocks(): unknown inconsistent state");

    m_chainman.GetNotifications().progress(_("Replaying blocks…"), 0, false);
    LogPrintf("Replaying blocks\n");

    const CBlockIndex* pindexOld = nullptr;  // Old tip during the interrupted flush.
    const CBlockIndex* pindexNew;            // New tip during the interrupted flush.
    const CBlockIndex* pindexFork = nullptr; // Latest block common to both the old and the new tip.

    if (m_blockman.m_block_index.count(hashHeads[0]) == 0) {
        return error("ReplayBlocks(): reorganization to unknown block requested");
    }
    pindexNew = &(m_blockman.m_block_index[hashHeads[0]]);

    if (!hashHeads[1].IsNull()) { // The old tip is allowed to be 0, indicating it's the first flush.
        if (m_blockman.m_block_index.count(hashHeads[1]) == 0) {
            return error("ReplayBlocks(): reorganization from unknown block requested");
        }
        pindexOld = &(m_blockman.m_block_index[hashHeads[1]]);
        pindexFork = LastCommonAncestor(pindexOld, pindexNew);
        assert(pindexFork != nullptr);
    }

    // Rollback along the old branch.
    while (pindexOld != pindexFork) {
        if (pindexOld->nHeight > 0) { // Never disconnect the genesis block.
            CBlock block;
            if (!m_blockman.ReadBlockFromDisk(block, *pindexOld, /*lowprio=*/true)) {
                return error("RollbackBlock(): ReadBlockFromDisk() failed at %d, hash=%s", pindexOld->nHeight, pindexOld->GetBlockHash().ToString());
            }
            LogPrintf("Rolling back %s (%i)\n", pindexOld->GetBlockHash().ToString(), pindexOld->nHeight);
            DisconnectResult res = DisconnectBlock(block, pindexOld, cache);
            if (res == DISCONNECT_FAILED) {
                return error("RollbackBlock(): DisconnectBlock failed at %d, hash=%s", pindexOld->nHeight, pindexOld->GetBlockHash().ToString());
            }
            // If DISCONNECT_UNCLEAN is returned, it means a non-existing UTXO was deleted, or an existing UTXO was
            // overwritten. It corresponds to cases where the block-to-be-disconnect never had all its operations
            // applied to the UTXO set. However, as both writing a UTXO and deleting a UTXO are idempotent operations,
            // the result is still a version of the UTXO set with the effects of that block undone.
        }
        pindexOld = pindexOld->pprev;
    }

    // Roll forward from the forking point to the new tip.
    int nForkHeight = pindexFork ? pindexFork->nHeight : 0;
    for (int nHeight = nForkHeight + 1; nHeight <= pindexNew->nHeight; ++nHeight) {
        const CBlockIndex& pindex{*Assert(pindexNew->GetAncestor(nHeight))};

        LogPrintf("Rolling forward %s (%i)\n", pindex.GetBlockHash().ToString(), nHeight);
        m_chainman.GetNotifications().progress(_("Replaying blocks…"), (int)((nHeight - nForkHeight) * 100.0 / (pindexNew->nHeight - nForkHeight)), false);
        if (!RollforwardBlock(&pindex, cache)) return false;
    }

    cache.SetBestBlock(pindexNew->GetBlockHash());
    cache.Flush();
    m_chainman.GetNotifications().progress(bilingual_str{}, 100, false);
    return true;
}

bool Chainstate::NeedsRedownload() const
{
    AssertLockHeld(cs_main);

    // At and above m_params.SegwitHeight, segwit consensus rules must be validated
    CBlockIndex* block{m_chain.Tip()};

    while (block != nullptr && DeploymentActiveAt(*block, m_chainman, Consensus::DEPLOYMENT_SEGWIT)) {
        if (!(block->nStatus & BLOCK_OPT_WITNESS)) {
            // block is insufficiently validated for a segwit client
            return true;
        }
        block = block->pprev;
    }

    return false;
}

void Chainstate::ClearBlockIndexCandidates()
{
    AssertLockHeld(::cs_main);
    setBlockIndexCandidates.clear();
}

bool ChainstateManager::LoadBlockIndex()
{
    AssertLockHeld(cs_main);
    // Load block index from databases
    bool needs_init = fReindex;
    if (!fReindex) {
        bool ret{m_blockman.LoadBlockIndexDB(SnapshotBlockhash())};
        if (!ret) return false;

        m_blockman.ScanAndUnlinkAlreadyPrunedFiles();

        std::vector<CBlockIndex*> vSortedByHeight{m_blockman.GetAllBlockIndices()};
        std::sort(vSortedByHeight.begin(), vSortedByHeight.end(),
                  CBlockIndexHeightOnlyComparator());

        for (CBlockIndex* pindex : vSortedByHeight) {
            if (m_interrupt) return false;
            // If we have an assumeutxo-based chainstate, then the snapshot
            // block will be a candidate for the tip, but it may not be
            // VALID_TRANSACTIONS (eg if we haven't yet downloaded the block),
            // so we special-case the snapshot block as a potential candidate
            // here.
            if (pindex == GetSnapshotBaseBlock() ||
                    (pindex->IsValid(BLOCK_VALID_TRANSACTIONS) &&
                     (pindex->HaveNumChainTxs() || pindex->pprev == nullptr))) {

                for (Chainstate* chainstate : GetAll()) {
                    chainstate->TryAddBlockIndexCandidate(pindex);
                }
            }
            if (pindex->nStatus & BLOCK_FAILED_MASK && (!m_best_invalid || pindex->nChainWork > m_best_invalid->nChainWork)) {
                m_best_invalid = pindex;
            }
            if (pindex->IsValid(BLOCK_VALID_TREE) && (m_best_header == nullptr || CBlockIndexWorkComparator()(m_best_header, pindex)))
                m_best_header = pindex;
        }

        needs_init = m_blockman.m_block_index.empty();
    }

    if (needs_init) {
        // Everything here is for *new* reindex/DBs. Thus, though
        // LoadBlockIndexDB may have set fReindex if we shut down
        // mid-reindex previously, we don't check fReindex and
        // instead only check it prior to LoadBlockIndexDB to set
        // needs_init.

        LogPrintf("Initializing databases...\n");
    }
    return true;
}

bool Chainstate::LoadGenesisBlock()
{
    LOCK(cs_main);

    const CChainParams& params{m_chainman.GetParams()};

    // Check whether we're already initialized by checking for genesis in
    // m_blockman.m_block_index. Note that we can't use m_chain here, since it is
    // set based on the coins db, not the block index db, which is the only
    // thing loaded at this point.
    if (m_blockman.m_block_index.count(params.GenesisBlock().GetHash()))
        return true;

    try {
        const CBlock& block = params.GenesisBlock();
        FlatFilePos blockPos{m_blockman.SaveBlockToDisk(block, 0, nullptr)};
        if (blockPos.IsNull()) {
            return error("%s: writing genesis block to disk failed", __func__);
        }
        CBlockIndex* pindex = m_blockman.AddToBlockIndex(block, m_chainman.m_best_header);
        m_chainman.ReceivedBlockTransactions(block, pindex, blockPos);
    } catch (const std::runtime_error& e) {
        return error("%s: failed to write genesis block: %s", __func__, e.what());
    }

    return true;
}

void ChainstateManager::LoadExternalBlockFile(
    CAutoFile& file_in,
    FlatFilePos* dbp,
    std::multimap<uint256, FlatFilePos>* blocks_with_unknown_parent)
{
    // Either both should be specified (-reindex), or neither (-loadblock).
    assert(!dbp == !blocks_with_unknown_parent);

    const auto start{SteadyClock::now()};
    const CChainParams& params{GetParams()};

    int nLoaded = 0;
    try {
        IOPRIO_IDLER(/*lowprio=*/true);

        BufferedFile blkdat{file_in, 2 * MAX_BLOCK_SERIALIZED_SIZE, MAX_BLOCK_SERIALIZED_SIZE + 8};
        // nRewind indicates where to resume scanning in case something goes wrong,
        // such as a block fails to deserialize.
        uint64_t nRewind = blkdat.GetPos();
        while (!blkdat.eof()) {
            if (m_interrupt) return;

            blkdat.SetPos(nRewind);
            nRewind++; // start one byte further next time, in case of failure
            blkdat.SetLimit(); // remove former limit
            unsigned int nSize = 0;
            try {
                // locate a header
                MessageStartChars buf;
                blkdat.FindByte(std::byte(params.MessageStart()[0]));
                nRewind = blkdat.GetPos() + 1;
                blkdat >> buf;
                if (buf != params.MessageStart()) {
                    continue;
                }
                // read size
                blkdat >> nSize;
                if (nSize < 80 || nSize > MAX_BLOCK_SERIALIZED_SIZE)
                    continue;
            } catch (const std::exception&) {
                // no valid block header found; don't complain
                // (this happens at the end of every blk.dat file)
                break;
            }
            try {
                // read block header
                const uint64_t nBlockPos{blkdat.GetPos()};
                if (dbp)
                    dbp->nPos = nBlockPos;
                blkdat.SetLimit(nBlockPos + nSize);
                CBlockHeader header;
                blkdat >> header;
                const uint256 hash{header.GetHash()};
                // Skip the rest of this block (this may read from disk into memory); position to the marker before the
                // next block, but it's still possible to rewind to the start of the current block (without a disk read).
                nRewind = nBlockPos + nSize;
                blkdat.SkipTo(nRewind);

                std::shared_ptr<CBlock> pblock{}; // needs to remain available after the cs_main lock is released to avoid duplicate reads from disk

                {
                    LOCK(cs_main);
                    // detect out of order blocks, and store them for later
                    if (hash != params.GetConsensus().hashGenesisBlock && !m_blockman.LookupBlockIndex(header.hashPrevBlock)) {
                        LogPrint(BCLog::REINDEX, "%s: Out of order block %s, parent %s not known\n", __func__, hash.ToString(),
                                 header.hashPrevBlock.ToString());
                        if (dbp && blocks_with_unknown_parent) {
                            blocks_with_unknown_parent->emplace(header.hashPrevBlock, *dbp);
                        }
                        continue;
                    }

                    // process in case the block isn't known yet
                    const CBlockIndex* pindex = m_blockman.LookupBlockIndex(hash);
                    if (!pindex || (pindex->nStatus & BLOCK_HAVE_DATA) == 0) {
                        // This block can be processed immediately; rewind to its start, read and deserialize it.
                        blkdat.SetPos(nBlockPos);
                        pblock = std::make_shared<CBlock>();
                        blkdat >> *pblock;
                        nRewind = blkdat.GetPos();

                        BlockValidationState state;
                        if (AcceptBlock(pblock, state, nullptr, true, dbp, nullptr, true)) {
                            nLoaded++;
                        }
                        if (state.IsError()) {
                            break;
                        }
                    } else if (hash != params.GetConsensus().hashGenesisBlock && pindex->nHeight % 1000 == 0) {
                        LogPrint(BCLog::REINDEX, "Block Import: already had block %s at height %d\n", hash.ToString(), pindex->nHeight);
                    }
                }

                // Activate the genesis block so normal node progress can continue
                if (hash == params.GetConsensus().hashGenesisBlock) {
                    bool genesis_activation_failure = false;
                    for (auto c : GetAll()) {
                        BlockValidationState state;
                        if (!c->ActivateBestChain(state, nullptr)) {
                            genesis_activation_failure = true;
                            break;
                        }
                    }
                    if (genesis_activation_failure) {
                        break;
                    }
                }

                if (m_blockman.IsPruneMode() && !fReindex && pblock) {
                    // must update the tip for pruning to work while importing with -loadblock.
                    // this is a tradeoff to conserve disk space at the expense of time
                    // spent updating the tip to be able to prune.
                    // otherwise, ActivateBestChain won't be called by the import process
                    // until after all of the block files are loaded. ActivateBestChain can be
                    // called by concurrent network message processing. but, that is not
                    // reliable for the purpose of pruning while importing.
                    bool activation_failure = false;
                    for (auto c : GetAll()) {
                        BlockValidationState state;
                        if (!c->ActivateBestChain(state, pblock)) {
                            LogPrint(BCLog::REINDEX, "failed to activate chain (%s)\n", state.ToString());
                            activation_failure = true;
                            break;
                        }
                    }
                    if (activation_failure) {
                        break;
                    }
                }

                NotifyHeaderTip(*this);

                if (!blocks_with_unknown_parent) continue;

                // Recursively process earlier encountered successors of this block
                std::deque<uint256> queue;
                queue.push_back(hash);
                while (!queue.empty()) {
                    uint256 head = queue.front();
                    queue.pop_front();
                    auto range = blocks_with_unknown_parent->equal_range(head);
                    while (range.first != range.second) {
                        std::multimap<uint256, FlatFilePos>::iterator it = range.first;
                        std::shared_ptr<CBlock> pblockrecursive = std::make_shared<CBlock>();
                        if (m_blockman.ReadBlockFromDisk(*pblockrecursive, it->second)) {
                            LogPrint(BCLog::REINDEX, "%s: Processing out of order child %s of %s\n", __func__, pblockrecursive->GetHash().ToString(),
                                    head.ToString());
                            LOCK(cs_main);
                            BlockValidationState dummy;
                            if (AcceptBlock(pblockrecursive, dummy, nullptr, true, &it->second, nullptr, true)) {
                                nLoaded++;
                                queue.push_back(pblockrecursive->GetHash());
                            }
                        }
                        range.first++;
                        blocks_with_unknown_parent->erase(it);
                        NotifyHeaderTip(*this);
                    }
                }
            } catch (const std::exception& e) {
                // historical bugs added extra data to the block files that does not deserialize cleanly.
                // commonly this data is between readable blocks, but it does not really matter. such data is not fatal to the import process.
                // the code that reads the block files deals with invalid data by simply ignoring it.
                // it continues to search for the next {4 byte magic message start bytes + 4 byte length + block} that does deserialize cleanly
                // and passes all of the other block validation checks dealing with POW and the merkle root, etc...
                // we merely note with this informational log message when unexpected data is encountered.
                // we could also be experiencing a storage system read error, or a read of a previous bad write. these are possible, but
                // less likely scenarios. we don't have enough information to tell a difference here.
                // the reindex process is not the place to attempt to clean and/or compact the block files. if so desired, a studious node operator
                // may use knowledge of the fact that the block files are not entirely pristine in order to prepare a set of pristine, and
                // perhaps ordered, block files for later reindexing.
                LogPrint(BCLog::REINDEX, "%s: unexpected data at file offset 0x%x - %s. continuing\n", __func__, (nRewind - 1), e.what());
            }
        }
    } catch (const std::runtime_error& e) {
        GetNotifications().fatalError(std::string("System error: ") + e.what());
    }
    LogPrintf("Loaded %i blocks from external file in %dms\n", nLoaded, Ticks<std::chrono::milliseconds>(SteadyClock::now() - start));
}

void ChainstateManager::CheckBlockIndex()
{
    if (!ShouldCheckBlockIndex()) {
        return;
    }

    LOCK(cs_main);

    // During a reindex, we read the genesis block and call CheckBlockIndex before ActivateBestChain,
    // so we have the genesis block in m_blockman.m_block_index but no active chain. (A few of the
    // tests when iterating the block tree require that m_chain has been initialized.)
    if (ActiveChain().Height() < 0) {
        assert(m_blockman.m_block_index.size() <= 1);
        return;
    }

    // Build forward-pointing map of the entire block tree.
    std::multimap<CBlockIndex*,CBlockIndex*> forward;
    for (auto& [_, block_index] : m_blockman.m_block_index) {
        forward.emplace(block_index.pprev, &block_index);
    }

    assert(forward.size() == m_blockman.m_block_index.size());

    std::pair<std::multimap<CBlockIndex*,CBlockIndex*>::iterator,std::multimap<CBlockIndex*,CBlockIndex*>::iterator> rangeGenesis = forward.equal_range(nullptr);
    CBlockIndex *pindex = rangeGenesis.first->second;
    rangeGenesis.first++;
    assert(rangeGenesis.first == rangeGenesis.second); // There is only one index entry with parent nullptr.

    // Iterate over the entire block tree, using depth-first search.
    // Along the way, remember whether there are blocks on the path from genesis
    // block being explored which are the first to have certain properties.
    size_t nNodes = 0;
    int nHeight = 0;
    CBlockIndex* pindexFirstInvalid = nullptr; // Oldest ancestor of pindex which is invalid.
    CBlockIndex* pindexFirstMissing = nullptr; // Oldest ancestor of pindex which does not have BLOCK_HAVE_DATA.
    CBlockIndex* pindexFirstNeverProcessed = nullptr; // Oldest ancestor of pindex for which nTx == 0.
    CBlockIndex* pindexFirstNotTreeValid = nullptr; // Oldest ancestor of pindex which does not have BLOCK_VALID_TREE (regardless of being valid or not).
    CBlockIndex* pindexFirstNotTransactionsValid = nullptr; // Oldest ancestor of pindex which does not have BLOCK_VALID_TRANSACTIONS (regardless of being valid or not).
    CBlockIndex* pindexFirstNotChainValid = nullptr; // Oldest ancestor of pindex which does not have BLOCK_VALID_CHAIN (regardless of being valid or not).
    CBlockIndex* pindexFirstNotScriptsValid = nullptr; // Oldest ancestor of pindex which does not have BLOCK_VALID_SCRIPTS (regardless of being valid or not).
    CBlockIndex* pindexFirstAssumeValid = nullptr; // Oldest ancestor of pindex which has BLOCK_ASSUMED_VALID
    while (pindex != nullptr) {
        nNodes++;
        // Make sure nChainTx sum is correctly computed.
        unsigned int prev_chain_tx = pindex->pprev ? pindex->pprev->nChainTx : 0;
        assert((pindex->nChainTx == pindex->nTx + prev_chain_tx)
               // For testing, allow transaction counts to be completely unset.
               || (pindex->nChainTx == 0 && pindex->nTx == 0)
               // For testing, allow this nChainTx to be unset if previous is also unset.
               || (pindex->nChainTx == 0 && prev_chain_tx == 0 && pindex->pprev)
               // Transaction counts prior to snapshot are unknown.
               || pindex->IsAssumedValid());

        if (pindexFirstAssumeValid == nullptr && pindex->nStatus & BLOCK_ASSUMED_VALID) pindexFirstAssumeValid = pindex;
        if (pindexFirstInvalid == nullptr && pindex->nStatus & BLOCK_FAILED_VALID) pindexFirstInvalid = pindex;
        if (pindexFirstMissing == nullptr && !(pindex->nStatus & BLOCK_HAVE_DATA)) {
            pindexFirstMissing = pindex;
        }
        if (pindexFirstNeverProcessed == nullptr && pindex->nTx == 0) pindexFirstNeverProcessed = pindex;
        if (pindex->pprev != nullptr && pindexFirstNotTreeValid == nullptr && (pindex->nStatus & BLOCK_VALID_MASK) < BLOCK_VALID_TREE) pindexFirstNotTreeValid = pindex;

        if (pindex->pprev != nullptr && !pindex->IsAssumedValid()) {
            // Skip validity flag checks for BLOCK_ASSUMED_VALID index entries, since these
            // *_VALID_MASK flags will not be present for index entries we are temporarily assuming
            // valid.
            if (pindexFirstNotTransactionsValid == nullptr &&
                    (pindex->nStatus & BLOCK_VALID_MASK) < BLOCK_VALID_TRANSACTIONS) {
                pindexFirstNotTransactionsValid = pindex;
            }

            if (pindexFirstNotChainValid == nullptr &&
                    (pindex->nStatus & BLOCK_VALID_MASK) < BLOCK_VALID_CHAIN) {
                pindexFirstNotChainValid = pindex;
            }

            if (pindexFirstNotScriptsValid == nullptr &&
                    (pindex->nStatus & BLOCK_VALID_MASK) < BLOCK_VALID_SCRIPTS) {
                pindexFirstNotScriptsValid = pindex;
            }
        }

        // Begin: actual consistency checks.
        if (pindex->pprev == nullptr) {
            // Genesis block checks.
            assert(pindex->GetBlockHash() == GetConsensus().hashGenesisBlock); // Genesis block's hash must match.
            for (auto c : GetAll()) {
                if (c->m_chain.Genesis() != nullptr) {
                    assert(pindex == c->m_chain.Genesis()); // The chain's genesis block must be this block.
                }
            }
        }
        if (!pindex->HaveNumChainTxs()) assert(pindex->nSequenceId <= 0); // nSequenceId can't be set positive for blocks that aren't linked (negative is used for preciousblock)
        // VALID_TRANSACTIONS is equivalent to nTx > 0 for all nodes (whether or not pruning has occurred).
        // HAVE_DATA is only equivalent to nTx > 0 (or VALID_TRANSACTIONS) if no pruning has occurred.
        // Unless these indexes are assumed valid and pending block download on a
        // background chainstate.
        if (!m_blockman.m_have_pruned && !pindex->IsAssumedValid()) {
            // If we've never pruned, then HAVE_DATA should be equivalent to nTx > 0
            assert(!(pindex->nStatus & BLOCK_HAVE_DATA) == (pindex->nTx == 0));
            if (pindexFirstAssumeValid == nullptr) {
                // If we've got some assume valid blocks, then we might have
                // missing blocks (not HAVE_DATA) but still treat them as
                // having been processed (with a fake nTx value). Otherwise, we
                // can assert that these are the same.
                assert(pindexFirstMissing == pindexFirstNeverProcessed);
            }
        } else {
            // If we have pruned, then we can only say that HAVE_DATA implies nTx > 0
            if (pindex->nStatus & BLOCK_HAVE_DATA) assert(pindex->nTx > 0);
        }
        if (pindex->nStatus & BLOCK_HAVE_UNDO) assert(pindex->nStatus & BLOCK_HAVE_DATA);
        if (pindex->IsAssumedValid()) {
            // Assumed-valid blocks should have some nTx value.
            assert(pindex->nTx > 0);
            // Assumed-valid blocks should connect to the main chain.
            assert((pindex->nStatus & BLOCK_VALID_MASK) >= BLOCK_VALID_TREE);
        } else {
            // Otherwise there should only be an nTx value if we have
            // actually seen a block's transactions.
            assert(((pindex->nStatus & BLOCK_VALID_MASK) >= BLOCK_VALID_TRANSACTIONS) == (pindex->nTx > 0)); // This is pruning-independent.
        }
        // All parents having had data (at some point) is equivalent to all parents being VALID_TRANSACTIONS, which is equivalent to HaveNumChainTxs().
        assert((pindexFirstNeverProcessed == nullptr) == pindex->HaveNumChainTxs());
        assert((pindexFirstNotTransactionsValid == nullptr) == pindex->HaveNumChainTxs());
        assert(pindex->nHeight == nHeight); // nHeight must be consistent.
        assert(pindex->pprev == nullptr || pindex->nChainWork >= pindex->pprev->nChainWork); // For every block except the genesis block, the chainwork must be larger than the parent's.
        assert(nHeight < 2 || (pindex->pskip && (pindex->pskip->nHeight < nHeight))); // The pskip pointer must point back for all but the first 2 blocks.
        assert(pindexFirstNotTreeValid == nullptr); // All m_blockman.m_block_index entries must at least be TREE valid
        if ((pindex->nStatus & BLOCK_VALID_MASK) >= BLOCK_VALID_TREE) assert(pindexFirstNotTreeValid == nullptr); // TREE valid implies all parents are TREE valid
        if ((pindex->nStatus & BLOCK_VALID_MASK) >= BLOCK_VALID_CHAIN) assert(pindexFirstNotChainValid == nullptr); // CHAIN valid implies all parents are CHAIN valid
        if ((pindex->nStatus & BLOCK_VALID_MASK) >= BLOCK_VALID_SCRIPTS) assert(pindexFirstNotScriptsValid == nullptr); // SCRIPTS valid implies all parents are SCRIPTS valid
        if (pindexFirstInvalid == nullptr) {
            // Checks for not-invalid blocks.
            assert((pindex->nStatus & BLOCK_FAILED_MASK) == 0); // The failed mask cannot be set for blocks without invalid parents.
        }
        // Chainstate-specific checks on setBlockIndexCandidates
        for (auto c : GetAll()) {
            if (c->m_chain.Tip() == nullptr) continue;
            if (!CBlockIndexWorkComparator()(pindex, c->m_chain.Tip()) && pindexFirstNeverProcessed == nullptr) {
                if (pindexFirstInvalid == nullptr) {
                    const bool is_active = c == &ActiveChainstate();
                    // If this block sorts at least as good as the current tip and
                    // is valid and we have all data for its parents, it must be in
                    // setBlockIndexCandidates.  m_chain.Tip() must also be there
                    // even if some data has been pruned.
                    //
                    if ((pindexFirstMissing == nullptr || pindex == c->m_chain.Tip())) {
                        // The active chainstate should always have this block
                        // as a candidate, but a background chainstate should
                        // only have it if it is an ancestor of the snapshot base.
                        if (is_active || GetSnapshotBaseBlock()->GetAncestor(pindex->nHeight) == pindex) {
                            assert(c->setBlockIndexCandidates.count(pindex));
                        }
                    }
                    // If some parent is missing, then it could be that this block was in
                    // setBlockIndexCandidates but had to be removed because of the missing data.
                    // In this case it must be in m_blocks_unlinked -- see test below.
                }
            } else { // If this block sorts worse than the current tip or some ancestor's block has never been seen, it cannot be in setBlockIndexCandidates.
                assert(c->setBlockIndexCandidates.count(pindex) == 0);
            }
        }
        // Check whether this block is in m_blocks_unlinked.
        std::pair<std::multimap<CBlockIndex*,CBlockIndex*>::iterator,std::multimap<CBlockIndex*,CBlockIndex*>::iterator> rangeUnlinked = m_blockman.m_blocks_unlinked.equal_range(pindex->pprev);
        bool foundInUnlinked = false;
        while (rangeUnlinked.first != rangeUnlinked.second) {
            assert(rangeUnlinked.first->first == pindex->pprev);
            if (rangeUnlinked.first->second == pindex) {
                foundInUnlinked = true;
                break;
            }
            rangeUnlinked.first++;
        }
        if (pindex->pprev && (pindex->nStatus & BLOCK_HAVE_DATA) && pindexFirstNeverProcessed != nullptr && pindexFirstInvalid == nullptr) {
            // If this block has block data available, some parent was never received, and has no invalid parents, it must be in m_blocks_unlinked.
            assert(foundInUnlinked);
        }
        if (!(pindex->nStatus & BLOCK_HAVE_DATA)) assert(!foundInUnlinked); // Can't be in m_blocks_unlinked if we don't HAVE_DATA
        if (pindexFirstMissing == nullptr) assert(!foundInUnlinked); // We aren't missing data for any parent -- cannot be in m_blocks_unlinked.
        if (pindex->pprev && (pindex->nStatus & BLOCK_HAVE_DATA) && pindexFirstNeverProcessed == nullptr && pindexFirstMissing != nullptr) {
            // We HAVE_DATA for this block, have received data for all parents at some point, but we're currently missing data for some parent.
            assert(m_blockman.m_have_pruned || pindexFirstAssumeValid != nullptr); // We must have pruned, or else we're using a snapshot (causing us to have faked the received data for some parent(s)).
            // This block may have entered m_blocks_unlinked if:
            //  - it has a descendant that at some point had more work than the
            //    tip, and
            //  - we tried switching to that descendant but were missing
            //    data for some intermediate block between m_chain and the
            //    tip.
            // So if this block is itself better than any m_chain.Tip() and it wasn't in
            // setBlockIndexCandidates, then it must be in m_blocks_unlinked.
            for (auto c : GetAll()) {
                const bool is_active = c == &ActiveChainstate();
                if (!CBlockIndexWorkComparator()(pindex, c->m_chain.Tip()) && c->setBlockIndexCandidates.count(pindex) == 0) {
                    if (pindexFirstInvalid == nullptr) {
                        if (is_active || GetSnapshotBaseBlock()->GetAncestor(pindex->nHeight) == pindex) {
                            assert(foundInUnlinked);
                        }
                    }
                }
            }
        }
        // assert(pindex->GetBlockHash() == pindex->GetBlockHeader().GetHash()); // Perhaps too slow
        // End: actual consistency checks.

        // Try descending into the first subnode.
        std::pair<std::multimap<CBlockIndex*,CBlockIndex*>::iterator,std::multimap<CBlockIndex*,CBlockIndex*>::iterator> range = forward.equal_range(pindex);
        if (range.first != range.second) {
            // A subnode was found.
            pindex = range.first->second;
            nHeight++;
            continue;
        }
        // This is a leaf node.
        // Move upwards until we reach a node of which we have not yet visited the last child.
        while (pindex) {
            // We are going to either move to a parent or a sibling of pindex.
            // If pindex was the first with a certain property, unset the corresponding variable.
            if (pindex == pindexFirstInvalid) pindexFirstInvalid = nullptr;
            if (pindex == pindexFirstMissing) pindexFirstMissing = nullptr;
            if (pindex == pindexFirstNeverProcessed) pindexFirstNeverProcessed = nullptr;
            if (pindex == pindexFirstNotTreeValid) pindexFirstNotTreeValid = nullptr;
            if (pindex == pindexFirstNotTransactionsValid) pindexFirstNotTransactionsValid = nullptr;
            if (pindex == pindexFirstNotChainValid) pindexFirstNotChainValid = nullptr;
            if (pindex == pindexFirstNotScriptsValid) pindexFirstNotScriptsValid = nullptr;
            if (pindex == pindexFirstAssumeValid) pindexFirstAssumeValid = nullptr;
            // Find our parent.
            CBlockIndex* pindexPar = pindex->pprev;
            // Find which child we just visited.
            std::pair<std::multimap<CBlockIndex*,CBlockIndex*>::iterator,std::multimap<CBlockIndex*,CBlockIndex*>::iterator> rangePar = forward.equal_range(pindexPar);
            while (rangePar.first->second != pindex) {
                assert(rangePar.first != rangePar.second); // Our parent must have at least the node we're coming from as child.
                rangePar.first++;
            }
            // Proceed to the next one.
            rangePar.first++;
            if (rangePar.first != rangePar.second) {
                // Move to the sibling.
                pindex = rangePar.first->second;
                break;
            } else {
                // Move up further.
                pindex = pindexPar;
                nHeight--;
                continue;
            }
        }
    }

    // Check that we actually traversed the entire map.
    assert(nNodes == forward.size());
}

std::string Chainstate::ToString()
{
    AssertLockHeld(::cs_main);
    CBlockIndex* tip = m_chain.Tip();
    return strprintf("Chainstate [%s] @ height %d (%s)",
                     m_from_snapshot_blockhash ? "snapshot" : "ibd",
                     tip ? tip->nHeight : -1, tip ? tip->GetBlockHash().ToString() : "null");
}

bool Chainstate::ResizeCoinsCaches(size_t coinstip_size, size_t coinsdb_size)
{
    AssertLockHeld(::cs_main);
    if (coinstip_size == m_coinstip_cache_size_bytes &&
            coinsdb_size == m_coinsdb_cache_size_bytes) {
        // Cache sizes are unchanged, no need to continue.
        return true;
    }
    size_t old_coinstip_size = m_coinstip_cache_size_bytes;
    m_coinstip_cache_size_bytes = coinstip_size;
    m_coinsdb_cache_size_bytes = coinsdb_size;
    CoinsDB().ResizeCache(coinsdb_size);

    LogPrintf("[%s] resized coinsdb cache to %.1f MiB\n",
        this->ToString(), coinsdb_size * (1.0 / 1024 / 1024));
    LogPrintf("[%s] resized coinstip cache to %.1f MiB\n",
        this->ToString(), coinstip_size * (1.0 / 1024 / 1024));

    BlockValidationState state;
    bool ret;

    if (coinstip_size > old_coinstip_size) {
        // Likely no need to flush if cache sizes have grown.
        ret = FlushStateToDisk(state, FlushStateMode::IF_NEEDED);
    } else {
        // Otherwise, flush state to disk and deallocate the in-memory coins map.
        ret = FlushStateToDisk(state, FlushStateMode::ALWAYS);
    }
    return ret;
}

//! Guess how far we are in the verification process at the given block index
//! require cs_main if pindex has not been validated yet (because nChainTx might be unset)
double GuessVerificationProgress(const ChainTxData& data, const CBlockIndex *pindex) {
    if (pindex == nullptr)
        return 0.0;

    int64_t nNow = time(nullptr);

    double fTxTotal;

    if (pindex->nChainTx <= data.nTxCount) {
        fTxTotal = data.nTxCount + (nNow - data.nTime) * data.dTxRate;
    } else {
        fTxTotal = pindex->nChainTx + (nNow - pindex->GetBlockTime()) * data.dTxRate;
    }

    return std::min<double>(pindex->nChainTx / fTxTotal, 1.0);
}

std::optional<uint256> ChainstateManager::SnapshotBlockhash() const
{
    LOCK(::cs_main);
    if (m_active_chainstate && m_active_chainstate->m_from_snapshot_blockhash) {
        // If a snapshot chainstate exists, it will always be our active.
        return m_active_chainstate->m_from_snapshot_blockhash;
    }
    return std::nullopt;
}

std::vector<Chainstate*> ChainstateManager::GetAll()
{
    LOCK(::cs_main);
    std::vector<Chainstate*> out;

    for (Chainstate* cs : {m_ibd_chainstate.get(), m_snapshot_chainstate.get()}) {
        if (this->IsUsable(cs)) out.push_back(cs);
    }

    return out;
}

Chainstate& ChainstateManager::InitializeChainstate(CTxMemPool* mempool)
{
    AssertLockHeld(::cs_main);
    assert(!m_ibd_chainstate);
    assert(!m_active_chainstate);

    m_ibd_chainstate = std::make_unique<Chainstate>(mempool, m_blockman, *this);
    m_active_chainstate = m_ibd_chainstate.get();
    return *m_active_chainstate;
}

[[nodiscard]] static bool DeleteCoinsDBFromDisk(const fs::path db_path, bool is_snapshot)
    EXCLUSIVE_LOCKS_REQUIRED(::cs_main)
{
    AssertLockHeld(::cs_main);

    if (is_snapshot) {
        fs::path base_blockhash_path = db_path / node::SNAPSHOT_BLOCKHASH_FILENAME;

        try {
            bool existed = fs::remove(base_blockhash_path);
            if (!existed) {
                LogPrintf("[snapshot] snapshot chainstate dir being removed lacks %s file\n",
                          fs::PathToString(node::SNAPSHOT_BLOCKHASH_FILENAME));
            }
        } catch (const fs::filesystem_error& e) {
            LogPrintf("[snapshot] failed to remove file %s: %s\n",
                    fs::PathToString(base_blockhash_path), fsbridge::get_filesystem_error_message(e));
        }
    }

    std::string path_str = fs::PathToString(db_path);
    LogPrintf("Removing leveldb dir at %s\n", path_str);

    // We have to destruct before this call leveldb::DB in order to release the db
    // lock, otherwise `DestroyDB` will fail. See `leveldb::~DBImpl()`.
    const bool destroyed = DestroyDB(path_str);

    if (!destroyed) {
        LogPrintf("error: leveldb DestroyDB call failed on %s\n", path_str);
    }

    // Datadir should be removed from filesystem; otherwise initialization may detect
    // it on subsequent statups and get confused.
    //
    // If the base_blockhash_path removal above fails in the case of snapshot
    // chainstates, this will return false since leveldb won't remove a non-empty
    // directory.
    return destroyed && !fs::exists(db_path);
}

bool ChainstateManager::ActivateSnapshot(
        AutoFile& coins_file,
        const SnapshotMetadata& metadata,
        bool in_memory)
{
    uint256 base_blockhash = metadata.m_base_blockhash;

    if (this->SnapshotBlockhash()) {
        LogPrintf("[snapshot] can't activate a snapshot-based chainstate more than once\n");
        return false;
    }

    {
        LOCK(::cs_main);
        if (Assert(m_active_chainstate->GetMempool())->size() > 0) {
            LogPrintf("[snapshot] can't activate a snapshot when mempool not empty\n");
            return false;
        }
    }

    int64_t current_coinsdb_cache_size{0};
    int64_t current_coinstip_cache_size{0};

    // Cache percentages to allocate to each chainstate.
    //
    // These particular percentages don't matter so much since they will only be
    // relevant during snapshot activation; caches are rebalanced at the conclusion of
    // this function. We want to give (essentially) all available cache capacity to the
    // snapshot to aid the bulk load later in this function.
    static constexpr double IBD_CACHE_PERC = 0.01;
    static constexpr double SNAPSHOT_CACHE_PERC = 0.99;

    {
        LOCK(::cs_main);
        // Resize the coins caches to ensure we're not exceeding memory limits.
        //
        // Allocate the majority of the cache to the incoming snapshot chainstate, since
        // (optimistically) getting to its tip will be the top priority. We'll need to call
        // `MaybeRebalanceCaches()` once we're done with this function to ensure
        // the right allocation (including the possibility that no snapshot was activated
        // and that we should restore the active chainstate caches to their original size).
        //
        current_coinsdb_cache_size = this->ActiveChainstate().m_coinsdb_cache_size_bytes;
        current_coinstip_cache_size = this->ActiveChainstate().m_coinstip_cache_size_bytes;

        // Temporarily resize the active coins cache to make room for the newly-created
        // snapshot chain.
        this->ActiveChainstate().ResizeCoinsCaches(
            static_cast<size_t>(current_coinstip_cache_size * IBD_CACHE_PERC),
            static_cast<size_t>(current_coinsdb_cache_size * IBD_CACHE_PERC));
    }

    auto snapshot_chainstate = WITH_LOCK(::cs_main,
        return std::make_unique<Chainstate>(
            /*mempool=*/nullptr, m_blockman, *this, base_blockhash));

    {
        LOCK(::cs_main);
        snapshot_chainstate->InitCoinsDB(
            static_cast<size_t>(current_coinsdb_cache_size * SNAPSHOT_CACHE_PERC),
            in_memory, false, "chainstate");
        snapshot_chainstate->InitCoinsCache(
            static_cast<size_t>(current_coinstip_cache_size * SNAPSHOT_CACHE_PERC));
    }

    auto cleanup_bad_snapshot = [&](const char* reason) EXCLUSIVE_LOCKS_REQUIRED(::cs_main) {
        LogPrintf("[snapshot] activation failed - %s\n", reason);
        this->MaybeRebalanceCaches();

        // PopulateAndValidateSnapshot can return (in error) before the leveldb datadir
        // has been created, so only attempt removal if we got that far.
        if (auto snapshot_datadir = node::FindSnapshotChainstateDir(m_options.datadir)) {
            // We have to destruct leveldb::DB in order to release the db lock, otherwise
            // DestroyDB() (in DeleteCoinsDBFromDisk()) will fail. See `leveldb::~DBImpl()`.
            // Destructing the chainstate (and so resetting the coinsviews object) does this.
            snapshot_chainstate.reset();
            bool removed = DeleteCoinsDBFromDisk(*snapshot_datadir, /*is_snapshot=*/true);
            if (!removed) {
                GetNotifications().fatalError(strprintf("Failed to remove snapshot chainstate dir (%s). "
                    "Manually remove it before restarting.\n", fs::PathToString(*snapshot_datadir)));
            }
        }
        return false;
    };

    if (!this->PopulateAndValidateSnapshot(*snapshot_chainstate, coins_file, metadata)) {
        LOCK(::cs_main);
        return cleanup_bad_snapshot("population failed");
    }

    LOCK(::cs_main);  // cs_main required for rest of snapshot activation.

    // Do a final check to ensure that the snapshot chainstate is actually a more
    // work chain than the active chainstate; a user could have loaded a snapshot
    // very late in the IBD process, and we wouldn't want to load a useless chainstate.
    if (!CBlockIndexWorkComparator()(ActiveTip(), snapshot_chainstate->m_chain.Tip())) {
        return cleanup_bad_snapshot("work does not exceed active chainstate");
    }
    // If not in-memory, persist the base blockhash for use during subsequent
    // initialization.
    if (!in_memory) {
        if (!node::WriteSnapshotBaseBlockhash(*snapshot_chainstate)) {
            return cleanup_bad_snapshot("could not write base blockhash");
        }
    }

    assert(!m_snapshot_chainstate);
    m_snapshot_chainstate.swap(snapshot_chainstate);
    const bool chaintip_loaded = m_snapshot_chainstate->LoadChainTip();
    assert(chaintip_loaded);

    // Transfer possession of the mempool to the snapshot chainstate.
    // Mempool is empty at this point because we're still in IBD.
    Assert(m_active_chainstate->m_mempool->size() == 0);
    Assert(!m_snapshot_chainstate->m_mempool);
    m_snapshot_chainstate->m_mempool = m_active_chainstate->m_mempool;
    m_active_chainstate->m_mempool = nullptr;
    m_active_chainstate = m_snapshot_chainstate.get();
    m_blockman.m_snapshot_height = this->GetSnapshotBaseHeight();

    LogPrintf("[snapshot] successfully activated snapshot %s\n", base_blockhash.ToString());
    LogPrintf("[snapshot] (%.2f MB)\n",
        m_snapshot_chainstate->CoinsTip().DynamicMemoryUsage() / (1000 * 1000));

    this->MaybeRebalanceCaches();
    return true;
}

static void FlushSnapshotToDisk(CCoinsViewCache& coins_cache, bool snapshot_loaded)
{
    LOG_TIME_MILLIS_WITH_CATEGORY_MSG_ONCE(
        strprintf("%s (%.2f MB)",
                  snapshot_loaded ? "saving snapshot chainstate" : "flushing coins cache",
                  coins_cache.DynamicMemoryUsage() / (1000 * 1000)),
        BCLog::LogFlags::ALL);

    coins_cache.Flush();
}

struct StopHashingException : public std::exception
{
    const char* what() const noexcept override
    {
        return "ComputeUTXOStats interrupted.";
    }
};

static void SnapshotUTXOHashBreakpoint(const util::SignalInterrupt& interrupt)
{
    if (interrupt) throw StopHashingException();
}

bool ChainstateManager::PopulateAndValidateSnapshot(
    Chainstate& snapshot_chainstate,
    AutoFile& coins_file,
    const SnapshotMetadata& metadata)
{
    // It's okay to release cs_main before we're done using `coins_cache` because we know
    // that nothing else will be referencing the newly created snapshot_chainstate yet.
    CCoinsViewCache& coins_cache = *WITH_LOCK(::cs_main, return &snapshot_chainstate.CoinsTip());

    uint256 base_blockhash = metadata.m_base_blockhash;

    CBlockIndex* snapshot_start_block = WITH_LOCK(::cs_main, return m_blockman.LookupBlockIndex(base_blockhash));

    if (!snapshot_start_block) {
        // Needed for ComputeUTXOStats to determine the
        // height and to avoid a crash when base_blockhash.IsNull()
        LogPrintf("[snapshot] Did not find snapshot start blockheader %s\n",
                  base_blockhash.ToString());
        return false;
    }

    int base_height = snapshot_start_block->nHeight;
    const auto& maybe_au_data = GetParams().AssumeutxoForHeight(base_height);

    if (!maybe_au_data) {
        LogPrintf("[snapshot] assumeutxo height in snapshot metadata not recognized "
                  "(%d) - refusing to load snapshot\n", base_height);
        return false;
    }

    const AssumeutxoData& au_data = *maybe_au_data;

    // This work comparison is a duplicate check with the one performed later in
    // ActivateSnapshot(), but is done so that we avoid doing the long work of staging
    // a snapshot that isn't actually usable.
    if (WITH_LOCK(::cs_main, return !CBlockIndexWorkComparator()(ActiveTip(), snapshot_start_block))) {
        LogPrintf("[snapshot] activation failed - work does not exceed active chainstate\n");
        return false;
    }

    COutPoint outpoint;
    Coin coin;
    const uint64_t coins_count = metadata.m_coins_count;
    uint64_t coins_left = metadata.m_coins_count;

    LogPrintf("[snapshot] loading coins from snapshot %s\n", base_blockhash.ToString());
    int64_t coins_processed{0};

    while (coins_left > 0) {
        try {
            coins_file >> outpoint;
            coins_file >> coin;
        } catch (const std::ios_base::failure&) {
            LogPrintf("[snapshot] bad snapshot format or truncated snapshot after deserializing %d coins\n",
                      coins_count - coins_left);
            return false;
        }
        if (coin.nHeight > base_height ||
            outpoint.n >= std::numeric_limits<decltype(outpoint.n)>::max() // Avoid integer wrap-around in coinstats.cpp:ApplyHash
        ) {
            LogPrintf("[snapshot] bad snapshot data after deserializing %d coins\n",
                      coins_count - coins_left);
            return false;
        }
        if (!MoneyRange(coin.out.nValue)) {
            LogPrintf("[snapshot] bad snapshot data after deserializing %d coins - bad tx out value\n",
                      coins_count - coins_left);
            return false;
        }

        coins_cache.EmplaceCoinInternalDANGER(std::move(outpoint), std::move(coin));

        --coins_left;
        ++coins_processed;

        if (coins_processed % 1000000 == 0) {
            LogPrintf("[snapshot] %d coins loaded (%.2f%%, %.2f MB)\n",
                coins_processed,
                static_cast<float>(coins_processed) * 100 / static_cast<float>(coins_count),
                coins_cache.DynamicMemoryUsage() / (1000 * 1000));
        }

        // Batch write and flush (if we need to) every so often.
        //
        // If our average Coin size is roughly 41 bytes, checking every 120,000 coins
        // means <5MB of memory imprecision.
        if (coins_processed % 120000 == 0) {
            if (m_interrupt) {
                return false;
            }

            const auto snapshot_cache_state = WITH_LOCK(::cs_main,
                return snapshot_chainstate.GetCoinsCacheSizeState());

            if (snapshot_cache_state >= CoinsCacheSizeState::CRITICAL) {
                // This is a hack - we don't know what the actual best block is, but that
                // doesn't matter for the purposes of flushing the cache here. We'll set this
                // to its correct value (`base_blockhash`) below after the coins are loaded.
                coins_cache.SetBestBlock(GetRandHash());

                // No need to acquire cs_main since this chainstate isn't being used yet.
                FlushSnapshotToDisk(coins_cache, /*snapshot_loaded=*/false);
            }
        }
    }

    // Important that we set this. This and the coins_cache accesses above are
    // sort of a layer violation, but either we reach into the innards of
    // CCoinsViewCache here or we have to invert some of the Chainstate to
    // embed them in a snapshot-activation-specific CCoinsViewCache bulk load
    // method.
    coins_cache.SetBestBlock(base_blockhash);

    bool out_of_coins{false};
    try {
        coins_file >> outpoint;
    } catch (const std::ios_base::failure&) {
        // We expect an exception since we should be out of coins.
        out_of_coins = true;
    }
    if (!out_of_coins) {
        LogPrintf("[snapshot] bad snapshot - coins left over after deserializing %d coins\n",
            coins_count);
        return false;
    }

    LogPrintf("[snapshot] loaded %d (%.2f MB) coins from snapshot %s\n",
        coins_count,
        coins_cache.DynamicMemoryUsage() / (1000 * 1000),
        base_blockhash.ToString());

    // No need to acquire cs_main since this chainstate isn't being used yet.
    FlushSnapshotToDisk(coins_cache, /*snapshot_loaded=*/true);

    assert(coins_cache.GetBestBlock() == base_blockhash);

    // As above, okay to immediately release cs_main here since no other context knows
    // about the snapshot_chainstate.
    CCoinsViewDB* snapshot_coinsdb = WITH_LOCK(::cs_main, return &snapshot_chainstate.CoinsDB());

    std::optional<CCoinsStats> maybe_stats;

    try {
        maybe_stats = ComputeUTXOStats(
            CoinStatsHashType::HASH_SERIALIZED, snapshot_coinsdb, m_blockman, [&interrupt = m_interrupt] { SnapshotUTXOHashBreakpoint(interrupt); });
    } catch (StopHashingException const&) {
        return false;
    }
    if (!maybe_stats.has_value()) {
        LogPrintf("[snapshot] failed to generate coins stats\n");
        return false;
    }

    // Assert that the deserialized chainstate contents match the expected assumeutxo value.
    if (AssumeutxoHash{maybe_stats->hashSerialized} != au_data.hash_serialized) {
        LogPrintf("[snapshot] bad snapshot content hash: expected %s, got %s\n",
            au_data.hash_serialized.ToString(), maybe_stats->hashSerialized.ToString());
        return false;
    }

    snapshot_chainstate.m_chain.SetTip(*snapshot_start_block);

    // The remainder of this function requires modifying data protected by cs_main.
    LOCK(::cs_main);

    // Fake various pieces of CBlockIndex state:
    CBlockIndex* index = nullptr;

    // Don't make any modifications to the genesis block.
    // This is especially important because we don't want to erroneously
    // apply BLOCK_ASSUMED_VALID to genesis, which would happen if we didn't skip
    // it here (since it apparently isn't BLOCK_VALID_SCRIPTS).
    constexpr int AFTER_GENESIS_START{1};

    for (int i = AFTER_GENESIS_START; i <= snapshot_chainstate.m_chain.Height(); ++i) {
        index = snapshot_chainstate.m_chain[i];

        // Fake nTx so that LoadBlockIndex() loads assumed-valid CBlockIndex
        // entries (among other things)
        if (!index->nTx) {
            index->nTx = 1;
        }
        // Fake nChainTx so that GuessVerificationProgress reports accurately
        index->nChainTx = index->pprev->nChainTx + index->nTx;

        // Mark unvalidated block index entries beneath the snapshot base block as assumed-valid.
        if (!index->IsValid(BLOCK_VALID_SCRIPTS)) {
            // This flag will be removed once the block is fully validated by a
            // background chainstate.
            index->nStatus |= BLOCK_ASSUMED_VALID;
        }

        // Fake BLOCK_OPT_WITNESS so that Chainstate::NeedsRedownload()
        // won't ask to rewind the entire assumed-valid chain on startup.
        if (DeploymentActiveAt(*index, *this, Consensus::DEPLOYMENT_SEGWIT)) {
            index->nStatus |= BLOCK_OPT_WITNESS;
        }

        m_blockman.m_dirty_blockindex.insert(index);
        // Changes to the block index will be flushed to disk after this call
        // returns in `ActivateSnapshot()`, when `MaybeRebalanceCaches()` is
        // called, since we've added a snapshot chainstate and therefore will
        // have to downsize the IBD chainstate, which will result in a call to
        // `FlushStateToDisk(ALWAYS)`.
    }

    assert(index);
    index->nChainTx = au_data.nChainTx;
    snapshot_chainstate.setBlockIndexCandidates.insert(snapshot_start_block);

    LogPrintf("[snapshot] validated snapshot (%.2f MB)\n",
        coins_cache.DynamicMemoryUsage() / (1000 * 1000));
    return true;
}

// Currently, this function holds cs_main for its duration, which could be for
// multiple minutes due to the ComputeUTXOStats call. This hold is necessary
// because we need to avoid advancing the background validation chainstate
// farther than the snapshot base block - and this function is also invoked
// from within ConnectTip, i.e. from within ActivateBestChain, so cs_main is
// held anyway.
//
// Eventually (TODO), we could somehow separate this function's runtime from
// maintenance of the active chain, but that will either require
//
//  (i) setting `m_disabled` immediately and ensuring all chainstate accesses go
//      through IsUsable() checks, or
//
//  (ii) giving each chainstate its own lock instead of using cs_main for everything.
SnapshotCompletionResult ChainstateManager::MaybeCompleteSnapshotValidation()
{
    AssertLockHeld(cs_main);
    if (m_ibd_chainstate.get() == &this->ActiveChainstate() ||
            !this->IsUsable(m_snapshot_chainstate.get()) ||
            !this->IsUsable(m_ibd_chainstate.get()) ||
            !m_ibd_chainstate->m_chain.Tip()) {
       // Nothing to do - this function only applies to the background
       // validation chainstate.
       return SnapshotCompletionResult::SKIPPED;
    }
    const int snapshot_tip_height = this->ActiveHeight();
    const int snapshot_base_height = *Assert(this->GetSnapshotBaseHeight());
    const CBlockIndex& index_new = *Assert(m_ibd_chainstate->m_chain.Tip());

    if (index_new.nHeight < snapshot_base_height) {
        // Background IBD not complete yet.
        return SnapshotCompletionResult::SKIPPED;
    }

    assert(SnapshotBlockhash());
    uint256 snapshot_blockhash = *Assert(SnapshotBlockhash());

    auto handle_invalid_snapshot = [&]() EXCLUSIVE_LOCKS_REQUIRED(::cs_main) {
        bilingual_str user_error = strprintf(_(
            "%s failed to validate the -assumeutxo snapshot state. "
            "This indicates a hardware problem, or a bug in the software, or a "
            "bad software modification that allowed an invalid snapshot to be "
            "loaded. As a result of this, the node will shut down and stop using any "
            "state that was built on the snapshot, resetting the chain height "
            "from %d to %d. On the next "
            "restart, the node will resume syncing from %d "
            "without using any snapshot data. "
            "Please report this incident to %s, including how you obtained the snapshot. "
            "The invalid snapshot chainstate will be left on disk in case it is "
            "helpful in diagnosing the issue that caused this error."),
            PACKAGE_NAME, snapshot_tip_height, snapshot_base_height, snapshot_base_height, PACKAGE_BUGREPORT
        );

        LogPrintf("[snapshot] !!! %s\n", user_error.original);
        LogPrintf("[snapshot] deleting snapshot, reverting to validated chain, and stopping node\n");

        m_active_chainstate = m_ibd_chainstate.get();
        m_snapshot_chainstate->m_disabled = true;
        assert(!this->IsUsable(m_snapshot_chainstate.get()));
        assert(this->IsUsable(m_ibd_chainstate.get()));

        auto rename_result = m_snapshot_chainstate->InvalidateCoinsDBOnDisk();
        if (!rename_result) {
            user_error = strprintf(Untranslated("%s\n%s"), user_error, util::ErrorString(rename_result));
        }

        GetNotifications().fatalError(user_error.original, user_error);
    };

    if (index_new.GetBlockHash() != snapshot_blockhash) {
        LogPrintf("[snapshot] supposed base block %s does not match the "
          "snapshot base block %s (height %d). Snapshot is not valid.\n",
          index_new.ToString(), snapshot_blockhash.ToString(), snapshot_base_height);
        handle_invalid_snapshot();
        return SnapshotCompletionResult::BASE_BLOCKHASH_MISMATCH;
    }

    assert(index_new.nHeight == snapshot_base_height);

    int curr_height = m_ibd_chainstate->m_chain.Height();

    assert(snapshot_base_height == curr_height);
    assert(snapshot_base_height == index_new.nHeight);
    assert(this->IsUsable(m_snapshot_chainstate.get()));
    assert(this->GetAll().size() == 2);

    CCoinsViewDB& ibd_coins_db = m_ibd_chainstate->CoinsDB();
    m_ibd_chainstate->ForceFlushStateToDisk();

    const auto& maybe_au_data = m_options.chainparams.AssumeutxoForHeight(curr_height);
    if (!maybe_au_data) {
        LogPrintf("[snapshot] assumeutxo data not found for height "
            "(%d) - refusing to validate snapshot\n", curr_height);
        handle_invalid_snapshot();
        return SnapshotCompletionResult::MISSING_CHAINPARAMS;
    }

    const AssumeutxoData& au_data = *maybe_au_data;
    std::optional<CCoinsStats> maybe_ibd_stats;
    LogPrintf("[snapshot] computing UTXO stats for background chainstate to validate "
        "snapshot - this could take a few minutes\n");
    try {
        maybe_ibd_stats = ComputeUTXOStats(
            CoinStatsHashType::HASH_SERIALIZED,
            &ibd_coins_db,
            m_blockman,
            [&interrupt = m_interrupt] { SnapshotUTXOHashBreakpoint(interrupt); });
    } catch (StopHashingException const&) {
        return SnapshotCompletionResult::STATS_FAILED;
    }

    // XXX note that this function is slow and will hold cs_main for potentially minutes.
    if (!maybe_ibd_stats) {
        LogPrintf("[snapshot] failed to generate stats for validation coins db\n");
        // While this isn't a problem with the snapshot per se, this condition
        // prevents us from validating the snapshot, so we should shut down and let the
        // user handle the issue manually.
        handle_invalid_snapshot();
        return SnapshotCompletionResult::STATS_FAILED;
    }
    const auto& ibd_stats = *maybe_ibd_stats;

    // Compare the background validation chainstate's UTXO set hash against the hard-coded
    // assumeutxo hash we expect.
    //
    // TODO: For belt-and-suspenders, we could cache the UTXO set
    // hash for the snapshot when it's loaded in its chainstate's leveldb. We could then
    // reference that here for an additional check.
    if (AssumeutxoHash{ibd_stats.hashSerialized} != au_data.hash_serialized) {
        LogPrintf("[snapshot] hash mismatch: actual=%s, expected=%s\n",
            ibd_stats.hashSerialized.ToString(),
            au_data.hash_serialized.ToString());
        handle_invalid_snapshot();
        return SnapshotCompletionResult::HASH_MISMATCH;
    }

    LogPrintf("[snapshot] snapshot beginning at %s has been fully validated\n",
        snapshot_blockhash.ToString());

    m_ibd_chainstate->m_disabled = true;
    this->MaybeRebalanceCaches();

    return SnapshotCompletionResult::SUCCESS;
}

Chainstate& ChainstateManager::ActiveChainstate() const
{
    LOCK(::cs_main);
    assert(m_active_chainstate);
    return *m_active_chainstate;
}

bool ChainstateManager::IsSnapshotActive() const
{
    LOCK(::cs_main);
    return m_snapshot_chainstate && m_active_chainstate == m_snapshot_chainstate.get();
}

void ChainstateManager::MaybeRebalanceCaches()
{
    AssertLockHeld(::cs_main);
    bool ibd_usable = this->IsUsable(m_ibd_chainstate.get());
    bool snapshot_usable = this->IsUsable(m_snapshot_chainstate.get());
    assert(ibd_usable || snapshot_usable);

    if (ibd_usable && !snapshot_usable) {
        // Allocate everything to the IBD chainstate. This will always happen
        // when we are not using a snapshot.
        m_ibd_chainstate->ResizeCoinsCaches(m_total_coinstip_cache, m_total_coinsdb_cache);
    }
    else if (snapshot_usable && !ibd_usable) {
        // If background validation has completed and snapshot is our active chain...
        LogPrintf("[snapshot] allocating all cache to the snapshot chainstate\n");
        // Allocate everything to the snapshot chainstate.
        m_snapshot_chainstate->ResizeCoinsCaches(m_total_coinstip_cache, m_total_coinsdb_cache);
    }
    else if (ibd_usable && snapshot_usable) {
        // If both chainstates exist, determine who needs more cache based on IBD status.
        //
        // Note: shrink caches first so that we don't inadvertently overwhelm available memory.
        if (IsInitialBlockDownload()) {
            m_ibd_chainstate->ResizeCoinsCaches(
                m_total_coinstip_cache * 0.05, m_total_coinsdb_cache * 0.05);
            m_snapshot_chainstate->ResizeCoinsCaches(
                m_total_coinstip_cache * 0.95, m_total_coinsdb_cache * 0.95);
        } else {
            m_snapshot_chainstate->ResizeCoinsCaches(
                m_total_coinstip_cache * 0.05, m_total_coinsdb_cache * 0.05);
            m_ibd_chainstate->ResizeCoinsCaches(
                m_total_coinstip_cache * 0.95, m_total_coinsdb_cache * 0.95);
        }
    }
}

void ChainstateManager::ResetChainstates()
{
    m_ibd_chainstate.reset();
    m_snapshot_chainstate.reset();
    m_active_chainstate = nullptr;
}

/**
 * Apply default chain params to nullopt members.
 * This helps to avoid coding errors around the accidental use of the compare
 * operators that accept nullopt, thus ignoring the intended default value.
 */
static ChainstateManager::Options&& Flatten(ChainstateManager::Options&& opts)
{
    if (!opts.check_block_index.has_value()) opts.check_block_index = opts.chainparams.DefaultConsistencyChecks();
    if (!opts.minimum_chain_work.has_value()) opts.minimum_chain_work = UintToArith256(opts.chainparams.GetConsensus().nMinimumChainWork);
    if (!opts.assumed_valid_block.has_value()) opts.assumed_valid_block = opts.chainparams.GetConsensus().defaultAssumeValid;
    Assert(opts.adjusted_time_callback);
    return std::move(opts);
}

ChainstateManager::ChainstateManager(const util::SignalInterrupt& interrupt, Options options, node::BlockManager::Options blockman_options)
    : m_interrupt{interrupt},
      m_options{Flatten(std::move(options))},
      m_blockman{interrupt, std::move(blockman_options)} {}

ChainstateManager::~ChainstateManager()
{
    LOCK(::cs_main);

    m_versionbitscache.Clear();
}

bool ChainstateManager::DetectSnapshotChainstate()
{
    assert(!m_snapshot_chainstate);
    std::optional<fs::path> path = node::FindSnapshotChainstateDir(m_options.datadir);
    if (!path) {
        return false;
    }
    std::optional<uint256> base_blockhash = node::ReadSnapshotBaseBlockhash(*path);
    if (!base_blockhash) {
        return false;
    }
    LogPrintf("[snapshot] detected active snapshot chainstate (%s) - loading\n",
        fs::PathToString(*path));

    this->ActivateExistingSnapshot(*base_blockhash);
    return true;
}

Chainstate& ChainstateManager::ActivateExistingSnapshot(uint256 base_blockhash)
{
    assert(!m_snapshot_chainstate);
    m_snapshot_chainstate =
        std::make_unique<Chainstate>(nullptr, m_blockman, *this, base_blockhash);
    LogPrintf("[snapshot] switching active chainstate to %s\n", m_snapshot_chainstate->ToString());

    // Mempool is empty at this point because we're still in IBD.
    Assert(m_active_chainstate->m_mempool->size() == 0);
    Assert(!m_snapshot_chainstate->m_mempool);
    m_snapshot_chainstate->m_mempool = m_active_chainstate->m_mempool;
    m_active_chainstate->m_mempool = nullptr;
    m_active_chainstate = m_snapshot_chainstate.get();
    return *m_snapshot_chainstate;
}

bool IsBIP30Repeat(const CBlockIndex& block_index)
{
    return (block_index.nHeight==91842 && block_index.GetBlockHash() == uint256S("0x00000000000a4d0a398161ffc163c503763b1f4360639393e0e4c8e300e0caec")) ||
           (block_index.nHeight==91880 && block_index.GetBlockHash() == uint256S("0x00000000000743f190a18c5577a3c2d2a1f610ae9601ac046a38084ccb7cd721"));
}

bool IsBIP30Unspendable(const CBlockIndex& block_index)
{
    return (block_index.nHeight==91722 && block_index.GetBlockHash() == uint256S("0x00000000000271a2dc26e7667f8419f2e15416dc6955e5a6c6cdf3f2574dd08e")) ||
           (block_index.nHeight==91812 && block_index.GetBlockHash() == uint256S("0x00000000000af0aed4792b1acee3d966af36cf5def14935db8de83d6f9306f2f"));
}

static fs::path GetSnapshotCoinsDBPath(Chainstate& cs) EXCLUSIVE_LOCKS_REQUIRED(::cs_main)
{
    AssertLockHeld(::cs_main);
    // Should never be called on a non-snapshot chainstate.
    assert(cs.m_from_snapshot_blockhash);
    auto storage_path_maybe = cs.CoinsDB().StoragePath();
    // Should never be called with a non-existent storage path.
    assert(storage_path_maybe);
    return *storage_path_maybe;
}

util::Result<void> Chainstate::InvalidateCoinsDBOnDisk()
{
    fs::path snapshot_datadir = GetSnapshotCoinsDBPath(*this);

    // Coins views no longer usable.
    m_coins_views.reset();

    auto invalid_path = snapshot_datadir + "_INVALID";
    std::string dbpath = fs::PathToString(snapshot_datadir);
    std::string target = fs::PathToString(invalid_path);
    LogPrintf("[snapshot] renaming snapshot datadir %s to %s\n", dbpath, target);

    // The invalid snapshot datadir is simply moved and not deleted because we may
    // want to do forensics later during issue investigation. The user is instructed
    // accordingly in MaybeCompleteSnapshotValidation().
    try {
        fs::rename(snapshot_datadir, invalid_path);
    } catch (const fs::filesystem_error& e) {
        auto src_str = fs::PathToString(snapshot_datadir);
        auto dest_str = fs::PathToString(invalid_path);

        LogPrintf("%s: error renaming file '%s' -> '%s': %s\n",
                __func__, src_str, dest_str, e.what());
        return util::Error{strprintf(_(
            "Rename of '%s' -> '%s' failed. "
            "You should resolve this by manually moving or deleting the invalid "
            "snapshot directory %s, otherwise you will encounter the same error again "
            "on the next startup."),
            src_str, dest_str, src_str)};
    }
    return {};
}

bool ChainstateManager::DeleteSnapshotChainstate()
{
    AssertLockHeld(::cs_main);
    Assert(m_snapshot_chainstate);
    Assert(m_ibd_chainstate);

    fs::path snapshot_datadir = GetSnapshotCoinsDBPath(*m_snapshot_chainstate);
    if (!DeleteCoinsDBFromDisk(snapshot_datadir, /*is_snapshot=*/ true)) {
        LogPrintf("Deletion of %s failed. Please remove it manually to continue reindexing.\n",
                  fs::PathToString(snapshot_datadir));
        return false;
    }
    m_active_chainstate = m_ibd_chainstate.get();
    m_snapshot_chainstate.reset();
    return true;
}

ChainstateRole Chainstate::GetRole() const
{
    if (m_chainman.GetAll().size() <= 1) {
        return ChainstateRole::NORMAL;
    }
    return (this != &m_chainman.ActiveChainstate()) ?
               ChainstateRole::BACKGROUND :
               ChainstateRole::ASSUMEDVALID;
}

const CBlockIndex* ChainstateManager::GetSnapshotBaseBlock() const
{
    return m_active_chainstate ? m_active_chainstate->SnapshotBase() : nullptr;
}

std::optional<int> ChainstateManager::GetSnapshotBaseHeight() const
{
    const CBlockIndex* base = this->GetSnapshotBaseBlock();
    return base ? std::make_optional(base->nHeight) : std::nullopt;
}

bool ChainstateManager::ValidatedSnapshotCleanup()
{
    AssertLockHeld(::cs_main);
    auto get_storage_path = [](auto& chainstate) EXCLUSIVE_LOCKS_REQUIRED(::cs_main) -> std::optional<fs::path> {
        if (!(chainstate && chainstate->HasCoinsViews())) {
            return {};
        }
        return chainstate->CoinsDB().StoragePath();
    };
    std::optional<fs::path> ibd_chainstate_path_maybe = get_storage_path(m_ibd_chainstate);
    std::optional<fs::path> snapshot_chainstate_path_maybe = get_storage_path(m_snapshot_chainstate);

    if (!this->IsSnapshotValidated()) {
        // No need to clean up.
        return false;
    }
    // If either path doesn't exist, that means at least one of the chainstates
    // is in-memory, in which case we can't do on-disk cleanup. You'd better be
    // in a unittest!
    if (!ibd_chainstate_path_maybe || !snapshot_chainstate_path_maybe) {
        LogPrintf("[snapshot] snapshot chainstate cleanup cannot happen with "
                  "in-memory chainstates. You are testing, right?\n");
        return false;
    }

    const auto& snapshot_chainstate_path = *snapshot_chainstate_path_maybe;
    const auto& ibd_chainstate_path = *ibd_chainstate_path_maybe;

    // Since we're going to be moving around the underlying leveldb filesystem content
    // for each chainstate, make sure that the chainstates (and their constituent
    // CoinsViews members) have been destructed first.
    //
    // The caller of this method will be responsible for reinitializing chainstates
    // if they want to continue operation.
    this->ResetChainstates();

    // No chainstates should be considered usable.
    assert(this->GetAll().size() == 0);

    LogPrintf("[snapshot] deleting background chainstate directory (now unnecessary) (%s)\n",
              fs::PathToString(ibd_chainstate_path));

    fs::path tmp_old{ibd_chainstate_path + "_todelete"};

    auto rename_failed_abort = [this](
                                   fs::path p_old,
                                   fs::path p_new,
                                   const fs::filesystem_error& err) {
        LogPrintf("%s: error renaming file (%s): %s\n",
                __func__, fs::PathToString(p_old), err.what());
        GetNotifications().fatalError(strprintf(
            "Rename of '%s' -> '%s' failed. "
            "Cannot clean up the background chainstate leveldb directory.",
            fs::PathToString(p_old), fs::PathToString(p_new)));
    };

    try {
        fs::rename(ibd_chainstate_path, tmp_old);
    } catch (const fs::filesystem_error& e) {
        rename_failed_abort(ibd_chainstate_path, tmp_old, e);
        throw;
    }

    LogPrintf("[snapshot] moving snapshot chainstate (%s) to "
              "default chainstate directory (%s)\n",
              fs::PathToString(snapshot_chainstate_path), fs::PathToString(ibd_chainstate_path));

    try {
        fs::rename(snapshot_chainstate_path, ibd_chainstate_path);
    } catch (const fs::filesystem_error& e) {
        rename_failed_abort(snapshot_chainstate_path, ibd_chainstate_path, e);
        throw;
    }

    if (!DeleteCoinsDBFromDisk(tmp_old, /*is_snapshot=*/false)) {
        // No need to FatalError because once the unneeded bg chainstate data is
        // moved, it will not interfere with subsequent initialization.
        LogPrintf("Deletion of %s failed. Please remove it manually, as the "
                  "directory is now unnecessary.\n",
                  fs::PathToString(tmp_old));
    } else {
        LogPrintf("[snapshot] deleted background chainstate directory (%s)\n",
                  fs::PathToString(ibd_chainstate_path));
    }
    return true;
}

Chainstate& ChainstateManager::GetChainstateForIndexing()
{
    // We can't always return `m_ibd_chainstate` because after background validation
    // has completed, `m_snapshot_chainstate == m_active_chainstate`, but it can be
    // indexed.
    return (this->GetAll().size() > 1) ? *m_ibd_chainstate : *m_active_chainstate;
}

std::pair<int, int> ChainstateManager::GetPruneRange(const Chainstate& chainstate, int last_height_can_prune)
{
    if (chainstate.m_chain.Height() <= 0) {
        return {0, 0};
    }
    int prune_start{0};

    if (this->GetAll().size() > 1 && m_snapshot_chainstate.get() == &chainstate) {
        // Leave the blocks in the background IBD chain alone if we're pruning
        // the snapshot chain.
        prune_start = *Assert(GetSnapshotBaseHeight()) + 1;
    }

    int max_prune = std::max<int>(
        0, chainstate.m_chain.Height() - static_cast<int>(MIN_BLOCKS_TO_KEEP));

    // last block to prune is the lesser of (caller-specified height, MIN_BLOCKS_TO_KEEP from the tip)
    //
    // While you might be tempted to prune the background chainstate more
    // aggressively (i.e. fewer MIN_BLOCKS_TO_KEEP), this won't work with index
    // building - specifically blockfilterindex requires undo data, and if
    // we don't maintain this trailing window, we hit indexing failures.
    int prune_end = std::min(last_height_can_prune, max_prune);

    return {prune_start, prune_end};
}<|MERGE_RESOLUTION|>--- conflicted
+++ resolved
@@ -767,11 +767,7 @@
 
     // Rather not work on nonstandard transactions (unless -testnet/-regtest)
     std::string reason;
-<<<<<<< HEAD
     if (m_pool.m_require_standard && !IsStandardTx(tx, m_pool.m_max_datacarrier_bytes, m_pool.m_permit_bare_pubkey, m_pool.m_permit_bare_multisig, m_pool.m_dust_relay_feerate, reason, ignore_rejects)) {
-=======
-    if (m_pool.m_require_standard && !IsStandardTx(tx, m_pool.m_max_datacarrier_bytes, m_pool.m_permit_bare_multisig, m_pool.m_dust_relay_feerate, reason, ignore_rejects)) {
->>>>>>> 4a0daa30
         return state.Invalid(TxValidationResult::TX_NOT_STANDARD, reason);
     }
 
@@ -822,7 +818,6 @@
                 //
                 // If replaceability signaling is ignored due to node setting,
                 // replacement is always allowed.
-<<<<<<< HEAD
                 bool allow_replacement;
                 if (m_pool.m_rbf_policy == RBFPolicy::Always || ignore_rejects.count("txn-mempool-conflict")) {
                     allow_replacement = true;
@@ -832,9 +827,6 @@
                     allow_replacement = SignalsOptInRBF(*ptxConflicting);
                 }
                 if (!allow_replacement) {
-=======
-                if (!(m_pool.m_full_rbf || ignore_rejects.count("txn-mempool-conflict")) && !SignalsOptInRBF(*ptxConflicting)) {
->>>>>>> 4a0daa30
                     return state.Invalid(TxValidationResult::TX_MEMPOOL_POLICY, "txn-mempool-conflict");
                 }
 
@@ -914,8 +906,6 @@
         return false; // state filled in by CheckTxInputs
     }
 
-<<<<<<< HEAD
-=======
     if (spk_reuse_mode != SRM_ALLOW) {
         for (const CTxIn& txin : tx.vin) {
             const Coin &coin = m_view.AccessCoin(txin.prevout);
@@ -937,7 +927,6 @@
         }
     }
 
->>>>>>> 4a0daa30
     if (m_pool.m_require_standard && !AreInputsStandard(tx, m_view, "bad-txns-input-", reason, ignore_rejects)) {
         return state.Invalid(TxValidationResult::TX_INPUTS_NOT_STANDARD, reason);
     }
@@ -979,13 +968,9 @@
     ws.m_vsize = entry->GetTxSize();
     entry->mapSPK = mapSPK;
 
-<<<<<<< HEAD
     // To avoid rejecting low-sigop bare-multisig transactions, the sigops
     // are counted a second time more accurately.
     if ((nSigOpsCost > MAX_STANDARD_TX_SIGOPS_COST) || (nBytesPerSigOpStrict && GetAccurateTransactionSigOpCost(tx, m_view, STANDARD_SCRIPT_VERIFY_FLAGS) > ws.m_vsize * WITNESS_SCALE_FACTOR / nBytesPerSigOpStrict)) {
-=======
-    if (nSigOpsCost > MAX_STANDARD_TX_SIGOPS_COST)
->>>>>>> 4a0daa30
         MaybeRejectDbg(TxValidationResult::TX_NOT_STANDARD, "bad-txns-too-many-sigops",
                 strprintf("%d", nSigOpsCost));
     }
