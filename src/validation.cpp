--- conflicted
+++ resolved
@@ -4796,19 +4796,8 @@
         if (it != mapData.end()) {
             try {
                 CDataStream ss(it->second, SER_DISK, CLIENT_VERSION);
-<<<<<<< HEAD
-                std::map<uint256, std::pair<double, CAmount>> mapDeltas;
-                ss >> mapDeltas;
-                LOCK(mempool.cs);
-                for (const auto& it : mapDeltas) {
-                    const uint256& txid = it.first;
-                    const CAmount& amountdelta = it.second.second;
-                    mempool.PrioritiseTransaction(txid, amountdelta);
-                }
-=======
                 LOCK(mempool.cs);
                 ss >> mempool.mapDeltas;
->>>>>>> 584bbe1a
             } catch (const std::exception& e) {
                 LogPrintf("Failed to deserialize mempool %s from disk: %s. Continuing anyway.\n", "deltas", e.what());
             }
@@ -4856,11 +4845,7 @@
                     CValidationState state;
                     LOCK(cs_main);
                     AcceptToMemoryPoolWithTime(chainparams, mempool, state, tx, nullptr /* pfMissingInputs */, nTime,
-<<<<<<< HEAD
                                                nullptr /* plTxnReplaced */, empty_ignore_rejects, 0 /* nAbsurdFee */,
-=======
-                                               nullptr /* plTxnReplaced */, false /* bypass_limits */, 0 /* nAbsurdFee */,
->>>>>>> 584bbe1a
                                                false /* test_accept */);
                     if (!state.IsValid()) {
                         throw std::runtime_error(state.GetRejectReason());
@@ -4898,13 +4883,7 @@
 
     {
         LOCK(mempool.cs);
-<<<<<<< HEAD
-        for (const auto &i : mempool.mapDeltas) {
-            mapDeltas[i.first] = std::make_pair(0.0, i.second);
-        }
-=======
         mapDeltas = mempool.mapDeltas;
->>>>>>> 584bbe1a
         vinfo = mempool.infoAll();
     }
 
