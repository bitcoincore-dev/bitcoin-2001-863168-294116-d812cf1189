// Copyright (c) 2009-2010 Satoshi Nakamoto
// Copyright (c) 2009-2022 The Bitcoin Core developers
// Distributed under the MIT software license, see the accompanying
// file COPYING or http://www.opensource.org/licenses/mit-license.php.

#include <validation.h>

#include <kernel/chain.h>
#include <kernel/coinstats.h>
#include <kernel/mempool_persist.h>

#include <arith_uint256.h>
#include <chain.h>
#include <checkqueue.h>
#include <clientversion.h>
#include <common/system.h>
#include <consensus/amount.h>
#include <consensus/consensus.h>
#include <consensus/merkle.h>
#include <consensus/tx_check.h>
#include <consensus/tx_verify.h>
#include <consensus/validation.h>
#include <cuckoocache.h>
#include <flatfile.h>
#include <hash.h>
#include <kernel/chainparams.h>
#include <kernel/disconnected_transactions.h>
#include <kernel/mempool_entry.h>
#include <kernel/messagestartchars.h>
#include <kernel/notifications_interface.h>
#include <logging.h>
#include <logging/timer.h>
#include <node/blockstorage.h>
#include <node/utxo_snapshot.h>
#include <policy/coin_age_priority.h>
#include <policy/policy.h>
#include <policy/rbf.h>
#include <policy/settings.h>
#include <pow.h>
#include <primitives/block.h>
#include <primitives/transaction.h>
#include <random.h>
#include <reverse_iterator.h>
#include <script/script.h>
#include <script/sigcache.h>
#include <signet.h>
#include <stats/stats.h>
#include <tinyformat.h>
#include <txdb.h>
#include <txmempool.h>
#include <uint256.h>
#include <undo.h>
#include <util/check.h> // For NDEBUG compile time check
#include <util/fs.h>
#include <util/fs_helpers.h>
#include <util/hasher.h>
#include <util/ioprio.h>
#include <util/moneystr.h>
#include <util/rbf.h>
#include <util/signalinterrupt.h>
#include <util/strencodings.h>
#include <util/time.h>
#include <util/trace.h>
#include <util/translation.h>
#include <validationinterface.h>
#include <warnings.h>

#include <algorithm>
#include <cassert>
#include <chrono>
#include <deque>
#include <numeric>
#include <optional>
#include <string>
#include <tuple>
#include <utility>

using kernel::CCoinsStats;
using kernel::CoinStatsHashType;
using kernel::ComputeUTXOStats;
using kernel::Notifications;

using fsbridge::FopenFn;
using node::BlockManager;
using node::BlockMap;
using node::CBlockIndexHeightOnlyComparator;
using node::CBlockIndexWorkComparator;
using node::fReindex;
using node::SnapshotMetadata;

/** Time to wait between writing blocks/block index to disk. */
static constexpr std::chrono::hours DATABASE_WRITE_INTERVAL{1};
/** Time to wait between flushing chainstate to disk. */
static constexpr std::chrono::hours DATABASE_FLUSH_INTERVAL{24};
/** Maximum age of our tip for us to be considered current for fee estimation */
static constexpr std::chrono::hours MAX_FEE_ESTIMATION_TIP_AGE{3};
const std::vector<std::string> CHECKLEVEL_DOC {
    "level 0 reads the blocks from disk",
    "level 1 verifies block validity",
    "level 2 verifies undo data",
    "level 3 checks disconnection of tip blocks",
    "level 4 tries to reconnect the blocks",
    "each level includes the checks of the previous levels",
};

GlobalMutex g_best_block_mutex;
std::condition_variable g_best_block_cv;
uint256 g_best_block;
SpkReuseModes SpkReuseMode;

const CBlockIndex* Chainstate::FindForkInGlobalIndex(const CBlockLocator& locator) const
{
    AssertLockHeld(cs_main);

    // Find the latest block common to locator and chain - we expect that
    // locator.vHave is sorted descending by height.
    for (const uint256& hash : locator.vHave) {
        const CBlockIndex* pindex{m_blockman.LookupBlockIndex(hash)};
        if (pindex) {
            if (m_chain.Contains(pindex)) {
                return pindex;
            }
            if (pindex->GetAncestor(m_chain.Height()) == m_chain.Tip()) {
                return m_chain.Tip();
            }
        }
    }
    return m_chain.Genesis();
}

bool CheckInputScripts(const CTransaction& tx, TxValidationState& state,
                       const CCoinsViewCache& inputs, unsigned int flags, bool cacheSigStore,
                       bool cacheFullScriptStore, PrecomputedTransactionData& txdata,
                       std::vector<CScriptCheck>* pvChecks = nullptr)
                       EXCLUSIVE_LOCKS_REQUIRED(cs_main);

bool CheckFinalTxAtTip(const CBlockIndex& active_chain_tip, const CTransaction& tx)
{
    AssertLockHeld(cs_main);

    // CheckFinalTxAtTip() uses active_chain_tip.Height()+1 to evaluate
    // nLockTime because when IsFinalTx() is called within
    // AcceptBlock(), the height of the block *being*
    // evaluated is what is used. Thus if we want to know if a
    // transaction can be part of the *next* block, we need to call
    // IsFinalTx() with one more than active_chain_tip.Height().
    const int nBlockHeight = active_chain_tip.nHeight + 1;

    // BIP113 requires that time-locked transactions have nLockTime set to
    // less than the median time of the previous block they're contained in.
    // When the next block is created its previous block will be the current
    // chain tip, so we use that to calculate the median time passed to
    // IsFinalTx().
    const int64_t nBlockTime{active_chain_tip.GetMedianTimePast()};

    return IsFinalTx(tx, nBlockHeight, nBlockTime);
}

namespace {
/**
 * A helper which calculates heights of inputs of a given transaction.
 *
 * @param[in] tip    The current chain tip. If an input belongs to a mempool
 *                   transaction, we assume it will be confirmed in the next block.
 * @param[in] coins  Any CCoinsView that provides access to the relevant coins.
 * @param[in] tx     The transaction being evaluated.
 *
 * @returns A vector of input heights or nullopt, in case of an error.
 */
std::optional<std::vector<int>> CalculatePrevHeights(
    const CBlockIndex& tip,
    const CCoinsView& coins,
    const CTransaction& tx)
{
    std::vector<int> prev_heights;
    prev_heights.resize(tx.vin.size());
    for (size_t i = 0; i < tx.vin.size(); ++i) {
        const CTxIn& txin = tx.vin[i];
        Coin coin;
        if (!coins.GetCoin(txin.prevout, coin)) {
            LogPrintf("ERROR: %s: Missing input %d in transaction \'%s\'\n", __func__, i, tx.GetHash().GetHex());
            return std::nullopt;
        }
        if (coin.nHeight == MEMPOOL_HEIGHT) {
            // Assume all mempool transaction confirm in the next block.
            prev_heights[i] = tip.nHeight + 1;
        } else {
            prev_heights[i] = coin.nHeight;
        }
    }
    return prev_heights;
}
} // namespace

std::optional<LockPoints> CalculateLockPointsAtTip(
    CBlockIndex* tip,
    const CCoinsView& coins_view,
    const CTransaction& tx)
{
    assert(tip);

    auto prev_heights{CalculatePrevHeights(*tip, coins_view, tx)};
    if (!prev_heights.has_value()) return std::nullopt;

    CBlockIndex next_tip;
    next_tip.pprev = tip;
    // When SequenceLocks() is called within ConnectBlock(), the height
    // of the block *being* evaluated is what is used.
    // Thus if we want to know if a transaction can be part of the
    // *next* block, we need to use one more than active_chainstate.m_chain.Height()
    next_tip.nHeight = tip->nHeight + 1;
    const auto [min_height, min_time] = CalculateSequenceLocks(tx, STANDARD_LOCKTIME_VERIFY_FLAGS, prev_heights.value(), next_tip);

    // Also store the hash of the block with the highest height of
    // all the blocks which have sequence locked prevouts.
    // This hash needs to still be on the chain
    // for these LockPoint calculations to be valid
    // Note: It is impossible to correctly calculate a maxInputBlock
    // if any of the sequence locked inputs depend on unconfirmed txs,
    // except in the special case where the relative lock time/height
    // is 0, which is equivalent to no sequence lock. Since we assume
    // input height of tip+1 for mempool txs and test the resulting
    // min_height and min_time from CalculateSequenceLocks against tip+1.
    int max_input_height{0};
    for (const int height : prev_heights.value()) {
        // Can ignore mempool inputs since we'll fail if they had non-zero locks
        if (height != next_tip.nHeight) {
            max_input_height = std::max(max_input_height, height);
        }
    }

    // tip->GetAncestor(max_input_height) should never return a nullptr
    // because max_input_height is always less than the tip height.
    // It would, however, be a bad bug to continue execution, since a
    // LockPoints object with the maxInputBlock member set to nullptr
    // signifies no relative lock time.
    return LockPoints{min_height, min_time, Assert(tip->GetAncestor(max_input_height))};
}

bool CheckSequenceLocksAtTip(CBlockIndex* tip,
                             const LockPoints& lock_points)
{
    assert(tip != nullptr);

    CBlockIndex index;
    index.pprev = tip;
    // CheckSequenceLocksAtTip() uses active_chainstate.m_chain.Height()+1 to evaluate
    // height based locks because when SequenceLocks() is called within
    // ConnectBlock(), the height of the block *being*
    // evaluated is what is used.
    // Thus if we want to know if a transaction can be part of the
    // *next* block, we need to use one more than active_chainstate.m_chain.Height()
    index.nHeight = tip->nHeight + 1;

    return EvaluateSequenceLocks(index, {lock_points.height, lock_points.time});
}

// Returns the script flags which should be checked for a given block
static unsigned int GetBlockScriptFlags(const CBlockIndex& block_index, const ChainstateManager& chainman);

/** Compute accurate total signature operation cost of a transaction.
 *  Not consensus-critical, since legacy sigops counting is always used in the protocol.
 */
int64_t GetAccurateTransactionSigOpCost(const CTransaction& tx, const CCoinsViewCache& inputs, int flags)
{
    if (tx.IsCoinBase()) {
        return 0;
    }

    unsigned int nSigOps = 0;
    for (const auto& txin : tx.vin) {
        nSigOps += txin.scriptSig.GetSigOpCount(false);
    }

    if (flags & SCRIPT_VERIFY_P2SH) {
        nSigOps += GetP2SHSigOpCount(tx, inputs);
    }

    nSigOps *= WITNESS_SCALE_FACTOR;

    if (flags & SCRIPT_VERIFY_WITNESS) {
        for (const auto& txin : tx.vin) {
            const Coin& coin = inputs.AccessCoin(txin.prevout);
            assert(!coin.IsSpent());
            const CTxOut &prevout = coin.out;
            nSigOps += CountWitnessSigOps(txin.scriptSig, prevout.scriptPubKey, &txin.scriptWitness, flags);
        }
    }

    return nSigOps;
}

void LimitMempoolSize(CTxMemPool& pool, CCoinsViewCache& coins_cache)
    EXCLUSIVE_LOCKS_REQUIRED(::cs_main, pool.cs)
{
    AssertLockHeld(::cs_main);
    AssertLockHeld(pool.cs);
    int expired = pool.Expire(GetTime<std::chrono::seconds>() - pool.m_expiry);
    if (expired != 0) {
        LogPrint(BCLog::MEMPOOL, "Expired %i transactions from the memory pool\n", expired);
    }

    std::vector<COutPoint> vNoSpendsRemaining;
    pool.TrimToSize(pool.m_max_size_bytes, &vNoSpendsRemaining);
    for (const COutPoint& removed : vNoSpendsRemaining)
        coins_cache.Uncache(removed);
}

static bool IsCurrentForFeeEstimation(Chainstate& active_chainstate) EXCLUSIVE_LOCKS_REQUIRED(cs_main)
{
    AssertLockHeld(cs_main);
    if (active_chainstate.m_chainman.IsInitialBlockDownload()) {
        return false;
    }
    if (active_chainstate.m_chain.Tip()->GetBlockTime() < count_seconds(GetTime<std::chrono::seconds>() - MAX_FEE_ESTIMATION_TIP_AGE))
        return false;
    if (active_chainstate.m_chain.Height() < active_chainstate.m_chainman.m_best_header->nHeight - 1) {
        return false;
    }
    return true;
}

void Chainstate::MaybeUpdateMempoolForReorg(
    DisconnectedBlockTransactions& disconnectpool,
    bool fAddToMempool)
{
    if (!m_mempool) return;

    AssertLockHeld(cs_main);
    AssertLockHeld(m_mempool->cs);
    std::vector<uint256> vHashUpdate;
    {
        // disconnectpool is ordered so that the front is the most recently-confirmed
        // transaction (the last tx of the block at the tip) in the disconnected chain.
        // Iterate disconnectpool in reverse, so that we add transactions
        // back to the mempool starting with the earliest transaction that had
        // been previously seen in a block.
        const auto queuedTx = disconnectpool.take();
        auto it = queuedTx.rbegin();
        while (it != queuedTx.rend()) {
            // ignore validation errors in resurrected transactions
            if (!fAddToMempool || (*it)->IsCoinBase() ||
                AcceptToMemoryPool(*this, *it, GetTime(),
                    /*bypass_limits=*/true, /*test_accept=*/false).m_result_type !=
                        MempoolAcceptResult::ResultType::VALID) {
                // If the transaction doesn't make it in to the mempool, remove any
                // transactions that depend on it (which would now be orphans).
                m_mempool->removeRecursive(**it, MemPoolRemovalReason::REORG);
            } else if (m_mempool->exists(GenTxid::Txid((*it)->GetHash()))) {
                vHashUpdate.push_back((*it)->GetHash());
            }
            ++it;
        }
    }

    // AcceptToMemoryPool/addUnchecked all assume that new mempool entries have
    // no in-mempool children, which is generally not true when adding
    // previously-confirmed transactions back to the mempool.
    // UpdateTransactionsFromBlock finds descendants of any transactions in
    // the disconnectpool that were added back and cleans up the mempool state.
    m_mempool->UpdateTransactionsFromBlock(vHashUpdate);

    // Predicate to use for filtering transactions in removeForReorg.
    // Checks whether the transaction is still final and, if it spends a coinbase output, mature.
    // Also updates valid entries' cached LockPoints if needed.
    // If false, the tx is still valid and its lockpoints are updated.
    // If true, the tx would be invalid in the next block; remove this entry and all of its descendants.
    const auto filter_final_and_mature = [this](CTxMemPool::txiter it)
        EXCLUSIVE_LOCKS_REQUIRED(m_mempool->cs, ::cs_main) {
        AssertLockHeld(m_mempool->cs);
        AssertLockHeld(::cs_main);
        const CTransaction& tx = it->GetTx();

        // The transaction must be final.
        if (!CheckFinalTxAtTip(*Assert(m_chain.Tip()), tx)) return true;

        const LockPoints& lp = it->GetLockPoints();
        // CheckSequenceLocksAtTip checks if the transaction will be final in the next block to be
        // created on top of the new chain.
        if (TestLockPointValidity(m_chain, lp)) {
            if (!CheckSequenceLocksAtTip(m_chain.Tip(), lp)) {
                return true;
            }
        } else {
            const CCoinsViewMemPool view_mempool{&CoinsTip(), *m_mempool};
            const std::optional<LockPoints> new_lock_points{CalculateLockPointsAtTip(m_chain.Tip(), view_mempool, tx)};
            if (new_lock_points.has_value() && CheckSequenceLocksAtTip(m_chain.Tip(), *new_lock_points)) {
                // Now update the mempool entry lockpoints as well.
                m_mempool->mapTx.modify(it, [&new_lock_points](CTxMemPoolEntry& e) { e.UpdateLockPoints(*new_lock_points); });
            } else {
                return true;
            }
        }

        // If the transaction spends any coinbase outputs, it must be mature.
        if (it->GetSpendsCoinbase()) {
            for (const CTxIn& txin : tx.vin) {
                auto it2 = m_mempool->mapTx.find(txin.prevout.hash);
                if (it2 != m_mempool->mapTx.end())
                    continue;
                const Coin& coin{CoinsTip().AccessCoin(txin.prevout)};
                assert(!coin.IsSpent());
                const auto mempool_spend_height{m_chain.Tip()->nHeight + 1};
                if (coin.IsCoinBase() && mempool_spend_height - coin.nHeight < COINBASE_MATURITY) {
                    return true;
                }
            }
        }
        // Transaction is still valid and cached LockPoints are updated.
        return false;
    };

    // We also need to remove any now-immature transactions
    m_mempool->removeForReorg(m_chain, filter_final_and_mature);
    // Re-limit mempool size, in case we added any transactions
    LimitMempoolSize(*m_mempool, this->CoinsTip());
}

/**
* Checks to avoid mempool polluting consensus critical paths since cached
* signature and script validity results will be reused if we validate this
* transaction again during block validation.
* */
static bool CheckInputsFromMempoolAndCache(const CTransaction& tx, TxValidationState& state,
                const CCoinsViewCache& view, const CTxMemPool& pool,
                unsigned int flags, PrecomputedTransactionData& txdata, CCoinsViewCache& coins_tip)
                EXCLUSIVE_LOCKS_REQUIRED(cs_main, pool.cs)
{
    AssertLockHeld(cs_main);
    AssertLockHeld(pool.cs);

    assert(!tx.IsCoinBase());
    for (const CTxIn& txin : tx.vin) {
        const Coin& coin = view.AccessCoin(txin.prevout);

        // This coin was checked in PreChecks and MemPoolAccept
        // has been holding cs_main since then.
        Assume(!coin.IsSpent());
        if (coin.IsSpent()) return false;

        // If the Coin is available, there are 2 possibilities:
        // it is available in our current ChainstateActive UTXO set,
        // or it's a UTXO provided by a transaction in our mempool.
        // Ensure the scriptPubKeys in Coins from CoinsView are correct.
        const CTransactionRef& txFrom = pool.get(txin.prevout.hash);
        if (txFrom) {
            assert(txFrom->GetHash() == txin.prevout.hash);
            assert(txFrom->vout.size() > txin.prevout.n);
            assert(txFrom->vout[txin.prevout.n] == coin.out);
        } else {
            const Coin& coinFromUTXOSet = coins_tip.AccessCoin(txin.prevout);
            assert(!coinFromUTXOSet.IsSpent());
            assert(coinFromUTXOSet.out == coin.out);
        }
    }

    // Call CheckInputScripts() to cache signature and script validity against current tip consensus rules.
    return CheckInputScripts(tx, state, view, flags, /* cacheSigStore= */ true, /* cacheFullScriptStore= */ true, txdata);
}

namespace {

class MemPoolAccept
{
public:
    explicit MemPoolAccept(CTxMemPool& mempool, Chainstate& active_chainstate) :
        m_pool(mempool),
        m_view(&m_dummy),
        m_viewmempool(&active_chainstate.CoinsTip(), m_pool),
        m_active_chainstate(active_chainstate)
    {
    }

    // We put the arguments we're handed into a struct, so we can pass them
    // around easier.
    struct ATMPArgs {
        const CChainParams& m_chainparams;
        const int64_t m_accept_time;
        const ignore_rejects_type& m_ignore_rejects;
        /*
         * Return any outpoints which were not previously present in the coins
         * cache, but were added as a result of validating the tx for mempool
         * acceptance. This allows the caller to optionally remove the cache
         * additions if the associated transaction ends up being rejected by
         * the mempool.
         */
        std::vector<COutPoint>& m_coins_to_uncache;
        const bool m_test_accept;
        /** Whether we allow transactions to replace mempool transactions by BIP125 rules. If false,
         * any transaction spending the same inputs as a transaction in the mempool is considered
         * a conflict. */
        const bool m_allow_replacement;
        /** When true, the mempool will not be trimmed when any transactions are submitted in
         * Finalize(). Instead, limits should be enforced at the end to ensure the package is not
         * partially submitted.
         */
        const bool m_package_submission;
        /** When true, use package feerates instead of individual transaction feerates for fee-based
         * policies such as mempool min fee and min relay fee.
         */
        const bool m_package_feerates;

        /** Parameters for single transaction mempool validation. */
        static ATMPArgs SingleAccept(const CChainParams& chainparams, int64_t accept_time,
                                     const ignore_rejects_type& ignore_rejects, std::vector<COutPoint>& coins_to_uncache,
                                     bool test_accept) {
            return ATMPArgs{/* m_chainparams */ chainparams,
                            /* m_accept_time */ accept_time,
                            /* m_ignore_rejects */ ignore_rejects,
                            /* m_coins_to_uncache */ coins_to_uncache,
                            /* m_test_accept */ test_accept,
                            /* m_allow_replacement */ true,
                            /* m_package_submission */ false,
                            /* m_package_feerates */ false,
            };
        }

        /** Parameters for test package mempool validation through testmempoolaccept. */
        static ATMPArgs PackageTestAccept(const CChainParams& chainparams, int64_t accept_time,
                                          const ignore_rejects_type& ignore_rejects, std::vector<COutPoint>& coins_to_uncache) {
            return ATMPArgs{/* m_chainparams */ chainparams,
                            /* m_accept_time */ accept_time,
                            /* m_ignore_rejects */ ignore_rejects,
                            /* m_coins_to_uncache */ coins_to_uncache,
                            /* m_test_accept */ true,
                            /* m_allow_replacement */ false,
                            /* m_package_submission */ false, // not submitting to mempool
                            /* m_package_feerates */ false,
            };
        }

        /** Parameters for child-with-unconfirmed-parents package validation. */
        static ATMPArgs PackageChildWithParents(const CChainParams& chainparams, int64_t accept_time,
                                                const ignore_rejects_type& ignore_rejects, std::vector<COutPoint>& coins_to_uncache) {
            return ATMPArgs{/* m_chainparams */ chainparams,
                            /* m_accept_time */ accept_time,
                            /* m_ignore_rejects */ ignore_rejects,
                            /* m_coins_to_uncache */ coins_to_uncache,
                            /* m_test_accept */ false,
                            /* m_allow_replacement */ false,
                            /* m_package_submission */ true,
                            /* m_package_feerates */ true,
            };
        }

        /** Parameters for a single transaction within a package. */
        static ATMPArgs SingleInPackageAccept(const ATMPArgs& package_args) {
            return ATMPArgs{/* m_chainparams */ package_args.m_chainparams,
                            /* m_accept_time */ package_args.m_accept_time,
                            empty_ignore_rejects,
                            /* m_coins_to_uncache */ package_args.m_coins_to_uncache,
                            /* m_test_accept */ package_args.m_test_accept,
                            /* m_allow_replacement */ true,
                            /* m_package_submission */ true, // do not LimitMempoolSize in Finalize()
                            /* m_package_feerates */ false, // only 1 transaction
            };
        }

    private:
        // Private ctor to avoid exposing details to clients and allowing the possibility of
        // mixing up the order of the arguments. Use static functions above instead.
        ATMPArgs(const CChainParams& chainparams,
                 int64_t accept_time,
                 const ignore_rejects_type& ignore_rejects,
                 std::vector<COutPoint>& coins_to_uncache,
                 bool test_accept,
                 bool allow_replacement,
                 bool package_submission,
                 bool package_feerates)
            : m_chainparams{chainparams},
              m_accept_time{accept_time},
              m_ignore_rejects{ignore_rejects},
              m_coins_to_uncache{coins_to_uncache},
              m_test_accept{test_accept},
              m_allow_replacement{allow_replacement},
              m_package_submission{package_submission},
              m_package_feerates{package_feerates}
        {
        }
    };

    // Single transaction acceptance
    MempoolAcceptResult AcceptSingleTransaction(const CTransactionRef& ptx, ATMPArgs& args) EXCLUSIVE_LOCKS_REQUIRED(cs_main);

    /**
    * Multiple transaction acceptance. Transactions may or may not be interdependent, but must not
    * conflict with each other, and the transactions cannot already be in the mempool. Parents must
    * come before children if any dependencies exist.
    */
    PackageMempoolAcceptResult AcceptMultipleTransactions(const std::vector<CTransactionRef>& txns, ATMPArgs& args) EXCLUSIVE_LOCKS_REQUIRED(cs_main);

    /**
     * Submission of a subpackage.
     * If subpackage size == 1, calls AcceptSingleTransaction() with adjusted ATMPArgs to avoid
     * package policy restrictions like no CPFP carve out (PackageMempoolChecks) and disabled RBF
     * (m_allow_replacement), and creates a PackageMempoolAcceptResult wrapping the result.
     *
     * If subpackage size > 1, calls AcceptMultipleTransactions() with the provided ATMPArgs.
     *
     * Also cleans up all non-chainstate coins from m_view at the end.
    */
    PackageMempoolAcceptResult AcceptSubPackage(const std::vector<CTransactionRef>& subpackage, ATMPArgs& args)
        EXCLUSIVE_LOCKS_REQUIRED(cs_main, m_pool.cs);

    /**
     * Package (more specific than just multiple transactions) acceptance. Package must be a child
     * with all of its unconfirmed parents, and topologically sorted.
     */
    PackageMempoolAcceptResult AcceptPackage(const Package& package, ATMPArgs& args) EXCLUSIVE_LOCKS_REQUIRED(cs_main);

private:
    // All the intermediate state that gets passed between the various levels
    // of checking a given transaction.
    struct Workspace {
        explicit Workspace(const CTransactionRef& ptx) : m_ptx(ptx), m_hash(ptx->GetHash()) {}
        /** Txids of mempool transactions that this transaction directly conflicts with. */
        /** .second=true is a consensus conflict, and .second=false is a policy conflict. */
        std::map<uint256, bool> m_conflicts_incl_policy;
        /** Iterators to mempool entries that this transaction directly conflicts with. */
        CTxMemPool::setEntries m_iters_conflicting;
        /** Iterators to all mempool entries that would be replaced by this transaction, including
         * those it directly conflicts with and their descendants. */
        CTxMemPool::setEntries m_all_conflicting;
        /** All mempool ancestors of this transaction. */
        CTxMemPool::setEntries m_ancestors;
        /** Mempool entry constructed for this transaction. Constructed in PreChecks() but not
         * inserted into the mempool until Finalize(). */
        std::unique_ptr<CTxMemPoolEntry> m_entry;
        /** Pointers to the transactions that have been removed from the mempool and replaced by
         * this transaction, used to return to the MemPoolAccept caller. Only populated if
         * validation is successful and the original transactions are removed. */
        std::list<CTransactionRef> m_replaced_transactions;

        /** Virtual size of the transaction as used by the mempool, calculated using serialized size
         * of the transaction and sigops. */
        int64_t m_vsize;
        /** Fees paid by this transaction: total input amounts subtracted by total output amounts. */
        CAmount m_base_fees;
        /** Base fees + any fee delta set by the user with prioritisetransaction. */
        CAmount m_modified_fees;
        /** Total modified fees of all transactions being replaced. */
        CAmount m_conflicting_fees{0};
        /** Total virtual size of all transactions being replaced. */
        size_t m_conflicting_size{0};

        /** If we're doing package validation (i.e. m_package_feerates=true), the "effective"
         * package feerate of this transaction is the total fees divided by the total size of
         * transactions (which may include its ancestors and/or descendants). */
        CFeeRate m_package_feerate{0};

        const CTransactionRef& m_ptx;
        /** Txid. */
        const uint256& m_hash;
        TxValidationState m_state;
        /** A temporary cache containing serialized transaction data for signature verification.
         * Reused across PolicyScriptChecks and ConsensusScriptChecks. */
        PrecomputedTransactionData m_precomputed_txdata;
    };

    static inline bool MaybeReject_(TxValidationResult reason, const std::string& reason_str, const std::string& debug_msg, const ignore_rejects_type& ignore_rejects, TxValidationState& state) {
        if (ignore_rejects.count(reason_str)) {
            return false;
        }

        state.Invalid(reason, reason_str, debug_msg);
        return true;
    }

#define MaybeRejectDbg(reason, reason_str, debug_msg)  do {  \
    if (MaybeReject_(reason, reason_str, debug_msg, ignore_rejects, state)) {  \
        return false;  \
    }  \
} while(0)

#define MaybeReject(reason, reason_str)  MaybeRejectDbg(reason, reason_str, "")

    // Run the policy checks on a given transaction, excluding any script checks.
    // Looks up inputs, calculates feerate, considers replacement, evaluates
    // package limits, etc. As this function can be invoked for "free" by a peer,
    // only tests that are fast should be done here (to avoid CPU DoS).
    bool PreChecks(ATMPArgs& args, Workspace& ws) EXCLUSIVE_LOCKS_REQUIRED(cs_main, m_pool.cs);

    // Run checks for mempool replace-by-fee.
    bool ReplacementChecks(ATMPArgs& args, Workspace& ws) EXCLUSIVE_LOCKS_REQUIRED(cs_main, m_pool.cs);

    // Enforce package mempool ancestor/descendant limits (distinct from individual
    // ancestor/descendant limits done in PreChecks).
    bool PackageMempoolChecks(const ATMPArgs& args, const std::vector<CTransactionRef>& txns,
                              int64_t total_vsize,
                              PackageValidationState& package_state) EXCLUSIVE_LOCKS_REQUIRED(cs_main, m_pool.cs);

    // Run the script checks using our policy flags. As this can be slow, we should
    // only invoke this on transactions that have otherwise passed policy checks.
    bool PolicyScriptChecks(const ATMPArgs& args, Workspace& ws) EXCLUSIVE_LOCKS_REQUIRED(cs_main, m_pool.cs);

    // Re-run the script checks, using consensus flags, and try to cache the
    // result in the scriptcache. This should be done after
    // PolicyScriptChecks(). This requires that all inputs either be in our
    // utxo set or in the mempool.
    bool ConsensusScriptChecks(const ATMPArgs& args, Workspace& ws) EXCLUSIVE_LOCKS_REQUIRED(cs_main, m_pool.cs);

    // Try to add the transaction to the mempool, removing any conflicts first.
    // Returns true if the transaction is in the mempool after any size
    // limiting is performed, false otherwise.
    bool Finalize(const ATMPArgs& args, Workspace& ws) EXCLUSIVE_LOCKS_REQUIRED(cs_main, m_pool.cs);

    // Submit all transactions to the mempool and call ConsensusScriptChecks to add to the script
    // cache - should only be called after successful validation of all transactions in the package.
    // Does not call LimitMempoolSize(), so mempool max_size_bytes may be temporarily exceeded.
    bool SubmitPackage(const ATMPArgs& args, std::vector<Workspace>& workspaces, PackageValidationState& package_state,
                       std::map<uint256, MempoolAcceptResult>& results)
         EXCLUSIVE_LOCKS_REQUIRED(cs_main, m_pool.cs);

    // Compare a package's feerate against minimum allowed.
    bool CheckFeeRate(size_t package_size, CAmount package_fee, TxValidationState& state, const ignore_rejects_type& ignore_rejects) EXCLUSIVE_LOCKS_REQUIRED(::cs_main, m_pool.cs)
    {
        AssertLockHeld(::cs_main);
        AssertLockHeld(m_pool.cs);
        CAmount mempoolRejectFee = m_pool.GetMinFee().GetFee(package_size);
        if (mempoolRejectFee > 0 && package_fee < mempoolRejectFee && !ignore_rejects.count(rejectmsg_lowfee_mempool)) {
            return state.Invalid(TxValidationResult::TX_MEMPOOL_POLICY, "mempool min fee not met", strprintf("%d < %d", package_fee, mempoolRejectFee));
        }

        if (package_fee < m_pool.m_min_relay_feerate.GetFee(package_size) && !ignore_rejects.count(rejectmsg_lowfee_relay)) {
            return state.Invalid(TxValidationResult::TX_MEMPOOL_POLICY, "min relay fee not met",
                                 strprintf("%d < %d", package_fee, m_pool.m_min_relay_feerate.GetFee(package_size)));
        }
        return true;
    }

private:
    CTxMemPool& m_pool;
    CCoinsViewCache m_view;
    CCoinsViewMemPool m_viewmempool;
    CCoinsView m_dummy;

    Chainstate& m_active_chainstate;

    /** Whether the transaction(s) would replace any mempool transactions. If so, RBF rules apply. */
    bool m_rbf{false};
};

bool MemPoolAccept::PreChecks(ATMPArgs& args, Workspace& ws)
{
    AssertLockHeld(cs_main);
    AssertLockHeld(m_pool.cs);
    const CTransactionRef& ptx = ws.m_ptx;
    const CTransaction& tx = *ws.m_ptx;
    const uint256& hash = ws.m_hash;

    // Copy/alias what we need out of args
    const int64_t nAcceptTime = args.m_accept_time;
    const ignore_rejects_type& ignore_rejects = args.m_ignore_rejects;
    std::vector<COutPoint>& coins_to_uncache = args.m_coins_to_uncache;

    // Alias what we need out of ws
    TxValidationState& state = ws.m_state;
    std::unique_ptr<CTxMemPoolEntry>& entry = ws.m_entry;

    if (!CheckTransaction(tx, state)) {
        return false; // state filled in by CheckTransaction
    }

    // Coinbase is only valid in a block, not as a loose transaction
    if (tx.IsCoinBase())
        return state.Invalid(TxValidationResult::TX_CONSENSUS, "coinbase");

    // Rather not work on nonstandard transactions (unless -testnet/-regtest)
    std::string reason;
<<<<<<< HEAD
    if (m_pool.m_require_standard && !IsStandardTx(tx, m_pool.m_max_datacarrier_bytes, m_pool.m_permit_bare_pubkey, m_pool.m_permit_bare_multisig, m_pool.m_dust_relay_feerate, reason, ignore_rejects)) {
=======
    if (m_pool.m_require_standard && !IsStandardTx(tx, m_pool.m_max_datacarrier_bytes, m_pool.m_permit_bare_pubkey, m_pool.m_permit_bare_multisig, /*reject_tokens=*/m_pool.m_reject_tokens, m_pool.m_dust_relay_feerate, reason, ignore_rejects)) {
>>>>>>> 007a954e
        return state.Invalid(TxValidationResult::TX_NOT_STANDARD, reason);
    }

    // Transactions smaller than 65 non-witness bytes are not relayed to mitigate CVE-2017-12842.
    if (::GetSerializeSize(tx, PROTOCOL_VERSION | SERIALIZE_TRANSACTION_NO_WITNESS) < MIN_STANDARD_TX_NONWITNESS_SIZE)
        MaybeReject(TxValidationResult::TX_NOT_STANDARD, "tx-size-small");

    // Only accept nLockTime-using transactions that can be mined in the next
    // block; we don't want our mempool filled up with transactions that can't
    // be mined yet.
    if (!CheckFinalTxAtTip(*Assert(m_active_chainstate.m_chain.Tip()), tx)) {
        MaybeReject(TxValidationResult::TX_PREMATURE_SPEND, "non-final");
    }

    if (m_pool.exists(GenTxid::Wtxid(tx.GetWitnessHash()))) {
        // Exact transaction already exists in the mempool.
        return state.Invalid(TxValidationResult::TX_CONFLICT, "txn-already-in-mempool");
    } else if (m_pool.exists(GenTxid::Txid(tx.GetHash()))) {
        // Transaction with the same non-witness data but different witness (same txid, different
        // wtxid) already exists in the mempool.
        return state.Invalid(TxValidationResult::TX_CONFLICT, "txn-same-nonwitness-data-in-mempool");
    }

    auto spk_reuse_mode = SpkReuseMode;
    if (ignore_rejects.count("txn-spk-reused")) {
        spk_reuse_mode = SRM_ALLOW;
    }
    SPKStates_t mapSPK;

    // Check for conflicts with in-memory transactions
    for (const CTxIn &txin : tx.vin)
    {
        const CTransaction* ptxConflicting = m_pool.GetConflictTx(txin.prevout);
        if (ptxConflicting) {
            if (!args.m_allow_replacement) {
                // Transaction conflicts with a mempool tx, but we're not allowing replacements.
                return state.Invalid(TxValidationResult::TX_MEMPOOL_POLICY, "bip125-replacement-disallowed");
            }
            if (!ws.m_conflicts_incl_policy.count(ptxConflicting->GetHash()))
            {
                // Transactions that don't explicitly signal replaceability are
                // *not* replaceable with the current logic, even if one of their
                // unconfirmed ancestors signals replaceability. This diverges
                // from BIP125's inherited signaling description (see CVE-2021-31876).
                // Applications relying on first-seen mempool behavior should
                // check all unconfirmed ancestors; otherwise an opt-in ancestor
                // might be replaced, causing removal of this descendant.
                //
                // If replaceability signaling is ignored due to node setting,
                // replacement is always allowed.
                bool allow_replacement;
                if (m_pool.m_rbf_policy == RBFPolicy::Always || ignore_rejects.count("txn-mempool-conflict")) {
                    allow_replacement = true;
                } else if (m_pool.m_rbf_policy == RBFPolicy::Never) {
                    allow_replacement = false;
                } else {
                    allow_replacement = SignalsOptInRBF(*ptxConflicting);
                }
                if (!allow_replacement) {
                    return state.Invalid(TxValidationResult::TX_MEMPOOL_POLICY, "txn-mempool-conflict");
                }

                ws.m_conflicts_incl_policy.emplace(ptxConflicting->GetHash(), true);
<<<<<<< HEAD
=======
            }
        }
    }

    if (spk_reuse_mode != SRM_ALLOW) {
        for (const CTxOut& txout : tx.vout) {
            uint160 hashSPK = ScriptHashkey(txout.scriptPubKey);
            const auto& SPKUsedIn = m_pool.mapUsedSPK.find(hashSPK);
            if (SPKUsedIn != m_pool.mapUsedSPK.end()) {
                if (SPKUsedIn->second.first) {
                    ws.m_conflicts_incl_policy.emplace(SPKUsedIn->second.first->GetHash(), false);
                }
                if (SPKUsedIn->second.second) {
                    ws.m_conflicts_incl_policy.emplace(SPKUsedIn->second.second->GetHash(), false);
                }
>>>>>>> 007a954e
            }
            if (mapSPK.find(hashSPK) != mapSPK.end()) {
                MaybeReject(TxValidationResult::TX_MEMPOOL_POLICY, "txn-spk-reused-twinoutputs");
            }
            mapSPK[hashSPK] = MemPool_SPK_State(mapSPK[hashSPK] | MSS_CREATED);
        }
    }

    if (spk_reuse_mode != SRM_ALLOW) {
        for (const CTxOut& txout : tx.vout) {
            uint160 hashSPK = ScriptHashkey(txout.scriptPubKey);
            const auto& SPKUsedIn = m_pool.mapUsedSPK.find(hashSPK);
            if (SPKUsedIn != m_pool.mapUsedSPK.end()) {
                if (SPKUsedIn->second.first) {
                    ws.m_conflicts_incl_policy.emplace(SPKUsedIn->second.first->GetHash(), false);
                }
                if (SPKUsedIn->second.second) {
                    ws.m_conflicts_incl_policy.emplace(SPKUsedIn->second.second->GetHash(), false);
                }
            }
            if (mapSPK.find(hashSPK) != mapSPK.end()) {
                MaybeReject(TxValidationResult::TX_MEMPOOL_POLICY, "txn-spk-reused-twinoutputs");
            }
            mapSPK[hashSPK] = MemPool_SPK_State(mapSPK[hashSPK] | MSS_CREATED);
        }
    }

    m_view.SetBackend(m_viewmempool);

    const CCoinsViewCache& coins_cache = m_active_chainstate.CoinsTip();
    // do all inputs exist?
    for (const CTxIn& txin : tx.vin) {
        if (!coins_cache.HaveCoinInCache(txin.prevout)) {
            coins_to_uncache.push_back(txin.prevout);
        }

        // Note: this call may add txin.prevout to the coins cache
        // (coins_cache.cacheCoins) by way of FetchCoin(). It should be removed
        // later (via coins_to_uncache) if this tx turns out to be invalid.
        if (!m_view.HaveCoin(txin.prevout)) {
            // Are inputs missing because we already have the tx?
            for (size_t out = 0; out < tx.vout.size(); out++) {
                // Optimistically just do efficient check of cache for outputs
                if (coins_cache.HaveCoinInCache(COutPoint(hash, out))) {
                    return state.Invalid(TxValidationResult::TX_CONFLICT, "txn-already-known");
                }
            }
            // Otherwise assume this might be an orphan tx for which we just haven't seen parents yet
            return state.Invalid(TxValidationResult::TX_MISSING_INPUTS, "bad-txns-inputs-missingorspent");
        }
    }

    // This is const, but calls into the back end CoinsViews. The CCoinsViewDB at the bottom of the
    // hierarchy brings the best block into scope. See CCoinsViewDB::GetBestBlock().
    m_view.GetBestBlock();

    // we have all inputs cached now, so switch back to dummy (to protect
    // against bugs where we pull more inputs from disk that miss being added
    // to coins_to_uncache)
    m_view.SetBackend(m_dummy);

    assert(m_active_chainstate.m_blockman.LookupBlockIndex(m_view.GetBestBlock()) == m_active_chainstate.m_chain.Tip());

    // Only accept BIP68 sequence locked transactions that can be mined in the next
    // block; we don't want our mempool filled up with transactions that can't
    // be mined yet.
    // Pass in m_view which has all of the relevant inputs cached. Note that, since m_view's
    // backend was removed, it no longer pulls coins from the mempool.
    const std::optional<LockPoints> lock_points{CalculateLockPointsAtTip(m_active_chainstate.m_chain.Tip(), m_view, tx)};
    // NOTE: The miner doesn't check this again, so for now it may not be overridden.
    if (!lock_points.has_value() || !CheckSequenceLocksAtTip(m_active_chainstate.m_chain.Tip(), *lock_points)) {
        return state.Invalid(TxValidationResult::TX_PREMATURE_SPEND, "non-BIP68-final");
    }

    // The mempool holds txs for the next block, so pass height+1 to CheckTxInputs
    if (!Consensus::CheckTxInputs(tx, state, m_view, m_active_chainstate.m_chain.Height() + 1, ws.m_base_fees)) {
        return false; // state filled in by CheckTxInputs
    }

    if (spk_reuse_mode != SRM_ALLOW) {
        for (const CTxIn& txin : tx.vin) {
            const Coin &coin = m_view.AccessCoin(txin.prevout);
            uint160 hashSPK = ScriptHashkey(coin.out.scriptPubKey);

            SPKStates_t::iterator mssit = mapSPK.find(hashSPK);
            if (mssit != mapSPK.end()) {
                if (mssit->second & MSS_CREATED) {
                    MaybeReject(TxValidationResult::TX_MEMPOOL_POLICY, "txn-spk-reused-change");
                }
            }
            const auto& SPKit = m_pool.mapUsedSPK.find(hashSPK);
            if (SPKit != m_pool.mapUsedSPK.end()) {
                if (SPKit->second.second /* Spent */) {
                    ws.m_conflicts_incl_policy.emplace(SPKit->second.second->GetHash(), false);
                }
            }
            mapSPK[hashSPK] = MemPool_SPK_State(mapSPK[hashSPK] | MSS_SPENT);
        }
    }

    if (m_pool.m_require_standard && !AreInputsStandard(tx, m_view, "bad-txns-input-", reason, ignore_rejects)) {
        return state.Invalid(TxValidationResult::TX_INPUTS_NOT_STANDARD, reason);
    }

    if (m_pool.m_datacarrier_fullcount || !m_pool.m_accept_non_std_datacarrier) {
        const auto dcb = DatacarrierBytes(tx, m_view);
        if (dcb.second > 0 && !(m_pool.m_accept_non_std_datacarrier || ignore_rejects.count("txn-datacarrier-nonstandard"))) {
            return state.Invalid(TxValidationResult::TX_INPUTS_NOT_STANDARD, "txn-datacarrier-nonstandard");
        }
        if (m_pool.m_datacarrier_fullcount && (!ignore_rejects.count("txn-datacarrier-exceeded")) && dcb.first + dcb.second > m_pool.m_max_datacarrier_bytes.value_or(0)) {
            return state.Invalid(TxValidationResult::TX_INPUTS_NOT_STANDARD, "txn-datacarrier-exceeded");
        }
    }

    // Check for non-standard witnesses.
    if (tx.HasWitness() && m_pool.m_require_standard && !IsWitnessStandard(tx, m_view, "bad-witness-", reason, ignore_rejects)) {
        return state.Invalid(TxValidationResult::TX_WITNESS_MUTATED, reason);
    }

    int64_t nSigOpsCost = GetTransactionSigOpCost(tx, m_view, STANDARD_SCRIPT_VERIFY_FLAGS);

    // ws.m_modified_fees includes any fee deltas from PrioritiseTransaction
    ws.m_modified_fees = ws.m_base_fees;
    double nPriorityDummy{0};
    m_pool.ApplyDeltas(hash, nPriorityDummy, ws.m_modified_fees);

    CAmount inChainInputValue;
    // Since entries arrive *after* the tip's height, their priority is for the height+1
    const double coin_age = GetCoinAge(tx, m_view, m_active_chainstate.m_chain.Height() + 1, inChainInputValue);

    // Keep track of transactions that spend a coinbase, which we re-scan
    // during reorgs to ensure COINBASE_MATURITY is still met.
    bool fSpendsCoinbase = false;
    for (const CTxIn &txin : tx.vin) {
        const Coin &coin = m_view.AccessCoin(txin.prevout);
        if (coin.IsCoinBase()) {
            fSpendsCoinbase = true;
            break;
        }
    }

    // Set entry_sequence to 0 when rejectmsg_zero_mempool_entry_seq is used; this allows txs from a block
    // reorg to be marked earlier than any child txs that were already in the mempool.
    const uint64_t entry_sequence = args.m_ignore_rejects.count(rejectmsg_zero_mempool_entry_seq) ? 0 : m_pool.GetSequence();
    int32_t extra_weight = CalculateExtraTxWeight(*ptx, m_view, ::g_weight_per_data_byte);
    entry.reset(new CTxMemPoolEntry(ptx, ws.m_base_fees, nAcceptTime, m_active_chainstate.m_chain.Height(), entry_sequence,
                                    /*entry_tx_inputs_coin_age=*/coin_age,
                                    inChainInputValue,
                                    fSpendsCoinbase, extra_weight, nSigOpsCost, lock_points.value()));
    ws.m_vsize = entry->GetTxSize();
    entry->mapSPK = mapSPK;

    // To avoid rejecting low-sigop bare-multisig transactions, the sigops
    // are counted a second time more accurately.
    if ((nSigOpsCost > MAX_STANDARD_TX_SIGOPS_COST) || (nBytesPerSigOpStrict && GetAccurateTransactionSigOpCost(tx, m_view, STANDARD_SCRIPT_VERIFY_FLAGS) > ws.m_vsize * WITNESS_SCALE_FACTOR / nBytesPerSigOpStrict)) {
        MaybeRejectDbg(TxValidationResult::TX_NOT_STANDARD, "bad-txns-too-many-sigops",
                strprintf("%d", nSigOpsCost));
    }

    // No individual transactions are allowed below the min relay feerate except from disconnected blocks.
    // This requirement, unlike CheckFeeRate, cannot be bypassed using m_package_feerates because,
    // while a tx could be package CPFP'd when entering the mempool, we do not have a DoS-resistant
    // method of ensuring the tx remains bumped. For example, the fee-bumping child could disappear
    // due to a replacement.
    if (ws.m_modified_fees < m_pool.m_min_relay_feerate.GetFee(ws.m_vsize) && !args.m_ignore_rejects.count(rejectmsg_mempoolfull)) {
        return state.Invalid(TxValidationResult::TX_MEMPOOL_POLICY, "min relay fee not met",
                             strprintf("%d < %d", ws.m_modified_fees, m_pool.m_min_relay_feerate.GetFee(ws.m_vsize)));
    }
    // No individual transactions are allowed below the mempool min feerate except from disconnected
    // blocks and transactions in a package. Package transactions will be checked using package
    // feerate later.
    if (!args.m_package_feerates && !CheckFeeRate(ws.m_vsize, ws.m_modified_fees, state, args.m_ignore_rejects)) return false;

    std::set<uint256> conflicts_as_a_set;
    std::transform(ws.m_conflicts_incl_policy.begin(), ws.m_conflicts_incl_policy.end(),
                    std::inserter(conflicts_as_a_set, conflicts_as_a_set.end()),
                    [](const std::pair<uint256, bool>& pair){ return pair.first; });
    ws.m_iters_conflicting = m_pool.GetIterSet(conflicts_as_a_set);

    // Note that these modifications are only applicable to single transaction scenarios;
    // carve-outs and package RBF are disabled for multi-transaction evaluations.
    CTxMemPool::Limits maybe_rbf_limits = m_pool.m_limits;

    // Calculate in-mempool ancestors, up to a limit.
    if (ws.m_conflicts_incl_policy.size() == 1) {
        // In general, when we receive an RBF transaction with mempool conflicts, we want to know whether we
        // would meet the chain limits after the conflicts have been removed. However, there isn't a practical
        // way to do this short of calculating the ancestor and descendant sets with an overlay cache of
        // changed mempool entries. Due to both implementation and runtime complexity concerns, this isn't
        // very realistic, thus we only ensure a limited set of transactions are RBF'able despite mempool
        // conflicts here. Importantly, we need to ensure that some transactions which were accepted using
        // the below carve-out are able to be RBF'ed, without impacting the security the carve-out provides
        // for off-chain contract systems (see link in the comment below).
        //
        // Specifically, the subset of RBF transactions which we allow despite chain limits are those which
        // conflict directly with exactly one other transaction (but may evict children of said transaction),
        // and which are not adding any new mempool dependencies. Note that the "no new mempool dependencies"
        // check is accomplished later, so we don't bother doing anything about it here, but if our
        // policy changes, we may need to move that check to here instead of removing it wholesale.
        //
        // Such transactions are clearly not merging any existing packages, so we are only concerned with
        // ensuring that (a) no package is growing past the package size (not count) limits and (b) we are
        // not allowing something to effectively use the (below) carve-out spot when it shouldn't be allowed
        // to.
        //
        // To check these we first check if we meet the RBF criteria, above, and increment the descendant
        // limits by the direct conflict and its descendants (as these are recalculated in
        // CalculateMempoolAncestors by assuming the new transaction being added is a new descendant, with no
        // removals, of each parent's existing dependent set). The ancestor count limits are unmodified (as
        // the ancestor limits should be the same for both our new transaction and any conflicts).
        // We don't bother incrementing m_limit_descendants by the full removal count as that limit never comes
        // into force here (as we're only adding a single transaction).
        assert(ws.m_iters_conflicting.size() == 1);
        CTxMemPool::txiter conflict = *ws.m_iters_conflicting.begin();

        maybe_rbf_limits.descendant_count += 1;
        maybe_rbf_limits.descendant_size_vbytes += conflict->GetSizeWithDescendants();
    }

    CTxMemPool::Limits limits;
    if (ignore_rejects.count("too-long-mempool-chain")) {
        limits = CTxMemPool::Limits::NoLimits();
    } else {
        limits = maybe_rbf_limits;
    }
    auto ancestors{m_pool.CalculateMemPoolAncestors(*entry, limits)};
    if (!ancestors) {
        // If CalculateMemPoolAncestors fails second time, we want the original error string.
        // Contracting/payment channels CPFP carve-out:
        // If the new transaction is relatively small (up to 40k weight)
        // and has at most one ancestor (ie ancestor limit of 2, including
        // the new transaction), allow it if its parent has exactly the
        // descendant limit descendants.
        //
        // This allows protocols which rely on distrusting counterparties
        // being able to broadcast descendants of an unconfirmed transaction
        // to be secure by simply only having two immediately-spendable
        // outputs - one for each counterparty. For more info on the uses for
        // this, see https://lists.linuxfoundation.org/pipermail/bitcoin-dev/2018-November/016518.html
        CTxMemPool::Limits cpfp_carve_out_limits{
            .ancestor_count = 2,
            .ancestor_size_vbytes = maybe_rbf_limits.ancestor_size_vbytes,
            .descendant_count = maybe_rbf_limits.descendant_count + 1,
            .descendant_size_vbytes = maybe_rbf_limits.descendant_size_vbytes + EXTRA_DESCENDANT_TX_SIZE_LIMIT,
        };
        const auto error_message{util::ErrorString(ancestors).original};
        if (ws.m_vsize > EXTRA_DESCENDANT_TX_SIZE_LIMIT) {
            return state.Invalid(TxValidationResult::TX_MEMPOOL_POLICY, "too-long-mempool-chain", error_message);
        }
        ancestors = m_pool.CalculateMemPoolAncestors(*entry, cpfp_carve_out_limits);
        if (!ancestors) return state.Invalid(TxValidationResult::TX_MEMPOOL_POLICY, "too-long-mempool-chain", error_message);
    }

    ws.m_ancestors = *ancestors;

    // A transaction that spends outputs that would be replaced by it is invalid. Now
    // that we have the set of all ancestors we can detect this
    // pathological case by making sure ws.m_conflicts and ws.m_ancestors don't
    // intersect.
    bool has_policy_conflict{false};
    if (const auto err_string{EntriesAndTxidsDisjoint(ws.m_ancestors, ws.m_conflicts_incl_policy, hash, &has_policy_conflict)}) {
        // We classify this as a consensus error because a transaction depending on something it
        // conflicts with would be inconsistent.
        return state.Invalid(TxValidationResult::TX_CONSENSUS, "bad-txns-spends-conflicting-tx", *err_string);
    }
    if (has_policy_conflict) {
        MaybeReject(TxValidationResult::TX_MEMPOOL_POLICY, "txn-spk-reused-chained");
    }

    m_rbf = !ws.m_conflicts_incl_policy.empty();
    return true;
}

bool MemPoolAccept::ReplacementChecks(ATMPArgs& args, Workspace& ws)
{
    AssertLockHeld(cs_main);
    AssertLockHeld(m_pool.cs);

    const CTransaction& tx = *ws.m_ptx;
    const uint256& hash = ws.m_hash;
    TxValidationState& state = ws.m_state;

    CFeeRate newFeeRate(ws.m_modified_fees, ws.m_vsize);
    // Enforce Rule #6. The replacement transaction must have a higher feerate than its direct conflicts.
    // - The motivation for this check is to ensure that the replacement transaction is preferable for
    //   block-inclusion, compared to what would be removed from the mempool.
    // - This logic predates ancestor feerate-based transaction selection, which is why it doesn't
    //   consider feerates of descendants.
    // - Note: Ancestor feerate-based transaction selection has made this comparison insufficient to
    //   guarantee that this is incentive-compatible for miners, because it is possible for a
    //   descendant transaction of a direct conflict to pay a higher feerate than the transaction that
    //   might replace them, under these rules.
    if (!args.m_ignore_rejects.count("insufficient fee")) {
    if (const auto err_string{PaysMoreThanConflicts(ws.m_iters_conflicting, newFeeRate, hash)}) {
        return state.Invalid(TxValidationResult::TX_MEMPOOL_POLICY, "insufficient fee", *err_string);
    }
    }  // ignore_rejects

    // Calculate all conflicting entries and enforce Rule #5.
    if (const auto err_string{GetEntriesForConflicts(tx, m_pool, ws.m_iters_conflicting, ws.m_all_conflicting, args.m_ignore_rejects)}) {
        return state.Invalid(TxValidationResult::TX_MEMPOOL_POLICY,
                             "too many potential replacements", *err_string);
    }
    // Enforce Rule #2.
    if (!args.m_ignore_rejects.count("replacement-adds-unconfirmed")) {
    if (const auto err_string{HasNoNewUnconfirmed(tx, m_pool, ws.m_iters_conflicting)}) {
        return state.Invalid(TxValidationResult::TX_MEMPOOL_POLICY,
                             "replacement-adds-unconfirmed", *err_string);
    }
    }  // ignore_rejects
    // Check if it's economically rational to mine this transaction rather than the ones it
    // replaces and pays for its own relay fees. Enforce Rules #3 and #4.
    for (CTxMemPool::txiter it : ws.m_all_conflicting) {
        ws.m_conflicting_fees += it->GetModifiedFee();
        ws.m_conflicting_size += it->GetTxSize();
    }
    if (!args.m_ignore_rejects.count("insufficient fee")) {
    if (const auto err_string{PaysForRBF(ws.m_conflicting_fees, ws.m_modified_fees, ws.m_vsize,
                                         m_pool.m_incremental_relay_feerate, hash)}) {
        return state.Invalid(TxValidationResult::TX_MEMPOOL_POLICY, "insufficient fee", *err_string);
    }
    }  // ignore_rejects
    return true;
}

bool MemPoolAccept::PackageMempoolChecks(const ATMPArgs& args, const std::vector<CTransactionRef>& txns,
                                         const int64_t total_vsize,
                                         PackageValidationState& package_state)
{
    AssertLockHeld(cs_main);
    AssertLockHeld(m_pool.cs);

    // CheckPackageLimits expects the package transactions to not already be in the mempool.
    assert(std::all_of(txns.cbegin(), txns.cend(), [this](const auto& tx)
                       { return !m_pool.exists(GenTxid::Txid(tx->GetHash()));}));

    std::string err_string;
    if ((!args.m_ignore_rejects.count("package-mempool-limits")) && !m_pool.CheckPackageLimits(txns, total_vsize, err_string)) {
        // This is a package-wide error, separate from an individual transaction error.
        return package_state.Invalid(PackageValidationResult::PCKG_POLICY, "package-mempool-limits", err_string);
    }
   return true;
}

bool MemPoolAccept::PolicyScriptChecks(const ATMPArgs& args, Workspace& ws)
{
    AssertLockHeld(cs_main);
    AssertLockHeld(m_pool.cs);
    const CTransaction& tx = *ws.m_ptx;
    TxValidationState& state = ws.m_state;

    constexpr unsigned int scriptVerifyFlags = STANDARD_SCRIPT_VERIFY_FLAGS;

    // Check input scripts and signatures.
    // This is done last to help prevent CPU exhaustion denial-of-service attacks.
    if (!CheckInputScripts(tx, state, m_view, scriptVerifyFlags, true, false, ws.m_precomputed_txdata)) {
        // SCRIPT_VERIFY_CLEANSTACK requires SCRIPT_VERIFY_WITNESS, so we
        // need to turn both off, and compare against just turning off CLEANSTACK
        // to see if the failure is specifically due to witness validation.
        TxValidationState state_dummy; // Want reported failures to be from first CheckInputScripts
        if (!tx.HasWitness() && CheckInputScripts(tx, state_dummy, m_view, scriptVerifyFlags & ~(SCRIPT_VERIFY_WITNESS | SCRIPT_VERIFY_CLEANSTACK), true, false, ws.m_precomputed_txdata) &&
                !CheckInputScripts(tx, state_dummy, m_view, scriptVerifyFlags & ~SCRIPT_VERIFY_CLEANSTACK, true, false, ws.m_precomputed_txdata)) {
            // Only the witness is missing, so the transaction itself may be fine.
            state.Invalid(TxValidationResult::TX_WITNESS_STRIPPED,
                    state.GetRejectReason(), state.GetDebugMessage());
        }
        return false; // state filled in by CheckInputScripts
    }

    return true;
}

bool MemPoolAccept::ConsensusScriptChecks(const ATMPArgs& args, Workspace& ws)
{
    AssertLockHeld(cs_main);
    AssertLockHeld(m_pool.cs);
    const CTransaction& tx = *ws.m_ptx;
    const uint256& hash = ws.m_hash;
    TxValidationState& state = ws.m_state;

    // Check again against the current block tip's script verification
    // flags to cache our script execution flags. This is, of course,
    // useless if the next block has different script flags from the
    // previous one, but because the cache tracks script flags for us it
    // will auto-invalidate and we'll just have a few blocks of extra
    // misses on soft-fork activation.
    //
    // This is also useful in case of bugs in the standard flags that cause
    // transactions to pass as valid when they're actually invalid. For
    // instance the STRICTENC flag was incorrectly allowing certain
    // CHECKSIG NOT scripts to pass, even though they were invalid.
    //
    // There is a similar check in CreateNewBlock() to prevent creating
    // invalid blocks (using TestBlockValidity), however allowing such
    // transactions into the mempool can be exploited as a DoS attack.
    unsigned int currentBlockScriptVerifyFlags{GetBlockScriptFlags(*m_active_chainstate.m_chain.Tip(), m_active_chainstate.m_chainman)};
    if (!CheckInputsFromMempoolAndCache(tx, state, m_view, m_pool, currentBlockScriptVerifyFlags,
                                        ws.m_precomputed_txdata, m_active_chainstate.CoinsTip())) {
        LogPrintf("BUG! PLEASE REPORT THIS! CheckInputScripts failed against latest-block but not STANDARD flags %s, %s\n", hash.ToString(), state.ToString());
        return Assume(false);
    }

    return true;
}

bool MemPoolAccept::Finalize(const ATMPArgs& args, Workspace& ws)
{
    AssertLockHeld(cs_main);
    AssertLockHeld(m_pool.cs);
    const CTransaction& tx = *ws.m_ptx;
    const uint256& hash = ws.m_hash;
    TxValidationState& state = ws.m_state;

    std::unique_ptr<CTxMemPoolEntry>& entry = ws.m_entry;

    // Remove conflicting transactions from the mempool
    for (CTxMemPool::txiter it : ws.m_all_conflicting)
    {
        LogPrint(BCLog::MEMPOOL, "replacing tx %s (wtxid=%s) with %s (wtxid=%s) for %s additional fees, %d delta bytes\n",
                it->GetTx().GetHash().ToString(),
                it->GetTx().GetWitnessHash().ToString(),
                hash.ToString(),
                tx.GetWitnessHash().ToString(),
                FormatMoney(ws.m_modified_fees - ws.m_conflicting_fees),
                (int)entry->GetTxSize() - (int)ws.m_conflicting_size);
        TRACE7(mempool, replaced,
                it->GetTx().GetHash().data(),
                it->GetTxSize(),
                it->GetFee(),
                std::chrono::duration_cast<std::chrono::duration<std::uint64_t>>(it->GetTime()).count(),
                hash.data(),
                entry->GetTxSize(),
                entry->GetFee()
        );
        ws.m_replaced_transactions.push_back(it->GetSharedTx());
    }
    m_pool.RemoveStaged(ws.m_all_conflicting, false, MemPoolRemovalReason::REPLACED);

    // This transaction should only count for fee estimation if:
    // - it's not being re-added during a reorg which bypasses typical mempool fee limits
    // - the node is not behind
    // - the transaction is not dependent on any other transactions in the mempool
    // - it's not part of a package. Since package relay is not currently supported, this
    // transaction has not necessarily been accepted to miners' mempools.
    bool validForFeeEstimation = args.m_ignore_rejects.empty() && !args.m_package_submission && IsCurrentForFeeEstimation(m_active_chainstate) && m_pool.HasNoInputsOf(tx);

    // Store transaction in memory
    m_pool.addUnchecked(*entry, ws.m_ancestors, validForFeeEstimation);

    // trim mempool and check if tx was trimmed
    // If we are validating a package, don't trim here because we could evict a previous transaction
    // in the package. LimitMempoolSize() should be called at the very end to make sure the mempool
    // is still within limits and package submission happens atomically.
    if (!args.m_package_submission && !args.m_ignore_rejects.count(rejectmsg_mempoolfull)) {
        LimitMempoolSize(m_pool, m_active_chainstate.CoinsTip());
        if (!m_pool.exists(GenTxid::Txid(hash)))
            return state.Invalid(TxValidationResult::TX_MEMPOOL_POLICY, "mempool full");
    }
    return true;
}

bool MemPoolAccept::SubmitPackage(const ATMPArgs& args, std::vector<Workspace>& workspaces,
                                  PackageValidationState& package_state,
                                  std::map<uint256, MempoolAcceptResult>& results)
{
    AssertLockHeld(cs_main);
    AssertLockHeld(m_pool.cs);
    // Sanity check: none of the transactions should be in the mempool, and none of the transactions
    // should have a same-txid-different-witness equivalent in the mempool.
    assert(std::all_of(workspaces.cbegin(), workspaces.cend(), [this](const auto& ws){
        return !m_pool.exists(GenTxid::Txid(ws.m_ptx->GetHash())); }));

    bool all_submitted = true;
    // ConsensusScriptChecks adds to the script cache and is therefore consensus-critical;
    // CheckInputsFromMempoolAndCache asserts that transactions only spend coins available from the
    // mempool or UTXO set. Submit each transaction to the mempool immediately after calling
    // ConsensusScriptChecks to make the outputs available for subsequent transactions.
    for (Workspace& ws : workspaces) {
        if (!ConsensusScriptChecks(args, ws)) {
            results.emplace(ws.m_ptx->GetWitnessHash(), MempoolAcceptResult::Failure(ws.m_state));
            // Since PolicyScriptChecks() passed, this should never fail.
            Assume(false);
            all_submitted = false;
            package_state.Invalid(PackageValidationResult::PCKG_MEMPOOL_ERROR,
                                  strprintf("BUG! PolicyScriptChecks succeeded but ConsensusScriptChecks failed: %s",
                                            ws.m_ptx->GetHash().ToString()));
        }

        // Re-calculate mempool ancestors to call addUnchecked(). They may have changed since the
        // last calculation done in PreChecks, since package ancestors have already been submitted.
        {
            auto ancestors{m_pool.CalculateMemPoolAncestors(*ws.m_entry, CTxMemPool::Limits::NoLimits())};
            if(!ancestors) {
                results.emplace(ws.m_ptx->GetWitnessHash(), MempoolAcceptResult::Failure(ws.m_state));
                // Since PreChecks() and PackageMempoolChecks() both enforce limits, this should never fail.
                Assume(false);
                all_submitted = false;
                package_state.Invalid(PackageValidationResult::PCKG_MEMPOOL_ERROR,
                                    strprintf("BUG! Mempool ancestors or descendants were underestimated: %s",
                                                ws.m_ptx->GetHash().ToString()));
            }
            ws.m_ancestors = std::move(ancestors).value_or(ws.m_ancestors);
        }
        // If we call LimitMempoolSize() for each individual Finalize(), the mempool will not take
        // the transaction's descendant feerate into account because it hasn't seen them yet. Also,
        // we risk evicting a transaction that a subsequent package transaction depends on. Instead,
        // allow the mempool to temporarily bypass limits, the maximum package size) while
        // submitting transactions individually and then trim at the very end.
        if (!Finalize(args, ws)) {
            results.emplace(ws.m_ptx->GetWitnessHash(), MempoolAcceptResult::Failure(ws.m_state));
            // Since LimitMempoolSize() won't be called, this should never fail.
            Assume(false);
            all_submitted = false;
            package_state.Invalid(PackageValidationResult::PCKG_MEMPOOL_ERROR,
                                  strprintf("BUG! Adding to mempool failed: %s", ws.m_ptx->GetHash().ToString()));
        }
    }

    std::vector<uint256> all_package_wtxids;
    all_package_wtxids.reserve(workspaces.size());
    std::transform(workspaces.cbegin(), workspaces.cend(), std::back_inserter(all_package_wtxids),
                   [](const auto& ws) { return ws.m_ptx->GetWitnessHash(); });

    // Add successful results. The returned results may change later if LimitMempoolSize() evicts them.
    for (Workspace& ws : workspaces) {
        const auto effective_feerate = args.m_package_feerates ? ws.m_package_feerate :
            CFeeRate{ws.m_modified_fees, static_cast<uint32_t>(ws.m_vsize)};
        const auto effective_feerate_wtxids = args.m_package_feerates ? all_package_wtxids :
            std::vector<uint256>({ws.m_ptx->GetWitnessHash()});
        results.emplace(ws.m_ptx->GetWitnessHash(),
                        MempoolAcceptResult::Success(std::move(ws.m_replaced_transactions), ws.m_vsize,
                                         ws.m_base_fees, effective_feerate, effective_feerate_wtxids));
        GetMainSignals().TransactionAddedToMempool(ws.m_ptx, m_pool.GetAndIncrementSequence());
    }
    return all_submitted;
}

MempoolAcceptResult MemPoolAccept::AcceptSingleTransaction(const CTransactionRef& ptx, ATMPArgs& args)
{
    AssertLockHeld(cs_main);
    LOCK(m_pool.cs); // mempool "read lock" (held through GetMainSignals().TransactionAddedToMempool())

    const CFeeRate mempool_min_fee_rate = m_pool.GetMinFee();

    Workspace ws(ptx);

    if (!PreChecks(args, ws)) return MempoolAcceptResult::Failure(ws.m_state);

    if (m_rbf && !ReplacementChecks(args, ws)) return MempoolAcceptResult::Failure(ws.m_state);

    // Perform the inexpensive checks first and avoid hashing and signature verification unless
    // those checks pass, to mitigate CPU exhaustion denial-of-service attacks.
    if (!PolicyScriptChecks(args, ws)) return MempoolAcceptResult::Failure(ws.m_state);

    if (!ConsensusScriptChecks(args, ws)) return MempoolAcceptResult::Failure(ws.m_state);

    const CFeeRate effective_feerate{ws.m_modified_fees, static_cast<uint32_t>(ws.m_vsize)};
    const std::vector<uint256> single_wtxid{ws.m_ptx->GetWitnessHash()};
    // Tx was accepted, but not added
    if (args.m_test_accept) {
        return MempoolAcceptResult::Success(std::move(ws.m_replaced_transactions), ws.m_vsize,
                                            ws.m_base_fees, effective_feerate, single_wtxid);
    }

    if (!Finalize(args, ws)) return MempoolAcceptResult::Failure(ws.m_state);

    GetMainSignals().TransactionAddedToMempool(ptx, m_pool.GetAndIncrementSequence());

    // update mempool stats cache
    CStats::DefaultStats()->addMempoolSample(m_pool.size(), m_pool.DynamicMemoryUsage(), mempool_min_fee_rate.GetFeePerK());

    return MempoolAcceptResult::Success(std::move(ws.m_replaced_transactions), ws.m_vsize, ws.m_base_fees,
                                        effective_feerate, single_wtxid);
}

PackageMempoolAcceptResult MemPoolAccept::AcceptMultipleTransactions(const std::vector<CTransactionRef>& txns, ATMPArgs& args)
{
    AssertLockHeld(cs_main);

    // These context-free package limits can be done before taking the mempool lock.
    PackageValidationState package_state;
    if (!CheckPackage(txns, package_state)) return PackageMempoolAcceptResult(package_state, {});

    std::vector<Workspace> workspaces{};
    workspaces.reserve(txns.size());
    std::transform(txns.cbegin(), txns.cend(), std::back_inserter(workspaces),
                   [](const auto& tx) { return Workspace(tx); });
    std::map<uint256, MempoolAcceptResult> results;

    LOCK(m_pool.cs);

    // Do all PreChecks first and fail fast to avoid running expensive script checks when unnecessary.
    for (Workspace& ws : workspaces) {
        if (!PreChecks(args, ws)) {
            package_state.Invalid(PackageValidationResult::PCKG_TX, "transaction failed");
            // Exit early to avoid doing pointless work. Update the failed tx result; the rest are unfinished.
            results.emplace(ws.m_ptx->GetWitnessHash(), MempoolAcceptResult::Failure(ws.m_state));
            return PackageMempoolAcceptResult(package_state, std::move(results));
        }
        // Make the coins created by this transaction available for subsequent transactions in the
        // package to spend. Since we already checked conflicts in the package and we don't allow
        // replacements, we don't need to track the coins spent. Note that this logic will need to be
        // updated if package replace-by-fee is allowed in the future.
        assert(!args.m_allow_replacement);
        m_viewmempool.PackageAddTransaction(ws.m_ptx);
    }

    // Transactions must meet two minimum feerates: the mempool minimum fee and min relay fee.
    // For transactions consisting of exactly one child and its parents, it suffices to use the
    // package feerate (total modified fees / total virtual size) to check this requirement.
    // Note that this is an aggregate feerate; this function has not checked that there are transactions
    // too low feerate to pay for themselves, or that the child transactions are higher feerate than
    // their parents. Using aggregate feerate may allow "parents pay for child" behavior and permit
    // a child that is below mempool minimum feerate. To avoid these behaviors, callers of
    // AcceptMultipleTransactions need to restrict txns topology (e.g. to ancestor sets) and check
    // the feerates of individuals and subsets.
    const auto m_total_vsize = std::accumulate(workspaces.cbegin(), workspaces.cend(), int64_t{0},
        [](int64_t sum, auto& ws) { return sum + ws.m_vsize; });
    const auto m_total_modified_fees = std::accumulate(workspaces.cbegin(), workspaces.cend(), CAmount{0},
        [](CAmount sum, auto& ws) { return sum + ws.m_modified_fees; });
    const CFeeRate package_feerate(m_total_modified_fees, m_total_vsize);
    TxValidationState placeholder_state;
    if (args.m_package_feerates &&
        (!args.m_ignore_rejects.count("package-fee-too-low")) &&
        !CheckFeeRate(m_total_vsize, m_total_modified_fees, placeholder_state, empty_ignore_rejects)) {
        package_state.Invalid(PackageValidationResult::PCKG_POLICY, "package-fee-too-low");
        return PackageMempoolAcceptResult(package_state, {});
    }

    // Apply package mempool ancestor/descendant limits. Skip if there is only one transaction,
    // because it's unnecessary. Also, CPFP carve out can increase the limit for individual
    // transactions, but this exemption is not extended to packages in CheckPackageLimits().
    std::string err_string;
    if (txns.size() > 1 && !PackageMempoolChecks(args, txns, m_total_vsize, package_state)) {
        return PackageMempoolAcceptResult(package_state, std::move(results));
    }

    std::vector<uint256> all_package_wtxids;
    all_package_wtxids.reserve(workspaces.size());
    std::transform(workspaces.cbegin(), workspaces.cend(), std::back_inserter(all_package_wtxids),
                   [](const auto& ws) { return ws.m_ptx->GetWitnessHash(); });
    for (Workspace& ws : workspaces) {
        ws.m_package_feerate = package_feerate;
        if (!PolicyScriptChecks(args, ws)) {
            // Exit early to avoid doing pointless work. Update the failed tx result; the rest are unfinished.
            package_state.Invalid(PackageValidationResult::PCKG_TX, "transaction failed");
            results.emplace(ws.m_ptx->GetWitnessHash(), MempoolAcceptResult::Failure(ws.m_state));
            return PackageMempoolAcceptResult(package_state, std::move(results));
        }
        if (args.m_test_accept) {
            const auto effective_feerate = args.m_package_feerates ? ws.m_package_feerate :
                CFeeRate{ws.m_modified_fees, static_cast<uint32_t>(ws.m_vsize)};
            const auto effective_feerate_wtxids = args.m_package_feerates ? all_package_wtxids :
                std::vector<uint256>{ws.m_ptx->GetWitnessHash()};
            results.emplace(ws.m_ptx->GetWitnessHash(),
                            MempoolAcceptResult::Success(std::move(ws.m_replaced_transactions),
                                                         ws.m_vsize, ws.m_base_fees, effective_feerate,
                                                         effective_feerate_wtxids));
        }
    }

    if (args.m_test_accept) return PackageMempoolAcceptResult(package_state, std::move(results));

    if (!SubmitPackage(args, workspaces, package_state, results)) {
        // PackageValidationState filled in by SubmitPackage().
        return PackageMempoolAcceptResult(package_state, std::move(results));
    }

    return PackageMempoolAcceptResult(package_state, std::move(results));
}

PackageMempoolAcceptResult MemPoolAccept::AcceptSubPackage(const std::vector<CTransactionRef>& subpackage, ATMPArgs& args)
{
    AssertLockHeld(::cs_main);
    AssertLockHeld(m_pool.cs);
    auto result = [&]() EXCLUSIVE_LOCKS_REQUIRED(::cs_main, m_pool.cs) {
        if (subpackage.size() > 1) {
            return AcceptMultipleTransactions(subpackage, args);
        }
        const auto& tx = subpackage.front();
        ATMPArgs single_args = ATMPArgs::SingleInPackageAccept(args);
        const auto single_res = AcceptSingleTransaction(tx, single_args);
        PackageValidationState package_state_wrapped;
        if (single_res.m_result_type != MempoolAcceptResult::ResultType::VALID) {
            package_state_wrapped.Invalid(PackageValidationResult::PCKG_TX, "transaction failed");
        }
        return PackageMempoolAcceptResult(package_state_wrapped, {{tx->GetWitnessHash(), single_res}});
    }();
    // Clean up m_view and m_viewmempool so that other subpackage evaluations don't have access to
    // coins they shouldn't. Keep some coins in order to minimize re-fetching coins from the UTXO set.
    //
    // There are 3 kinds of coins in m_view:
    // (1) Temporary coins from the transactions in subpackage, constructed by m_viewmempool.
    // (2) Mempool coins from transactions in the mempool, constructed by m_viewmempool.
    // (3) Confirmed coins fetched from our current UTXO set.
    //
    // (1) Temporary coins need to be removed, regardless of whether the transaction was submitted.
    // If the transaction was submitted to the mempool, m_viewmempool will be able to fetch them from
    // there. If it wasn't submitted to mempool, it is incorrect to keep them - future calls may try
    // to spend those coins that don't actually exist.
    // (2) Mempool coins also need to be removed. If the mempool contents have changed as a result
    // of submitting or replacing transactions, coins previously fetched from mempool may now be
    // spent or nonexistent. Those coins need to be deleted from m_view.
    // (3) Confirmed coins don't need to be removed. The chainstate has not changed (we are
    // holding cs_main and no blocks have been processed) so the confirmed tx cannot disappear like
    // a mempool tx can. The coin may now be spent after we submitted a tx to mempool, but
    // we have already checked that the package does not have 2 transactions spending the same coin.
    // Keeping them in m_view is an optimization to not re-fetch confirmed coins if we later look up
    // inputs for this transaction again.
    for (const auto& outpoint : m_viewmempool.GetNonBaseCoins()) {
        // In addition to resetting m_viewmempool, we also need to manually delete these coins from
        // m_view because it caches copies of the coins it fetched from m_viewmempool previously.
        m_view.Uncache(outpoint);
    }
    // This deletes the temporary and mempool coins.
    m_viewmempool.Reset();
    return result;
}

PackageMempoolAcceptResult MemPoolAccept::AcceptPackage(const Package& package, ATMPArgs& args)
{
    AssertLockHeld(cs_main);
    // Used if returning a PackageMempoolAcceptResult directly from this function.
    PackageValidationState package_state_quit_early;

    // Check that the package is well-formed. If it isn't, we won't try to validate any of the
    // transactions and thus won't return any MempoolAcceptResults, just a package-wide error.

    // Context-free package checks.
    if (!CheckPackage(package, package_state_quit_early)) return PackageMempoolAcceptResult(package_state_quit_early, {});

    // All transactions in the package must be a parent of the last transaction. This is just an
    // opportunity for us to fail fast on a context-free check without taking the mempool lock.
    if (!IsChildWithParents(package)) {
        package_state_quit_early.Invalid(PackageValidationResult::PCKG_POLICY, "package-not-child-with-parents");
        return PackageMempoolAcceptResult(package_state_quit_early, {});
    }

    // IsChildWithParents() guarantees the package is > 1 transactions.
    assert(package.size() > 1);
    // The package must be 1 child with all of its unconfirmed parents. The package is expected to
    // be sorted, so the last transaction is the child.
    const auto& child = package.back();
    std::unordered_set<uint256, SaltedTxidHasher> unconfirmed_parent_txids;
    std::transform(package.cbegin(), package.cend() - 1,
                   std::inserter(unconfirmed_parent_txids, unconfirmed_parent_txids.end()),
                   [](const auto& tx) { return tx->GetHash(); });

    // All child inputs must refer to a preceding package transaction or a confirmed UTXO. The only
    // way to verify this is to look up the child's inputs in our current coins view (not including
    // mempool), and enforce that all parents not present in the package be available at chain tip.
    // Since this check can bring new coins into the coins cache, keep track of these coins and
    // uncache them if we don't end up submitting this package to the mempool.
    const CCoinsViewCache& coins_tip_cache = m_active_chainstate.CoinsTip();
    for (const auto& input : child->vin) {
        if (!coins_tip_cache.HaveCoinInCache(input.prevout)) {
            args.m_coins_to_uncache.push_back(input.prevout);
        }
    }
    // Using the MemPoolAccept m_view cache allows us to look up these same coins faster later.
    // This should be connecting directly to CoinsTip, not to m_viewmempool, because we specifically
    // require inputs to be confirmed if they aren't in the package.
    m_view.SetBackend(m_active_chainstate.CoinsTip());
    const auto package_or_confirmed = [this, &unconfirmed_parent_txids](const auto& input) {
         return unconfirmed_parent_txids.count(input.prevout.hash) > 0 || m_view.HaveCoin(input.prevout);
    };
    if (!std::all_of(child->vin.cbegin(), child->vin.cend(), package_or_confirmed)) {
        package_state_quit_early.Invalid(PackageValidationResult::PCKG_POLICY, "package-not-child-with-unconfirmed-parents");
        return PackageMempoolAcceptResult(package_state_quit_early, {});
    }
    // Protect against bugs where we pull more inputs from disk that miss being added to
    // coins_to_uncache. The backend will be connected again when needed in PreChecks.
    m_view.SetBackend(m_dummy);

    LOCK(m_pool.cs);
    // Stores results from which we will create the returned PackageMempoolAcceptResult.
    // A result may be changed if a mempool transaction is evicted later due to LimitMempoolSize().
    std::map<uint256, MempoolAcceptResult> results_final;
    // Results from individual validation which will be returned if no other result is available for
    // this transaction. "Nonfinal" because if a transaction fails by itself but succeeds later
    // (i.e. when evaluated with a fee-bumping child), the result in this map may be discarded.
    std::map<uint256, MempoolAcceptResult> individual_results_nonfinal;
    bool quit_early{false};
    std::vector<CTransactionRef> txns_package_eval;
    for (const auto& tx : package) {
        const auto& wtxid = tx->GetWitnessHash();
        const auto& txid = tx->GetHash();
        // There are 3 possibilities: already in mempool, same-txid-diff-wtxid already in mempool,
        // or not in mempool. An already confirmed tx is treated as one not in mempool, because all
        // we know is that the inputs aren't available.
        if (m_pool.exists(GenTxid::Wtxid(wtxid))) {
            // Exact transaction already exists in the mempool.
            // Node operators are free to set their mempool policies however they please, nodes may receive
            // transactions in different orders, and malicious counterparties may try to take advantage of
            // policy differences to pin or delay propagation of transactions. As such, it's possible for
            // some package transaction(s) to already be in the mempool, and we don't want to reject the
            // entire package in that case (as that could be a censorship vector). De-duplicate the
            // transactions that are already in the mempool, and only call AcceptMultipleTransactions() with
            // the new transactions. This ensures we don't double-count transaction counts and sizes when
            // checking ancestor/descendant limits, or double-count transaction fees for fee-related policy.
            auto iter = m_pool.GetIter(txid);
            assert(iter != std::nullopt);
            results_final.emplace(wtxid, MempoolAcceptResult::MempoolTx(iter.value()->GetTxSize(), iter.value()->GetFee()));
        } else if (m_pool.exists(GenTxid::Txid(txid))) {
            // Transaction with the same non-witness data but different witness (same txid,
            // different wtxid) already exists in the mempool.
            //
            // We don't allow replacement transactions right now, so just swap the package
            // transaction for the mempool one. Note that we are ignoring the validity of the
            // package transaction passed in.
            // TODO: allow witness replacement in packages.
            auto iter = m_pool.GetIter(txid);
            assert(iter != std::nullopt);
            // Provide the wtxid of the mempool tx so that the caller can look it up in the mempool.
            results_final.emplace(wtxid, MempoolAcceptResult::MempoolTxDifferentWitness(iter.value()->GetTx().GetWitnessHash()));
        } else {
            // Transaction does not already exist in the mempool.
            // Try submitting the transaction on its own.
            const auto single_package_res = AcceptSubPackage({tx}, args);
            const auto& single_res = single_package_res.m_tx_results.at(wtxid);
            if (single_res.m_result_type == MempoolAcceptResult::ResultType::VALID) {
                // The transaction succeeded on its own and is now in the mempool. Don't include it
                // in package validation, because its fees should only be "used" once.
                assert(m_pool.exists(GenTxid::Wtxid(wtxid)));
                results_final.emplace(wtxid, single_res);
            } else if (single_res.m_state.GetResult() != TxValidationResult::TX_MEMPOOL_POLICY &&
                       single_res.m_state.GetResult() != TxValidationResult::TX_MISSING_INPUTS) {
                // Package validation policy only differs from individual policy in its evaluation
                // of feerate. For example, if a transaction fails here due to violation of a
                // consensus rule, the result will not change when it is submitted as part of a
                // package. To minimize the amount of repeated work, unless the transaction fails
                // due to feerate or missing inputs (its parent is a previous transaction in the
                // package that failed due to feerate), don't run package validation. Note that this
                // decision might not make sense if different types of packages are allowed in the
                // future.  Continue individually validating the rest of the transactions, because
                // some of them may still be valid.
                quit_early = true;
                package_state_quit_early.Invalid(PackageValidationResult::PCKG_TX, "transaction failed");
                individual_results_nonfinal.emplace(wtxid, single_res);
            } else {
                individual_results_nonfinal.emplace(wtxid, single_res);
                txns_package_eval.push_back(tx);
            }
        }
    }

    auto multi_submission_result = quit_early || txns_package_eval.empty() ? PackageMempoolAcceptResult(package_state_quit_early, {}) :
        AcceptSubPackage(txns_package_eval, args);
    PackageValidationState& package_state_final = multi_submission_result.m_state;

    // Make sure we haven't exceeded max mempool size.
    // Package transactions that were submitted to mempool or already in mempool may be evicted.
    LimitMempoolSize(m_pool, m_active_chainstate.CoinsTip());

    for (const auto& tx : package) {
        const auto& wtxid = tx->GetWitnessHash();
        if (multi_submission_result.m_tx_results.count(wtxid) > 0) {
            // We shouldn't have re-submitted if the tx result was already in results_final.
            Assume(results_final.count(wtxid) == 0);
            // If it was submitted, check to see if the tx is still in the mempool. It could have
            // been evicted due to LimitMempoolSize() above.
            const auto& txresult = multi_submission_result.m_tx_results.at(wtxid);
            if (txresult.m_result_type == MempoolAcceptResult::ResultType::VALID && !m_pool.exists(GenTxid::Wtxid(wtxid))) {
                package_state_final.Invalid(PackageValidationResult::PCKG_TX, "transaction failed");
                TxValidationState mempool_full_state;
                mempool_full_state.Invalid(TxValidationResult::TX_MEMPOOL_POLICY, "mempool full");
                results_final.emplace(wtxid, MempoolAcceptResult::Failure(mempool_full_state));
            } else {
                results_final.emplace(wtxid, txresult);
            }
        } else if (const auto it{results_final.find(wtxid)}; it != results_final.end()) {
            // Already-in-mempool transaction. Check to see if it's still there, as it could have
            // been evicted when LimitMempoolSize() was called.
            Assume(it->second.m_result_type != MempoolAcceptResult::ResultType::INVALID);
            Assume(individual_results_nonfinal.count(wtxid) == 0);
            // Query by txid to include the same-txid-different-witness ones.
            if (!m_pool.exists(GenTxid::Txid(tx->GetHash()))) {
                package_state_final.Invalid(PackageValidationResult::PCKG_TX, "transaction failed");
                TxValidationState mempool_full_state;
                mempool_full_state.Invalid(TxValidationResult::TX_MEMPOOL_POLICY, "mempool full");
                // Replace the previous result.
                results_final.erase(wtxid);
                results_final.emplace(wtxid, MempoolAcceptResult::Failure(mempool_full_state));
            }
        } else if (const auto it{individual_results_nonfinal.find(wtxid)}; it != individual_results_nonfinal.end()) {
            Assume(it->second.m_result_type == MempoolAcceptResult::ResultType::INVALID);
            // Interesting result from previous processing.
            results_final.emplace(wtxid, it->second);
        }
    }
    Assume(results_final.size() == package.size());
    return PackageMempoolAcceptResult(package_state_final, std::move(results_final));
}

} // anon namespace

MempoolAcceptResult AcceptToMemoryPool(Chainstate& active_chainstate, const CTransactionRef& tx,
                                       int64_t accept_time, const ignore_rejects_type& ignore_rejects, bool test_accept)
    EXCLUSIVE_LOCKS_REQUIRED(::cs_main)
{
    AssertLockHeld(::cs_main);
    const CChainParams& chainparams{active_chainstate.m_chainman.GetParams()};
    assert(active_chainstate.GetMempool() != nullptr);
    CTxMemPool& pool{*active_chainstate.GetMempool()};

    std::vector<COutPoint> coins_to_uncache;
    auto args = MemPoolAccept::ATMPArgs::SingleAccept(chainparams, accept_time, ignore_rejects, coins_to_uncache, test_accept);
    MempoolAcceptResult result = MemPoolAccept(pool, active_chainstate).AcceptSingleTransaction(tx, args);
    if (result.m_result_type != MempoolAcceptResult::ResultType::VALID) {
        // Remove coins that were not present in the coins cache before calling
        // AcceptSingleTransaction(); this is to prevent memory DoS in case we receive a large
        // number of invalid transactions that attempt to overrun the in-memory coins cache
        // (`CCoinsViewCache::cacheCoins`).

        for (const COutPoint& hashTx : coins_to_uncache)
            active_chainstate.CoinsTip().Uncache(hashTx);
        TRACE2(mempool, rejected,
                tx->GetHash().data(),
                result.m_state.GetRejectReason().c_str()
        );
    }
    // After we've (potentially) uncached entries, ensure our coins cache is still within its size limits
    BlockValidationState state_dummy;
    active_chainstate.FlushStateToDisk(state_dummy, FlushStateMode::PERIODIC);
    return result;
}

PackageMempoolAcceptResult ProcessNewPackage(Chainstate& active_chainstate, CTxMemPool& pool,
                                                   const Package& package, bool test_accept, const ignore_rejects_type& ignore_rejects)
{
    AssertLockHeld(cs_main);
    assert(!package.empty());
    assert(std::all_of(package.cbegin(), package.cend(), [](const auto& tx){return tx != nullptr;}));

    std::vector<COutPoint> coins_to_uncache;
    const CChainParams& chainparams = active_chainstate.m_chainman.GetParams();
    auto result = [&]() EXCLUSIVE_LOCKS_REQUIRED(cs_main) {
        AssertLockHeld(cs_main);
        if (test_accept) {
            auto args = MemPoolAccept::ATMPArgs::PackageTestAccept(chainparams, GetTime(), ignore_rejects, coins_to_uncache);
            return MemPoolAccept(pool, active_chainstate).AcceptMultipleTransactions(package, args);
        } else {
            auto args = MemPoolAccept::ATMPArgs::PackageChildWithParents(chainparams, GetTime(), ignore_rejects, coins_to_uncache);
            return MemPoolAccept(pool, active_chainstate).AcceptPackage(package, args);
        }
    }();

    // Uncache coins pertaining to transactions that were not submitted to the mempool.
    if (test_accept || result.m_state.IsInvalid()) {
        for (const COutPoint& hashTx : coins_to_uncache) {
            active_chainstate.CoinsTip().Uncache(hashTx);
        }
    }
    // Ensure the coins cache is still within limits.
    BlockValidationState state_dummy;
    active_chainstate.FlushStateToDisk(state_dummy, FlushStateMode::PERIODIC);
    return result;
}

CAmount GetBlockSubsidy(int nHeight, const Consensus::Params& consensusParams)
{
    int halvings = nHeight / consensusParams.nSubsidyHalvingInterval;
    // Force block reward to zero when right shift is undefined.
    if (halvings >= 64)
        return 0;

    CAmount nSubsidy = 50 * COIN;
    // Subsidy is cut in half every 210,000 blocks which will occur approximately every 4 years.
    nSubsidy >>= halvings;
    return nSubsidy;
}

CoinsViews::CoinsViews(DBParams db_params, CoinsViewOptions options)
    : m_dbview{std::move(db_params), std::move(options)},
      m_catcherview(&m_dbview) {}

void CoinsViews::InitCache()
{
    AssertLockHeld(::cs_main);
    m_cacheview = std::make_unique<CCoinsViewCache>(&m_catcherview);
}

Chainstate::Chainstate(
    CTxMemPool* mempool,
    BlockManager& blockman,
    ChainstateManager& chainman,
    std::optional<uint256> from_snapshot_blockhash)
    : m_mempool(mempool),
      m_blockman(blockman),
      m_chainman(chainman),
      m_from_snapshot_blockhash(from_snapshot_blockhash) {}

const CBlockIndex* Chainstate::SnapshotBase()
{
    if (!m_from_snapshot_blockhash) return nullptr;
    if (!m_cached_snapshot_base) m_cached_snapshot_base = Assert(m_chainman.m_blockman.LookupBlockIndex(*m_from_snapshot_blockhash));
    return m_cached_snapshot_base;
}

void Chainstate::InitCoinsDB(
    size_t cache_size_bytes,
    bool in_memory,
    bool should_wipe,
    fs::path leveldb_name)
{
    if (m_from_snapshot_blockhash) {
        leveldb_name += node::SNAPSHOT_CHAINSTATE_SUFFIX;
    }

    m_coins_views = std::make_unique<CoinsViews>(
        DBParams{
            .path = m_chainman.m_options.datadir / leveldb_name,
            .cache_bytes = cache_size_bytes,
            .memory_only = in_memory,
            .wipe_data = should_wipe,
            .obfuscate = true,
            .options = m_chainman.m_options.coins_db},
        m_chainman.m_options.coins_view);
}

void Chainstate::InitCoinsCache(size_t cache_size_bytes)
{
    AssertLockHeld(::cs_main);
    assert(m_coins_views != nullptr);
    m_coinstip_cache_size_bytes = cache_size_bytes;
    m_coins_views->InitCache();
}

// Note that though this is marked const, we may end up modifying `m_cached_finished_ibd`, which
// is a performance-related implementation detail. This function must be marked
// `const` so that `CValidationInterface` clients (which are given a `const Chainstate*`)
// can call it.
//
bool ChainstateManager::IsInitialBlockDownload() const
{
    // Optimization: pre-test latch before taking the lock.
    if (m_cached_finished_ibd.load(std::memory_order_relaxed))
        return false;

    LOCK(cs_main);
    if (m_cached_finished_ibd.load(std::memory_order_relaxed))
        return false;
    if (m_blockman.LoadingBlocks()) {
        return true;
    }
    CChain& chain{ActiveChain()};
    if (chain.Tip() == nullptr) {
        return true;
    }
    if (chain.Tip()->nChainWork < MinimumChainWork()) {
        return true;
    }
    if (chain.Tip()->Time() < Now<NodeSeconds>() - m_options.max_tip_age) {
        return true;
    }
    LogPrintf("Leaving InitialBlockDownload (latching to false)\n");
    m_cached_finished_ibd.store(true, std::memory_order_relaxed);
    return false;
}

void Chainstate::CheckForkWarningConditions()
{
    AssertLockHeld(cs_main);

    // Before we get past initial download, we cannot reliably alert about forks
    // (we assume we don't get stuck on a fork before finishing our initial sync)
    if (m_chainman.IsInitialBlockDownload()) {
        return;
    }

    if (m_chainman.m_best_invalid && m_chainman.m_best_invalid->nChainWork > m_chain.Tip()->nChainWork + (GetBlockProof(*m_chain.Tip()) * 6)) {
        LogPrintf("%s: Warning: Found invalid chain at least ~6 blocks longer than our best chain.\nChain state database corruption likely.\n", __func__);
        SetfLargeWorkInvalidChainFound(true);
    } else {
        SetfLargeWorkInvalidChainFound(false);
    }
}

// Called both upon regular invalid block discovery *and* InvalidateBlock
void Chainstate::InvalidChainFound(CBlockIndex* pindexNew)
{
    AssertLockHeld(cs_main);
    if (!m_chainman.m_best_invalid || pindexNew->nChainWork > m_chainman.m_best_invalid->nChainWork) {
        m_chainman.m_best_invalid = pindexNew;
    }
    if (m_chainman.m_best_header != nullptr && m_chainman.m_best_header->GetAncestor(pindexNew->nHeight) == pindexNew) {
        m_chainman.m_best_header = m_chain.Tip();
    }

    LogPrintf("%s: invalid block=%s  height=%d  log2_work=%f  date=%s\n", __func__,
      pindexNew->GetBlockHash().ToString(), pindexNew->nHeight,
      log(pindexNew->nChainWork.getdouble())/log(2.0), FormatISO8601DateTime(pindexNew->GetBlockTime()));
    CBlockIndex *tip = m_chain.Tip();
    assert (tip);
    LogPrintf("%s:  current best=%s  height=%d  log2_work=%f  date=%s\n", __func__,
      tip->GetBlockHash().ToString(), m_chain.Height(), log(tip->nChainWork.getdouble())/log(2.0),
      FormatISO8601DateTime(tip->GetBlockTime()));
    CheckForkWarningConditions();
}

// Same as InvalidChainFound, above, except not called directly from InvalidateBlock,
// which does its own setBlockIndexCandidates management.
void Chainstate::InvalidBlockFound(CBlockIndex* pindex, const BlockValidationState& state)
{
    AssertLockHeld(cs_main);
    if (state.GetResult() != BlockValidationResult::BLOCK_MUTATED) {
        pindex->nStatus |= BLOCK_FAILED_VALID;
        m_chainman.m_failed_blocks.insert(pindex);
        m_blockman.m_dirty_blockindex.insert(pindex);
        setBlockIndexCandidates.erase(pindex);
        InvalidChainFound(pindex);
    }
}

void UpdateCoins(const CTransaction& tx, CCoinsViewCache& inputs, CTxUndo &txundo, int nHeight)
{
    // mark inputs spent
    if (!tx.IsCoinBase()) {
        txundo.vprevout.reserve(tx.vin.size());
        for (const CTxIn &txin : tx.vin) {
            txundo.vprevout.emplace_back();
            bool is_spent = inputs.SpendCoin(txin.prevout, &txundo.vprevout.back());
            assert(is_spent);
        }
    }
    // add outputs
    AddCoins(inputs, tx, nHeight);
}

bool CScriptCheck::operator()() {
    const CScript &scriptSig = ptxTo->vin[nIn].scriptSig;
    const CScriptWitness *witness = &ptxTo->vin[nIn].scriptWitness;
    return VerifyScript(scriptSig, m_tx_out.scriptPubKey, witness, nFlags, CachingTransactionSignatureChecker(ptxTo, nIn, m_tx_out.nValue, cacheStore, *txdata), &error);
}

static CuckooCache::cache<uint256, SignatureCacheHasher> g_scriptExecutionCache;
static CSHA256 g_scriptExecutionCacheHasher;

bool InitScriptExecutionCache(size_t max_size_bytes)
{
    // Setup the salted hasher
    uint256 nonce = GetRandHash();
    // We want the nonce to be 64 bytes long to force the hasher to process
    // this chunk, which makes later hash computations more efficient. We
    // just write our 32-byte entropy twice to fill the 64 bytes.
    g_scriptExecutionCacheHasher.Write(nonce.begin(), 32);
    g_scriptExecutionCacheHasher.Write(nonce.begin(), 32);

    auto setup_results = g_scriptExecutionCache.setup_bytes(max_size_bytes);
    if (!setup_results) return false;

    const auto [num_elems, approx_size_bytes] = *setup_results;
    LogPrintf("Using %zu MiB out of %zu MiB requested for script execution cache, able to store %zu elements\n",
              approx_size_bytes >> 20, max_size_bytes >> 20, num_elems);
    return true;
}

/**
 * Check whether all of this transaction's input scripts succeed.
 *
 * This involves ECDSA signature checks so can be computationally intensive. This function should
 * only be called after the cheap sanity checks in CheckTxInputs passed.
 *
 * If pvChecks is not nullptr, script checks are pushed onto it instead of being performed inline. Any
 * script checks which are not necessary (eg due to script execution cache hits) are, obviously,
 * not pushed onto pvChecks/run.
 *
 * Setting cacheSigStore/cacheFullScriptStore to false will remove elements from the corresponding cache
 * which are matched. This is useful for checking blocks where we will likely never need the cache
 * entry again.
 *
 * Note that we may set state.reason to NOT_STANDARD for extra soft-fork flags in flags, block-checking
 * callers should probably reset it to CONSENSUS in such cases.
 *
 * Non-static (and re-declared) in src/test/txvalidationcache_tests.cpp
 */
bool CheckInputScripts(const CTransaction& tx, TxValidationState& state,
                       const CCoinsViewCache& inputs, unsigned int flags, bool cacheSigStore,
                       bool cacheFullScriptStore, PrecomputedTransactionData& txdata,
                       std::vector<CScriptCheck>* pvChecks)
{
    if (tx.IsCoinBase()) return true;

    if (pvChecks) {
        pvChecks->reserve(tx.vin.size());
    }

    // First check if script executions have been cached with the same
    // flags. Note that this assumes that the inputs provided are
    // correct (ie that the transaction hash which is in tx's prevouts
    // properly commits to the scriptPubKey in the inputs view of that
    // transaction).
    uint256 hashCacheEntry;
    CSHA256 hasher = g_scriptExecutionCacheHasher;
    hasher.Write(tx.GetWitnessHash().begin(), 32).Write((unsigned char*)&flags, sizeof(flags)).Finalize(hashCacheEntry.begin());
    AssertLockHeld(cs_main); //TODO: Remove this requirement by making CuckooCache not require external locks
    if (g_scriptExecutionCache.contains(hashCacheEntry, !cacheFullScriptStore)) {
        return true;
    }

    if (!txdata.m_spent_outputs_ready) {
        std::vector<CTxOut> spent_outputs;
        spent_outputs.reserve(tx.vin.size());

        for (const auto& txin : tx.vin) {
            const COutPoint& prevout = txin.prevout;
            const Coin& coin = inputs.AccessCoin(prevout);
            assert(!coin.IsSpent());
            spent_outputs.emplace_back(coin.out);
        }
        txdata.Init(tx, std::move(spent_outputs));
    }
    assert(txdata.m_spent_outputs.size() == tx.vin.size());

    for (unsigned int i = 0; i < tx.vin.size(); i++) {

        // We very carefully only pass in things to CScriptCheck which
        // are clearly committed to by tx' witness hash. This provides
        // a sanity check that our caching is not introducing consensus
        // failures through additional data in, eg, the coins being
        // spent being checked as a part of CScriptCheck.

        // Verify signature
        CScriptCheck check(txdata.m_spent_outputs[i], tx, i, flags, cacheSigStore, &txdata);
        if (pvChecks) {
            pvChecks->emplace_back(std::move(check));
        } else if (!check()) {
            if (flags & STANDARD_NOT_MANDATORY_VERIFY_FLAGS) {
                // Check whether the failure was caused by a
                // non-mandatory script verification check, such as
                // non-standard DER encodings or non-null dummy
                // arguments; if so, ensure we return NOT_STANDARD
                // instead of CONSENSUS to avoid downstream users
                // splitting the network between upgraded and
                // non-upgraded nodes by banning CONSENSUS-failing
                // data providers.
                CScriptCheck check2(txdata.m_spent_outputs[i], tx, i,
                        flags & ~STANDARD_NOT_MANDATORY_VERIFY_FLAGS, cacheSigStore, &txdata);
                if (check2())
                    return state.Invalid(TxValidationResult::TX_NOT_STANDARD, strprintf("non-mandatory-script-verify-flag (%s)", ScriptErrorString(check.GetScriptError())));
            }
            // MANDATORY flag failures correspond to
            // TxValidationResult::TX_CONSENSUS. Because CONSENSUS
            // failures are the most serious case of validation
            // failures, we may need to consider using
            // RECENT_CONSENSUS_CHANGE for any script failure that
            // could be due to non-upgraded nodes which we may want to
            // support, to avoid splitting the network (but this
            // depends on the details of how net_processing handles
            // such errors).
            return state.Invalid(TxValidationResult::TX_CONSENSUS, strprintf("mandatory-script-verify-flag-failed (%s)", ScriptErrorString(check.GetScriptError())));
        }
    }

    if (cacheFullScriptStore && !pvChecks) {
        // We executed all of the provided scripts, and were told to
        // cache the result. Do so now.
        g_scriptExecutionCache.insert(hashCacheEntry);
    }

    return true;
}

bool FatalError(Notifications& notifications, BlockValidationState& state, const std::string& strMessage, const bilingual_str& userMessage)
{
    notifications.fatalError(strMessage, userMessage);
    return state.Error(strMessage);
}

/**
 * Restore the UTXO in a Coin at a given COutPoint
 * @param undo The Coin to be restored.
 * @param view The coins view to which to apply the changes.
 * @param out The out point that corresponds to the tx input.
 * @return A DisconnectResult as an int
 */
int ApplyTxInUndo(Coin&& undo, CCoinsViewCache& view, const COutPoint& out)
{
    bool fClean = true;

    if (view.HaveCoin(out)) fClean = false; // overwriting transaction output

    if (undo.nHeight == 0) {
        // Missing undo metadata (height and coinbase). Older versions included this
        // information only in undo records for the last spend of a transactions'
        // outputs. This implies that it must be present for some other output of the same tx.
        const Coin& alternate = AccessByTxid(view, out.hash);
        if (!alternate.IsSpent()) {
            undo.nHeight = alternate.nHeight;
            undo.fCoinBase = alternate.fCoinBase;
        } else {
            return DISCONNECT_FAILED; // adding output for transaction without known metadata
        }
    }
    // If the coin already exists as an unspent coin in the cache, then the
    // possible_overwrite parameter to AddCoin must be set to true. We have
    // already checked whether an unspent coin exists above using HaveCoin, so
    // we don't need to guess. When fClean is false, an unspent coin already
    // existed and it is an overwrite.
    view.AddCoin(out, std::move(undo), !fClean);

    return fClean ? DISCONNECT_OK : DISCONNECT_UNCLEAN;
}

/** Undo the effects of this block (with given index) on the UTXO set represented by coins.
 *  When FAILED is returned, view is left in an indeterminate state. */
DisconnectResult Chainstate::DisconnectBlock(const CBlock& block, const CBlockIndex* pindex, CCoinsViewCache& view)
{
    AssertLockHeld(::cs_main);
    bool fClean = true;

    CBlockUndo blockUndo;
    if (!m_blockman.UndoReadFromDisk(blockUndo, *pindex)) {
        error("DisconnectBlock(): failure reading undo data");
        return DISCONNECT_FAILED;
    }

    if (blockUndo.vtxundo.size() + 1 != block.vtx.size()) {
        error("DisconnectBlock(): block and undo data inconsistent");
        return DISCONNECT_FAILED;
    }

    // Ignore blocks that contain transactions which are 'overwritten' by later transactions,
    // unless those are already completely spent.
    // See https://github.com/bitcoin/bitcoin/issues/22596 for additional information.
    // Note: the blocks specified here are different than the ones used in ConnectBlock because DisconnectBlock
    // unwinds the blocks in reverse. As a result, the inconsistency is not discovered until the earlier
    // blocks with the duplicate coinbase transactions are disconnected.
    bool fEnforceBIP30 = !((pindex->nHeight==91722 && pindex->GetBlockHash() == uint256S("0x00000000000271a2dc26e7667f8419f2e15416dc6955e5a6c6cdf3f2574dd08e")) ||
                           (pindex->nHeight==91812 && pindex->GetBlockHash() == uint256S("0x00000000000af0aed4792b1acee3d966af36cf5def14935db8de83d6f9306f2f")));

    // undo transactions in reverse order
    for (int i = block.vtx.size() - 1; i >= 0; i--) {
        const CTransaction &tx = *(block.vtx[i]);
        uint256 hash = tx.GetHash();
        bool is_coinbase = tx.IsCoinBase();
        bool is_bip30_exception = (is_coinbase && !fEnforceBIP30);

        // Check that all outputs are available and match the outputs in the block itself
        // exactly.
        for (size_t o = 0; o < tx.vout.size(); o++) {
            if (!tx.vout[o].scriptPubKey.IsUnspendable()) {
                COutPoint out(hash, o);
                Coin coin;
                bool is_spent = view.SpendCoin(out, &coin);
                if (!is_spent || tx.vout[o] != coin.out || pindex->nHeight != coin.nHeight || is_coinbase != coin.fCoinBase) {
                    if (!is_bip30_exception) {
                        fClean = false; // transaction output mismatch
                    }
                }
            }
        }

        // restore inputs
        if (i > 0) { // not coinbases
            CTxUndo &txundo = blockUndo.vtxundo[i-1];
            if (txundo.vprevout.size() != tx.vin.size()) {
                error("DisconnectBlock(): transaction and undo data inconsistent");
                return DISCONNECT_FAILED;
            }
            for (unsigned int j = tx.vin.size(); j > 0;) {
                --j;
                const COutPoint& out = tx.vin[j].prevout;
                int res = ApplyTxInUndo(std::move(txundo.vprevout[j]), view, out);
                if (res == DISCONNECT_FAILED) return DISCONNECT_FAILED;
                fClean = fClean && res != DISCONNECT_UNCLEAN;
            }
            // At this point, all of txundo.vprevout should have been moved out.
        }
    }

    // move best block pointer to prevout block
    view.SetBestBlock(pindex->pprev->GetBlockHash());

    return fClean ? DISCONNECT_OK : DISCONNECT_UNCLEAN;
}

static CCheckQueue<CScriptCheck> scriptcheckqueue(128);

void StartScriptCheckWorkerThreads(int threads_num)
{
    scriptcheckqueue.StartWorkerThreads(threads_num);
}

void StopScriptCheckWorkerThreads()
{
    scriptcheckqueue.StopWorkerThreads();
}

size_t ScriptCheckWorkerThreadCount()
{
    return scriptcheckqueue.ThreadCount();
}

/**
 * Threshold condition checker that triggers when unknown versionbits are seen on the network.
 */
class WarningBitsConditionChecker : public AbstractThresholdConditionChecker
{
private:
    const ChainstateManager& m_chainman;
    int m_bit;

public:
    explicit WarningBitsConditionChecker(const ChainstateManager& chainman, int bit) : m_chainman{chainman}, m_bit(bit) {}

    int64_t BeginTime(const Consensus::Params& params) const override { return 0; }
    int64_t EndTime(const Consensus::Params& params) const override { return std::numeric_limits<int64_t>::max(); }
    int Period(const Consensus::Params& params) const override { return params.nMinerConfirmationWindow; }
    int Threshold(const Consensus::Params& params) const override { return params.nRuleChangeActivationThreshold; }

    bool Condition(const CBlockIndex* pindex, const Consensus::Params& params) const override
    {
        return pindex->nHeight >= params.MinBIP9WarningHeight &&
               ((pindex->nVersion & VERSIONBITS_TOP_MASK) == VERSIONBITS_TOP_BITS) &&
               ((pindex->nVersion >> m_bit) & 1) != 0 &&
               ((m_chainman.m_versionbitscache.ComputeBlockVersion(pindex->pprev, params) >> m_bit) & 1) == 0;
    }
};

static unsigned int GetBlockScriptFlags(const CBlockIndex& block_index, const ChainstateManager& chainman)
{
    const Consensus::Params& consensusparams = chainman.GetConsensus();

    // BIP16 didn't become active until Apr 1 2012 (on mainnet, and
    // retroactively applied to testnet)
    // However, only one historical block violated the P2SH rules (on both
    // mainnet and testnet).
    // Similarly, only one historical block violated the TAPROOT rules on
    // mainnet.
    // For simplicity, always leave P2SH+WITNESS+TAPROOT on except for the two
    // violating blocks.
    uint32_t flags{SCRIPT_VERIFY_P2SH | SCRIPT_VERIFY_WITNESS | SCRIPT_VERIFY_TAPROOT};
    const auto it{consensusparams.script_flag_exceptions.find(*Assert(block_index.phashBlock))};
    if (it != consensusparams.script_flag_exceptions.end()) {
        flags = it->second;
    }

    // Enforce the DERSIG (BIP66) rule
    if (DeploymentActiveAt(block_index, chainman, Consensus::DEPLOYMENT_DERSIG)) {
        flags |= SCRIPT_VERIFY_DERSIG;
    }

    // Enforce CHECKLOCKTIMEVERIFY (BIP65)
    if (DeploymentActiveAt(block_index, chainman, Consensus::DEPLOYMENT_CLTV)) {
        flags |= SCRIPT_VERIFY_CHECKLOCKTIMEVERIFY;
    }

    // Enforce CHECKSEQUENCEVERIFY (BIP112)
    if (DeploymentActiveAt(block_index, chainman, Consensus::DEPLOYMENT_CSV)) {
        flags |= SCRIPT_VERIFY_CHECKSEQUENCEVERIFY;
    }

    // Enforce BIP147 NULLDUMMY (activated simultaneously with segwit)
    if (DeploymentActiveAt(block_index, chainman, Consensus::DEPLOYMENT_SEGWIT)) {
        flags |= SCRIPT_VERIFY_NULLDUMMY;
    }

    return flags;
}


static SteadyClock::duration time_check{};
static SteadyClock::duration time_forks{};
static SteadyClock::duration time_connect{};
static SteadyClock::duration time_verify{};
static SteadyClock::duration time_undo{};
static SteadyClock::duration time_index{};
static SteadyClock::duration time_total{};
static int64_t num_blocks_total = 0;

/** Apply the effects of this block (with given index) on the UTXO set represented by coins.
 *  Validity checks that depend on the UTXO set are also done; ConnectBlock()
 *  can fail if those validity checks fail (among other reasons). */
bool Chainstate::ConnectBlock(const CBlock& block, BlockValidationState& state, CBlockIndex* pindex,
                               CCoinsViewCache& view, bool fJustCheck)
{
    AssertLockHeld(cs_main);
    assert(pindex);

    uint256 block_hash{block.GetHash()};
    assert(*pindex->phashBlock == block_hash);
    const bool parallel_script_checks{scriptcheckqueue.HasThreads()};

    const auto time_start{SteadyClock::now()};
    const CChainParams& params{m_chainman.GetParams()};

    // Check it again in case a previous version let a bad block in
    // NOTE: We don't currently (re-)invoke ContextualCheckBlock() or
    // ContextualCheckBlockHeader() here. This means that if we add a new
    // consensus rule that is enforced in one of those two functions, then we
    // may have let in a block that violates the rule prior to updating the
    // software, and we would NOT be enforcing the rule here. Fully solving
    // upgrade from one software version to the next after a consensus rule
    // change is potentially tricky and issue-specific (see NeedsRedownload()
    // for one approach that was used for BIP 141 deployment).
    // Also, currently the rule against blocks more than 2 hours in the future
    // is enforced in ContextualCheckBlockHeader(); we wouldn't want to
    // re-enforce that rule here (at least until we make it impossible for
    // m_adjusted_time_callback() to go backward).
    if (!CheckBlock(block, state, params.GetConsensus(), !fJustCheck, !fJustCheck)) {
        if (state.GetResult() == BlockValidationResult::BLOCK_MUTATED) {
            // We don't write down blocks to disk if they may have been
            // corrupted, so this should be impossible unless we're having hardware
            // problems.
            return FatalError(m_chainman.GetNotifications(), state, "Corrupt block found indicating potential hardware failure; shutting down");
        }
        return error("%s: Consensus::CheckBlock: %s", __func__, state.ToString());
    }

    // verify that the view's current state corresponds to the previous block
    uint256 hashPrevBlock = pindex->pprev == nullptr ? uint256() : pindex->pprev->GetBlockHash();
    assert(hashPrevBlock == view.GetBestBlock());

    num_blocks_total++;

    // Special case for the genesis block, skipping connection of its transactions
    // (its coinbase is unspendable)
    if (block_hash == params.GetConsensus().hashGenesisBlock) {
        if (!fJustCheck)
            view.SetBestBlock(pindex->GetBlockHash());
        return true;
    }

    bool fScriptChecks = true;
    if (!m_chainman.AssumedValidBlock().IsNull()) {
        // We've been configured with the hash of a block which has been externally verified to have a valid history.
        // A suitable default value is included with the software and updated from time to time.  Because validity
        //  relative to a piece of software is an objective fact these defaults can be easily reviewed.
        // This setting doesn't force the selection of any particular chain but makes validating some faster by
        //  effectively caching the result of part of the verification.
        BlockMap::const_iterator it{m_blockman.m_block_index.find(m_chainman.AssumedValidBlock())};
        if (it != m_blockman.m_block_index.end()) {
            if (it->second.GetAncestor(pindex->nHeight) == pindex &&
                m_chainman.m_best_header->GetAncestor(pindex->nHeight) == pindex &&
                m_chainman.m_best_header->nChainWork >= m_chainman.MinimumChainWork()) {
                // This block is a member of the assumed verified chain and an ancestor of the best header.
                // Script verification is skipped when connecting blocks under the
                // assumevalid block. Assuming the assumevalid block is valid this
                // is safe because block merkle hashes are still computed and checked,
                // Of course, if an assumed valid block is invalid due to false scriptSigs
                // this optimization would allow an invalid chain to be accepted.
                // The equivalent time check discourages hash power from extorting the network via DOS attack
                //  into accepting an invalid block through telling users they must manually set assumevalid.
                //  Requiring a software change or burying the invalid block, regardless of the setting, makes
                //  it hard to hide the implication of the demand.  This also avoids having release candidates
                //  that are hardly doing any signature verification at all in testing without having to
                //  artificially set the default assumed verified block further back.
                // The test against the minimum chain work prevents the skipping when denied access to any chain at
                //  least as good as the expected chain.
                fScriptChecks = (GetBlockProofEquivalentTime(*m_chainman.m_best_header, *pindex, *m_chainman.m_best_header, params.GetConsensus()) <= 60 * 60 * 24 * 7 * 2);
            }
        }
    }

    const auto time_1{SteadyClock::now()};
    time_check += time_1 - time_start;
    LogPrint(BCLog::BENCH, "    - Sanity checks: %.2fms [%.2fs (%.2fms/blk)]\n",
             Ticks<MillisecondsDouble>(time_1 - time_start),
             Ticks<SecondsDouble>(time_check),
             Ticks<MillisecondsDouble>(time_check) / num_blocks_total);

    // Do not allow blocks that contain transactions which 'overwrite' older transactions,
    // unless those are already completely spent.
    // If such overwrites are allowed, coinbases and transactions depending upon those
    // can be duplicated to remove the ability to spend the first instance -- even after
    // being sent to another address.
    // See BIP30, CVE-2012-1909, and http://r6.ca/blog/20120206T005236Z.html for more information.
    // This rule was originally applied to all blocks with a timestamp after March 15, 2012, 0:00 UTC.
    // Now that the whole chain is irreversibly beyond that time it is applied to all blocks except the
    // two in the chain that violate it. This prevents exploiting the issue against nodes during their
    // initial block download.
    bool fEnforceBIP30 = !IsBIP30Repeat(*pindex);

    // Once BIP34 activated it was not possible to create new duplicate coinbases and thus other than starting
    // with the 2 existing duplicate coinbase pairs, not possible to create overwriting txs.  But by the
    // time BIP34 activated, in each of the existing pairs the duplicate coinbase had overwritten the first
    // before the first had been spent.  Since those coinbases are sufficiently buried it's no longer possible to create further
    // duplicate transactions descending from the known pairs either.
    // If we're on the known chain at height greater than where BIP34 activated, we can save the db accesses needed for the BIP30 check.

    // BIP34 requires that a block at height X (block X) has its coinbase
    // scriptSig start with a CScriptNum of X (indicated height X).  The above
    // logic of no longer requiring BIP30 once BIP34 activates is flawed in the
    // case that there is a block X before the BIP34 height of 227,931 which has
    // an indicated height Y where Y is greater than X.  The coinbase for block
    // X would also be a valid coinbase for block Y, which could be a BIP30
    // violation.  An exhaustive search of all mainnet coinbases before the
    // BIP34 height which have an indicated height greater than the block height
    // reveals many occurrences. The 3 lowest indicated heights found are
    // 209,921, 490,897, and 1,983,702 and thus coinbases for blocks at these 3
    // heights would be the first opportunity for BIP30 to be violated.

    // The search reveals a great many blocks which have an indicated height
    // greater than 1,983,702, so we simply remove the optimization to skip
    // BIP30 checking for blocks at height 1,983,702 or higher.  Before we reach
    // that block in another 25 years or so, we should take advantage of a
    // future consensus change to do a new and improved version of BIP34 that
    // will actually prevent ever creating any duplicate coinbases in the
    // future.
    static constexpr int BIP34_IMPLIES_BIP30_LIMIT = 1983702;

    // There is no potential to create a duplicate coinbase at block 209,921
    // because this is still before the BIP34 height and so explicit BIP30
    // checking is still active.

    // The final case is block 176,684 which has an indicated height of
    // 490,897. Unfortunately, this issue was not discovered until about 2 weeks
    // before block 490,897 so there was not much opportunity to address this
    // case other than to carefully analyze it and determine it would not be a
    // problem. Block 490,897 was, in fact, mined with a different coinbase than
    // block 176,684, but it is important to note that even if it hadn't been or
    // is remined on an alternate fork with a duplicate coinbase, we would still
    // not run into a BIP30 violation.  This is because the coinbase for 176,684
    // is spent in block 185,956 in transaction
    // d4f7fbbf92f4a3014a230b2dc70b8058d02eb36ac06b4a0736d9d60eaa9e8781.  This
    // spending transaction can't be duplicated because it also spends coinbase
    // 0328dd85c331237f18e781d692c92de57649529bd5edf1d01036daea32ffde29.  This
    // coinbase has an indicated height of over 4.2 billion, and wouldn't be
    // duplicatable until that height, and it's currently impossible to create a
    // chain that long. Nevertheless we may wish to consider a future soft fork
    // which retroactively prevents block 490,897 from creating a duplicate
    // coinbase. The two historical BIP30 violations often provide a confusing
    // edge case when manipulating the UTXO and it would be simpler not to have
    // another edge case to deal with.

    // testnet3 has no blocks before the BIP34 height with indicated heights
    // post BIP34 before approximately height 486,000,000. After block
    // 1,983,702 testnet3 starts doing unnecessary BIP30 checking again.
    assert(pindex->pprev);
    CBlockIndex* pindexBIP34height = pindex->pprev->GetAncestor(params.GetConsensus().BIP34Height);
    //Only continue to enforce if we're below BIP34 activation height or the block hash at that height doesn't correspond.
    fEnforceBIP30 = fEnforceBIP30 && (!pindexBIP34height || !(pindexBIP34height->GetBlockHash() == params.GetConsensus().BIP34Hash));

    // TODO: Remove BIP30 checking from block height 1,983,702 on, once we have a
    // consensus change that ensures coinbases at those heights cannot
    // duplicate earlier coinbases.
    if (fEnforceBIP30 || pindex->nHeight >= BIP34_IMPLIES_BIP30_LIMIT) {
        for (const auto& tx : block.vtx) {
            for (size_t o = 0; o < tx->vout.size(); o++) {
                if (view.HaveCoin(COutPoint(tx->GetHash(), o))) {
                    LogPrintf("ERROR: ConnectBlock(): tried to overwrite transaction\n");
                    return state.Invalid(BlockValidationResult::BLOCK_CONSENSUS, "bad-txns-BIP30");
                }
            }
        }
    }

    // Enforce BIP68 (sequence locks)
    int nLockTimeFlags = 0;
    if (DeploymentActiveAt(*pindex, m_chainman, Consensus::DEPLOYMENT_CSV)) {
        nLockTimeFlags |= LOCKTIME_VERIFY_SEQUENCE;
    }

    // Get the script flags for this block
    unsigned int flags{GetBlockScriptFlags(*pindex, m_chainman)};

    const auto time_2{SteadyClock::now()};
    time_forks += time_2 - time_1;
    LogPrint(BCLog::BENCH, "    - Fork checks: %.2fms [%.2fs (%.2fms/blk)]\n",
             Ticks<MillisecondsDouble>(time_2 - time_1),
             Ticks<SecondsDouble>(time_forks),
             Ticks<MillisecondsDouble>(time_forks) / num_blocks_total);

    CBlockUndo blockundo;

    // Precomputed transaction data pointers must not be invalidated
    // until after `control` has run the script checks (potentially
    // in multiple threads). Preallocate the vector size so a new allocation
    // doesn't invalidate pointers into the vector, and keep txsdata in scope
    // for as long as `control`.
    CCheckQueueControl<CScriptCheck> control(fScriptChecks && parallel_script_checks ? &scriptcheckqueue : nullptr);
    std::vector<PrecomputedTransactionData> txsdata(block.vtx.size());

    std::vector<int> prevheights;
    CAmount nFees = 0;
    int nInputs = 0;
    int64_t nSigOpsCost = 0;
    blockundo.vtxundo.reserve(block.vtx.size() - 1);
    for (unsigned int i = 0; i < block.vtx.size(); i++)
    {
        const CTransaction &tx = *(block.vtx[i]);

        nInputs += tx.vin.size();

        if (!tx.IsCoinBase())
        {
            CAmount txfee = 0;
            TxValidationState tx_state;
            if (!Consensus::CheckTxInputs(tx, tx_state, view, pindex->nHeight, txfee)) {
                // Any transaction validation failure in ConnectBlock is a block consensus failure
                state.Invalid(BlockValidationResult::BLOCK_CONSENSUS,
                            tx_state.GetRejectReason(), tx_state.GetDebugMessage());
                return error("%s: Consensus::CheckTxInputs: %s, %s", __func__, tx.GetHash().ToString(), state.ToString());
            }
            nFees += txfee;
            if (!MoneyRange(nFees)) {
                LogPrintf("ERROR: %s: accumulated fee in the block out of range.\n", __func__);
                return state.Invalid(BlockValidationResult::BLOCK_CONSENSUS, "bad-txns-accumulated-fee-outofrange");
            }

            // Check that transaction is BIP68 final
            // BIP68 lock checks (as opposed to nLockTime checks) must
            // be in ConnectBlock because they require the UTXO set
            prevheights.resize(tx.vin.size());
            for (size_t j = 0; j < tx.vin.size(); j++) {
                prevheights[j] = view.AccessCoin(tx.vin[j].prevout).nHeight;
            }

            if (!SequenceLocks(tx, nLockTimeFlags, prevheights, *pindex)) {
                LogPrintf("ERROR: %s: contains a non-BIP68-final transaction\n", __func__);
                return state.Invalid(BlockValidationResult::BLOCK_CONSENSUS, "bad-txns-nonfinal");
            }
        }

        // GetTransactionSigOpCost counts 3 types of sigops:
        // * legacy (always)
        // * p2sh (when P2SH enabled in flags and excludes coinbase)
        // * witness (when witness enabled in flags and excludes coinbase)
        nSigOpsCost += GetTransactionSigOpCost(tx, view, flags);
        if (nSigOpsCost > MAX_BLOCK_SIGOPS_COST) {
            LogPrintf("ERROR: ConnectBlock(): too many sigops\n");
            return state.Invalid(BlockValidationResult::BLOCK_CONSENSUS, "bad-blk-sigops");
        }

        if (!tx.IsCoinBase())
        {
            std::vector<CScriptCheck> vChecks;
            bool fCacheResults = fJustCheck; /* Don't cache results if we're actually connecting blocks (still consult the cache, though) */
            TxValidationState tx_state;
            if (fScriptChecks && !CheckInputScripts(tx, tx_state, view, flags, fCacheResults, fCacheResults, txsdata[i], parallel_script_checks ? &vChecks : nullptr)) {
                // Any transaction validation failure in ConnectBlock is a block consensus failure
                state.Invalid(BlockValidationResult::BLOCK_CONSENSUS,
                              tx_state.GetRejectReason(), tx_state.GetDebugMessage());
                return error("ConnectBlock(): CheckInputScripts on %s failed with %s",
                    tx.GetHash().ToString(), state.ToString());
            }
            control.Add(std::move(vChecks));
        }

        CTxUndo undoDummy;
        if (i > 0) {
            blockundo.vtxundo.emplace_back();
        }
        UpdateCoins(tx, view, i == 0 ? undoDummy : blockundo.vtxundo.back(), pindex->nHeight);
    }
    const auto time_3{SteadyClock::now()};
    time_connect += time_3 - time_2;
    LogPrint(BCLog::BENCH, "      - Connect %u transactions: %.2fms (%.3fms/tx, %.3fms/txin) [%.2fs (%.2fms/blk)]\n", (unsigned)block.vtx.size(),
             Ticks<MillisecondsDouble>(time_3 - time_2), Ticks<MillisecondsDouble>(time_3 - time_2) / block.vtx.size(),
             nInputs <= 1 ? 0 : Ticks<MillisecondsDouble>(time_3 - time_2) / (nInputs - 1),
             Ticks<SecondsDouble>(time_connect),
             Ticks<MillisecondsDouble>(time_connect) / num_blocks_total);

    CAmount blockReward = nFees + GetBlockSubsidy(pindex->nHeight, params.GetConsensus());
    if (block.vtx[0]->GetValueOut() > blockReward) {
        LogPrintf("ERROR: ConnectBlock(): coinbase pays too much (actual=%d vs limit=%d)\n", block.vtx[0]->GetValueOut(), blockReward);
        return state.Invalid(BlockValidationResult::BLOCK_CONSENSUS, "bad-cb-amount");
    }

    if (!control.Wait()) {
        LogPrintf("ERROR: %s: CheckQueue failed\n", __func__);
        return state.Invalid(BlockValidationResult::BLOCK_CONSENSUS, "block-validation-failed");
    }
    const auto time_4{SteadyClock::now()};
    time_verify += time_4 - time_2;
    LogPrint(BCLog::BENCH, "    - Verify %u txins: %.2fms (%.3fms/txin) [%.2fs (%.2fms/blk)]\n", nInputs - 1,
             Ticks<MillisecondsDouble>(time_4 - time_2),
             nInputs <= 1 ? 0 : Ticks<MillisecondsDouble>(time_4 - time_2) / (nInputs - 1),
             Ticks<SecondsDouble>(time_verify),
             Ticks<MillisecondsDouble>(time_verify) / num_blocks_total);

    if (fJustCheck)
        return true;

    if (!m_blockman.WriteUndoDataForBlock(blockundo, state, *pindex)) {
        return false;
    }

    const auto time_5{SteadyClock::now()};
    time_undo += time_5 - time_4;
    LogPrint(BCLog::BENCH, "    - Write undo data: %.2fms [%.2fs (%.2fms/blk)]\n",
             Ticks<MillisecondsDouble>(time_5 - time_4),
             Ticks<SecondsDouble>(time_undo),
             Ticks<MillisecondsDouble>(time_undo) / num_blocks_total);

    if (!pindex->IsValid(BLOCK_VALID_SCRIPTS)) {
        pindex->RaiseValidity(BLOCK_VALID_SCRIPTS);
        m_blockman.m_dirty_blockindex.insert(pindex);
    }

    // add this block to the view's block chain
    view.SetBestBlock(pindex->GetBlockHash());

    const auto time_6{SteadyClock::now()};
    time_index += time_6 - time_5;
    LogPrint(BCLog::BENCH, "    - Index writing: %.2fms [%.2fs (%.2fms/blk)]\n",
             Ticks<MillisecondsDouble>(time_6 - time_5),
             Ticks<SecondsDouble>(time_index),
             Ticks<MillisecondsDouble>(time_index) / num_blocks_total);

    TRACE6(validation, block_connected,
        block_hash.data(),
        pindex->nHeight,
        block.vtx.size(),
        nInputs,
        nSigOpsCost,
        time_5 - time_start // in microseconds (µs)
    );

    return true;
}

CoinsCacheSizeState Chainstate::GetCoinsCacheSizeState()
{
    AssertLockHeld(::cs_main);
    return this->GetCoinsCacheSizeState(
        m_coinstip_cache_size_bytes,
        m_mempool ? m_mempool->m_max_size_bytes : 0);
}

CoinsCacheSizeState Chainstate::GetCoinsCacheSizeState(
    size_t max_coins_cache_size_bytes,
    size_t max_mempool_size_bytes)
{
    AssertLockHeld(::cs_main);
    const int64_t nMempoolUsage = m_mempool ? m_mempool->DynamicMemoryUsage() : 0;
    int64_t cacheSize = CoinsTip().DynamicMemoryUsage();
    int64_t nTotalSpace =
        max_coins_cache_size_bytes + std::max<int64_t>(int64_t(max_mempool_size_bytes) - nMempoolUsage, 0);

    //! No need to periodic flush if at least this much space still available.
    static constexpr int64_t MAX_BLOCK_COINSDB_USAGE_BYTES = 10 * 1024 * 1024;  // 10MB
    int64_t large_threshold =
        std::max((9 * nTotalSpace) / 10, nTotalSpace - MAX_BLOCK_COINSDB_USAGE_BYTES);

    if (cacheSize > nTotalSpace) {
        LogPrintf("Cache size (%s) exceeds total space (%s)\n", cacheSize, nTotalSpace);
        return CoinsCacheSizeState::CRITICAL;
    } else if (cacheSize > large_threshold) {
        return CoinsCacheSizeState::LARGE;
    }
    return CoinsCacheSizeState::OK;
}

bool Chainstate::FlushStateToDisk(
    BlockValidationState &state,
    FlushStateMode mode,
    int nManualPruneHeight)
{
    LOCK(cs_main);
    assert(this->CanFlushToDisk());
    std::set<int> setFilesToPrune;
    bool full_flush_completed = false;

    const size_t coins_count = CoinsTip().GetCacheSize();
    const size_t coins_mem_usage = CoinsTip().DynamicMemoryUsage();

    try {
    {
        bool fFlushForPrune = false;
        bool fDoFullFlush = false;

        CoinsCacheSizeState cache_state = GetCoinsCacheSizeState();
        LOCK(m_blockman.cs_LastBlockFile);
        if (m_blockman.IsPruneMode() && (m_blockman.m_check_for_pruning || nManualPruneHeight > 0) && !fReindex) {
            // make sure we don't prune above any of the prune locks bestblocks
            // pruning is height-based
            int last_prune{m_chain.Height()}; // last height we can prune

            if (nManualPruneHeight > 0) {
                LOG_TIME_MILLIS_WITH_CATEGORY("find files to prune (manual)", BCLog::BENCH);

                m_blockman.FindFilesToPruneManual(
                    setFilesToPrune,
                    std::min(last_prune, nManualPruneHeight),
                    *this, m_chainman);
            } else {
                LOG_TIME_MILLIS_WITH_CATEGORY("find files to prune", BCLog::BENCH);

                m_blockman.FindFilesToPrune(setFilesToPrune, last_prune, *this, m_chainman);
                m_blockman.m_check_for_pruning = false;
            }
            if (!setFilesToPrune.empty()) {
                fFlushForPrune = true;
                if (!m_blockman.m_have_pruned) {
                    m_blockman.m_block_tree_db->WriteFlag("prunedblockfiles", true);
                    m_blockman.m_have_pruned = true;
                }
            }
        }
        const auto nNow{SteadyClock::now()};
        // Avoid writing/flushing immediately after startup.
        if (m_last_write == decltype(m_last_write){}) {
            m_last_write = nNow;
        }
        if (m_last_flush == decltype(m_last_flush){}) {
            m_last_flush = nNow;
        }
        // The cache is large and we're within 10% and 10 MiB of the limit, but we have time now (not in the middle of a block processing).
        bool fCacheLarge = mode == FlushStateMode::PERIODIC && cache_state >= CoinsCacheSizeState::LARGE;
        bool fCacheCritical = false;
        if (mode == FlushStateMode::IF_NEEDED) {
            if (cache_state >= CoinsCacheSizeState::CRITICAL) {
                // The cache is over the limit, we have to write now.
                fCacheCritical = true;
            } else if (SystemNeedsMemoryReleased()) {
                fCacheCritical = true;
            }
        }
        // It's been a while since we wrote the block index to disk. Do this frequently, so we don't need to redownload after a crash.
        bool fPeriodicWrite = mode == FlushStateMode::PERIODIC && nNow > m_last_write + DATABASE_WRITE_INTERVAL;
        // It's been very long since we flushed the cache. Do this infrequently, to optimize cache usage.
        bool fPeriodicFlush = mode == FlushStateMode::PERIODIC && nNow > m_last_flush + DATABASE_FLUSH_INTERVAL;
        // Combine all conditions that result in a full cache flush.
        fDoFullFlush = (mode == FlushStateMode::ALWAYS) || fCacheLarge || fCacheCritical || fPeriodicFlush || fFlushForPrune;
        // Write blocks and block index to disk.
        if (fDoFullFlush || fPeriodicWrite) {
            // Ensure we can write block index
            if (!CheckDiskSpace(m_blockman.m_opts.blocks_dir)) {
                return FatalError(m_chainman.GetNotifications(), state, "Disk space is too low!", _("Disk space is too low!"));
            }
            {
                LOG_TIME_MILLIS_WITH_CATEGORY("write block and undo data to disk", BCLog::BENCH);

                // First make sure all block and undo data is flushed to disk.
                // TODO: Handle return error, or add detailed comment why it is
                // safe to not return an error upon failure.
                if (!m_blockman.FlushChainstateBlockFile(m_chain.Height())) {
                    LogPrintLevel(BCLog::VALIDATION, BCLog::Level::Warning, "%s: Failed to flush block file.\n", __func__);
                }
            }

            // Then update all block file information (which may refer to block and undo files).
            {
                LOG_TIME_MILLIS_WITH_CATEGORY("write block index to disk", BCLog::BENCH);

                if (!m_blockman.WriteBlockIndexDB()) {
                    return FatalError(m_chainman.GetNotifications(), state, "Failed to write to block index database");
                }
            }
            // Finally remove any pruned files
            if (fFlushForPrune) {
                LOG_TIME_MILLIS_WITH_CATEGORY("unlink pruned files", BCLog::BENCH);

                m_blockman.UnlinkPrunedFiles(setFilesToPrune);
            }
            m_last_write = nNow;
        }
        // Flush best chain related state. This can only be done if the blocks / block index write was also done.
        if (fDoFullFlush && !CoinsTip().GetBestBlock().IsNull()) {
            LOG_TIME_MILLIS_WITH_CATEGORY(strprintf("write coins cache to disk (%d coins, %.2fkB)",
                coins_count, coins_mem_usage / 1000), BCLog::BENCH);

            // Typical Coin structures on disk are around 48 bytes in size.
            // Pushing a new one to the database can cause it to be written
            // twice (once in the log, and once in the tables). This is already
            // an overestimation, as most will delete an existing entry or
            // overwrite one. Still, use a conservative safety factor of 2.
            if (!CheckDiskSpace(m_chainman.m_options.datadir, 48 * 2 * 2 * CoinsTip().GetCacheSize())) {
                return FatalError(m_chainman.GetNotifications(), state, "Disk space is too low!", _("Disk space is too low!"));
            }
            // Flush the chainstate (which may refer to block index entries).
            if (!CoinsTip().Flush())
                return FatalError(m_chainman.GetNotifications(), state, "Failed to write to coin database");
            m_last_flush = nNow;
            full_flush_completed = true;
            TRACE5(utxocache, flush,
                   int64_t{Ticks<std::chrono::microseconds>(SteadyClock::now() - nNow)},
                   (uint32_t)mode,
                   (uint64_t)coins_count,
                   (uint64_t)coins_mem_usage,
                   (bool)fFlushForPrune);
        }
    }
    if (full_flush_completed) {
        // Update best block in wallet (so we can detect restored wallets).
        GetMainSignals().ChainStateFlushed(this->GetRole(), m_chain.GetLocator());
    }
    } catch (const std::runtime_error& e) {
        return FatalError(m_chainman.GetNotifications(), state, std::string("System error while flushing: ") + e.what());
    }
    return true;
}

void Chainstate::ForceFlushStateToDisk()
{
    BlockValidationState state;
    if (!this->FlushStateToDisk(state, FlushStateMode::ALWAYS)) {
        LogPrintf("%s: failed to flush state (%s)\n", __func__, state.ToString());
    }
}

void Chainstate::PruneAndFlush()
{
    BlockValidationState state;
    m_blockman.m_check_for_pruning = true;
    if (!this->FlushStateToDisk(state, FlushStateMode::NONE)) {
        LogPrintf("%s: failed to flush state (%s)\n", __func__, state.ToString());
    }
}

/** Private helper function that concatenates warning messages. */
static void AppendWarning(bilingual_str& res, const bilingual_str& warn)
{
    if (!res.empty()) res += Untranslated(", ");
    res += warn;
}

static void UpdateTipLog(
    const CCoinsViewCache& coins_tip,
    const CBlockIndex* tip,
    const CChainParams& params,
    const std::string& func_name,
    const std::string& prefix,
    const std::string& warning_messages) EXCLUSIVE_LOCKS_REQUIRED(::cs_main)
{

    AssertLockHeld(::cs_main);
    LogPrintf("%s%s: new best=%s height=%d version=0x%08x log2_work=%f tx=%lu date='%s' progress=%f cache=%.1fMiB(%utxo)%s\n",
        prefix, func_name,
        tip->GetBlockHash().ToString(), tip->nHeight, tip->nVersion,
        log(tip->nChainWork.getdouble()) / log(2.0), (unsigned long)tip->nChainTx,
        FormatISO8601DateTime(tip->GetBlockTime()),
        GuessVerificationProgress(params.TxData(), tip),
        coins_tip.DynamicMemoryUsage() * (1.0 / (1 << 20)),
        coins_tip.GetCacheSize(),
        !warning_messages.empty() ? strprintf(" warning='%s'", warning_messages) : "");
}

void Chainstate::UpdateTip(const CBlockIndex* pindexNew)
{
    AssertLockHeld(::cs_main);
    const auto& coins_tip = this->CoinsTip();

    const CChainParams& params{m_chainman.GetParams()};

    // The remainder of the function isn't relevant if we are not acting on
    // the active chainstate, so return if need be.
    if (this != &m_chainman.ActiveChainstate()) {
        // Only log every so often so that we don't bury log messages at the tip.
        constexpr int BACKGROUND_LOG_INTERVAL = 2000;
        if (pindexNew->nHeight % BACKGROUND_LOG_INTERVAL == 0) {
            UpdateTipLog(coins_tip, pindexNew, params, __func__, "[background validation] ", "");
        }
        return;
    }

    // New best block
    if (m_mempool) {
        m_mempool->AddTransactionsUpdated(1);
    }

    {
        LOCK(g_best_block_mutex);
        g_best_block = pindexNew->GetBlockHash();
        g_best_block_cv.notify_all();
    }

    bilingual_str warning_messages;
    if (!m_chainman.IsInitialBlockDownload()) {
        const CBlockIndex* pindex = pindexNew;
        for (int bit = 0; bit < VERSIONBITS_NUM_BITS; bit++) {
            WarningBitsConditionChecker checker(m_chainman, bit);
            ThresholdState state = checker.GetStateFor(pindex, params.GetConsensus(), m_chainman.m_warningcache.at(bit));
            if (state == ThresholdState::ACTIVE || state == ThresholdState::LOCKED_IN) {
                const bilingual_str warning = strprintf(_("WARNING: Unknown new rules activated (versionbit %i) - this software is not secure"), bit);
                AppendWarning(warning_messages, warning);
            }
        }

        // Check the version of the last 100 blocks to see if we need to upgrade:
        int unexpected_bit_count[VERSIONBITS_NUM_BITS], nonversionbit_count = 0;
        for (size_t i = 0; i < VERSIONBITS_NUM_BITS; ++i) unexpected_bit_count[i] = 0;
        // NOTE: The warning_threshold_hit* variables are static to ensure the warnings persist even after the condition changes, until the node is restarted
        static std::set<uint8_t> warning_threshold_hit_bits;
        static int32_t warning_threshold_hit_int{-1};
        for (int i = 0; i < 100 && pindex != nullptr; i++)
        {
            int32_t nExpectedVersion = m_chainman.m_versionbitscache.ComputeBlockVersion(pindex->pprev, params.GetConsensus());
            if (pindex->nVersion <= VERSIONBITS_LAST_OLD_BLOCK_VERSION) {
                // We don't care
            } else if ((pindex->nVersion & VERSIONBITS_TOP_MASK) != VERSIONBITS_TOP_BITS) {
                // Non-versionbits upgrade
                static constexpr int WARNING_THRESHOLD = 100/2;
                if (++nonversionbit_count > WARNING_THRESHOLD) {
                    if (warning_threshold_hit_int == -1) {
                        warning_threshold_hit_int = pindex->nVersion;
                    } else if (warning_threshold_hit_int != pindex->nVersion) {
                        warning_threshold_hit_int = -2;
                    }
                }
            } else if ((pindex->nVersion & ~nExpectedVersion) != 0) {
                for (int bit = 0; bit < VERSIONBITS_NUM_BITS; ++bit) {
                    const int32_t mask = 1 << bit;
                    if ((pindex->nVersion & mask) && !(nExpectedVersion & mask)) {
                        const int warning_threshold = (bit > 12 ? 75 : 50);
                        if (++unexpected_bit_count[bit] > warning_threshold) {
                            warning_threshold_hit_bits.insert(bit);
                        }
                    }
                }
            }
            pindex = pindex->pprev;
        }
        if (!warning_threshold_hit_bits.empty()) {
            const auto warning = strprintf(_("Warning: Miners are attempting to activate unknown new rules (bit %s)! You may or may not need to act to remain secure"), Join(warning_threshold_hit_bits, ", ", [](const uint8_t bit){ return ::ToString(int(bit)); }));
            AppendWarning(warning_messages, warning);
        }
        if (warning_threshold_hit_int != -1) {
            bilingual_str warning;
            if (warning_threshold_hit_int == -2) {
                warning = _("Warning: Unrecognised block versions are being mined! Unknown rules may or may not be in effect");
            } else {
                warning = strprintf(_("Warning: Unrecognised block version (0x%08x) is being mined! Unknown rules may or may not be in effect"), warning_threshold_hit_int);
            }
            AppendWarning(warning_messages, warning);
        }
    }

    if (!warning_messages.empty()) {
        m_chainman.GetNotifications().warning(warning_messages);
    }

    static constexpr int32_t BIP320_MASK = 0x1fffe000UL;
    if ((pindexNew->nVersion & BIP320_MASK) && pindexNew->nVersion != m_chainman.m_versionbitscache.ComputeBlockVersion(pindexNew->pprev, params.GetConsensus())) {
        const auto warning = _("Miner violated version bit protocol");
        AppendWarning(warning_messages, warning);
    }

    UpdateTipLog(coins_tip, pindexNew, params, __func__, "", warning_messages.original);
}

/** Disconnect m_chain's tip.
  * After calling, the mempool will be in an inconsistent state, with
  * transactions from disconnected blocks being added to disconnectpool.  You
  * should make the mempool consistent again by calling MaybeUpdateMempoolForReorg.
  * with cs_main held.
  *
  * If disconnectpool is nullptr, then no disconnected transactions are added to
  * disconnectpool (note that the caller is responsible for mempool consistency
  * in any case).
  */
bool Chainstate::DisconnectTip(BlockValidationState& state, DisconnectedBlockTransactions* disconnectpool)
{
    AssertLockHeld(cs_main);
    if (m_mempool) AssertLockHeld(m_mempool->cs);

    CBlockIndex *pindexDelete = m_chain.Tip();
    assert(pindexDelete);
    assert(pindexDelete->pprev);
    // Read block from disk.
    std::shared_ptr<CBlock> pblock = std::make_shared<CBlock>();
    CBlock& block = *pblock;
    if (!m_blockman.ReadBlockFromDisk(block, *pindexDelete)) {
        return error("DisconnectTip(): Failed to read block");
    }
    // Apply the block atomically to the chain state.
    const auto time_start{SteadyClock::now()};
    {
        CCoinsViewCache view(&CoinsTip());
        assert(view.GetBestBlock() == pindexDelete->GetBlockHash());
        if (DisconnectBlock(block, pindexDelete, view) != DISCONNECT_OK)
            return error("DisconnectTip(): DisconnectBlock %s failed", pindexDelete->GetBlockHash().ToString());
        bool flushed = view.Flush();
        assert(flushed);
    }
    LogPrint(BCLog::BENCH, "- Disconnect block: %.2fms\n",
             Ticks<MillisecondsDouble>(SteadyClock::now() - time_start));

    {
        // Prune locks that began around the tip should be moved backward so they get a chance to reorg
        const uint64_t max_height_first{static_cast<uint64_t>(pindexDelete->nHeight - 1)};
        for (auto& prune_lock : m_blockman.m_prune_locks) {
            if (prune_lock.second.height_first < max_height_first) continue;

            --prune_lock.second.height_first;
            LogPrint(BCLog::PRUNE, "%s prune lock moved back to %d\n", prune_lock.first, prune_lock.second.height_first);
            // NOTE: Don't need to write to db here, since it will get synced with the rest of the chainstate
        }
    }

    // Write the chain state to disk, if necessary.
    if (!FlushStateToDisk(state, FlushStateMode::IF_NEEDED)) {
        return false;
    }

    if (disconnectpool && m_mempool) {
        for (auto it = block.vtx.rbegin(); it != block.vtx.rend(); ++it) {
            m_mempool->UpdateDependentPriorities(*(*it), pindexDelete->nHeight, false);
        }
        // Save transactions to re-add to mempool at end of reorg. If any entries are evicted for
        // exceeding memory limits, remove them and their descendants from the mempool.
        for (auto&& evicted_tx : disconnectpool->AddTransactionsFromBlock(block.vtx)) {
            m_mempool->removeRecursive(*evicted_tx, MemPoolRemovalReason::REORG);
        }
    }

    m_chain.SetTip(*pindexDelete->pprev);

    UpdateTip(pindexDelete->pprev);
    // Let wallets know transactions went from 1-confirmed to
    // 0-confirmed or conflicted:
    GetMainSignals().BlockDisconnected(pblock, pindexDelete);

    if (m_mempool) {
        // add mempool stats sample
        CStats::DefaultStats()->addMempoolSample(m_mempool->size(), m_mempool->DynamicMemoryUsage(), m_mempool->GetMinFee().GetFeePerK());
    }

    return true;
}

static SteadyClock::duration time_connect_total{};
static SteadyClock::duration time_flush{};
static SteadyClock::duration time_chainstate{};
static SteadyClock::duration time_post_connect{};

struct PerBlockConnectTrace {
    CBlockIndex* pindex = nullptr;
    std::shared_ptr<const CBlock> pblock;
    PerBlockConnectTrace() = default;
};
/**
 * Used to track blocks whose transactions were applied to the UTXO state as a
 * part of a single ActivateBestChainStep call.
 *
 * This class is single-use, once you call GetBlocksConnected() you have to throw
 * it away and make a new one.
 */
class ConnectTrace {
private:
    std::vector<PerBlockConnectTrace> blocksConnected;

public:
    explicit ConnectTrace() : blocksConnected(1) {}

    void BlockConnected(CBlockIndex* pindex, std::shared_ptr<const CBlock> pblock) {
        assert(!blocksConnected.back().pindex);
        assert(pindex);
        assert(pblock);
        blocksConnected.back().pindex = pindex;
        blocksConnected.back().pblock = std::move(pblock);
        blocksConnected.emplace_back();
    }

    std::vector<PerBlockConnectTrace>& GetBlocksConnected() {
        // We always keep one extra block at the end of our list because
        // blocks are added after all the conflicted transactions have
        // been filled in. Thus, the last entry should always be an empty
        // one waiting for the transactions from the next block. We pop
        // the last entry here to make sure the list we return is sane.
        assert(!blocksConnected.back().pindex);
        blocksConnected.pop_back();
        return blocksConnected;
    }
};

/**
 * Connect a new block to m_chain. pblock is either nullptr or a pointer to a CBlock
 * corresponding to pindexNew, to bypass loading it again from disk.
 *
 * The block is added to connectTrace if connection succeeds.
 */
bool Chainstate::ConnectTip(BlockValidationState& state, CBlockIndex* pindexNew, const std::shared_ptr<const CBlock>& pblock, ConnectTrace& connectTrace, DisconnectedBlockTransactions& disconnectpool)
{
    AssertLockHeld(cs_main);
    if (m_mempool) AssertLockHeld(m_mempool->cs);

    assert(pindexNew->pprev == m_chain.Tip());
    // Read block from disk.
    const auto time_1{SteadyClock::now()};
    std::shared_ptr<const CBlock> pthisBlock;
    if (!pblock) {
        std::shared_ptr<CBlock> pblockNew = std::make_shared<CBlock>();
        if (!m_blockman.ReadBlockFromDisk(*pblockNew, *pindexNew)) {
            return FatalError(m_chainman.GetNotifications(), state, "Failed to read block");
        }
        pthisBlock = pblockNew;
    } else {
        LogPrint(BCLog::BENCH, "  - Using cached block\n");
        pthisBlock = pblock;
    }
    const CBlock& blockConnecting = *pthisBlock;
    // Apply the block atomically to the chain state.
    const auto time_2{SteadyClock::now()};
    SteadyClock::time_point time_3;
    // When adding aggregate statistics in the future, keep in mind that
    // num_blocks_total may be zero until the ConnectBlock() call below.
    LogPrint(BCLog::BENCH, "  - Load block from disk: %.2fms\n",
             Ticks<MillisecondsDouble>(time_2 - time_1));
    {
        CCoinsViewCache view(&CoinsTip());
        bool rv = ConnectBlock(blockConnecting, state, pindexNew, view);
        GetMainSignals().BlockChecked(blockConnecting, state);
        if (!rv) {
            if (state.IsInvalid())
                InvalidBlockFound(pindexNew, state);
            return error("%s: ConnectBlock %s failed, %s", __func__, pindexNew->GetBlockHash().ToString(), state.ToString());
        }
        time_3 = SteadyClock::now();
        time_connect_total += time_3 - time_2;
        assert(num_blocks_total > 0);
        LogPrint(BCLog::BENCH, "  - Connect total: %.2fms [%.2fs (%.2fms/blk)]\n",
                 Ticks<MillisecondsDouble>(time_3 - time_2),
                 Ticks<SecondsDouble>(time_connect_total),
                 Ticks<MillisecondsDouble>(time_connect_total) / num_blocks_total);
        bool flushed = view.Flush();
        assert(flushed);
    }
    const auto time_4{SteadyClock::now()};
    time_flush += time_4 - time_3;
    LogPrint(BCLog::BENCH, "  - Flush: %.2fms [%.2fs (%.2fms/blk)]\n",
             Ticks<MillisecondsDouble>(time_4 - time_3),
             Ticks<SecondsDouble>(time_flush),
             Ticks<MillisecondsDouble>(time_flush) / num_blocks_total);
    // Write the chain state to disk, if necessary.
    if (!FlushStateToDisk(state, FlushStateMode::IF_NEEDED)) {
        return false;
    }
    const auto time_5{SteadyClock::now()};
    time_chainstate += time_5 - time_4;
    LogPrint(BCLog::BENCH, "  - Writing chainstate: %.2fms [%.2fs (%.2fms/blk)]\n",
             Ticks<MillisecondsDouble>(time_5 - time_4),
             Ticks<SecondsDouble>(time_chainstate),
             Ticks<MillisecondsDouble>(time_chainstate) / num_blocks_total);
    // Remove conflicting transactions from the mempool.;
    if (m_mempool) {
        m_mempool->removeForBlock(blockConnecting.vtx, pindexNew->nHeight);
        disconnectpool.removeForBlock(blockConnecting.vtx);
    }
    // Update m_chain & related variables.
    m_chain.SetTip(*pindexNew);
    UpdateTip(pindexNew);

    if (m_mempool) {
        // add mempool stats sample
        CStats::DefaultStats()->addMempoolSample(m_mempool->size(), m_mempool->DynamicMemoryUsage(), m_mempool->GetMinFee().GetFeePerK());
    }

    const auto time_6{SteadyClock::now()};
    time_post_connect += time_6 - time_5;
    time_total += time_6 - time_1;
    LogPrint(BCLog::BENCH, "  - Connect postprocess: %.2fms [%.2fs (%.2fms/blk)]\n",
             Ticks<MillisecondsDouble>(time_6 - time_5),
             Ticks<SecondsDouble>(time_post_connect),
             Ticks<MillisecondsDouble>(time_post_connect) / num_blocks_total);
    LogPrint(BCLog::BENCH, "- Connect block: %.2fms [%.2fs (%.2fms/blk)]\n",
             Ticks<MillisecondsDouble>(time_6 - time_1),
             Ticks<SecondsDouble>(time_total),
             Ticks<MillisecondsDouble>(time_total) / num_blocks_total);

    // If we are the background validation chainstate, check to see if we are done
    // validating the snapshot (i.e. our tip has reached the snapshot's base block).
    if (this != &m_chainman.ActiveChainstate()) {
        // This call may set `m_disabled`, which is referenced immediately afterwards in
        // ActivateBestChain, so that we stop connecting blocks past the snapshot base.
        m_chainman.MaybeCompleteSnapshotValidation();
    }

    connectTrace.BlockConnected(pindexNew, std::move(pthisBlock));
    return true;
}

/**
 * Return the tip of the chain with the most work in it, that isn't
 * known to be invalid (it's however far from certain to be valid).
 */
CBlockIndex* Chainstate::FindMostWorkChain()
{
    AssertLockHeld(::cs_main);
    do {
        CBlockIndex *pindexNew = nullptr;

        // Find the best candidate header.
        {
            std::set<CBlockIndex*, CBlockIndexWorkComparator>::reverse_iterator it = setBlockIndexCandidates.rbegin();
            if (it == setBlockIndexCandidates.rend())
                return nullptr;
            pindexNew = *it;
        }

        // Check whether all blocks on the path between the currently active chain and the candidate are valid.
        // Just going until the active chain is an optimization, as we know all blocks in it are valid already.
        CBlockIndex *pindexTest = pindexNew;
        bool fInvalidAncestor = false;
        while (pindexTest && !m_chain.Contains(pindexTest)) {
            assert(pindexTest->HaveNumChainTxs() || pindexTest->nHeight == 0);

            // Pruned nodes may have entries in setBlockIndexCandidates for
            // which block files have been deleted.  Remove those as candidates
            // for the most work chain if we come across them; we can't switch
            // to a chain unless we have all the non-active-chain parent blocks.
            bool fFailedChain = pindexTest->nStatus & BLOCK_FAILED_MASK;
            bool fMissingData = !(pindexTest->nStatus & BLOCK_HAVE_DATA);
            if (fFailedChain || fMissingData) {
                // Candidate chain is not usable (either invalid or missing data)
                if (fFailedChain && (m_chainman.m_best_invalid == nullptr || pindexNew->nChainWork > m_chainman.m_best_invalid->nChainWork)) {
                    m_chainman.m_best_invalid = pindexNew;
                }
                CBlockIndex *pindexFailed = pindexNew;
                // Remove the entire chain from the set.
                while (pindexTest != pindexFailed) {
                    if (fFailedChain) {
                        pindexFailed->nStatus |= BLOCK_FAILED_CHILD;
                        m_blockman.m_dirty_blockindex.insert(pindexFailed);
                    } else if (fMissingData) {
                        // If we're missing data, then add back to m_blocks_unlinked,
                        // so that if the block arrives in the future we can try adding
                        // to setBlockIndexCandidates again.
                        m_blockman.m_blocks_unlinked.insert(
                            std::make_pair(pindexFailed->pprev, pindexFailed));
                    }
                    setBlockIndexCandidates.erase(pindexFailed);
                    pindexFailed = pindexFailed->pprev;
                }
                setBlockIndexCandidates.erase(pindexTest);
                fInvalidAncestor = true;
                break;
            }
            pindexTest = pindexTest->pprev;
        }
        if (!fInvalidAncestor)
            return pindexNew;
    } while(true);
}

/** Delete all entries in setBlockIndexCandidates that are worse than the current tip. */
void Chainstate::PruneBlockIndexCandidates() {
    // Note that we can't delete the current block itself, as we may need to return to it later in case a
    // reorganization to a better block fails.
    std::set<CBlockIndex*, CBlockIndexWorkComparator>::iterator it = setBlockIndexCandidates.begin();
    while (it != setBlockIndexCandidates.end() && setBlockIndexCandidates.value_comp()(*it, m_chain.Tip())) {
        setBlockIndexCandidates.erase(it++);
    }
    // Either the current tip or a successor of it we're working towards is left in setBlockIndexCandidates.
    assert(!setBlockIndexCandidates.empty());
}

/**
 * Try to make some progress towards making pindexMostWork the active block.
 * pblock is either nullptr or a pointer to a CBlock corresponding to pindexMostWork.
 *
 * @returns true unless a system error occurred
 */
bool Chainstate::ActivateBestChainStep(BlockValidationState& state, CBlockIndex* pindexMostWork, const std::shared_ptr<const CBlock>& pblock, bool& fInvalidFound, ConnectTrace& connectTrace)
{
    AssertLockHeld(cs_main);
    if (m_mempool) AssertLockHeld(m_mempool->cs);

    const CBlockIndex* pindexOldTip = m_chain.Tip();
    const CBlockIndex* pindexFork = m_chain.FindFork(pindexMostWork);

    // Disconnect active blocks which are no longer in the best chain.
    bool fBlocksDisconnected = false;
    DisconnectedBlockTransactions disconnectpool{MAX_DISCONNECTED_TX_POOL_SIZE * 1000};
    while (m_chain.Tip() && m_chain.Tip() != pindexFork) {
        if (!DisconnectTip(state, &disconnectpool)) {
            // This is likely a fatal error, but keep the mempool consistent,
            // just in case. Only remove from the mempool in this case.
            MaybeUpdateMempoolForReorg(disconnectpool, false);

            // If we're unable to disconnect a block during normal operation,
            // then that is a failure of our local system -- we should abort
            // rather than stay on a less work chain.
            FatalError(m_chainman.GetNotifications(), state, "Failed to disconnect block; see debug.log for details");
            return false;
        }
        fBlocksDisconnected = true;
    }

    // Build list of new blocks to connect (in descending height order).
    std::vector<CBlockIndex*> vpindexToConnect;
    bool fContinue = true;
    int nHeight = pindexFork ? pindexFork->nHeight : -1;
    while (fContinue && nHeight != pindexMostWork->nHeight) {
        // Don't iterate the entire list of potential improvements toward the best tip, as we likely only need
        // a few blocks along the way.
        int nTargetHeight = std::min(nHeight + 32, pindexMostWork->nHeight);
        vpindexToConnect.clear();
        vpindexToConnect.reserve(nTargetHeight - nHeight);
        CBlockIndex* pindexIter = pindexMostWork->GetAncestor(nTargetHeight);
        while (pindexIter && pindexIter->nHeight != nHeight) {
            vpindexToConnect.push_back(pindexIter);
            pindexIter = pindexIter->pprev;
        }
        nHeight = nTargetHeight;

        // Connect new blocks.
        for (CBlockIndex* pindexConnect : reverse_iterate(vpindexToConnect)) {
            if (!ConnectTip(state, pindexConnect, pindexConnect == pindexMostWork ? pblock : std::shared_ptr<const CBlock>(), connectTrace, disconnectpool)) {
                if (state.IsInvalid()) {
                    // The block violates a consensus rule.
                    if (state.GetResult() != BlockValidationResult::BLOCK_MUTATED) {
                        InvalidChainFound(vpindexToConnect.front());
                    }
                    state = BlockValidationState();
                    fInvalidFound = true;
                    fContinue = false;
                    break;
                } else {
                    // A system error occurred (disk space, database error, ...).
                    // Make the mempool consistent with the current tip, just in case
                    // any observers try to use it before shutdown.
                    MaybeUpdateMempoolForReorg(disconnectpool, false);
                    return false;
                }
            } else {
                PruneBlockIndexCandidates();
                if (!pindexOldTip || m_chain.Tip()->nChainWork > pindexOldTip->nChainWork) {
                    // We're in a better position than we were. Return temporarily to release the lock.
                    fContinue = false;
                    break;
                }
            }
        }
    }

    if (fBlocksDisconnected) {
        // If any blocks were disconnected, disconnectpool may be non empty.  Add
        // any disconnected transactions back to the mempool.
        MaybeUpdateMempoolForReorg(disconnectpool, true);
    }
    if (m_mempool) m_mempool->check(this->CoinsTip(), this->m_chain.Height() + 1);

    CheckForkWarningConditions();

    return true;
}

static SynchronizationState GetSynchronizationState(bool init)
{
    if (!init) return SynchronizationState::POST_INIT;
    if (::fReindex) return SynchronizationState::INIT_REINDEX;
    return SynchronizationState::INIT_DOWNLOAD;
}

static bool NotifyHeaderTip(ChainstateManager& chainman) LOCKS_EXCLUDED(cs_main)
{
    bool fNotify = false;
    bool fInitialBlockDownload = false;
    static CBlockIndex* pindexHeaderOld = nullptr;
    CBlockIndex* pindexHeader = nullptr;
    {
        LOCK(cs_main);
        pindexHeader = chainman.m_best_header;

        if (pindexHeader != pindexHeaderOld) {
            fNotify = true;
            fInitialBlockDownload = chainman.IsInitialBlockDownload();
            pindexHeaderOld = pindexHeader;
        }
    }
    // Send block tip changed notifications without cs_main
    if (fNotify) {
        chainman.GetNotifications().headerTip(GetSynchronizationState(fInitialBlockDownload), pindexHeader->nHeight, pindexHeader->nTime, false);
    }
    return fNotify;
}

static void LimitValidationInterfaceQueue() LOCKS_EXCLUDED(cs_main) {
    AssertLockNotHeld(cs_main);

    if (GetMainSignals().CallbacksPending() > 10) {
        SyncWithValidationInterfaceQueue();
    }
}

bool Chainstate::ActivateBestChain(BlockValidationState& state, std::shared_ptr<const CBlock> pblock)
{
    AssertLockNotHeld(m_chainstate_mutex);

    // Note that while we're often called here from ProcessNewBlock, this is
    // far from a guarantee. Things in the P2P/RPC will often end up calling
    // us in the middle of ProcessNewBlock - do not assume pblock is set
    // sanely for performance or correctness!
    AssertLockNotHeld(::cs_main);

    // ABC maintains a fair degree of expensive-to-calculate internal state
    // because this function periodically releases cs_main so that it does not lock up other threads for too long
    // during large connects - and to allow for e.g. the callback queue to drain
    // we use m_chainstate_mutex to enforce mutual exclusion so that only one caller may execute this function at a time
    LOCK(m_chainstate_mutex);

    // Belt-and-suspenders check that we aren't attempting to advance the background
    // chainstate past the snapshot base block.
    if (WITH_LOCK(::cs_main, return m_disabled)) {
        LogPrintf("m_disabled is set - this chainstate should not be in operation. "
            "Please report this as a bug. %s\n", PACKAGE_BUGREPORT);
        return false;
    }

    CBlockIndex *pindexMostWork = nullptr;
    CBlockIndex *pindexNewTip = nullptr;
    std::shared_ptr<const CBlock> new_tip_block{nullptr};
    bool exited_ibd{false};
    do {
        // Block until the validation queue drains. This should largely
        // never happen in normal operation, however may happen during
        // reindex, causing memory blowup if we run too far ahead.
        // Note that if a validationinterface callback ends up calling
        // ActivateBestChain this may lead to a deadlock! We should
        // probably have a DEBUG_LOCKORDER test for this in the future.
        LimitValidationInterfaceQueue();

        {
            LOCK(cs_main);
            // Lock transaction pool for at least as long as it takes for connectTrace to be consumed
            LOCK(MempoolMutex());
            const bool was_in_ibd = m_chainman.IsInitialBlockDownload();
            CBlockIndex* starting_tip = m_chain.Tip();
            bool blocks_connected = false;
            do {
                // We absolutely may not unlock cs_main until we've made forward progress
                // (with the exception of shutdown due to hardware issues, low disk space, etc).
                ConnectTrace connectTrace; // Destructed before cs_main is unlocked

                if (pindexMostWork == nullptr) {
                    pindexMostWork = FindMostWorkChain();
                }

                // Whether we have anything to do at all.
                if (pindexMostWork == nullptr || pindexMostWork == m_chain.Tip()) {
                    break;
                }

                bool fInvalidFound = false;
                std::shared_ptr<const CBlock> nullBlockPtr;
                if (!ActivateBestChainStep(state, pindexMostWork, pblock && pblock->GetHash() == pindexMostWork->GetBlockHash() ? pblock : nullBlockPtr, fInvalidFound, connectTrace)) {
                    // A system error occurred
                    return false;
                }
                blocks_connected = true;

                if (fInvalidFound) {
                    // Wipe cache, we may need another branch now.
                    pindexMostWork = nullptr;
                }
                auto new_tip = m_chain.Tip();
                if (pindexNewTip != new_tip) {
                    pindexNewTip = new_tip;
                    new_tip_block = nullptr;
                }

                for (const PerBlockConnectTrace& trace : connectTrace.GetBlocksConnected()) {
                    assert(trace.pblock && trace.pindex);
                    GetMainSignals().BlockConnected(this->GetRole(), trace.pblock, trace.pindex);
                    // Avoid keeping the CBlock around longer than we have to
                    if (trace.pindex == pindexNewTip && CValidationInterface::any_use_tip_block_cache) {
                        new_tip_block = trace.pblock;
                    }
                }

                // This will have been toggled in
                // ActivateBestChainStep -> ConnectTip -> MaybeCompleteSnapshotValidation,
                // if at all, so we should catch it here.
                //
                // Break this do-while to ensure we don't advance past the base snapshot.
                if (m_disabled) {
                    break;
                }
            } while (!m_chain.Tip() || (starting_tip && CBlockIndexWorkComparator()(m_chain.Tip(), starting_tip)));
            if (!blocks_connected) return true;

            const CBlockIndex* pindexFork = m_chain.FindFork(starting_tip);
            bool still_in_ibd = m_chainman.IsInitialBlockDownload();

            if (was_in_ibd && !still_in_ibd) {
                // Active chainstate has exited IBD.
                exited_ibd = true;
            }

            // Notify external listeners about the new tip.
            // Enqueue while holding cs_main to ensure that UpdatedBlockTip is called in the order in which blocks are connected
            if (this == &m_chainman.ActiveChainstate() && pindexFork != pindexNewTip) {
                // Notify ValidationInterface subscribers
                GetMainSignals().UpdatedBlockTip(pindexNewTip, pindexFork, still_in_ibd, new_tip_block);

                // Always notify the UI if a new block tip was connected
                if (kernel::IsInterrupted(m_chainman.GetNotifications().blockTip(GetSynchronizationState(still_in_ibd), *pindexNewTip))) {
                    // Just breaking and returning success for now. This could
                    // be changed to bubble up the kernel::Interrupted value to
                    // the caller so the caller could distinguish between
                    // completed and interrupted operations.
                    break;
                }
            }
        }
        // When we reach this point, we switched to a new tip (stored in pindexNewTip).

        if (exited_ibd) {
            // If a background chainstate is in use, we may need to rebalance our
            // allocation of caches once a chainstate exits initial block download.
            LOCK(::cs_main);
            m_chainman.MaybeRebalanceCaches();
        }

        if (WITH_LOCK(::cs_main, return m_disabled)) {
            // Background chainstate has reached the snapshot base block, so exit.

            // Restart indexes to resume indexing for all blocks unique to the snapshot
            // chain. This resumes indexing "in order" from where the indexing on the
            // background validation chain left off.
            //
            // This cannot be done while holding cs_main (within
            // MaybeCompleteSnapshotValidation) or a cs_main deadlock will occur.
            if (m_chainman.restart_indexes) {
                m_chainman.restart_indexes();
            }
            break;
        }

        // We check interrupt only after giving ActivateBestChainStep a chance to run once so that we
        // never interrupt before connecting the genesis block during LoadChainTip(). Previously this
        // caused an assert() failure during interrupt in such cases as the UTXO DB flushing checks
        // that the best block hash is non-null.
        if (m_chainman.m_interrupt) break;
    } while (pindexNewTip != pindexMostWork);

    m_chainman.CheckBlockIndex();

    // Write changes periodically to disk, after relay.
    if (!FlushStateToDisk(state, FlushStateMode::PERIODIC)) {
        return false;
    }

    return true;
}

bool Chainstate::PreciousBlock(BlockValidationState& state, CBlockIndex* pindex)
{
    AssertLockNotHeld(m_chainstate_mutex);
    AssertLockNotHeld(::cs_main);
    {
        LOCK(cs_main);
        if (pindex->nChainWork < m_chain.Tip()->nChainWork) {
            // Nothing to do, this block is not at the tip.
            return true;
        }
        if (m_chain.Tip()->nChainWork > m_chainman.nLastPreciousChainwork) {
            // The chain has been extended since the last call, reset the counter.
            m_chainman.nBlockReverseSequenceId = -1;
        }
        m_chainman.nLastPreciousChainwork = m_chain.Tip()->nChainWork;
        setBlockIndexCandidates.erase(pindex);
        pindex->nSequenceId = m_chainman.nBlockReverseSequenceId;
        if (m_chainman.nBlockReverseSequenceId > std::numeric_limits<int32_t>::min()) {
            // We can't keep reducing the counter if somebody really wants to
            // call preciousblock 2**31-1 times on the same set of tips...
            m_chainman.nBlockReverseSequenceId--;
        }
        if (pindex->IsValid(BLOCK_VALID_TRANSACTIONS) && pindex->HaveNumChainTxs()) {
            setBlockIndexCandidates.insert(pindex);
            PruneBlockIndexCandidates();
        }
    }

    return ActivateBestChain(state, std::shared_ptr<const CBlock>());
}

bool Chainstate::InvalidateBlock(BlockValidationState& state, CBlockIndex* pindex)
{
    AssertLockNotHeld(m_chainstate_mutex);
    AssertLockNotHeld(::cs_main);

    // Genesis block can't be invalidated
    assert(pindex);
    if (pindex->nHeight == 0) return false;

    CBlockIndex* to_mark_failed = pindex;
    bool pindex_was_in_chain = false;
    int disconnected = 0;

    // We do not allow ActivateBestChain() to run while InvalidateBlock() is
    // running, as that could cause the tip to change while we disconnect
    // blocks.
    LOCK(m_chainstate_mutex);

    // We'll be acquiring and releasing cs_main below, to allow the validation
    // callbacks to run. However, we should keep the block index in a
    // consistent state as we disconnect blocks -- in particular we need to
    // add equal-work blocks to setBlockIndexCandidates as we disconnect.
    // To avoid walking the block index repeatedly in search of candidates,
    // build a map once so that we can look up candidate blocks by chain
    // work as we go.
    std::multimap<const arith_uint256, CBlockIndex *> candidate_blocks_by_work;

    {
        LOCK(cs_main);
        for (auto& entry : m_blockman.m_block_index) {
            CBlockIndex* candidate = &entry.second;
            // We don't need to put anything in our active chain into the
            // multimap, because those candidates will be found and considered
            // as we disconnect.
            // Instead, consider only non-active-chain blocks that have at
            // least as much work as where we expect the new tip to end up.
            if (!m_chain.Contains(candidate) &&
                    !CBlockIndexWorkComparator()(candidate, pindex->pprev) &&
                    candidate->IsValid(BLOCK_VALID_TRANSACTIONS) &&
                    candidate->HaveNumChainTxs()) {
                candidate_blocks_by_work.insert(std::make_pair(candidate->nChainWork, candidate));
            }
        }
    }

    // Disconnect (descendants of) pindex, and mark them invalid.
    while (true) {
        if (m_chainman.m_interrupt) break;

        // Make sure the queue of validation callbacks doesn't grow unboundedly.
        LimitValidationInterfaceQueue();

        LOCK(cs_main);
        // Lock for as long as disconnectpool is in scope to make sure MaybeUpdateMempoolForReorg is
        // called after DisconnectTip without unlocking in between
        LOCK(MempoolMutex());
        if (!m_chain.Contains(pindex)) break;
        pindex_was_in_chain = true;
        CBlockIndex *invalid_walk_tip = m_chain.Tip();

        // ActivateBestChain considers blocks already in m_chain
        // unconditionally valid already, so force disconnect away from it.
        DisconnectedBlockTransactions disconnectpool{MAX_DISCONNECTED_TX_POOL_SIZE * 1000};
        bool ret = DisconnectTip(state, &disconnectpool);
        // DisconnectTip will add transactions to disconnectpool.
        // Adjust the mempool to be consistent with the new tip, adding
        // transactions back to the mempool if disconnecting was successful,
        // and we're not doing a very deep invalidation (in which case
        // keeping the mempool up to date is probably futile anyway).
        MaybeUpdateMempoolForReorg(disconnectpool, /* fAddToMempool = */ (++disconnected <= 10) && ret);
        if (!ret) return false;
        assert(invalid_walk_tip->pprev == m_chain.Tip());

        // We immediately mark the disconnected blocks as invalid.
        // This prevents a case where pruned nodes may fail to invalidateblock
        // and be left unable to start as they have no tip candidates (as there
        // are no blocks that meet the "have data and are not invalid per
        // nStatus" criteria for inclusion in setBlockIndexCandidates).
        invalid_walk_tip->nStatus |= BLOCK_FAILED_VALID;
        m_blockman.m_dirty_blockindex.insert(invalid_walk_tip);
        setBlockIndexCandidates.erase(invalid_walk_tip);
        setBlockIndexCandidates.insert(invalid_walk_tip->pprev);
        if (invalid_walk_tip->pprev == to_mark_failed && (to_mark_failed->nStatus & BLOCK_FAILED_VALID)) {
            // We only want to mark the last disconnected block as BLOCK_FAILED_VALID; its children
            // need to be BLOCK_FAILED_CHILD instead.
            to_mark_failed->nStatus = (to_mark_failed->nStatus ^ BLOCK_FAILED_VALID) | BLOCK_FAILED_CHILD;
            m_blockman.m_dirty_blockindex.insert(to_mark_failed);
        }

        // Add any equal or more work headers to setBlockIndexCandidates
        auto candidate_it = candidate_blocks_by_work.lower_bound(invalid_walk_tip->pprev->nChainWork);
        while (candidate_it != candidate_blocks_by_work.end()) {
            if (!CBlockIndexWorkComparator()(candidate_it->second, invalid_walk_tip->pprev)) {
                setBlockIndexCandidates.insert(candidate_it->second);
                candidate_it = candidate_blocks_by_work.erase(candidate_it);
            } else {
                ++candidate_it;
            }
        }

        // Track the last disconnected block, so we can correct its BLOCK_FAILED_CHILD status in future
        // iterations, or, if it's the last one, call InvalidChainFound on it.
        to_mark_failed = invalid_walk_tip;
    }

    m_chainman.CheckBlockIndex();

    {
        LOCK(cs_main);
        if (m_chain.Contains(to_mark_failed)) {
            // If the to-be-marked invalid block is in the active chain, something is interfering and we can't proceed.
            return false;
        }

        // Mark pindex (or the last disconnected block) as invalid, even when it never was in the main chain
        to_mark_failed->nStatus |= BLOCK_FAILED_VALID;
        m_blockman.m_dirty_blockindex.insert(to_mark_failed);
        setBlockIndexCandidates.erase(to_mark_failed);
        m_chainman.m_failed_blocks.insert(to_mark_failed);

        // If any new blocks somehow arrived while we were disconnecting
        // (above), then the pre-calculation of what should go into
        // setBlockIndexCandidates may have missed entries. This would
        // technically be an inconsistency in the block index, but if we clean
        // it up here, this should be an essentially unobservable error.
        // Loop back over all block index entries and add any missing entries
        // to setBlockIndexCandidates.
        for (auto& [_, block_index] : m_blockman.m_block_index) {
            if (block_index.IsValid(BLOCK_VALID_TRANSACTIONS) && block_index.HaveNumChainTxs() && !setBlockIndexCandidates.value_comp()(&block_index, m_chain.Tip())) {
                setBlockIndexCandidates.insert(&block_index);
            }
        }

        InvalidChainFound(to_mark_failed);
    }

    // Only notify about a new block tip if the active chain was modified.
    if (pindex_was_in_chain) {
        // Ignoring return value for now, this could be changed to bubble up
        // kernel::Interrupted value to the caller so the caller could
        // distinguish between completed and interrupted operations. It might
        // also make sense for the blockTip notification to have an enum
        // parameter indicating the source of the tip change so hooks can
        // distinguish user-initiated invalidateblock changes from other
        // changes.
        (void)m_chainman.GetNotifications().blockTip(GetSynchronizationState(m_chainman.IsInitialBlockDownload()), *to_mark_failed->pprev);
    }
    return true;
}

void Chainstate::ResetBlockFailureFlags(CBlockIndex *pindex) {
    AssertLockHeld(cs_main);

    int nHeight = pindex->nHeight;

    // Remove the invalidity flag from this block and all its descendants.
    for (auto& [_, block_index] : m_blockman.m_block_index) {
        if (!block_index.IsValid() && block_index.GetAncestor(nHeight) == pindex) {
            block_index.nStatus &= ~BLOCK_FAILED_MASK;
            m_blockman.m_dirty_blockindex.insert(&block_index);
            if (block_index.IsValid(BLOCK_VALID_TRANSACTIONS) && block_index.HaveNumChainTxs() && setBlockIndexCandidates.value_comp()(m_chain.Tip(), &block_index)) {
                setBlockIndexCandidates.insert(&block_index);
            }
            if (&block_index == m_chainman.m_best_invalid) {
                // Reset invalid block marker if it was pointing to one of those.
                m_chainman.m_best_invalid = nullptr;
            }
            m_chainman.m_failed_blocks.erase(&block_index);
        }
    }

    // Remove the invalidity flag from all ancestors too.
    while (pindex != nullptr) {
        if (pindex->nStatus & BLOCK_FAILED_MASK) {
            pindex->nStatus &= ~BLOCK_FAILED_MASK;
            m_blockman.m_dirty_blockindex.insert(pindex);
            m_chainman.m_failed_blocks.erase(pindex);
        }
        pindex = pindex->pprev;
    }
}

void Chainstate::TryAddBlockIndexCandidate(CBlockIndex* pindex)
{
    AssertLockHeld(cs_main);
    // The block only is a candidate for the most-work-chain if it has the same
    // or more work than our current tip.
    if (m_chain.Tip() != nullptr && setBlockIndexCandidates.value_comp()(pindex, m_chain.Tip())) {
        return;
    }

    bool is_active_chainstate = this == &m_chainman.ActiveChainstate();
    if (is_active_chainstate) {
        // The active chainstate should always add entries that have more
        // work than the tip.
        setBlockIndexCandidates.insert(pindex);
    } else if (!m_disabled) {
        // For the background chainstate, we only consider connecting blocks
        // towards the snapshot base (which can't be nullptr or else we'll
        // never make progress).
        const CBlockIndex* snapshot_base{Assert(m_chainman.GetSnapshotBaseBlock())};
        if (snapshot_base->GetAncestor(pindex->nHeight) == pindex) {
            setBlockIndexCandidates.insert(pindex);
        }
    }
}

/** Mark a block as having its data received and checked (up to BLOCK_VALID_TRANSACTIONS). */
void ChainstateManager::ReceivedBlockTransactions(const CBlock& block, CBlockIndex* pindexNew, const FlatFilePos& pos)
{
    AssertLockHeld(cs_main);
    pindexNew->nTx = block.vtx.size();
    pindexNew->nChainTx = 0;
    pindexNew->nFile = pos.nFile;
    pindexNew->nDataPos = pos.nPos;
    pindexNew->nUndoPos = 0;
    pindexNew->nStatus |= BLOCK_HAVE_DATA;
    if (DeploymentActiveAt(*pindexNew, *this, Consensus::DEPLOYMENT_SEGWIT)) {
        pindexNew->nStatus |= BLOCK_OPT_WITNESS;
    }
    pindexNew->RaiseValidity(BLOCK_VALID_TRANSACTIONS);
    m_blockman.m_dirty_blockindex.insert(pindexNew);

    if (pindexNew->pprev == nullptr || pindexNew->pprev->HaveNumChainTxs()) {
        // If pindexNew is the genesis block or all parents are BLOCK_VALID_TRANSACTIONS.
        std::deque<CBlockIndex*> queue;
        queue.push_back(pindexNew);

        // Recursively process any descendant blocks that now may be eligible to be connected.
        while (!queue.empty()) {
            CBlockIndex *pindex = queue.front();
            queue.pop_front();
            pindex->nChainTx = (pindex->pprev ? pindex->pprev->nChainTx : 0) + pindex->nTx;
            pindex->nSequenceId = nBlockSequenceId++;
            for (Chainstate *c : GetAll()) {
                c->TryAddBlockIndexCandidate(pindex);
            }
            std::pair<std::multimap<CBlockIndex*, CBlockIndex*>::iterator, std::multimap<CBlockIndex*, CBlockIndex*>::iterator> range = m_blockman.m_blocks_unlinked.equal_range(pindex);
            while (range.first != range.second) {
                std::multimap<CBlockIndex*, CBlockIndex*>::iterator it = range.first;
                queue.push_back(it->second);
                range.first++;
                m_blockman.m_blocks_unlinked.erase(it);
            }
        }
    } else {
        if (pindexNew->pprev && pindexNew->pprev->IsValid(BLOCK_VALID_TREE)) {
            m_blockman.m_blocks_unlinked.insert(std::make_pair(pindexNew->pprev, pindexNew));
        }
    }
}

static bool CheckBlockHeader(const CBlockHeader& block, BlockValidationState& state, const Consensus::Params& consensusParams, bool fCheckPOW = true)
{
    // Check proof of work matches claimed amount
    if (fCheckPOW && !CheckProofOfWork(block.GetHash(), block.nBits, consensusParams))
        return state.Invalid(BlockValidationResult::BLOCK_INVALID_HEADER, "high-hash", "proof of work failed");

    return true;
}

static bool CheckMerkleRoot(const CBlock& block, BlockValidationState& state)
{
    if (block.m_checked_merkle_root) return true;

    bool mutated;
    uint256 merkle_root = BlockMerkleRoot(block, &mutated);
    if (block.hashMerkleRoot != merkle_root) {
        return state.Invalid(
            /*result=*/BlockValidationResult::BLOCK_MUTATED,
            /*reject_reason=*/"bad-txnmrklroot",
            /*debug_message=*/"hashMerkleRoot mismatch");
    }

    // Check for merkle tree malleability (CVE-2012-2459): repeating sequences
    // of transactions in a block without affecting the merkle root of a block,
    // while still invalidating it.
    if (mutated) {
        return state.Invalid(
            /*result=*/BlockValidationResult::BLOCK_MUTATED,
            /*reject_reason=*/"bad-txns-duplicate",
            /*debug_message=*/"duplicate transaction");
    }

    block.m_checked_merkle_root = true;
    return true;
}

/** CheckWitnessMalleation performs checks for block malleation with regard to
 * its witnesses.
 *
 * Note: If the witness commitment is expected (i.e. `expect_witness_commitment
 * = true`), then the block is required to have at least one transaction and the
 * first transaction needs to have at least one input. */
static bool CheckWitnessMalleation(const CBlock& block, bool expect_witness_commitment, BlockValidationState& state)
{
    if (expect_witness_commitment) {
        if (block.m_checked_witness_commitment) return true;

        int commitpos = GetWitnessCommitmentIndex(block);
        if (commitpos != NO_WITNESS_COMMITMENT) {
            assert(!block.vtx.empty() && !block.vtx[0]->vin.empty());
            const auto& witness_stack{block.vtx[0]->vin[0].scriptWitness.stack};

            if (witness_stack.size() != 1 || witness_stack[0].size() != 32) {
                return state.Invalid(
                    /*result=*/BlockValidationResult::BLOCK_MUTATED,
                    /*reject_reason=*/"bad-witness-nonce-size",
                    /*debug_message=*/strprintf("%s : invalid witness reserved value size", __func__));
            }

            // The malleation check is ignored; as the transaction tree itself
            // already does not permit it, it is impossible to trigger in the
            // witness tree.
            uint256 hash_witness = BlockWitnessMerkleRoot(block, /*mutated=*/nullptr);

            CHash256().Write(hash_witness).Write(witness_stack[0]).Finalize(hash_witness);
            if (memcmp(hash_witness.begin(), &block.vtx[0]->vout[commitpos].scriptPubKey[6], 32)) {
                return state.Invalid(
                    /*result=*/BlockValidationResult::BLOCK_MUTATED,
                    /*reject_reason=*/"bad-witness-merkle-match",
                    /*debug_message=*/strprintf("%s : witness merkle commitment mismatch", __func__));
            }

            block.m_checked_witness_commitment = true;
            return true;
        }
    }

    // No witness data is allowed in blocks that don't commit to witness data, as this would otherwise leave room for spam
    for (const auto& tx : block.vtx) {
        if (tx->HasWitness()) {
            return state.Invalid(
                /*result=*/BlockValidationResult::BLOCK_MUTATED,
                /*reject_reason=*/"unexpected-witness",
                /*debug_message=*/strprintf("%s : unexpected witness data found", __func__));
        }
    }

    return true;
}

bool CheckBlock(const CBlock& block, BlockValidationState& state, const Consensus::Params& consensusParams, bool fCheckPOW, bool fCheckMerkleRoot)
{
    // These are checks that are independent of context.

    if (block.fChecked)
        return true;

    // Check that the header is valid (particularly PoW).  This is mostly
    // redundant with the call in AcceptBlockHeader.
    if (!CheckBlockHeader(block, state, consensusParams, fCheckPOW))
        return false;

    // Signet only: check block solution
    if (consensusParams.signet_blocks && fCheckPOW && !CheckSignetBlockSolution(block, consensusParams)) {
        return state.Invalid(BlockValidationResult::BLOCK_CONSENSUS, "bad-signet-blksig", "signet block signature validation failure");
    }

    // Check the merkle root.
    if (fCheckMerkleRoot && !CheckMerkleRoot(block, state)) {
        return false;
    }

    // All potential-corruption validation must be done before we do any
    // transaction validation, as otherwise we may mark the header as invalid
    // because we receive the wrong transactions for it.
    // Note that witness malleability is checked in ContextualCheckBlock, so no
    // checks that use witness data may be performed here.

    // Size limits
    if (block.vtx.empty() || block.vtx.size() * WITNESS_SCALE_FACTOR > MAX_BLOCK_WEIGHT || ::GetSerializeSize(block, PROTOCOL_VERSION | SERIALIZE_TRANSACTION_NO_WITNESS) * WITNESS_SCALE_FACTOR > MAX_BLOCK_WEIGHT)
        return state.Invalid(BlockValidationResult::BLOCK_CONSENSUS, "bad-blk-length", "size limits failed");

    // First transaction must be coinbase, the rest must not be
    if (block.vtx.empty() || !block.vtx[0]->IsCoinBase())
        return state.Invalid(BlockValidationResult::BLOCK_CONSENSUS, "bad-cb-missing", "first tx is not coinbase");
    for (unsigned int i = 1; i < block.vtx.size(); i++)
        if (block.vtx[i]->IsCoinBase())
            return state.Invalid(BlockValidationResult::BLOCK_CONSENSUS, "bad-cb-multiple", "more than one coinbase");

    // Check transactions
    // Must check for duplicate inputs (see CVE-2018-17144)
    for (const auto& tx : block.vtx) {
        TxValidationState tx_state;
        if (!CheckTransaction(*tx, tx_state)) {
            // CheckBlock() does context-free validation checks. The only
            // possible failures are consensus failures.
            assert(tx_state.GetResult() == TxValidationResult::TX_CONSENSUS);
            return state.Invalid(BlockValidationResult::BLOCK_CONSENSUS, tx_state.GetRejectReason(),
                                 strprintf("Transaction check failed (tx hash %s) %s", tx->GetHash().ToString(), tx_state.GetDebugMessage()));
        }
    }
    unsigned int nSigOps = 0;
    for (const auto& tx : block.vtx)
    {
        nSigOps += GetLegacySigOpCount(*tx);
    }
    if (nSigOps * WITNESS_SCALE_FACTOR > MAX_BLOCK_SIGOPS_COST)
        return state.Invalid(BlockValidationResult::BLOCK_CONSENSUS, "bad-blk-sigops", "out-of-bounds SigOpCount");

    if (fCheckPOW && fCheckMerkleRoot)
        block.fChecked = true;

    return true;
}

void ChainstateManager::UpdateUncommittedBlockStructures(CBlock& block, const CBlockIndex* pindexPrev) const
{
    int commitpos = GetWitnessCommitmentIndex(block);
    static const std::vector<unsigned char> nonce(32, 0x00);
    if (commitpos != NO_WITNESS_COMMITMENT && DeploymentActiveAfter(pindexPrev, *this, Consensus::DEPLOYMENT_SEGWIT) && !block.vtx[0]->HasWitness()) {
        CMutableTransaction tx(*block.vtx[0]);
        tx.vin[0].scriptWitness.stack.resize(1);
        tx.vin[0].scriptWitness.stack[0] = nonce;
        block.vtx[0] = MakeTransactionRef(std::move(tx));
    }
}

std::vector<unsigned char> ChainstateManager::GenerateCoinbaseCommitment(CBlock& block, const CBlockIndex* pindexPrev) const
{
    std::vector<unsigned char> commitment;
    int commitpos = GetWitnessCommitmentIndex(block);
    std::vector<unsigned char> ret(32, 0x00);
    if (commitpos == NO_WITNESS_COMMITMENT) {
        uint256 witnessroot = BlockWitnessMerkleRoot(block, nullptr);
        CHash256().Write(witnessroot).Write(ret).Finalize(witnessroot);
        CTxOut out;
        out.nValue = 0;
        out.scriptPubKey.resize(MINIMUM_WITNESS_COMMITMENT);
        out.scriptPubKey[0] = OP_RETURN;
        out.scriptPubKey[1] = 0x24;
        out.scriptPubKey[2] = 0xaa;
        out.scriptPubKey[3] = 0x21;
        out.scriptPubKey[4] = 0xa9;
        out.scriptPubKey[5] = 0xed;
        memcpy(&out.scriptPubKey[6], witnessroot.begin(), 32);
        commitment = std::vector<unsigned char>(out.scriptPubKey.begin(), out.scriptPubKey.end());
        CMutableTransaction tx(*block.vtx[0]);
        tx.vout.push_back(out);
        block.vtx[0] = MakeTransactionRef(std::move(tx));
    }
    UpdateUncommittedBlockStructures(block, pindexPrev);
    return commitment;
}

bool HasValidProofOfWork(const std::vector<CBlockHeader>& headers, const Consensus::Params& consensusParams)
{
    return std::all_of(headers.cbegin(), headers.cend(),
            [&](const auto& header) { return CheckProofOfWork(header.GetHash(), header.nBits, consensusParams);});
}

bool IsBlockMutated(const CBlock& block, bool check_witness_root)
{
    BlockValidationState state;
    if (!CheckMerkleRoot(block, state)) {
        LogPrint(BCLog::VALIDATION, "Block mutated: %s\n", state.ToString());
        return true;
    }

    if (block.vtx.empty() || !block.vtx[0]->IsCoinBase()) {
        // Consider the block mutated if any transaction is 64 bytes in size (see 3.1
        // in "Weaknesses in Bitcoin’s Merkle Root Construction":
        // https://lists.linuxfoundation.org/pipermail/bitcoin-dev/attachments/20190225/a27d8837/attachment-0001.pdf).
        //
        // Note: This is not a consensus change as this only applies to blocks that
        // don't have a coinbase transaction and would therefore already be invalid.
        return std::any_of(block.vtx.begin(), block.vtx.end(),
                           [](auto& tx) { return ::GetSerializeSize(tx, PROTOCOL_VERSION | SERIALIZE_TRANSACTION_NO_WITNESS) == 64; });
    } else {
        // Theoretically it is still possible for a block with a 64 byte
        // coinbase transaction to be mutated but we neglect that possibility
        // here as it requires at least 224 bits of work.
    }

    if (!CheckWitnessMalleation(block, check_witness_root, state)) {
        LogPrint(BCLog::VALIDATION, "Block mutated: %s\n", state.ToString());
        return true;
    }

    return false;
}

arith_uint256 CalculateHeadersWork(const std::vector<CBlockHeader>& headers)
{
    arith_uint256 total_work{0};
    for (const CBlockHeader& header : headers) {
        CBlockIndex dummy(header);
        total_work += GetBlockProof(dummy);
    }
    return total_work;
}

/** Context-dependent validity checks.
 *  By "context", we mean only the previous block headers, but not the UTXO
 *  set; UTXO-related validity checks are done in ConnectBlock().
 *  NOTE: This function is not currently invoked by ConnectBlock(), so we
 *  should consider upgrade issues if we change which consensus rules are
 *  enforced in this function (eg by adding a new consensus rule). See comment
 *  in ConnectBlock().
 *  Note that -reindex-chainstate skips the validation that happens here!
 */
static bool ContextualCheckBlockHeader(const CBlockHeader& block, BlockValidationState& state, BlockManager& blockman, const ChainstateManager& chainman, const CBlockIndex* pindexPrev, NodeClock::time_point now) EXCLUSIVE_LOCKS_REQUIRED(::cs_main)
{
    AssertLockHeld(::cs_main);
    assert(pindexPrev != nullptr);
    const int nHeight = pindexPrev->nHeight + 1;

    // Check proof of work
    const Consensus::Params& consensusParams = chainman.GetConsensus();
    if (block.nBits != GetNextWorkRequired(pindexPrev, &block, consensusParams))
        return state.Invalid(BlockValidationResult::BLOCK_INVALID_HEADER, "bad-diffbits", "incorrect proof of work");

    // Check against checkpoints
    if (chainman.m_options.checkpoints_enabled) {
        // Don't accept any forks from the main chain prior to last checkpoint.
        // GetLastCheckpoint finds the last checkpoint in MapCheckpoints that's in our
        // BlockIndex().
        const CBlockIndex* pcheckpoint = blockman.GetLastCheckpoint(chainman.GetParams().Checkpoints());
        if (pcheckpoint && nHeight < pcheckpoint->nHeight) {
            LogPrintf("ERROR: %s: forked chain older than last checkpoint (height %d)\n", __func__, nHeight);
            return state.Invalid(BlockValidationResult::BLOCK_CHECKPOINT, "bad-fork-prior-to-checkpoint");
        }
    }

    // Check timestamp against prev
    if (block.GetBlockTime() <= pindexPrev->GetMedianTimePast())
        return state.Invalid(BlockValidationResult::BLOCK_INVALID_HEADER, "time-too-old", "block's timestamp is too early");

    // Check timestamp
    if (block.Time() > now + std::chrono::seconds{MAX_FUTURE_BLOCK_TIME}) {
        return state.Invalid(BlockValidationResult::BLOCK_TIME_FUTURE, "time-too-new", "block timestamp too far in the future");
    }

    // Reject blocks with outdated version
    if ((block.nVersion < 2 && DeploymentActiveAfter(pindexPrev, chainman, Consensus::DEPLOYMENT_HEIGHTINCB)) ||
        (block.nVersion < 3 && DeploymentActiveAfter(pindexPrev, chainman, Consensus::DEPLOYMENT_DERSIG)) ||
        (block.nVersion < 4 && DeploymentActiveAfter(pindexPrev, chainman, Consensus::DEPLOYMENT_CLTV))) {
            return state.Invalid(BlockValidationResult::BLOCK_INVALID_HEADER, strprintf("bad-version(0x%08x)", block.nVersion),
                                 strprintf("rejected nVersion=0x%08x block", block.nVersion));
    }

    return true;
}

/** NOTE: This function is not currently invoked by ConnectBlock(), so we
 *  should consider upgrade issues if we change which consensus rules are
 *  enforced in this function (eg by adding a new consensus rule). See comment
 *  in ConnectBlock().
 *  Note that -reindex-chainstate skips the validation that happens here!
 */
static bool ContextualCheckBlock(const CBlock& block, BlockValidationState& state, const ChainstateManager& chainman, const CBlockIndex* pindexPrev)
{
    const int nHeight = pindexPrev == nullptr ? 0 : pindexPrev->nHeight + 1;

    // Enforce BIP113 (Median Time Past).
    bool enforce_locktime_median_time_past{false};
    if (DeploymentActiveAfter(pindexPrev, chainman, Consensus::DEPLOYMENT_CSV)) {
        assert(pindexPrev != nullptr);
        enforce_locktime_median_time_past = true;
    }

    const int64_t nLockTimeCutoff{enforce_locktime_median_time_past ?
                                      pindexPrev->GetMedianTimePast() :
                                      block.GetBlockTime()};

    // Check that all transactions are finalized
    for (const auto& tx : block.vtx) {
        if (!IsFinalTx(*tx, nHeight, nLockTimeCutoff)) {
            return state.Invalid(BlockValidationResult::BLOCK_CONSENSUS, "bad-txns-nonfinal", "non-final transaction");
        }
    }

    // Enforce rule that the coinbase starts with serialized block height
    if (DeploymentActiveAfter(pindexPrev, chainman, Consensus::DEPLOYMENT_HEIGHTINCB))
    {
        CScript expect = CScript() << nHeight;
        if (block.vtx[0]->vin[0].scriptSig.size() < expect.size() ||
            !std::equal(expect.begin(), expect.end(), block.vtx[0]->vin[0].scriptSig.begin())) {
            return state.Invalid(BlockValidationResult::BLOCK_CONSENSUS, "bad-cb-height", "block height mismatch in coinbase");
        }
    }

    // Validation for witness commitments.
    // * We compute the witness hash (which is the hash including witnesses) of all the block's transactions, except the
    //   coinbase (where 0x0000....0000 is used instead).
    // * The coinbase scriptWitness is a stack of a single 32-byte vector, containing a witness reserved value (unconstrained).
    // * We build a merkle tree with all those witness hashes as leaves (similar to the hashMerkleRoot in the block header).
    // * There must be at least one output whose scriptPubKey is a single 36-byte push, the first 4 bytes of which are
    //   {0xaa, 0x21, 0xa9, 0xed}, and the following 32 bytes are SHA256^2(witness root, witness reserved value). In case there are
    //   multiple, the last one is used.
    if (!CheckWitnessMalleation(block, DeploymentActiveAfter(pindexPrev, chainman, Consensus::DEPLOYMENT_SEGWIT), state)) {
        return false;
    }

    // After the coinbase witness reserved value and commitment are verified,
    // we can check if the block weight passes (before we've checked the
    // coinbase witness, it would be possible for the weight to be too
    // large by filling up the coinbase witness, which doesn't change
    // the block hash, so we couldn't mark the block as permanently
    // failed).
    if (GetBlockWeight(block) > MAX_BLOCK_WEIGHT) {
        return state.Invalid(BlockValidationResult::BLOCK_CONSENSUS, "bad-blk-weight", strprintf("%s : weight limit failed", __func__));
    }

    return true;
}

bool ChainstateManager::AcceptBlockHeader(const CBlockHeader& block, BlockValidationState& state, CBlockIndex** ppindex, bool min_pow_checked)
{
    AssertLockHeld(cs_main);

    // Check for duplicate
    uint256 hash = block.GetHash();
    BlockMap::iterator miSelf{m_blockman.m_block_index.find(hash)};
    if (hash != GetConsensus().hashGenesisBlock) {
        if (miSelf != m_blockman.m_block_index.end()) {
            // Block header is already known.
            CBlockIndex* pindex = &(miSelf->second);
            if (ppindex)
                *ppindex = pindex;
            if (pindex->nStatus & BLOCK_FAILED_MASK) {
                LogPrint(BCLog::VALIDATION, "%s: block %s is marked invalid\n", __func__, hash.ToString());
                return state.Invalid(BlockValidationResult::BLOCK_CACHED_INVALID, "duplicate");
            }
            return true;
        }

        if (!CheckBlockHeader(block, state, GetConsensus())) {
            LogPrint(BCLog::VALIDATION, "%s: Consensus::CheckBlockHeader: %s, %s\n", __func__, hash.ToString(), state.ToString());
            return false;
        }

        // Get prev block index
        CBlockIndex* pindexPrev = nullptr;
        BlockMap::iterator mi{m_blockman.m_block_index.find(block.hashPrevBlock)};
        if (mi == m_blockman.m_block_index.end()) {
            LogPrint(BCLog::VALIDATION, "header %s has prev block not found: %s\n", hash.ToString(), block.hashPrevBlock.ToString());
            return state.Invalid(BlockValidationResult::BLOCK_MISSING_PREV, "prev-blk-not-found");
        }
        pindexPrev = &((*mi).second);
        if (pindexPrev->nStatus & BLOCK_FAILED_MASK) {
            LogPrint(BCLog::VALIDATION, "header %s has prev block invalid: %s\n", hash.ToString(), block.hashPrevBlock.ToString());
            return state.Invalid(BlockValidationResult::BLOCK_INVALID_PREV, "bad-prevblk");
        }
        if (!ContextualCheckBlockHeader(block, state, m_blockman, *this, pindexPrev, m_options.adjusted_time_callback())) {
            LogPrint(BCLog::VALIDATION, "%s: Consensus::ContextualCheckBlockHeader: %s, %s\n", __func__, hash.ToString(), state.ToString());
            return false;
        }

        /* Determine if this block descends from any block which has been found
         * invalid (m_failed_blocks), then mark pindexPrev and any blocks between
         * them as failed. For example:
         *
         *                D3
         *              /
         *      B2 - C2
         *    /         \
         *  A             D2 - E2 - F2
         *    \
         *      B1 - C1 - D1 - E1
         *
         * In the case that we attempted to reorg from E1 to F2, only to find
         * C2 to be invalid, we would mark D2, E2, and F2 as BLOCK_FAILED_CHILD
         * but NOT D3 (it was not in any of our candidate sets at the time).
         *
         * In any case D3 will also be marked as BLOCK_FAILED_CHILD at restart
         * in LoadBlockIndex.
         */
        if (!pindexPrev->IsValid(BLOCK_VALID_SCRIPTS)) {
            // The above does not mean "invalid": it checks if the previous block
            // hasn't been validated up to BLOCK_VALID_SCRIPTS. This is a performance
            // optimization, in the common case of adding a new block to the tip,
            // we don't need to iterate over the failed blocks list.
            for (const CBlockIndex* failedit : m_failed_blocks) {
                if (pindexPrev->GetAncestor(failedit->nHeight) == failedit) {
                    assert(failedit->nStatus & BLOCK_FAILED_VALID);
                    CBlockIndex* invalid_walk = pindexPrev;
                    while (invalid_walk != failedit) {
                        invalid_walk->nStatus |= BLOCK_FAILED_CHILD;
                        m_blockman.m_dirty_blockindex.insert(invalid_walk);
                        invalid_walk = invalid_walk->pprev;
                    }
                    LogPrint(BCLog::VALIDATION, "header %s has prev block invalid: %s\n", hash.ToString(), block.hashPrevBlock.ToString());
                    return state.Invalid(BlockValidationResult::BLOCK_INVALID_PREV, "bad-prevblk");
                }
            }
        }
    }
    if (!min_pow_checked) {
        LogPrint(BCLog::VALIDATION, "%s: not adding new block header %s, missing anti-dos proof-of-work validation\n", __func__, hash.ToString());
        return state.Invalid(BlockValidationResult::BLOCK_HEADER_LOW_WORK, "too-little-chainwork");
    }
    CBlockIndex* pindex{m_blockman.AddToBlockIndex(block, m_best_header)};

    if (ppindex)
        *ppindex = pindex;

    // Since this is the earliest point at which we have determined that a
    // header is both new and valid, log here.
    //
    // These messages are valuable for detecting potential selfish mining behavior;
    // if multiple displacing headers are seen near simultaneously across many
    // nodes in the network, this might be an indication of selfish mining. Having
    // this log by default when not in IBD ensures broad availability of this data
    // in case investigation is merited.
    const auto msg = strprintf(
        "Saw new header hash=%s height=%d", hash.ToString(), pindex->nHeight);

    if (IsInitialBlockDownload()) {
        LogPrintLevel(BCLog::VALIDATION, BCLog::Level::Debug, "%s\n", msg);
    } else {
        LogPrintf("%s\n", msg);
    }

    return true;
}

// Exposed wrapper for AcceptBlockHeader
bool ChainstateManager::ProcessNewBlockHeaders(const std::vector<CBlockHeader>& headers, bool min_pow_checked, BlockValidationState& state, const CBlockIndex** ppindex)
{
    AssertLockNotHeld(cs_main);
    {
        LOCK(cs_main);
        for (const CBlockHeader& header : headers) {
            CBlockIndex *pindex = nullptr; // Use a temp pindex instead of ppindex to avoid a const_cast
            bool accepted{AcceptBlockHeader(header, state, &pindex, min_pow_checked)};
            CheckBlockIndex();

            if (!accepted) {
                return false;
            }
            if (ppindex) {
                *ppindex = pindex;
            }
        }
    }
    if (NotifyHeaderTip(*this)) {
        if (IsInitialBlockDownload() && ppindex && *ppindex) {
            const CBlockIndex& last_accepted{**ppindex};
            const int64_t blocks_left{(GetTime() - last_accepted.GetBlockTime()) / GetConsensus().nPowTargetSpacing};
            const double progress{100.0 * last_accepted.nHeight / (last_accepted.nHeight + blocks_left)};
            LogPrintf("Synchronizing blockheaders, height: %d (~%.2f%%)\n", last_accepted.nHeight, progress);
        }
    }
    return true;
}

void ChainstateManager::ReportHeadersPresync(const arith_uint256& work, int64_t height, int64_t timestamp)
{
    AssertLockNotHeld(cs_main);
    {
        LOCK(cs_main);
        // Don't report headers presync progress if we already have a post-minchainwork header chain.
        // This means we lose reporting for potentially legitimate, but unlikely, deep reorgs, but
        // prevent attackers that spam low-work headers from filling our logs.
        if (m_best_header->nChainWork >= UintToArith256(GetConsensus().nMinimumChainWork)) return;
        // Rate limit headers presync updates to 4 per second, as these are not subject to DoS
        // protection.
        auto now = std::chrono::steady_clock::now();
        if (now < m_last_presync_update + std::chrono::milliseconds{250}) return;
        m_last_presync_update = now;
    }
    bool initial_download = IsInitialBlockDownload();
    GetNotifications().headerTip(GetSynchronizationState(initial_download), height, timestamp, /*presync=*/true);
    if (initial_download) {
        const int64_t blocks_left{(GetTime() - timestamp) / GetConsensus().nPowTargetSpacing};
        const double progress{100.0 * height / (height + blocks_left)};
        LogPrintf("Pre-synchronizing blockheaders, height: %d (~%.2f%%)\n", height, progress);
    }
}

/** Store block on disk. If dbp is non-nullptr, the file is known to already reside on disk */
bool ChainstateManager::AcceptBlock(const std::shared_ptr<const CBlock>& pblock, BlockValidationState& state, CBlockIndex** ppindex, bool fRequested, const FlatFilePos* dbp, bool* fNewBlock, bool min_pow_checked)
{
    const CBlock& block = *pblock;

    if (fNewBlock) *fNewBlock = false;
    AssertLockHeld(cs_main);

    CBlockIndex *pindexDummy = nullptr;
    CBlockIndex *&pindex = ppindex ? *ppindex : pindexDummy;

    bool accepted_header{AcceptBlockHeader(block, state, &pindex, min_pow_checked)};
    CheckBlockIndex();

    if (!accepted_header)
        return false;

    // Check all requested blocks that we do not already have for validity and
    // save them to disk. Skip processing of unrequested blocks as an anti-DoS
    // measure, unless the blocks have more work than the active chain tip, and
    // aren't too far ahead of it, so are likely to be attached soon.
    bool fAlreadyHave = pindex->nStatus & BLOCK_HAVE_DATA;
    bool fHasMoreOrSameWork = (ActiveTip() ? pindex->nChainWork >= ActiveTip()->nChainWork : true);
    // Blocks that are too out-of-order needlessly limit the effectiveness of
    // pruning, because pruning will not delete block files that contain any
    // blocks which are too close in height to the tip.  Apply this test
    // regardless of whether pruning is enabled; it should generally be safe to
    // not process unrequested blocks.
    bool fTooFarAhead{pindex->nHeight > ActiveHeight() + int(MIN_BLOCKS_TO_KEEP)};

    // TODO: Decouple this function from the block download logic by removing fRequested
    // This requires some new chain data structure to efficiently look up if a
    // block is in a chain leading to a candidate for best tip, despite not
    // being such a candidate itself.
    // Note that this would break the getblockfrompeer RPC

    // TODO: deal better with return value and error conditions for duplicate
    // and unrequested blocks.
    if (fAlreadyHave) return true;
    if (!fRequested) {  // If we didn't ask for it:
        if (pindex->nTx != 0) return true;    // This is a previously-processed block that was pruned
        if (!fHasMoreOrSameWork) return true; // Don't process less-work chains
        if (fTooFarAhead) return true;        // Block height is too high

        // Protect against DoS attacks from low-work chains.
        // If our tip is behind, a peer could try to send us
        // low-work blocks on a fake chain that we would never
        // request; don't process these.
        if (pindex->nChainWork < MinimumChainWork()) return true;
    }

    const CChainParams& params{GetParams()};

    if (!CheckBlock(block, state, params.GetConsensus()) ||
        !ContextualCheckBlock(block, state, *this, pindex->pprev)) {
        if (state.IsInvalid() && state.GetResult() != BlockValidationResult::BLOCK_MUTATED) {
            pindex->nStatus |= BLOCK_FAILED_VALID;
            m_blockman.m_dirty_blockindex.insert(pindex);
        }
        return error("%s: %s", __func__, state.ToString());
    }

    // Header is valid/has work, merkle tree and segwit merkle tree are good...RELAY NOW
    // (but if it does not build on our best tip, let the SendMessages loop relay it)
    if (!IsInitialBlockDownload() && ActiveTip() == pindex->pprev)
        GetMainSignals().NewPoWValidBlock(pindex, pblock);

    // Write block to history file
    if (fNewBlock) *fNewBlock = true;
    try {
        FlatFilePos blockPos{m_blockman.SaveBlockToDisk(block, pindex->nHeight, dbp)};
        if (blockPos.IsNull()) {
            state.Error(strprintf("%s: Failed to find position to write new block to disk", __func__));
            return false;
        }
        ReceivedBlockTransactions(block, pindex, blockPos);
    } catch (const std::runtime_error& e) {
        return FatalError(GetNotifications(), state, std::string("System error: ") + e.what());
    }

    // TODO: FlushStateToDisk() handles flushing of both block and chainstate
    // data, so we should move this to ChainstateManager so that we can be more
    // intelligent about how we flush.
    // For now, since FlushStateMode::NONE is used, all that can happen is that
    // the block files may be pruned, so we can just call this on one
    // chainstate (particularly if we haven't implemented pruning with
    // background validation yet).
    ActiveChainstate().FlushStateToDisk(state, FlushStateMode::NONE);

    CheckBlockIndex();

    return true;
}

bool ChainstateManager::ProcessNewBlock(const std::shared_ptr<const CBlock>& block, bool force_processing, bool min_pow_checked, bool* new_block)
{
    AssertLockNotHeld(cs_main);

    {
        CBlockIndex *pindex = nullptr;
        if (new_block) *new_block = false;
        BlockValidationState state;

        // CheckBlock() does not support multi-threaded block validation because CBlock::fChecked can cause data race.
        // Therefore, the following critical section must include the CheckBlock() call as well.
        LOCK(cs_main);

        // Skipping AcceptBlock() for CheckBlock() failures means that we will never mark a block as invalid if
        // CheckBlock() fails.  This is protective against consensus failure if there are any unknown forms of block
        // malleability that cause CheckBlock() to fail; see e.g. CVE-2012-2459 and
        // https://lists.linuxfoundation.org/pipermail/bitcoin-dev/2019-February/016697.html.  Because CheckBlock() is
        // not very expensive, the anti-DoS benefits of caching failure (of a definitely-invalid block) are not substantial.
        bool ret = CheckBlock(*block, state, GetConsensus());
        if (ret) {
            // Store to disk
            ret = AcceptBlock(block, state, &pindex, force_processing, nullptr, new_block, min_pow_checked);
        }
        if (!ret) {
            GetMainSignals().BlockChecked(*block, state);
            return error("%s: AcceptBlock FAILED (%s)", __func__, state.ToString());
        }
    }

    NotifyHeaderTip(*this);

    BlockValidationState state; // Only used to report errors, not invalidity - ignore it
    if (!ActiveChainstate().ActivateBestChain(state, block)) {
        return error("%s: ActivateBestChain failed (%s)", __func__, state.ToString());
    }

    Chainstate* bg_chain{WITH_LOCK(cs_main, return BackgroundSyncInProgress() ? m_ibd_chainstate.get() : nullptr)};
    BlockValidationState bg_state;
    if (bg_chain && !bg_chain->ActivateBestChain(bg_state, block)) {
        return error("%s: [background] ActivateBestChain failed (%s)", __func__, bg_state.ToString());
     }

    return true;
}

MempoolAcceptResult ChainstateManager::ProcessTransaction(const CTransactionRef& tx, bool test_accept, const ignore_rejects_type& ignore_rejects)
{
    AssertLockHeld(cs_main);
    Chainstate& active_chainstate = ActiveChainstate();
    if (!active_chainstate.GetMempool()) {
        TxValidationState state;
        state.Invalid(TxValidationResult::TX_NO_MEMPOOL, "no-mempool");
        return MempoolAcceptResult::Failure(state);
    }
    auto result = AcceptToMemoryPool(active_chainstate, tx, GetTime(), ignore_rejects, test_accept);
    active_chainstate.GetMempool()->check(active_chainstate.CoinsTip(), active_chainstate.m_chain.Height() + 1);
    return result;
}

bool TestBlockValidity(BlockValidationState& state,
                       const CChainParams& chainparams,
                       Chainstate& chainstate,
                       const CBlock& block,
                       CBlockIndex* pindexPrev,
                       const std::function<NodeClock::time_point()>& adjusted_time_callback,
                       bool fCheckPOW,
                       bool fCheckMerkleRoot)
{
    AssertLockHeld(cs_main);
    assert(pindexPrev && pindexPrev == chainstate.m_chain.Tip());
    CCoinsViewCache viewNew(&chainstate.CoinsTip());
    uint256 block_hash(block.GetHash());
    CBlockIndex indexDummy(block);
    indexDummy.pprev = pindexPrev;
    indexDummy.nHeight = pindexPrev->nHeight + 1;
    indexDummy.phashBlock = &block_hash;

    // NOTE: CheckBlockHeader is called by CheckBlock
    if (!ContextualCheckBlockHeader(block, state, chainstate.m_blockman, chainstate.m_chainman, pindexPrev, adjusted_time_callback()))
        return error("%s: Consensus::ContextualCheckBlockHeader: %s", __func__, state.ToString());
    if (!CheckBlock(block, state, chainparams.GetConsensus(), fCheckPOW, fCheckMerkleRoot))
        return error("%s: Consensus::CheckBlock: %s", __func__, state.ToString());
    if (!ContextualCheckBlock(block, state, chainstate.m_chainman, pindexPrev))
        return error("%s: Consensus::ContextualCheckBlock: %s", __func__, state.ToString());
    if (!chainstate.ConnectBlock(block, state, &indexDummy, viewNew, true)) {
        return false;
    }
    assert(state.IsValid());

    return true;
}

/* This function is called from the RPC code for pruneblockchain */
void PruneBlockFilesManual(Chainstate& active_chainstate, int nManualPruneHeight)
{
    BlockValidationState state;
    if (!active_chainstate.FlushStateToDisk(
            state, FlushStateMode::NONE, nManualPruneHeight)) {
        LogPrintf("%s: failed to flush state (%s)\n", __func__, state.ToString());
    }
}

bool Chainstate::LoadChainTip()
{
    AssertLockHeld(cs_main);
    const CCoinsViewCache& coins_cache = CoinsTip();
    assert(!coins_cache.GetBestBlock().IsNull()); // Never called when the coins view is empty
    const CBlockIndex* tip = m_chain.Tip();

    if (tip && tip->GetBlockHash() == coins_cache.GetBestBlock()) {
        return true;
    }

    // Load pointer to end of best chain
    CBlockIndex* pindex = m_blockman.LookupBlockIndex(coins_cache.GetBestBlock());
    if (!pindex) {
        return false;
    }
    m_chain.SetTip(*pindex);
    PruneBlockIndexCandidates();

    tip = m_chain.Tip();
    LogPrintf("Loaded best chain: hashBestChain=%s height=%d date=%s progress=%f\n",
              tip->GetBlockHash().ToString(),
              m_chain.Height(),
              FormatISO8601DateTime(tip->GetBlockTime()),
              GuessVerificationProgress(m_chainman.GetParams().TxData(), tip));
    return true;
}

CVerifyDB::CVerifyDB(Notifications& notifications)
    : m_notifications{notifications}
{
    m_notifications.progress(_("Verifying blocks…"), 0, false);
}

CVerifyDB::~CVerifyDB()
{
    m_notifications.progress(bilingual_str{}, 100, false);
}

VerifyDBResult CVerifyDB::VerifyDB(
    Chainstate& chainstate,
    const Consensus::Params& consensus_params,
    CCoinsView& coinsview,
    int nCheckLevel, int nCheckDepth)
{
    AssertLockHeld(cs_main);

    if (chainstate.m_chain.Tip() == nullptr || chainstate.m_chain.Tip()->pprev == nullptr) {
        return VerifyDBResult::SUCCESS;
    }

    // Verify blocks in the best chain
    if (nCheckDepth <= 0 || nCheckDepth > chainstate.m_chain.Height()) {
        nCheckDepth = chainstate.m_chain.Height();
    }
    nCheckLevel = std::max(0, std::min(4, nCheckLevel));
    LogPrintf("Verifying last %i blocks at level %i\n", nCheckDepth, nCheckLevel);
    CCoinsViewCache coins(&coinsview);
    CBlockIndex* pindex;
    CBlockIndex* pindexFailure = nullptr;
    int nGoodTransactions = 0;
    BlockValidationState state;
    int reportDone = 0;
    bool skipped_no_block_data{false};
    bool skipped_l3_checks{false};
    LogPrintf("Verification progress: 0%%\n");

    const bool is_snapshot_cs{chainstate.m_from_snapshot_blockhash};

    for (pindex = chainstate.m_chain.Tip(); pindex && pindex->pprev; pindex = pindex->pprev) {
        const int percentageDone = std::max(1, std::min(99, (int)(((double)(chainstate.m_chain.Height() - pindex->nHeight)) / (double)nCheckDepth * (nCheckLevel >= 4 ? 50 : 100))));
        if (reportDone < percentageDone / 10) {
            // report every 10% step
            LogPrintf("Verification progress: %d%%\n", percentageDone);
            reportDone = percentageDone / 10;
        }
        m_notifications.progress(_("Verifying blocks…"), percentageDone, false);
        if (pindex->nHeight <= chainstate.m_chain.Height() - nCheckDepth) {
            break;
        }
        if ((chainstate.m_blockman.IsPruneMode() || is_snapshot_cs) && !(pindex->nStatus & BLOCK_HAVE_DATA)) {
            // If pruning or running under an assumeutxo snapshot, only go
            // back as far as we have data.
            LogPrintf("VerifyDB(): block verification stopping at height %d (no data). This could be due to pruning or use of an assumeutxo snapshot.\n", pindex->nHeight);
            skipped_no_block_data = true;
            break;
        }
        CBlock block;
        // check level 0: read from disk
        if (!chainstate.m_blockman.ReadBlockFromDisk(block, *pindex, /*lowprio=*/true)) {
            LogPrintf("Verification error: ReadBlockFromDisk failed at %d, hash=%s\n", pindex->nHeight, pindex->GetBlockHash().ToString());
            return VerifyDBResult::CORRUPTED_BLOCK_DB;
        }
        // check level 1: verify block validity
        if (nCheckLevel >= 1 && !CheckBlock(block, state, consensus_params)) {
            LogPrintf("Verification error: found bad block at %d, hash=%s (%s)\n",
                      pindex->nHeight, pindex->GetBlockHash().ToString(), state.ToString());
            return VerifyDBResult::CORRUPTED_BLOCK_DB;
        }
        // check level 2: verify undo validity
        if (nCheckLevel >= 2 && pindex) {
            CBlockUndo undo;
            if (!pindex->GetUndoPos().IsNull()) {
                if (!chainstate.m_blockman.UndoReadFromDisk(undo, *pindex)) {
                    LogPrintf("Verification error: found bad undo data at %d, hash=%s\n", pindex->nHeight, pindex->GetBlockHash().ToString());
                    return VerifyDBResult::CORRUPTED_BLOCK_DB;
                }
            }
        }
        // check level 3: check for inconsistencies during memory-only disconnect of tip blocks
        size_t curr_coins_usage = coins.DynamicMemoryUsage() + chainstate.CoinsTip().DynamicMemoryUsage();

        if (nCheckLevel >= 3) {
            if (curr_coins_usage <= chainstate.m_coinstip_cache_size_bytes) {
                assert(coins.GetBestBlock() == pindex->GetBlockHash());
                DisconnectResult res = chainstate.DisconnectBlock(block, pindex, coins);
                if (res == DISCONNECT_FAILED) {
                    LogPrintf("Verification error: irrecoverable inconsistency in block data at %d, hash=%s\n", pindex->nHeight, pindex->GetBlockHash().ToString());
                    return VerifyDBResult::CORRUPTED_BLOCK_DB;
                }
                if (res == DISCONNECT_UNCLEAN) {
                    nGoodTransactions = 0;
                    pindexFailure = pindex;
                } else {
                    nGoodTransactions += block.vtx.size();
                }
            } else {
                skipped_l3_checks = true;
            }
        }
        if (chainstate.m_chainman.m_interrupt) return VerifyDBResult::INTERRUPTED;
    }
    if (pindexFailure) {
        LogPrintf("Verification error: coin database inconsistencies found (last %i blocks, %i good transactions before that)\n", chainstate.m_chain.Height() - pindexFailure->nHeight + 1, nGoodTransactions);
        return VerifyDBResult::CORRUPTED_BLOCK_DB;
    }
    if (skipped_l3_checks) {
        LogPrintf("Skipped verification of level >=3 (insufficient database cache size). Consider increasing -dbcache.\n");
    }

    // store block count as we move pindex at check level >= 4
    int block_count = chainstate.m_chain.Height() - pindex->nHeight;

    // check level 4: try reconnecting blocks
    if (nCheckLevel >= 4 && !skipped_l3_checks) {
        while (pindex != chainstate.m_chain.Tip()) {
            const int percentageDone = std::max(1, std::min(99, 100 - (int)(((double)(chainstate.m_chain.Height() - pindex->nHeight)) / (double)nCheckDepth * 50)));
            if (reportDone < percentageDone / 10) {
                // report every 10% step
                LogPrintf("Verification progress: %d%%\n", percentageDone);
                reportDone = percentageDone / 10;
            }
            m_notifications.progress(_("Verifying blocks…"), percentageDone, false);
            pindex = chainstate.m_chain.Next(pindex);
            CBlock block;
            if (!chainstate.m_blockman.ReadBlockFromDisk(block, *pindex, /*lowprio=*/true)) {
                LogPrintf("Verification error: ReadBlockFromDisk failed at %d, hash=%s\n", pindex->nHeight, pindex->GetBlockHash().ToString());
                return VerifyDBResult::CORRUPTED_BLOCK_DB;
            }
            if (!chainstate.ConnectBlock(block, state, pindex, coins)) {
                LogPrintf("Verification error: found unconnectable block at %d, hash=%s (%s)\n", pindex->nHeight, pindex->GetBlockHash().ToString(), state.ToString());
                return VerifyDBResult::CORRUPTED_BLOCK_DB;
            }
            if (chainstate.m_chainman.m_interrupt) return VerifyDBResult::INTERRUPTED;
        }
    }

    LogPrintf("Verification: No coin database inconsistencies in last %i blocks (%i transactions)\n", block_count, nGoodTransactions);

    if (skipped_l3_checks) {
        return VerifyDBResult::SKIPPED_L3_CHECKS;
    }
    if (skipped_no_block_data) {
        return VerifyDBResult::SKIPPED_MISSING_BLOCKS;
    }
    return VerifyDBResult::SUCCESS;
}

/** Apply the effects of a block on the utxo cache, ignoring that it may already have been applied. */
bool Chainstate::RollforwardBlock(const CBlockIndex* pindex, CCoinsViewCache& inputs)
{
    AssertLockHeld(cs_main);
    // TODO: merge with ConnectBlock
    CBlock block;
    if (!m_blockman.ReadBlockFromDisk(block, *pindex, /*lowprio=*/true)) {
        return error("ReplayBlock(): ReadBlockFromDisk failed at %d, hash=%s", pindex->nHeight, pindex->GetBlockHash().ToString());
    }

    for (const CTransactionRef& tx : block.vtx) {
        if (!tx->IsCoinBase()) {
            for (const CTxIn &txin : tx->vin) {
                inputs.SpendCoin(txin.prevout);
            }
        }
        // Pass check = true as every addition may be an overwrite.
        AddCoins(inputs, *tx, pindex->nHeight, true);
    }
    return true;
}

bool Chainstate::ReplayBlocks()
{
    LOCK(cs_main);

    CCoinsView& db = this->CoinsDB();
    CCoinsViewCache cache(&db);

    std::vector<uint256> hashHeads = db.GetHeadBlocks();
    if (hashHeads.empty()) return true; // We're already in a consistent state.
    if (hashHeads.size() != 2) return error("ReplayBlocks(): unknown inconsistent state");

    m_chainman.GetNotifications().progress(_("Replaying blocks…"), 0, false);
    LogPrintf("Replaying blocks\n");

    const CBlockIndex* pindexOld = nullptr;  // Old tip during the interrupted flush.
    const CBlockIndex* pindexNew;            // New tip during the interrupted flush.
    const CBlockIndex* pindexFork = nullptr; // Latest block common to both the old and the new tip.

    if (m_blockman.m_block_index.count(hashHeads[0]) == 0) {
        return error("ReplayBlocks(): reorganization to unknown block requested");
    }
    pindexNew = &(m_blockman.m_block_index[hashHeads[0]]);

    if (!hashHeads[1].IsNull()) { // The old tip is allowed to be 0, indicating it's the first flush.
        if (m_blockman.m_block_index.count(hashHeads[1]) == 0) {
            return error("ReplayBlocks(): reorganization from unknown block requested");
        }
        pindexOld = &(m_blockman.m_block_index[hashHeads[1]]);
        pindexFork = LastCommonAncestor(pindexOld, pindexNew);
        assert(pindexFork != nullptr);
    }

    // Rollback along the old branch.
    while (pindexOld != pindexFork) {
        if (pindexOld->nHeight > 0) { // Never disconnect the genesis block.
            CBlock block;
            if (!m_blockman.ReadBlockFromDisk(block, *pindexOld, /*lowprio=*/true)) {
                return error("RollbackBlock(): ReadBlockFromDisk() failed at %d, hash=%s", pindexOld->nHeight, pindexOld->GetBlockHash().ToString());
            }
            LogPrintf("Rolling back %s (%i)\n", pindexOld->GetBlockHash().ToString(), pindexOld->nHeight);
            DisconnectResult res = DisconnectBlock(block, pindexOld, cache);
            if (res == DISCONNECT_FAILED) {
                return error("RollbackBlock(): DisconnectBlock failed at %d, hash=%s", pindexOld->nHeight, pindexOld->GetBlockHash().ToString());
            }
            // If DISCONNECT_UNCLEAN is returned, it means a non-existing UTXO was deleted, or an existing UTXO was
            // overwritten. It corresponds to cases where the block-to-be-disconnect never had all its operations
            // applied to the UTXO set. However, as both writing a UTXO and deleting a UTXO are idempotent operations,
            // the result is still a version of the UTXO set with the effects of that block undone.
        }
        pindexOld = pindexOld->pprev;
    }

    // Roll forward from the forking point to the new tip.
    int nForkHeight = pindexFork ? pindexFork->nHeight : 0;
    for (int nHeight = nForkHeight + 1; nHeight <= pindexNew->nHeight; ++nHeight) {
        const CBlockIndex& pindex{*Assert(pindexNew->GetAncestor(nHeight))};

        LogPrintf("Rolling forward %s (%i)\n", pindex.GetBlockHash().ToString(), nHeight);
        m_chainman.GetNotifications().progress(_("Replaying blocks…"), (int)((nHeight - nForkHeight) * 100.0 / (pindexNew->nHeight - nForkHeight)), false);
        if (!RollforwardBlock(&pindex, cache)) return false;
    }

    cache.SetBestBlock(pindexNew->GetBlockHash());
    cache.Flush();
    m_chainman.GetNotifications().progress(bilingual_str{}, 100, false);
    return true;
}

bool Chainstate::NeedsRedownload() const
{
    AssertLockHeld(cs_main);

    // At and above m_params.SegwitHeight, segwit consensus rules must be validated
    CBlockIndex* block{m_chain.Tip()};

    while (block != nullptr && DeploymentActiveAt(*block, m_chainman, Consensus::DEPLOYMENT_SEGWIT)) {
        if (!(block->nStatus & BLOCK_OPT_WITNESS)) {
            // block is insufficiently validated for a segwit client
            return true;
        }
        block = block->pprev;
    }

    return false;
}

void Chainstate::ClearBlockIndexCandidates()
{
    AssertLockHeld(::cs_main);
    setBlockIndexCandidates.clear();
}

bool ChainstateManager::LoadBlockIndex()
{
    AssertLockHeld(cs_main);
    // Load block index from databases
    bool needs_init = fReindex;
    if (!fReindex) {
        bool ret{m_blockman.LoadBlockIndexDB(SnapshotBlockhash())};
        if (!ret) return false;

        m_blockman.ScanAndUnlinkAlreadyPrunedFiles();

        std::vector<CBlockIndex*> vSortedByHeight{m_blockman.GetAllBlockIndices()};
        std::sort(vSortedByHeight.begin(), vSortedByHeight.end(),
                  CBlockIndexHeightOnlyComparator());

        for (CBlockIndex* pindex : vSortedByHeight) {
            if (m_interrupt) return false;
            // If we have an assumeutxo-based chainstate, then the snapshot
            // block will be a candidate for the tip, but it may not be
            // VALID_TRANSACTIONS (eg if we haven't yet downloaded the block),
            // so we special-case the snapshot block as a potential candidate
            // here.
            if (pindex == GetSnapshotBaseBlock() ||
                    (pindex->IsValid(BLOCK_VALID_TRANSACTIONS) &&
                     (pindex->HaveNumChainTxs() || pindex->pprev == nullptr))) {

                for (Chainstate* chainstate : GetAll()) {
                    chainstate->TryAddBlockIndexCandidate(pindex);
                }
            }
            if (pindex->nStatus & BLOCK_FAILED_MASK && (!m_best_invalid || pindex->nChainWork > m_best_invalid->nChainWork)) {
                m_best_invalid = pindex;
            }
            if (pindex->IsValid(BLOCK_VALID_TREE) && (m_best_header == nullptr || CBlockIndexWorkComparator()(m_best_header, pindex)))
                m_best_header = pindex;
        }

        needs_init = m_blockman.m_block_index.empty();
    }

    if (needs_init) {
        // Everything here is for *new* reindex/DBs. Thus, though
        // LoadBlockIndexDB may have set fReindex if we shut down
        // mid-reindex previously, we don't check fReindex and
        // instead only check it prior to LoadBlockIndexDB to set
        // needs_init.

        LogPrintf("Initializing databases...\n");
    }
    return true;
}

bool Chainstate::LoadGenesisBlock()
{
    LOCK(cs_main);

    const CChainParams& params{m_chainman.GetParams()};

    // Check whether we're already initialized by checking for genesis in
    // m_blockman.m_block_index. Note that we can't use m_chain here, since it is
    // set based on the coins db, not the block index db, which is the only
    // thing loaded at this point.
    if (m_blockman.m_block_index.count(params.GenesisBlock().GetHash()))
        return true;

    try {
        const CBlock& block = params.GenesisBlock();
        FlatFilePos blockPos{m_blockman.SaveBlockToDisk(block, 0, nullptr)};
        if (blockPos.IsNull()) {
            return error("%s: writing genesis block to disk failed", __func__);
        }
        CBlockIndex* pindex = m_blockman.AddToBlockIndex(block, m_chainman.m_best_header);
        m_chainman.ReceivedBlockTransactions(block, pindex, blockPos);
    } catch (const std::runtime_error& e) {
        return error("%s: failed to write genesis block: %s", __func__, e.what());
    }

    return true;
}

void ChainstateManager::LoadExternalBlockFile(
    CAutoFile& file_in,
    FlatFilePos* dbp,
    std::multimap<uint256, FlatFilePos>* blocks_with_unknown_parent)
{
    // Either both should be specified (-reindex), or neither (-loadblock).
    assert(!dbp == !blocks_with_unknown_parent);

    const auto start{SteadyClock::now()};
    const CChainParams& params{GetParams()};

    int nLoaded = 0;
    try {
        IOPRIO_IDLER(/*lowprio=*/true);

        BufferedFile blkdat{file_in, 2 * MAX_BLOCK_SERIALIZED_SIZE, MAX_BLOCK_SERIALIZED_SIZE + 8};
        // nRewind indicates where to resume scanning in case something goes wrong,
        // such as a block fails to deserialize.
        uint64_t nRewind = blkdat.GetPos();
        while (!blkdat.eof()) {
            if (m_interrupt) return;

            blkdat.SetPos(nRewind);
            nRewind++; // start one byte further next time, in case of failure
            blkdat.SetLimit(); // remove former limit
            unsigned int nSize = 0;
            try {
                // locate a header
                MessageStartChars buf;
                blkdat.FindByte(std::byte(params.MessageStart()[0]));
                nRewind = blkdat.GetPos() + 1;
                blkdat >> buf;
                if (buf != params.MessageStart()) {
                    continue;
                }
                // read size
                blkdat >> nSize;
                if (nSize < 80 || nSize > MAX_BLOCK_SERIALIZED_SIZE)
                    continue;
            } catch (const std::exception&) {
                // no valid block header found; don't complain
                // (this happens at the end of every blk.dat file)
                break;
            }
            try {
                // read block header
                const uint64_t nBlockPos{blkdat.GetPos()};
                if (dbp)
                    dbp->nPos = nBlockPos;
                blkdat.SetLimit(nBlockPos + nSize);
                CBlockHeader header;
                blkdat >> header;
                const uint256 hash{header.GetHash()};
                // Skip the rest of this block (this may read from disk into memory); position to the marker before the
                // next block, but it's still possible to rewind to the start of the current block (without a disk read).
                nRewind = nBlockPos + nSize;
                blkdat.SkipTo(nRewind);

                std::shared_ptr<CBlock> pblock{}; // needs to remain available after the cs_main lock is released to avoid duplicate reads from disk

                {
                    LOCK(cs_main);
                    // detect out of order blocks, and store them for later
                    if (hash != params.GetConsensus().hashGenesisBlock && !m_blockman.LookupBlockIndex(header.hashPrevBlock)) {
                        LogPrint(BCLog::REINDEX, "%s: Out of order block %s, parent %s not known\n", __func__, hash.ToString(),
                                 header.hashPrevBlock.ToString());
                        if (dbp && blocks_with_unknown_parent) {
                            blocks_with_unknown_parent->emplace(header.hashPrevBlock, *dbp);
                        }
                        continue;
                    }

                    // process in case the block isn't known yet
                    const CBlockIndex* pindex = m_blockman.LookupBlockIndex(hash);
                    if (!pindex || (pindex->nStatus & BLOCK_HAVE_DATA) == 0) {
                        // This block can be processed immediately; rewind to its start, read and deserialize it.
                        blkdat.SetPos(nBlockPos);
                        pblock = std::make_shared<CBlock>();
                        blkdat >> *pblock;
                        nRewind = blkdat.GetPos();

                        BlockValidationState state;
                        if (AcceptBlock(pblock, state, nullptr, true, dbp, nullptr, true)) {
                            nLoaded++;
                        }
                        if (state.IsError()) {
                            break;
                        }
                    } else if (hash != params.GetConsensus().hashGenesisBlock && pindex->nHeight % 1000 == 0) {
                        LogPrint(BCLog::REINDEX, "Block Import: already had block %s at height %d\n", hash.ToString(), pindex->nHeight);
                    }
                }

                // Activate the genesis block so normal node progress can continue
                if (hash == params.GetConsensus().hashGenesisBlock) {
                    bool genesis_activation_failure = false;
                    for (auto c : GetAll()) {
                        BlockValidationState state;
                        if (!c->ActivateBestChain(state, nullptr)) {
                            genesis_activation_failure = true;
                            break;
                        }
                    }
                    if (genesis_activation_failure) {
                        break;
                    }
                }

                if (m_blockman.IsPruneMode() && !fReindex && pblock) {
                    // must update the tip for pruning to work while importing with -loadblock.
                    // this is a tradeoff to conserve disk space at the expense of time
                    // spent updating the tip to be able to prune.
                    // otherwise, ActivateBestChain won't be called by the import process
                    // until after all of the block files are loaded. ActivateBestChain can be
                    // called by concurrent network message processing. but, that is not
                    // reliable for the purpose of pruning while importing.
                    bool activation_failure = false;
                    for (auto c : GetAll()) {
                        BlockValidationState state;
                        if (!c->ActivateBestChain(state, pblock)) {
                            LogPrint(BCLog::REINDEX, "failed to activate chain (%s)\n", state.ToString());
                            activation_failure = true;
                            break;
                        }
                    }
                    if (activation_failure) {
                        break;
                    }
                }

                NotifyHeaderTip(*this);

                if (!blocks_with_unknown_parent) continue;

                // Recursively process earlier encountered successors of this block
                std::deque<uint256> queue;
                queue.push_back(hash);
                while (!queue.empty()) {
                    uint256 head = queue.front();
                    queue.pop_front();
                    auto range = blocks_with_unknown_parent->equal_range(head);
                    while (range.first != range.second) {
                        std::multimap<uint256, FlatFilePos>::iterator it = range.first;
                        std::shared_ptr<CBlock> pblockrecursive = std::make_shared<CBlock>();
                        if (m_blockman.ReadBlockFromDisk(*pblockrecursive, it->second)) {
                            LogPrint(BCLog::REINDEX, "%s: Processing out of order child %s of %s\n", __func__, pblockrecursive->GetHash().ToString(),
                                    head.ToString());
                            LOCK(cs_main);
                            BlockValidationState dummy;
                            if (AcceptBlock(pblockrecursive, dummy, nullptr, true, &it->second, nullptr, true)) {
                                nLoaded++;
                                queue.push_back(pblockrecursive->GetHash());
                            }
                        }
                        range.first++;
                        blocks_with_unknown_parent->erase(it);
                        NotifyHeaderTip(*this);
                    }
                }
            } catch (const std::exception& e) {
                // historical bugs added extra data to the block files that does not deserialize cleanly.
                // commonly this data is between readable blocks, but it does not really matter. such data is not fatal to the import process.
                // the code that reads the block files deals with invalid data by simply ignoring it.
                // it continues to search for the next {4 byte magic message start bytes + 4 byte length + block} that does deserialize cleanly
                // and passes all of the other block validation checks dealing with POW and the merkle root, etc...
                // we merely note with this informational log message when unexpected data is encountered.
                // we could also be experiencing a storage system read error, or a read of a previous bad write. these are possible, but
                // less likely scenarios. we don't have enough information to tell a difference here.
                // the reindex process is not the place to attempt to clean and/or compact the block files. if so desired, a studious node operator
                // may use knowledge of the fact that the block files are not entirely pristine in order to prepare a set of pristine, and
                // perhaps ordered, block files for later reindexing.
                LogPrint(BCLog::REINDEX, "%s: unexpected data at file offset 0x%x - %s. continuing\n", __func__, (nRewind - 1), e.what());
            }
        }
    } catch (const std::runtime_error& e) {
        GetNotifications().fatalError(std::string("System error: ") + e.what());
    }
    LogPrintf("Loaded %i blocks from external file in %dms\n", nLoaded, Ticks<std::chrono::milliseconds>(SteadyClock::now() - start));
}

void ChainstateManager::CheckBlockIndex()
{
    if (!ShouldCheckBlockIndex()) {
        return;
    }

    LOCK(cs_main);

    // During a reindex, we read the genesis block and call CheckBlockIndex before ActivateBestChain,
    // so we have the genesis block in m_blockman.m_block_index but no active chain. (A few of the
    // tests when iterating the block tree require that m_chain has been initialized.)
    if (ActiveChain().Height() < 0) {
        assert(m_blockman.m_block_index.size() <= 1);
        return;
    }

    // Build forward-pointing map of the entire block tree.
    std::multimap<CBlockIndex*,CBlockIndex*> forward;
    for (auto& [_, block_index] : m_blockman.m_block_index) {
        forward.emplace(block_index.pprev, &block_index);
    }

    assert(forward.size() == m_blockman.m_block_index.size());

    std::pair<std::multimap<CBlockIndex*,CBlockIndex*>::iterator,std::multimap<CBlockIndex*,CBlockIndex*>::iterator> rangeGenesis = forward.equal_range(nullptr);
    CBlockIndex *pindex = rangeGenesis.first->second;
    rangeGenesis.first++;
    assert(rangeGenesis.first == rangeGenesis.second); // There is only one index entry with parent nullptr.

    // Iterate over the entire block tree, using depth-first search.
    // Along the way, remember whether there are blocks on the path from genesis
    // block being explored which are the first to have certain properties.
    size_t nNodes = 0;
    int nHeight = 0;
    CBlockIndex* pindexFirstInvalid = nullptr; // Oldest ancestor of pindex which is invalid.
    CBlockIndex* pindexFirstMissing = nullptr; // Oldest ancestor of pindex which does not have BLOCK_HAVE_DATA.
    CBlockIndex* pindexFirstNeverProcessed = nullptr; // Oldest ancestor of pindex for which nTx == 0.
    CBlockIndex* pindexFirstNotTreeValid = nullptr; // Oldest ancestor of pindex which does not have BLOCK_VALID_TREE (regardless of being valid or not).
    CBlockIndex* pindexFirstNotTransactionsValid = nullptr; // Oldest ancestor of pindex which does not have BLOCK_VALID_TRANSACTIONS (regardless of being valid or not).
    CBlockIndex* pindexFirstNotChainValid = nullptr; // Oldest ancestor of pindex which does not have BLOCK_VALID_CHAIN (regardless of being valid or not).
    CBlockIndex* pindexFirstNotScriptsValid = nullptr; // Oldest ancestor of pindex which does not have BLOCK_VALID_SCRIPTS (regardless of being valid or not).
    CBlockIndex* pindexFirstAssumeValid = nullptr; // Oldest ancestor of pindex which has BLOCK_ASSUMED_VALID
    while (pindex != nullptr) {
        nNodes++;
        // Make sure nChainTx sum is correctly computed.
        unsigned int prev_chain_tx = pindex->pprev ? pindex->pprev->nChainTx : 0;
        assert((pindex->nChainTx == pindex->nTx + prev_chain_tx)
               // For testing, allow transaction counts to be completely unset.
               || (pindex->nChainTx == 0 && pindex->nTx == 0)
               // For testing, allow this nChainTx to be unset if previous is also unset.
               || (pindex->nChainTx == 0 && prev_chain_tx == 0 && pindex->pprev)
               // Transaction counts prior to snapshot are unknown.
               || pindex->IsAssumedValid());

        if (pindexFirstAssumeValid == nullptr && pindex->nStatus & BLOCK_ASSUMED_VALID) pindexFirstAssumeValid = pindex;
        if (pindexFirstInvalid == nullptr && pindex->nStatus & BLOCK_FAILED_VALID) pindexFirstInvalid = pindex;
        if (pindexFirstMissing == nullptr && !(pindex->nStatus & BLOCK_HAVE_DATA)) {
            pindexFirstMissing = pindex;
        }
        if (pindexFirstNeverProcessed == nullptr && pindex->nTx == 0) pindexFirstNeverProcessed = pindex;
        if (pindex->pprev != nullptr && pindexFirstNotTreeValid == nullptr && (pindex->nStatus & BLOCK_VALID_MASK) < BLOCK_VALID_TREE) pindexFirstNotTreeValid = pindex;

        if (pindex->pprev != nullptr && !pindex->IsAssumedValid()) {
            // Skip validity flag checks for BLOCK_ASSUMED_VALID index entries, since these
            // *_VALID_MASK flags will not be present for index entries we are temporarily assuming
            // valid.
            if (pindexFirstNotTransactionsValid == nullptr &&
                    (pindex->nStatus & BLOCK_VALID_MASK) < BLOCK_VALID_TRANSACTIONS) {
                pindexFirstNotTransactionsValid = pindex;
            }

            if (pindexFirstNotChainValid == nullptr &&
                    (pindex->nStatus & BLOCK_VALID_MASK) < BLOCK_VALID_CHAIN) {
                pindexFirstNotChainValid = pindex;
            }

            if (pindexFirstNotScriptsValid == nullptr &&
                    (pindex->nStatus & BLOCK_VALID_MASK) < BLOCK_VALID_SCRIPTS) {
                pindexFirstNotScriptsValid = pindex;
            }
        }

        // Begin: actual consistency checks.
        if (pindex->pprev == nullptr) {
            // Genesis block checks.
            assert(pindex->GetBlockHash() == GetConsensus().hashGenesisBlock); // Genesis block's hash must match.
            for (auto c : GetAll()) {
                if (c->m_chain.Genesis() != nullptr) {
                    assert(pindex == c->m_chain.Genesis()); // The chain's genesis block must be this block.
                }
            }
        }
        if (!pindex->HaveNumChainTxs()) assert(pindex->nSequenceId <= 0); // nSequenceId can't be set positive for blocks that aren't linked (negative is used for preciousblock)
        // VALID_TRANSACTIONS is equivalent to nTx > 0 for all nodes (whether or not pruning has occurred).
        // HAVE_DATA is only equivalent to nTx > 0 (or VALID_TRANSACTIONS) if no pruning has occurred.
        // Unless these indexes are assumed valid and pending block download on a
        // background chainstate.
        if (!m_blockman.m_have_pruned && !pindex->IsAssumedValid()) {
            // If we've never pruned, then HAVE_DATA should be equivalent to nTx > 0
            assert(!(pindex->nStatus & BLOCK_HAVE_DATA) == (pindex->nTx == 0));
            if (pindexFirstAssumeValid == nullptr) {
                // If we've got some assume valid blocks, then we might have
                // missing blocks (not HAVE_DATA) but still treat them as
                // having been processed (with a fake nTx value). Otherwise, we
                // can assert that these are the same.
                assert(pindexFirstMissing == pindexFirstNeverProcessed);
            }
        } else {
            // If we have pruned, then we can only say that HAVE_DATA implies nTx > 0
            if (pindex->nStatus & BLOCK_HAVE_DATA) assert(pindex->nTx > 0);
        }
        if (pindex->nStatus & BLOCK_HAVE_UNDO) assert(pindex->nStatus & BLOCK_HAVE_DATA);
        if (pindex->IsAssumedValid()) {
            // Assumed-valid blocks should have some nTx value.
            assert(pindex->nTx > 0);
            // Assumed-valid blocks should connect to the main chain.
            assert((pindex->nStatus & BLOCK_VALID_MASK) >= BLOCK_VALID_TREE);
        } else {
            // Otherwise there should only be an nTx value if we have
            // actually seen a block's transactions.
            assert(((pindex->nStatus & BLOCK_VALID_MASK) >= BLOCK_VALID_TRANSACTIONS) == (pindex->nTx > 0)); // This is pruning-independent.
        }
        // All parents having had data (at some point) is equivalent to all parents being VALID_TRANSACTIONS, which is equivalent to HaveNumChainTxs().
        assert((pindexFirstNeverProcessed == nullptr) == pindex->HaveNumChainTxs());
        assert((pindexFirstNotTransactionsValid == nullptr) == pindex->HaveNumChainTxs());
        assert(pindex->nHeight == nHeight); // nHeight must be consistent.
        assert(pindex->pprev == nullptr || pindex->nChainWork >= pindex->pprev->nChainWork); // For every block except the genesis block, the chainwork must be larger than the parent's.
        assert(nHeight < 2 || (pindex->pskip && (pindex->pskip->nHeight < nHeight))); // The pskip pointer must point back for all but the first 2 blocks.
        assert(pindexFirstNotTreeValid == nullptr); // All m_blockman.m_block_index entries must at least be TREE valid
        if ((pindex->nStatus & BLOCK_VALID_MASK) >= BLOCK_VALID_TREE) assert(pindexFirstNotTreeValid == nullptr); // TREE valid implies all parents are TREE valid
        if ((pindex->nStatus & BLOCK_VALID_MASK) >= BLOCK_VALID_CHAIN) assert(pindexFirstNotChainValid == nullptr); // CHAIN valid implies all parents are CHAIN valid
        if ((pindex->nStatus & BLOCK_VALID_MASK) >= BLOCK_VALID_SCRIPTS) assert(pindexFirstNotScriptsValid == nullptr); // SCRIPTS valid implies all parents are SCRIPTS valid
        if (pindexFirstInvalid == nullptr) {
            // Checks for not-invalid blocks.
            assert((pindex->nStatus & BLOCK_FAILED_MASK) == 0); // The failed mask cannot be set for blocks without invalid parents.
        }
        // Chainstate-specific checks on setBlockIndexCandidates
        for (auto c : GetAll()) {
            if (c->m_chain.Tip() == nullptr) continue;
            if (!CBlockIndexWorkComparator()(pindex, c->m_chain.Tip()) && pindexFirstNeverProcessed == nullptr) {
                if (pindexFirstInvalid == nullptr) {
                    const bool is_active = c == &ActiveChainstate();
                    // If this block sorts at least as good as the current tip and
                    // is valid and we have all data for its parents, it must be in
                    // setBlockIndexCandidates.  m_chain.Tip() must also be there
                    // even if some data has been pruned.
                    //
                    if ((pindexFirstMissing == nullptr || pindex == c->m_chain.Tip())) {
                        // The active chainstate should always have this block
                        // as a candidate, but a background chainstate should
                        // only have it if it is an ancestor of the snapshot base.
                        if (is_active || GetSnapshotBaseBlock()->GetAncestor(pindex->nHeight) == pindex) {
                            assert(c->setBlockIndexCandidates.count(pindex));
                        }
                    }
                    // If some parent is missing, then it could be that this block was in
                    // setBlockIndexCandidates but had to be removed because of the missing data.
                    // In this case it must be in m_blocks_unlinked -- see test below.
                }
            } else { // If this block sorts worse than the current tip or some ancestor's block has never been seen, it cannot be in setBlockIndexCandidates.
                assert(c->setBlockIndexCandidates.count(pindex) == 0);
            }
        }
        // Check whether this block is in m_blocks_unlinked.
        std::pair<std::multimap<CBlockIndex*,CBlockIndex*>::iterator,std::multimap<CBlockIndex*,CBlockIndex*>::iterator> rangeUnlinked = m_blockman.m_blocks_unlinked.equal_range(pindex->pprev);
        bool foundInUnlinked = false;
        while (rangeUnlinked.first != rangeUnlinked.second) {
            assert(rangeUnlinked.first->first == pindex->pprev);
            if (rangeUnlinked.first->second == pindex) {
                foundInUnlinked = true;
                break;
            }
            rangeUnlinked.first++;
        }
        if (pindex->pprev && (pindex->nStatus & BLOCK_HAVE_DATA) && pindexFirstNeverProcessed != nullptr && pindexFirstInvalid == nullptr) {
            // If this block has block data available, some parent was never received, and has no invalid parents, it must be in m_blocks_unlinked.
            assert(foundInUnlinked);
        }
        if (!(pindex->nStatus & BLOCK_HAVE_DATA)) assert(!foundInUnlinked); // Can't be in m_blocks_unlinked if we don't HAVE_DATA
        if (pindexFirstMissing == nullptr) assert(!foundInUnlinked); // We aren't missing data for any parent -- cannot be in m_blocks_unlinked.
        if (pindex->pprev && (pindex->nStatus & BLOCK_HAVE_DATA) && pindexFirstNeverProcessed == nullptr && pindexFirstMissing != nullptr) {
            // We HAVE_DATA for this block, have received data for all parents at some point, but we're currently missing data for some parent.
            assert(m_blockman.m_have_pruned || pindexFirstAssumeValid != nullptr); // We must have pruned, or else we're using a snapshot (causing us to have faked the received data for some parent(s)).
            // This block may have entered m_blocks_unlinked if:
            //  - it has a descendant that at some point had more work than the
            //    tip, and
            //  - we tried switching to that descendant but were missing
            //    data for some intermediate block between m_chain and the
            //    tip.
            // So if this block is itself better than any m_chain.Tip() and it wasn't in
            // setBlockIndexCandidates, then it must be in m_blocks_unlinked.
            for (auto c : GetAll()) {
                const bool is_active = c == &ActiveChainstate();
                if (!CBlockIndexWorkComparator()(pindex, c->m_chain.Tip()) && c->setBlockIndexCandidates.count(pindex) == 0) {
                    if (pindexFirstInvalid == nullptr) {
                        if (is_active || GetSnapshotBaseBlock()->GetAncestor(pindex->nHeight) == pindex) {
                            assert(foundInUnlinked);
                        }
                    }
                }
            }
        }
        // assert(pindex->GetBlockHash() == pindex->GetBlockHeader().GetHash()); // Perhaps too slow
        // End: actual consistency checks.

        // Try descending into the first subnode.
        std::pair<std::multimap<CBlockIndex*,CBlockIndex*>::iterator,std::multimap<CBlockIndex*,CBlockIndex*>::iterator> range = forward.equal_range(pindex);
        if (range.first != range.second) {
            // A subnode was found.
            pindex = range.first->second;
            nHeight++;
            continue;
        }
        // This is a leaf node.
        // Move upwards until we reach a node of which we have not yet visited the last child.
        while (pindex) {
            // We are going to either move to a parent or a sibling of pindex.
            // If pindex was the first with a certain property, unset the corresponding variable.
            if (pindex == pindexFirstInvalid) pindexFirstInvalid = nullptr;
            if (pindex == pindexFirstMissing) pindexFirstMissing = nullptr;
            if (pindex == pindexFirstNeverProcessed) pindexFirstNeverProcessed = nullptr;
            if (pindex == pindexFirstNotTreeValid) pindexFirstNotTreeValid = nullptr;
            if (pindex == pindexFirstNotTransactionsValid) pindexFirstNotTransactionsValid = nullptr;
            if (pindex == pindexFirstNotChainValid) pindexFirstNotChainValid = nullptr;
            if (pindex == pindexFirstNotScriptsValid) pindexFirstNotScriptsValid = nullptr;
            if (pindex == pindexFirstAssumeValid) pindexFirstAssumeValid = nullptr;
            // Find our parent.
            CBlockIndex* pindexPar = pindex->pprev;
            // Find which child we just visited.
            std::pair<std::multimap<CBlockIndex*,CBlockIndex*>::iterator,std::multimap<CBlockIndex*,CBlockIndex*>::iterator> rangePar = forward.equal_range(pindexPar);
            while (rangePar.first->second != pindex) {
                assert(rangePar.first != rangePar.second); // Our parent must have at least the node we're coming from as child.
                rangePar.first++;
            }
            // Proceed to the next one.
            rangePar.first++;
            if (rangePar.first != rangePar.second) {
                // Move to the sibling.
                pindex = rangePar.first->second;
                break;
            } else {
                // Move up further.
                pindex = pindexPar;
                nHeight--;
                continue;
            }
        }
    }

    // Check that we actually traversed the entire map.
    assert(nNodes == forward.size());
}

std::string Chainstate::ToString()
{
    AssertLockHeld(::cs_main);
    CBlockIndex* tip = m_chain.Tip();
    return strprintf("Chainstate [%s] @ height %d (%s)",
                     m_from_snapshot_blockhash ? "snapshot" : "ibd",
                     tip ? tip->nHeight : -1, tip ? tip->GetBlockHash().ToString() : "null");
}

bool Chainstate::ResizeCoinsCaches(size_t coinstip_size, size_t coinsdb_size)
{
    AssertLockHeld(::cs_main);
    if (coinstip_size == m_coinstip_cache_size_bytes &&
            coinsdb_size == m_coinsdb_cache_size_bytes) {
        // Cache sizes are unchanged, no need to continue.
        return true;
    }
    size_t old_coinstip_size = m_coinstip_cache_size_bytes;
    m_coinstip_cache_size_bytes = coinstip_size;
    m_coinsdb_cache_size_bytes = coinsdb_size;
    CoinsDB().ResizeCache(coinsdb_size);

    LogPrintf("[%s] resized coinsdb cache to %.1f MiB\n",
        this->ToString(), coinsdb_size * (1.0 / 1024 / 1024));
    LogPrintf("[%s] resized coinstip cache to %.1f MiB\n",
        this->ToString(), coinstip_size * (1.0 / 1024 / 1024));

    BlockValidationState state;
    bool ret;

    if (coinstip_size > old_coinstip_size) {
        // Likely no need to flush if cache sizes have grown.
        ret = FlushStateToDisk(state, FlushStateMode::IF_NEEDED);
    } else {
        // Otherwise, flush state to disk and deallocate the in-memory coins map.
        ret = FlushStateToDisk(state, FlushStateMode::ALWAYS);
    }
    return ret;
}

//! Guess how far we are in the verification process at the given block index
//! require cs_main if pindex has not been validated yet (because nChainTx might be unset)
double GuessVerificationProgress(const ChainTxData& data, const CBlockIndex *pindex) {
    if (pindex == nullptr)
        return 0.0;

    int64_t nNow = time(nullptr);

    double fTxTotal;

    if (pindex->nChainTx <= data.nTxCount) {
        fTxTotal = data.nTxCount + (nNow - data.nTime) * data.dTxRate;
    } else {
        fTxTotal = pindex->nChainTx + (nNow - pindex->GetBlockTime()) * data.dTxRate;
    }

    return std::min<double>(pindex->nChainTx / fTxTotal, 1.0);
}

std::optional<uint256> ChainstateManager::SnapshotBlockhash() const
{
    LOCK(::cs_main);
    if (m_active_chainstate && m_active_chainstate->m_from_snapshot_blockhash) {
        // If a snapshot chainstate exists, it will always be our active.
        return m_active_chainstate->m_from_snapshot_blockhash;
    }
    return std::nullopt;
}

std::vector<Chainstate*> ChainstateManager::GetAll()
{
    LOCK(::cs_main);
    std::vector<Chainstate*> out;

    for (Chainstate* cs : {m_ibd_chainstate.get(), m_snapshot_chainstate.get()}) {
        if (this->IsUsable(cs)) out.push_back(cs);
    }

    return out;
}

Chainstate& ChainstateManager::InitializeChainstate(CTxMemPool* mempool)
{
    AssertLockHeld(::cs_main);
    assert(!m_ibd_chainstate);
    assert(!m_active_chainstate);

    m_ibd_chainstate = std::make_unique<Chainstate>(mempool, m_blockman, *this);
    m_active_chainstate = m_ibd_chainstate.get();
    return *m_active_chainstate;
}

[[nodiscard]] static bool DeleteCoinsDBFromDisk(const fs::path db_path, bool is_snapshot)
    EXCLUSIVE_LOCKS_REQUIRED(::cs_main)
{
    AssertLockHeld(::cs_main);

    if (is_snapshot) {
        fs::path base_blockhash_path = db_path / node::SNAPSHOT_BLOCKHASH_FILENAME;

        try {
            bool existed = fs::remove(base_blockhash_path);
            if (!existed) {
                LogPrintf("[snapshot] snapshot chainstate dir being removed lacks %s file\n",
                          fs::PathToString(node::SNAPSHOT_BLOCKHASH_FILENAME));
            }
        } catch (const fs::filesystem_error& e) {
            LogPrintf("[snapshot] failed to remove file %s: %s\n",
                    fs::PathToString(base_blockhash_path), fsbridge::get_filesystem_error_message(e));
        }
    }

    std::string path_str = fs::PathToString(db_path);
    LogPrintf("Removing leveldb dir at %s\n", path_str);

    // We have to destruct before this call leveldb::DB in order to release the db
    // lock, otherwise `DestroyDB` will fail. See `leveldb::~DBImpl()`.
    const bool destroyed = DestroyDB(path_str);

    if (!destroyed) {
        LogPrintf("error: leveldb DestroyDB call failed on %s\n", path_str);
    }

    // Datadir should be removed from filesystem; otherwise initialization may detect
    // it on subsequent statups and get confused.
    //
    // If the base_blockhash_path removal above fails in the case of snapshot
    // chainstates, this will return false since leveldb won't remove a non-empty
    // directory.
    return destroyed && !fs::exists(db_path);
}

bool ChainstateManager::ActivateSnapshot(
        AutoFile& coins_file,
        const SnapshotMetadata& metadata,
        bool in_memory)
{
    uint256 base_blockhash = metadata.m_base_blockhash;

    if (this->SnapshotBlockhash()) {
        LogPrintf("[snapshot] can't activate a snapshot-based chainstate more than once\n");
        return false;
    }

    {
        LOCK(::cs_main);
        if (Assert(m_active_chainstate->GetMempool())->size() > 0) {
            LogPrintf("[snapshot] can't activate a snapshot when mempool not empty\n");
            return false;
        }
    }

    int64_t current_coinsdb_cache_size{0};
    int64_t current_coinstip_cache_size{0};

    // Cache percentages to allocate to each chainstate.
    //
    // These particular percentages don't matter so much since they will only be
    // relevant during snapshot activation; caches are rebalanced at the conclusion of
    // this function. We want to give (essentially) all available cache capacity to the
    // snapshot to aid the bulk load later in this function.
    static constexpr double IBD_CACHE_PERC = 0.01;
    static constexpr double SNAPSHOT_CACHE_PERC = 0.99;

    {
        LOCK(::cs_main);
        // Resize the coins caches to ensure we're not exceeding memory limits.
        //
        // Allocate the majority of the cache to the incoming snapshot chainstate, since
        // (optimistically) getting to its tip will be the top priority. We'll need to call
        // `MaybeRebalanceCaches()` once we're done with this function to ensure
        // the right allocation (including the possibility that no snapshot was activated
        // and that we should restore the active chainstate caches to their original size).
        //
        current_coinsdb_cache_size = this->ActiveChainstate().m_coinsdb_cache_size_bytes;
        current_coinstip_cache_size = this->ActiveChainstate().m_coinstip_cache_size_bytes;

        // Temporarily resize the active coins cache to make room for the newly-created
        // snapshot chain.
        this->ActiveChainstate().ResizeCoinsCaches(
            static_cast<size_t>(current_coinstip_cache_size * IBD_CACHE_PERC),
            static_cast<size_t>(current_coinsdb_cache_size * IBD_CACHE_PERC));
    }

    auto snapshot_chainstate = WITH_LOCK(::cs_main,
        return std::make_unique<Chainstate>(
            /*mempool=*/nullptr, m_blockman, *this, base_blockhash));

    {
        LOCK(::cs_main);
        snapshot_chainstate->InitCoinsDB(
            static_cast<size_t>(current_coinsdb_cache_size * SNAPSHOT_CACHE_PERC),
            in_memory, false, "chainstate");
        snapshot_chainstate->InitCoinsCache(
            static_cast<size_t>(current_coinstip_cache_size * SNAPSHOT_CACHE_PERC));
    }

    auto cleanup_bad_snapshot = [&](const char* reason) EXCLUSIVE_LOCKS_REQUIRED(::cs_main) {
        LogPrintf("[snapshot] activation failed - %s\n", reason);
        this->MaybeRebalanceCaches();

        // PopulateAndValidateSnapshot can return (in error) before the leveldb datadir
        // has been created, so only attempt removal if we got that far.
        if (auto snapshot_datadir = node::FindSnapshotChainstateDir(m_options.datadir)) {
            // We have to destruct leveldb::DB in order to release the db lock, otherwise
            // DestroyDB() (in DeleteCoinsDBFromDisk()) will fail. See `leveldb::~DBImpl()`.
            // Destructing the chainstate (and so resetting the coinsviews object) does this.
            snapshot_chainstate.reset();
            bool removed = DeleteCoinsDBFromDisk(*snapshot_datadir, /*is_snapshot=*/true);
            if (!removed) {
                GetNotifications().fatalError(strprintf("Failed to remove snapshot chainstate dir (%s). "
                    "Manually remove it before restarting.\n", fs::PathToString(*snapshot_datadir)));
            }
        }
        return false;
    };

    if (!this->PopulateAndValidateSnapshot(*snapshot_chainstate, coins_file, metadata)) {
        LOCK(::cs_main);
        return cleanup_bad_snapshot("population failed");
    }

    LOCK(::cs_main);  // cs_main required for rest of snapshot activation.

    // Do a final check to ensure that the snapshot chainstate is actually a more
    // work chain than the active chainstate; a user could have loaded a snapshot
    // very late in the IBD process, and we wouldn't want to load a useless chainstate.
    if (!CBlockIndexWorkComparator()(ActiveTip(), snapshot_chainstate->m_chain.Tip())) {
        return cleanup_bad_snapshot("work does not exceed active chainstate");
    }
    // If not in-memory, persist the base blockhash for use during subsequent
    // initialization.
    if (!in_memory) {
        if (!node::WriteSnapshotBaseBlockhash(*snapshot_chainstate)) {
            return cleanup_bad_snapshot("could not write base blockhash");
        }
    }

    assert(!m_snapshot_chainstate);
    m_snapshot_chainstate.swap(snapshot_chainstate);
    const bool chaintip_loaded = m_snapshot_chainstate->LoadChainTip();
    assert(chaintip_loaded);

    // Transfer possession of the mempool to the snapshot chainstate.
    // Mempool is empty at this point because we're still in IBD.
    Assert(m_active_chainstate->m_mempool->size() == 0);
    Assert(!m_snapshot_chainstate->m_mempool);
    m_snapshot_chainstate->m_mempool = m_active_chainstate->m_mempool;
    m_active_chainstate->m_mempool = nullptr;
    m_active_chainstate = m_snapshot_chainstate.get();
    m_blockman.m_snapshot_height = this->GetSnapshotBaseHeight();

    LogPrintf("[snapshot] successfully activated snapshot %s\n", base_blockhash.ToString());
    LogPrintf("[snapshot] (%.2f MB)\n",
        m_snapshot_chainstate->CoinsTip().DynamicMemoryUsage() / (1000 * 1000));

    this->MaybeRebalanceCaches();
    return true;
}

static void FlushSnapshotToDisk(CCoinsViewCache& coins_cache, bool snapshot_loaded)
{
    LOG_TIME_MILLIS_WITH_CATEGORY_MSG_ONCE(
        strprintf("%s (%.2f MB)",
                  snapshot_loaded ? "saving snapshot chainstate" : "flushing coins cache",
                  coins_cache.DynamicMemoryUsage() / (1000 * 1000)),
        BCLog::LogFlags::ALL);

    coins_cache.Flush();
}

struct StopHashingException : public std::exception
{
    const char* what() const noexcept override
    {
        return "ComputeUTXOStats interrupted.";
    }
};

static void SnapshotUTXOHashBreakpoint(const util::SignalInterrupt& interrupt)
{
    if (interrupt) throw StopHashingException();
}

bool ChainstateManager::PopulateAndValidateSnapshot(
    Chainstate& snapshot_chainstate,
    AutoFile& coins_file,
    const SnapshotMetadata& metadata)
{
    // It's okay to release cs_main before we're done using `coins_cache` because we know
    // that nothing else will be referencing the newly created snapshot_chainstate yet.
    CCoinsViewCache& coins_cache = *WITH_LOCK(::cs_main, return &snapshot_chainstate.CoinsTip());

    uint256 base_blockhash = metadata.m_base_blockhash;

    CBlockIndex* snapshot_start_block = WITH_LOCK(::cs_main, return m_blockman.LookupBlockIndex(base_blockhash));

    if (!snapshot_start_block) {
        // Needed for ComputeUTXOStats to determine the
        // height and to avoid a crash when base_blockhash.IsNull()
        LogPrintf("[snapshot] Did not find snapshot start blockheader %s\n",
                  base_blockhash.ToString());
        return false;
    }

    int base_height = snapshot_start_block->nHeight;
    const auto& maybe_au_data = GetParams().AssumeutxoForHeight(base_height);

    if (!maybe_au_data) {
        LogPrintf("[snapshot] assumeutxo height in snapshot metadata not recognized "
                  "(%d) - refusing to load snapshot\n", base_height);
        return false;
    }

    const AssumeutxoData& au_data = *maybe_au_data;

    // This work comparison is a duplicate check with the one performed later in
    // ActivateSnapshot(), but is done so that we avoid doing the long work of staging
    // a snapshot that isn't actually usable.
    if (WITH_LOCK(::cs_main, return !CBlockIndexWorkComparator()(ActiveTip(), snapshot_start_block))) {
        LogPrintf("[snapshot] activation failed - work does not exceed active chainstate\n");
        return false;
    }

    COutPoint outpoint;
    Coin coin;
    const uint64_t coins_count = metadata.m_coins_count;
    uint64_t coins_left = metadata.m_coins_count;

    LogPrintf("[snapshot] loading coins from snapshot %s\n", base_blockhash.ToString());
    int64_t coins_processed{0};

    while (coins_left > 0) {
        try {
            coins_file >> outpoint;
            coins_file >> coin;
        } catch (const std::ios_base::failure&) {
            LogPrintf("[snapshot] bad snapshot format or truncated snapshot after deserializing %d coins\n",
                      coins_count - coins_left);
            return false;
        }
        if (coin.nHeight > base_height ||
            outpoint.n >= std::numeric_limits<decltype(outpoint.n)>::max() // Avoid integer wrap-around in coinstats.cpp:ApplyHash
        ) {
            LogPrintf("[snapshot] bad snapshot data after deserializing %d coins\n",
                      coins_count - coins_left);
            return false;
        }
        if (!MoneyRange(coin.out.nValue)) {
            LogPrintf("[snapshot] bad snapshot data after deserializing %d coins - bad tx out value\n",
                      coins_count - coins_left);
            return false;
        }

        coins_cache.EmplaceCoinInternalDANGER(std::move(outpoint), std::move(coin));

        --coins_left;
        ++coins_processed;

        if (coins_processed % 1000000 == 0) {
            LogPrintf("[snapshot] %d coins loaded (%.2f%%, %.2f MB)\n",
                coins_processed,
                static_cast<float>(coins_processed) * 100 / static_cast<float>(coins_count),
                coins_cache.DynamicMemoryUsage() / (1000 * 1000));
        }

        // Batch write and flush (if we need to) every so often.
        //
        // If our average Coin size is roughly 41 bytes, checking every 120,000 coins
        // means <5MB of memory imprecision.
        if (coins_processed % 120000 == 0) {
            if (m_interrupt) {
                return false;
            }

            const auto snapshot_cache_state = WITH_LOCK(::cs_main,
                return snapshot_chainstate.GetCoinsCacheSizeState());

            if (snapshot_cache_state >= CoinsCacheSizeState::CRITICAL) {
                // This is a hack - we don't know what the actual best block is, but that
                // doesn't matter for the purposes of flushing the cache here. We'll set this
                // to its correct value (`base_blockhash`) below after the coins are loaded.
                coins_cache.SetBestBlock(GetRandHash());

                // No need to acquire cs_main since this chainstate isn't being used yet.
                FlushSnapshotToDisk(coins_cache, /*snapshot_loaded=*/false);
            }
        }
    }

    // Important that we set this. This and the coins_cache accesses above are
    // sort of a layer violation, but either we reach into the innards of
    // CCoinsViewCache here or we have to invert some of the Chainstate to
    // embed them in a snapshot-activation-specific CCoinsViewCache bulk load
    // method.
    coins_cache.SetBestBlock(base_blockhash);

    bool out_of_coins{false};
    try {
        coins_file >> outpoint;
    } catch (const std::ios_base::failure&) {
        // We expect an exception since we should be out of coins.
        out_of_coins = true;
    }
    if (!out_of_coins) {
        LogPrintf("[snapshot] bad snapshot - coins left over after deserializing %d coins\n",
            coins_count);
        return false;
    }

    LogPrintf("[snapshot] loaded %d (%.2f MB) coins from snapshot %s\n",
        coins_count,
        coins_cache.DynamicMemoryUsage() / (1000 * 1000),
        base_blockhash.ToString());

    // No need to acquire cs_main since this chainstate isn't being used yet.
    FlushSnapshotToDisk(coins_cache, /*snapshot_loaded=*/true);

    assert(coins_cache.GetBestBlock() == base_blockhash);

    // As above, okay to immediately release cs_main here since no other context knows
    // about the snapshot_chainstate.
    CCoinsViewDB* snapshot_coinsdb = WITH_LOCK(::cs_main, return &snapshot_chainstate.CoinsDB());

    std::optional<CCoinsStats> maybe_stats;

    try {
        maybe_stats = ComputeUTXOStats(
            CoinStatsHashType::HASH_SERIALIZED, snapshot_coinsdb, m_blockman, [&interrupt = m_interrupt] { SnapshotUTXOHashBreakpoint(interrupt); });
    } catch (StopHashingException const&) {
        return false;
    }
    if (!maybe_stats.has_value()) {
        LogPrintf("[snapshot] failed to generate coins stats\n");
        return false;
    }

    // Assert that the deserialized chainstate contents match the expected assumeutxo value.
    if (AssumeutxoHash{maybe_stats->hashSerialized} != au_data.hash_serialized) {
        LogPrintf("[snapshot] bad snapshot content hash: expected %s, got %s\n",
            au_data.hash_serialized.ToString(), maybe_stats->hashSerialized.ToString());
        return false;
    }

    snapshot_chainstate.m_chain.SetTip(*snapshot_start_block);

    // The remainder of this function requires modifying data protected by cs_main.
    LOCK(::cs_main);

    // Fake various pieces of CBlockIndex state:
    CBlockIndex* index = nullptr;

    // Don't make any modifications to the genesis block.
    // This is especially important because we don't want to erroneously
    // apply BLOCK_ASSUMED_VALID to genesis, which would happen if we didn't skip
    // it here (since it apparently isn't BLOCK_VALID_SCRIPTS).
    constexpr int AFTER_GENESIS_START{1};

    for (int i = AFTER_GENESIS_START; i <= snapshot_chainstate.m_chain.Height(); ++i) {
        index = snapshot_chainstate.m_chain[i];

        // Fake nTx so that LoadBlockIndex() loads assumed-valid CBlockIndex
        // entries (among other things)
        if (!index->nTx) {
            index->nTx = 1;
        }
        // Fake nChainTx so that GuessVerificationProgress reports accurately
        index->nChainTx = index->pprev->nChainTx + index->nTx;

        // Mark unvalidated block index entries beneath the snapshot base block as assumed-valid.
        if (!index->IsValid(BLOCK_VALID_SCRIPTS)) {
            // This flag will be removed once the block is fully validated by a
            // background chainstate.
            index->nStatus |= BLOCK_ASSUMED_VALID;
        }

        // Fake BLOCK_OPT_WITNESS so that Chainstate::NeedsRedownload()
        // won't ask to rewind the entire assumed-valid chain on startup.
        if (DeploymentActiveAt(*index, *this, Consensus::DEPLOYMENT_SEGWIT)) {
            index->nStatus |= BLOCK_OPT_WITNESS;
        }

        m_blockman.m_dirty_blockindex.insert(index);
        // Changes to the block index will be flushed to disk after this call
        // returns in `ActivateSnapshot()`, when `MaybeRebalanceCaches()` is
        // called, since we've added a snapshot chainstate and therefore will
        // have to downsize the IBD chainstate, which will result in a call to
        // `FlushStateToDisk(ALWAYS)`.
    }

    assert(index);
    index->nChainTx = au_data.nChainTx;
    snapshot_chainstate.setBlockIndexCandidates.insert(snapshot_start_block);

    LogPrintf("[snapshot] validated snapshot (%.2f MB)\n",
        coins_cache.DynamicMemoryUsage() / (1000 * 1000));
    return true;
}

// Currently, this function holds cs_main for its duration, which could be for
// multiple minutes due to the ComputeUTXOStats call. This hold is necessary
// because we need to avoid advancing the background validation chainstate
// farther than the snapshot base block - and this function is also invoked
// from within ConnectTip, i.e. from within ActivateBestChain, so cs_main is
// held anyway.
//
// Eventually (TODO), we could somehow separate this function's runtime from
// maintenance of the active chain, but that will either require
//
//  (i) setting `m_disabled` immediately and ensuring all chainstate accesses go
//      through IsUsable() checks, or
//
//  (ii) giving each chainstate its own lock instead of using cs_main for everything.
SnapshotCompletionResult ChainstateManager::MaybeCompleteSnapshotValidation()
{
    AssertLockHeld(cs_main);
    if (m_ibd_chainstate.get() == &this->ActiveChainstate() ||
            !this->IsUsable(m_snapshot_chainstate.get()) ||
            !this->IsUsable(m_ibd_chainstate.get()) ||
            !m_ibd_chainstate->m_chain.Tip()) {
       // Nothing to do - this function only applies to the background
       // validation chainstate.
       return SnapshotCompletionResult::SKIPPED;
    }
    const int snapshot_tip_height = this->ActiveHeight();
    const int snapshot_base_height = *Assert(this->GetSnapshotBaseHeight());
    const CBlockIndex& index_new = *Assert(m_ibd_chainstate->m_chain.Tip());

    if (index_new.nHeight < snapshot_base_height) {
        // Background IBD not complete yet.
        return SnapshotCompletionResult::SKIPPED;
    }

    assert(SnapshotBlockhash());
    uint256 snapshot_blockhash = *Assert(SnapshotBlockhash());

    auto handle_invalid_snapshot = [&]() EXCLUSIVE_LOCKS_REQUIRED(::cs_main) {
        bilingual_str user_error = strprintf(_(
            "%s failed to validate the -assumeutxo snapshot state. "
            "This indicates a hardware problem, or a bug in the software, or a "
            "bad software modification that allowed an invalid snapshot to be "
            "loaded. As a result of this, the node will shut down and stop using any "
            "state that was built on the snapshot, resetting the chain height "
            "from %d to %d. On the next "
            "restart, the node will resume syncing from %d "
            "without using any snapshot data. "
            "Please report this incident to %s, including how you obtained the snapshot. "
            "The invalid snapshot chainstate will be left on disk in case it is "
            "helpful in diagnosing the issue that caused this error."),
            PACKAGE_NAME, snapshot_tip_height, snapshot_base_height, snapshot_base_height, PACKAGE_BUGREPORT
        );

        LogPrintf("[snapshot] !!! %s\n", user_error.original);
        LogPrintf("[snapshot] deleting snapshot, reverting to validated chain, and stopping node\n");

        m_active_chainstate = m_ibd_chainstate.get();
        m_snapshot_chainstate->m_disabled = true;
        assert(!this->IsUsable(m_snapshot_chainstate.get()));
        assert(this->IsUsable(m_ibd_chainstate.get()));

        auto rename_result = m_snapshot_chainstate->InvalidateCoinsDBOnDisk();
        if (!rename_result) {
            user_error = strprintf(Untranslated("%s\n%s"), user_error, util::ErrorString(rename_result));
        }

        GetNotifications().fatalError(user_error.original, user_error);
    };

    if (index_new.GetBlockHash() != snapshot_blockhash) {
        LogPrintf("[snapshot] supposed base block %s does not match the "
          "snapshot base block %s (height %d). Snapshot is not valid.\n",
          index_new.ToString(), snapshot_blockhash.ToString(), snapshot_base_height);
        handle_invalid_snapshot();
        return SnapshotCompletionResult::BASE_BLOCKHASH_MISMATCH;
    }

    assert(index_new.nHeight == snapshot_base_height);

    int curr_height = m_ibd_chainstate->m_chain.Height();

    assert(snapshot_base_height == curr_height);
    assert(snapshot_base_height == index_new.nHeight);
    assert(this->IsUsable(m_snapshot_chainstate.get()));
    assert(this->GetAll().size() == 2);

    CCoinsViewDB& ibd_coins_db = m_ibd_chainstate->CoinsDB();
    m_ibd_chainstate->ForceFlushStateToDisk();

    const auto& maybe_au_data = m_options.chainparams.AssumeutxoForHeight(curr_height);
    if (!maybe_au_data) {
        LogPrintf("[snapshot] assumeutxo data not found for height "
            "(%d) - refusing to validate snapshot\n", curr_height);
        handle_invalid_snapshot();
        return SnapshotCompletionResult::MISSING_CHAINPARAMS;
    }

    const AssumeutxoData& au_data = *maybe_au_data;
    std::optional<CCoinsStats> maybe_ibd_stats;
    LogPrintf("[snapshot] computing UTXO stats for background chainstate to validate "
        "snapshot - this could take a few minutes\n");
    try {
        maybe_ibd_stats = ComputeUTXOStats(
            CoinStatsHashType::HASH_SERIALIZED,
            &ibd_coins_db,
            m_blockman,
            [&interrupt = m_interrupt] { SnapshotUTXOHashBreakpoint(interrupt); });
    } catch (StopHashingException const&) {
        return SnapshotCompletionResult::STATS_FAILED;
    }

    // XXX note that this function is slow and will hold cs_main for potentially minutes.
    if (!maybe_ibd_stats) {
        LogPrintf("[snapshot] failed to generate stats for validation coins db\n");
        // While this isn't a problem with the snapshot per se, this condition
        // prevents us from validating the snapshot, so we should shut down and let the
        // user handle the issue manually.
        handle_invalid_snapshot();
        return SnapshotCompletionResult::STATS_FAILED;
    }
    const auto& ibd_stats = *maybe_ibd_stats;

    // Compare the background validation chainstate's UTXO set hash against the hard-coded
    // assumeutxo hash we expect.
    //
    // TODO: For belt-and-suspenders, we could cache the UTXO set
    // hash for the snapshot when it's loaded in its chainstate's leveldb. We could then
    // reference that here for an additional check.
    if (AssumeutxoHash{ibd_stats.hashSerialized} != au_data.hash_serialized) {
        LogPrintf("[snapshot] hash mismatch: actual=%s, expected=%s\n",
            ibd_stats.hashSerialized.ToString(),
            au_data.hash_serialized.ToString());
        handle_invalid_snapshot();
        return SnapshotCompletionResult::HASH_MISMATCH;
    }

    LogPrintf("[snapshot] snapshot beginning at %s has been fully validated\n",
        snapshot_blockhash.ToString());

    m_ibd_chainstate->m_disabled = true;
    this->MaybeRebalanceCaches();

    return SnapshotCompletionResult::SUCCESS;
}

Chainstate& ChainstateManager::ActiveChainstate() const
{
    LOCK(::cs_main);
    assert(m_active_chainstate);
    return *m_active_chainstate;
}

bool ChainstateManager::IsSnapshotActive() const
{
    LOCK(::cs_main);
    return m_snapshot_chainstate && m_active_chainstate == m_snapshot_chainstate.get();
}

void ChainstateManager::MaybeRebalanceCaches()
{
    AssertLockHeld(::cs_main);
    bool ibd_usable = this->IsUsable(m_ibd_chainstate.get());
    bool snapshot_usable = this->IsUsable(m_snapshot_chainstate.get());
    assert(ibd_usable || snapshot_usable);

    if (ibd_usable && !snapshot_usable) {
        // Allocate everything to the IBD chainstate. This will always happen
        // when we are not using a snapshot.
        m_ibd_chainstate->ResizeCoinsCaches(m_total_coinstip_cache, m_total_coinsdb_cache);
    }
    else if (snapshot_usable && !ibd_usable) {
        // If background validation has completed and snapshot is our active chain...
        LogPrintf("[snapshot] allocating all cache to the snapshot chainstate\n");
        // Allocate everything to the snapshot chainstate.
        m_snapshot_chainstate->ResizeCoinsCaches(m_total_coinstip_cache, m_total_coinsdb_cache);
    }
    else if (ibd_usable && snapshot_usable) {
        // If both chainstates exist, determine who needs more cache based on IBD status.
        //
        // Note: shrink caches first so that we don't inadvertently overwhelm available memory.
        if (IsInitialBlockDownload()) {
            m_ibd_chainstate->ResizeCoinsCaches(
                m_total_coinstip_cache * 0.05, m_total_coinsdb_cache * 0.05);
            m_snapshot_chainstate->ResizeCoinsCaches(
                m_total_coinstip_cache * 0.95, m_total_coinsdb_cache * 0.95);
        } else {
            m_snapshot_chainstate->ResizeCoinsCaches(
                m_total_coinstip_cache * 0.05, m_total_coinsdb_cache * 0.05);
            m_ibd_chainstate->ResizeCoinsCaches(
                m_total_coinstip_cache * 0.95, m_total_coinsdb_cache * 0.95);
        }
    }
}

void ChainstateManager::ResetChainstates()
{
    m_ibd_chainstate.reset();
    m_snapshot_chainstate.reset();
    m_active_chainstate = nullptr;
}

/**
 * Apply default chain params to nullopt members.
 * This helps to avoid coding errors around the accidental use of the compare
 * operators that accept nullopt, thus ignoring the intended default value.
 */
static ChainstateManager::Options&& Flatten(ChainstateManager::Options&& opts)
{
    if (!opts.check_block_index.has_value()) opts.check_block_index = opts.chainparams.DefaultConsistencyChecks();
    if (!opts.minimum_chain_work.has_value()) opts.minimum_chain_work = UintToArith256(opts.chainparams.GetConsensus().nMinimumChainWork);
    if (!opts.assumed_valid_block.has_value()) opts.assumed_valid_block = opts.chainparams.GetConsensus().defaultAssumeValid;
    Assert(opts.adjusted_time_callback);
    return std::move(opts);
}

ChainstateManager::ChainstateManager(const util::SignalInterrupt& interrupt, Options options, node::BlockManager::Options blockman_options)
    : m_interrupt{interrupt},
      m_options{Flatten(std::move(options))},
      m_blockman{interrupt, std::move(blockman_options)} {}

ChainstateManager::~ChainstateManager()
{
    LOCK(::cs_main);

    m_versionbitscache.Clear();
}

bool ChainstateManager::DetectSnapshotChainstate()
{
    assert(!m_snapshot_chainstate);
    std::optional<fs::path> path = node::FindSnapshotChainstateDir(m_options.datadir);
    if (!path) {
        return false;
    }
    std::optional<uint256> base_blockhash = node::ReadSnapshotBaseBlockhash(*path);
    if (!base_blockhash) {
        return false;
    }
    LogPrintf("[snapshot] detected active snapshot chainstate (%s) - loading\n",
        fs::PathToString(*path));

    this->ActivateExistingSnapshot(*base_blockhash);
    return true;
}

Chainstate& ChainstateManager::ActivateExistingSnapshot(uint256 base_blockhash)
{
    assert(!m_snapshot_chainstate);
    m_snapshot_chainstate =
        std::make_unique<Chainstate>(nullptr, m_blockman, *this, base_blockhash);
    LogPrintf("[snapshot] switching active chainstate to %s\n", m_snapshot_chainstate->ToString());

    // Mempool is empty at this point because we're still in IBD.
    Assert(m_active_chainstate->m_mempool->size() == 0);
    Assert(!m_snapshot_chainstate->m_mempool);
    m_snapshot_chainstate->m_mempool = m_active_chainstate->m_mempool;
    m_active_chainstate->m_mempool = nullptr;
    m_active_chainstate = m_snapshot_chainstate.get();
    return *m_snapshot_chainstate;
}

bool IsBIP30Repeat(const CBlockIndex& block_index)
{
    return (block_index.nHeight==91842 && block_index.GetBlockHash() == uint256S("0x00000000000a4d0a398161ffc163c503763b1f4360639393e0e4c8e300e0caec")) ||
           (block_index.nHeight==91880 && block_index.GetBlockHash() == uint256S("0x00000000000743f190a18c5577a3c2d2a1f610ae9601ac046a38084ccb7cd721"));
}

bool IsBIP30Unspendable(const CBlockIndex& block_index)
{
    return (block_index.nHeight==91722 && block_index.GetBlockHash() == uint256S("0x00000000000271a2dc26e7667f8419f2e15416dc6955e5a6c6cdf3f2574dd08e")) ||
           (block_index.nHeight==91812 && block_index.GetBlockHash() == uint256S("0x00000000000af0aed4792b1acee3d966af36cf5def14935db8de83d6f9306f2f"));
}

static fs::path GetSnapshotCoinsDBPath(Chainstate& cs) EXCLUSIVE_LOCKS_REQUIRED(::cs_main)
{
    AssertLockHeld(::cs_main);
    // Should never be called on a non-snapshot chainstate.
    assert(cs.m_from_snapshot_blockhash);
    auto storage_path_maybe = cs.CoinsDB().StoragePath();
    // Should never be called with a non-existent storage path.
    assert(storage_path_maybe);
    return *storage_path_maybe;
}

util::Result<void> Chainstate::InvalidateCoinsDBOnDisk()
{
    fs::path snapshot_datadir = GetSnapshotCoinsDBPath(*this);

    // Coins views no longer usable.
    m_coins_views.reset();

    auto invalid_path = snapshot_datadir + "_INVALID";
    std::string dbpath = fs::PathToString(snapshot_datadir);
    std::string target = fs::PathToString(invalid_path);
    LogPrintf("[snapshot] renaming snapshot datadir %s to %s\n", dbpath, target);

    // The invalid snapshot datadir is simply moved and not deleted because we may
    // want to do forensics later during issue investigation. The user is instructed
    // accordingly in MaybeCompleteSnapshotValidation().
    try {
        fs::rename(snapshot_datadir, invalid_path);
    } catch (const fs::filesystem_error& e) {
        auto src_str = fs::PathToString(snapshot_datadir);
        auto dest_str = fs::PathToString(invalid_path);

        LogPrintf("%s: error renaming file '%s' -> '%s': %s\n",
                __func__, src_str, dest_str, e.what());
        return util::Error{strprintf(_(
            "Rename of '%s' -> '%s' failed. "
            "You should resolve this by manually moving or deleting the invalid "
            "snapshot directory %s, otherwise you will encounter the same error again "
            "on the next startup."),
            src_str, dest_str, src_str)};
    }
    return {};
}

bool ChainstateManager::DeleteSnapshotChainstate()
{
    AssertLockHeld(::cs_main);
    Assert(m_snapshot_chainstate);
    Assert(m_ibd_chainstate);

    fs::path snapshot_datadir = Assert(node::FindSnapshotChainstateDir(m_options.datadir)).value();
    if (!DeleteCoinsDBFromDisk(snapshot_datadir, /*is_snapshot=*/ true)) {
        LogPrintf("Deletion of %s failed. Please remove it manually to continue reindexing.\n",
                  fs::PathToString(snapshot_datadir));
        return false;
    }
    m_active_chainstate = m_ibd_chainstate.get();
    m_active_chainstate->m_mempool = m_snapshot_chainstate->m_mempool;
    m_snapshot_chainstate.reset();
    return true;
}

ChainstateRole Chainstate::GetRole() const
{
    if (m_chainman.GetAll().size() <= 1) {
        return ChainstateRole::NORMAL;
    }
    return (this != &m_chainman.ActiveChainstate()) ?
               ChainstateRole::BACKGROUND :
               ChainstateRole::ASSUMEDVALID;
}

const CBlockIndex* ChainstateManager::GetSnapshotBaseBlock() const
{
    return m_active_chainstate ? m_active_chainstate->SnapshotBase() : nullptr;
}

std::optional<int> ChainstateManager::GetSnapshotBaseHeight() const
{
    const CBlockIndex* base = this->GetSnapshotBaseBlock();
    return base ? std::make_optional(base->nHeight) : std::nullopt;
}

bool ChainstateManager::ValidatedSnapshotCleanup()
{
    AssertLockHeld(::cs_main);
    auto get_storage_path = [](auto& chainstate) EXCLUSIVE_LOCKS_REQUIRED(::cs_main) -> std::optional<fs::path> {
        if (!(chainstate && chainstate->HasCoinsViews())) {
            return {};
        }
        return chainstate->CoinsDB().StoragePath();
    };
    std::optional<fs::path> ibd_chainstate_path_maybe = get_storage_path(m_ibd_chainstate);
    std::optional<fs::path> snapshot_chainstate_path_maybe = get_storage_path(m_snapshot_chainstate);

    if (!this->IsSnapshotValidated()) {
        // No need to clean up.
        return false;
    }
    // If either path doesn't exist, that means at least one of the chainstates
    // is in-memory, in which case we can't do on-disk cleanup. You'd better be
    // in a unittest!
    if (!ibd_chainstate_path_maybe || !snapshot_chainstate_path_maybe) {
        LogPrintf("[snapshot] snapshot chainstate cleanup cannot happen with "
                  "in-memory chainstates. You are testing, right?\n");
        return false;
    }

    const auto& snapshot_chainstate_path = *snapshot_chainstate_path_maybe;
    const auto& ibd_chainstate_path = *ibd_chainstate_path_maybe;

    // Since we're going to be moving around the underlying leveldb filesystem content
    // for each chainstate, make sure that the chainstates (and their constituent
    // CoinsViews members) have been destructed first.
    //
    // The caller of this method will be responsible for reinitializing chainstates
    // if they want to continue operation.
    this->ResetChainstates();

    // No chainstates should be considered usable.
    assert(this->GetAll().size() == 0);

    LogPrintf("[snapshot] deleting background chainstate directory (now unnecessary) (%s)\n",
              fs::PathToString(ibd_chainstate_path));

    fs::path tmp_old{ibd_chainstate_path + "_todelete"};

    auto rename_failed_abort = [this](
                                   fs::path p_old,
                                   fs::path p_new,
                                   const fs::filesystem_error& err) {
        LogPrintf("%s: error renaming file (%s): %s\n",
                __func__, fs::PathToString(p_old), err.what());
        GetNotifications().fatalError(strprintf(
            "Rename of '%s' -> '%s' failed. "
            "Cannot clean up the background chainstate leveldb directory.",
            fs::PathToString(p_old), fs::PathToString(p_new)));
    };

    try {
        fs::rename(ibd_chainstate_path, tmp_old);
    } catch (const fs::filesystem_error& e) {
        rename_failed_abort(ibd_chainstate_path, tmp_old, e);
        throw;
    }

    LogPrintf("[snapshot] moving snapshot chainstate (%s) to "
              "default chainstate directory (%s)\n",
              fs::PathToString(snapshot_chainstate_path), fs::PathToString(ibd_chainstate_path));

    try {
        fs::rename(snapshot_chainstate_path, ibd_chainstate_path);
    } catch (const fs::filesystem_error& e) {
        rename_failed_abort(snapshot_chainstate_path, ibd_chainstate_path, e);
        throw;
    }

    if (!DeleteCoinsDBFromDisk(tmp_old, /*is_snapshot=*/false)) {
        // No need to FatalError because once the unneeded bg chainstate data is
        // moved, it will not interfere with subsequent initialization.
        LogPrintf("Deletion of %s failed. Please remove it manually, as the "
                  "directory is now unnecessary.\n",
                  fs::PathToString(tmp_old));
    } else {
        LogPrintf("[snapshot] deleted background chainstate directory (%s)\n",
                  fs::PathToString(ibd_chainstate_path));
    }
    return true;
}

Chainstate& ChainstateManager::GetChainstateForIndexing()
{
    // We can't always return `m_ibd_chainstate` because after background validation
    // has completed, `m_snapshot_chainstate == m_active_chainstate`, but it can be
    // indexed.
    return (this->GetAll().size() > 1) ? *m_ibd_chainstate : *m_active_chainstate;
}

std::pair<int, int> ChainstateManager::GetPruneRange(const Chainstate& chainstate, int last_height_can_prune)
{
    if (chainstate.m_chain.Height() <= 0) {
        return {0, 0};
    }
    int prune_start{0};

    if (this->GetAll().size() > 1 && m_snapshot_chainstate.get() == &chainstate) {
        // Leave the blocks in the background IBD chain alone if we're pruning
        // the snapshot chain.
        prune_start = *Assert(GetSnapshotBaseHeight()) + 1;
    }

    int max_prune = std::max<int>(
        0, chainstate.m_chain.Height() - static_cast<int>(MIN_BLOCKS_TO_KEEP));

    // last block to prune is the lesser of (caller-specified height, MIN_BLOCKS_TO_KEEP from the tip)
    //
    // While you might be tempted to prune the background chainstate more
    // aggressively (i.e. fewer MIN_BLOCKS_TO_KEEP), this won't work with index
    // building - specifically blockfilterindex requires undo data, and if
    // we don't maintain this trailing window, we hit indexing failures.
    int prune_end = std::min(last_height_can_prune, max_prune);

    return {prune_start, prune_end};
}<|MERGE_RESOLUTION|>--- conflicted
+++ resolved
@@ -767,11 +767,7 @@
 
     // Rather not work on nonstandard transactions (unless -testnet/-regtest)
     std::string reason;
-<<<<<<< HEAD
-    if (m_pool.m_require_standard && !IsStandardTx(tx, m_pool.m_max_datacarrier_bytes, m_pool.m_permit_bare_pubkey, m_pool.m_permit_bare_multisig, m_pool.m_dust_relay_feerate, reason, ignore_rejects)) {
-=======
     if (m_pool.m_require_standard && !IsStandardTx(tx, m_pool.m_max_datacarrier_bytes, m_pool.m_permit_bare_pubkey, m_pool.m_permit_bare_multisig, /*reject_tokens=*/m_pool.m_reject_tokens, m_pool.m_dust_relay_feerate, reason, ignore_rejects)) {
->>>>>>> 007a954e
         return state.Invalid(TxValidationResult::TX_NOT_STANDARD, reason);
     }
 
@@ -835,29 +831,7 @@
                 }
 
                 ws.m_conflicts_incl_policy.emplace(ptxConflicting->GetHash(), true);
-<<<<<<< HEAD
-=======
-            }
-        }
-    }
-
-    if (spk_reuse_mode != SRM_ALLOW) {
-        for (const CTxOut& txout : tx.vout) {
-            uint160 hashSPK = ScriptHashkey(txout.scriptPubKey);
-            const auto& SPKUsedIn = m_pool.mapUsedSPK.find(hashSPK);
-            if (SPKUsedIn != m_pool.mapUsedSPK.end()) {
-                if (SPKUsedIn->second.first) {
-                    ws.m_conflicts_incl_policy.emplace(SPKUsedIn->second.first->GetHash(), false);
-                }
-                if (SPKUsedIn->second.second) {
-                    ws.m_conflicts_incl_policy.emplace(SPKUsedIn->second.second->GetHash(), false);
-                }
->>>>>>> 007a954e
-            }
-            if (mapSPK.find(hashSPK) != mapSPK.end()) {
-                MaybeReject(TxValidationResult::TX_MEMPOOL_POLICY, "txn-spk-reused-twinoutputs");
-            }
-            mapSPK[hashSPK] = MemPool_SPK_State(mapSPK[hashSPK] | MSS_CREATED);
+            }
         }
     }
 
