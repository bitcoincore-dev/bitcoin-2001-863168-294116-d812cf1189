// Copyright (c) 2009-2010 Satoshi Nakamoto
// Copyright (c) 2009-2022 The Bitcoin Core developers
// Distributed under the MIT software license, see the accompanying
// file COPYING or http://www.opensource.org/licenses/mit-license.php.

#include <validation.h>

#include <kernel/coinstats.h>
#include <kernel/mempool_persist.h>

#include <arith_uint256.h>
#include <chain.h>
#include <checkqueue.h>
#include <consensus/amount.h>
#include <consensus/consensus.h>
#include <consensus/merkle.h>
#include <consensus/tx_check.h>
#include <consensus/tx_verify.h>
#include <consensus/validation.h>
#include <cuckoocache.h>
#include <flatfile.h>
#include <hash.h>
#include <kernel/chainparams.h>
#include <kernel/mempool_entry.h>
#include <logging.h>
#include <logging/timer.h>
#include <node/blockstorage.h>
#include <node/interface_ui.h>
#include <node/utxo_snapshot.h>
#include <policy/coin_age_priority.h>
#include <policy/policy.h>
#include <policy/rbf.h>
#include <policy/settings.h>
#include <pow.h>
#include <primitives/block.h>
#include <primitives/transaction.h>
#include <random.h>
#include <reverse_iterator.h>
#include <script/script.h>
#include <script/sigcache.h>
#include <shutdown.h>
#include <signet.h>
#include <stats/stats.h>
#include <tinyformat.h>
#include <txdb.h>
#include <txmempool.h>
#include <uint256.h>
#include <undo.h>
#include <util/check.h> // For NDEBUG compile time check
#include <util/fs.h>
#include <util/fs_helpers.h>
#include <util/hasher.h>
#include <util/ioprio.h>
#include <util/moneystr.h>
#include <util/rbf.h>
#include <util/strencodings.h>
#include <util/system.h>
#include <util/time.h>
#include <util/trace.h>
#include <util/translation.h>
#include <validationinterface.h>
#include <warnings.h>

#include <algorithm>
#include <cassert>
#include <chrono>
#include <deque>
#include <numeric>
#include <optional>
#include <string>
#include <utility>

using kernel::CCoinsStats;
using kernel::CoinStatsHashType;
using kernel::ComputeUTXOStats;
using kernel::LoadMempool;

using fsbridge::FopenFn;
using node::BlockManager;
using node::BlockMap;
using node::CBlockIndexHeightOnlyComparator;
using node::CBlockIndexWorkComparator;
using node::fReindex;
using node::ReadBlockFromDisk;
using node::SnapshotMetadata;
using node::UndoReadFromDisk;
using node::UnlinkPrunedFiles;

/** Maximum kilobytes for transactions to store for processing during reorg */
static const unsigned int MAX_DISCONNECTED_TX_POOL_SIZE = 20000;
/** Time to wait between writing blocks/block index to disk. */
static constexpr std::chrono::hours DATABASE_WRITE_INTERVAL{1};
/** Time to wait between flushing chainstate to disk. */
static constexpr std::chrono::hours DATABASE_FLUSH_INTERVAL{24};
/** Maximum age of our tip for us to be considered current for fee estimation */
static constexpr std::chrono::hours MAX_FEE_ESTIMATION_TIP_AGE{3};
const std::vector<std::string> CHECKLEVEL_DOC {
    "level 0 reads the blocks from disk",
    "level 1 verifies block validity",
    "level 2 verifies undo data",
    "level 3 checks disconnection of tip blocks",
    "level 4 tries to reconnect the blocks",
    "each level includes the checks of the previous levels",
};

GlobalMutex g_best_block_mutex;
std::condition_variable g_best_block_cv;
uint256 g_best_block;

const CBlockIndex* Chainstate::FindForkInGlobalIndex(const CBlockLocator& locator) const
{
    AssertLockHeld(cs_main);

    // Find the latest block common to locator and chain - we expect that
    // locator.vHave is sorted descending by height.
    for (const uint256& hash : locator.vHave) {
        const CBlockIndex* pindex{m_blockman.LookupBlockIndex(hash)};
        if (pindex) {
            if (m_chain.Contains(pindex)) {
                return pindex;
            }
            if (pindex->GetAncestor(m_chain.Height()) == m_chain.Tip()) {
                return m_chain.Tip();
            }
        }
    }
    return m_chain.Genesis();
}

bool CheckInputScripts(const CTransaction& tx, TxValidationState& state,
                       const CCoinsViewCache& inputs, unsigned int flags, bool cacheSigStore,
                       bool cacheFullScriptStore, PrecomputedTransactionData& txdata,
                       std::vector<CScriptCheck>* pvChecks = nullptr)
                       EXCLUSIVE_LOCKS_REQUIRED(cs_main);

bool CheckFinalTxAtTip(const CBlockIndex& active_chain_tip, const CTransaction& tx)
{
    AssertLockHeld(cs_main);

    // CheckFinalTxAtTip() uses active_chain_tip.Height()+1 to evaluate
    // nLockTime because when IsFinalTx() is called within
    // AcceptBlock(), the height of the block *being*
    // evaluated is what is used. Thus if we want to know if a
    // transaction can be part of the *next* block, we need to call
    // IsFinalTx() with one more than active_chain_tip.Height().
    const int nBlockHeight = active_chain_tip.nHeight + 1;

    // BIP113 requires that time-locked transactions have nLockTime set to
    // less than the median time of the previous block they're contained in.
    // When the next block is created its previous block will be the current
    // chain tip, so we use that to calculate the median time passed to
    // IsFinalTx().
    const int64_t nBlockTime{active_chain_tip.GetMedianTimePast()};

    return IsFinalTx(tx, nBlockHeight, nBlockTime);
}

namespace {
/**
 * A helper which calculates heights of inputs of a given transaction.
 *
 * @param[in] tip    The current chain tip. If an input belongs to a mempool
 *                   transaction, we assume it will be confirmed in the next block.
 * @param[in] coins  Any CCoinsView that provides access to the relevant coins.
 * @param[in] tx     The transaction being evaluated.
 *
 * @returns A vector of input heights or nullopt, in case of an error.
 */
std::optional<std::vector<int>> CalculatePrevHeights(
    const CBlockIndex& tip,
    const CCoinsView& coins,
    const CTransaction& tx)
{
    std::vector<int> prev_heights;
    prev_heights.resize(tx.vin.size());
    for (size_t i = 0; i < tx.vin.size(); ++i) {
        const CTxIn& txin = tx.vin[i];
        Coin coin;
        if (!coins.GetCoin(txin.prevout, coin)) {
            LogPrintf("ERROR: %s: Missing input %d in transaction \'%s\'\n", __func__, i, tx.GetHash().GetHex());
            return std::nullopt;
        }
        if (coin.nHeight == MEMPOOL_HEIGHT) {
            // Assume all mempool transaction confirm in the next block.
            prev_heights[i] = tip.nHeight + 1;
        } else {
            prev_heights[i] = coin.nHeight;
        }
    }
    return prev_heights;
}
} // namespace

std::optional<LockPoints> CalculateLockPointsAtTip(
    CBlockIndex* tip,
    const CCoinsView& coins_view,
    const CTransaction& tx)
{
    assert(tip);

    auto prev_heights{CalculatePrevHeights(*tip, coins_view, tx)};
    if (!prev_heights.has_value()) return std::nullopt;

    CBlockIndex next_tip;
    next_tip.pprev = tip;
    // When SequenceLocks() is called within ConnectBlock(), the height
    // of the block *being* evaluated is what is used.
    // Thus if we want to know if a transaction can be part of the
    // *next* block, we need to use one more than active_chainstate.m_chain.Height()
    next_tip.nHeight = tip->nHeight + 1;
    const auto [min_height, min_time] = CalculateSequenceLocks(tx, STANDARD_LOCKTIME_VERIFY_FLAGS, prev_heights.value(), next_tip);

    // Also store the hash of the block with the highest height of
    // all the blocks which have sequence locked prevouts.
    // This hash needs to still be on the chain
    // for these LockPoint calculations to be valid
    // Note: It is impossible to correctly calculate a maxInputBlock
    // if any of the sequence locked inputs depend on unconfirmed txs,
    // except in the special case where the relative lock time/height
    // is 0, which is equivalent to no sequence lock. Since we assume
    // input height of tip+1 for mempool txs and test the resulting
    // min_height and min_time from CalculateSequenceLocks against tip+1.
    int max_input_height{0};
    for (const int height : prev_heights.value()) {
        // Can ignore mempool inputs since we'll fail if they had non-zero locks
        if (height != next_tip.nHeight) {
            max_input_height = std::max(max_input_height, height);
        }
    }

    // tip->GetAncestor(max_input_height) should never return a nullptr
    // because max_input_height is always less than the tip height.
    // It would, however, be a bad bug to continue execution, since a
    // LockPoints object with the maxInputBlock member set to nullptr
    // signifies no relative lock time.
    return LockPoints{min_height, min_time, Assert(tip->GetAncestor(max_input_height))};
}

bool CheckSequenceLocksAtTip(CBlockIndex* tip,
                             const LockPoints& lock_points)
{
    assert(tip != nullptr);

    CBlockIndex index;
    index.pprev = tip;
    // CheckSequenceLocksAtTip() uses active_chainstate.m_chain.Height()+1 to evaluate
    // height based locks because when SequenceLocks() is called within
    // ConnectBlock(), the height of the block *being*
    // evaluated is what is used.
    // Thus if we want to know if a transaction can be part of the
    // *next* block, we need to use one more than active_chainstate.m_chain.Height()
    index.nHeight = tip->nHeight + 1;

    return EvaluateSequenceLocks(index, {lock_points.height, lock_points.time});
}

// Returns the script flags which should be checked for a given block
static unsigned int GetBlockScriptFlags(const CBlockIndex& block_index, const ChainstateManager& chainman);

/** Compute accurate total signature operation cost of a transaction.
 *  Not consensus-critical, since legacy sigops counting is always used in the protocol.
 */
int64_t GetAccurateTransactionSigOpCost(const CTransaction& tx, const CCoinsViewCache& inputs, int flags)
{
    if (tx.IsCoinBase()) {
        return 0;
    }

    unsigned int nSigOps = 0;
    for (const auto& txin : tx.vin) {
        nSigOps += txin.scriptSig.GetSigOpCount(false);
    }

    if (flags & SCRIPT_VERIFY_P2SH) {
        nSigOps += GetP2SHSigOpCount(tx, inputs);
    }

    nSigOps *= WITNESS_SCALE_FACTOR;

    if (flags & SCRIPT_VERIFY_WITNESS) {
        for (const auto& txin : tx.vin) {
            const Coin& coin = inputs.AccessCoin(txin.prevout);
            assert(!coin.IsSpent());
            const CTxOut &prevout = coin.out;
            nSigOps += CountWitnessSigOps(txin.scriptSig, prevout.scriptPubKey, &txin.scriptWitness, flags);
        }
    }

    return nSigOps;
}

void LimitMempoolSize(CTxMemPool& pool, CCoinsViewCache& coins_cache)
    EXCLUSIVE_LOCKS_REQUIRED(::cs_main, pool.cs)
{
    AssertLockHeld(::cs_main);
    AssertLockHeld(pool.cs);
    int expired = pool.Expire(GetTime<std::chrono::seconds>() - pool.m_expiry);
    if (expired != 0) {
        LogPrint(BCLog::MEMPOOL, "Expired %i transactions from the memory pool\n", expired);
    }

    std::vector<COutPoint> vNoSpendsRemaining;
    pool.TrimToSize(pool.m_max_size_bytes, &vNoSpendsRemaining);
    for (const COutPoint& removed : vNoSpendsRemaining)
        coins_cache.Uncache(removed);
}

static bool IsCurrentForFeeEstimation(Chainstate& active_chainstate) EXCLUSIVE_LOCKS_REQUIRED(cs_main)
{
    AssertLockHeld(cs_main);
    if (active_chainstate.IsInitialBlockDownload())
        return false;
    if (active_chainstate.m_chain.Tip()->GetBlockTime() < count_seconds(GetTime<std::chrono::seconds>() - MAX_FEE_ESTIMATION_TIP_AGE))
        return false;
    if (active_chainstate.m_chain.Height() < active_chainstate.m_chainman.m_best_header->nHeight - 1) {
        return false;
    }
    return true;
}

void Chainstate::MaybeUpdateMempoolForReorg(
    DisconnectedBlockTransactions& disconnectpool,
    bool fAddToMempool)
{
    if (!m_mempool) return;

    AssertLockHeld(cs_main);
    AssertLockHeld(m_mempool->cs);
    std::vector<uint256> vHashUpdate;
    // disconnectpool's insertion_order index sorts the entries from
    // oldest to newest, but the oldest entry will be the last tx from the
    // latest mined block that was disconnected.
    // Iterate disconnectpool in reverse, so that we add transactions
    // back to the mempool starting with the earliest transaction that had
    // been previously seen in a block.
    auto it = disconnectpool.queuedTx.get<insertion_order>().rbegin();
    while (it != disconnectpool.queuedTx.get<insertion_order>().rend()) {
        // ignore validation errors in resurrected transactions
        if (!fAddToMempool || (*it)->IsCoinBase() ||
            AcceptToMemoryPool(*this, *it, GetTime(),
                /*bypass_limits=*/true, /*test_accept=*/false).m_result_type !=
                    MempoolAcceptResult::ResultType::VALID) {
            // If the transaction doesn't make it in to the mempool, remove any
            // transactions that depend on it (which would now be orphans).
            m_mempool->removeRecursive(**it, MemPoolRemovalReason::REORG);
        } else if (m_mempool->exists(GenTxid::Txid((*it)->GetHash()))) {
            vHashUpdate.push_back((*it)->GetHash());
        }
        ++it;
    }
    disconnectpool.queuedTx.clear();
    // AcceptToMemoryPool/addUnchecked all assume that new mempool entries have
    // no in-mempool children, which is generally not true when adding
    // previously-confirmed transactions back to the mempool.
    // UpdateTransactionsFromBlock finds descendants of any transactions in
    // the disconnectpool that were added back and cleans up the mempool state.
    m_mempool->UpdateTransactionsFromBlock(vHashUpdate);

    // Predicate to use for filtering transactions in removeForReorg.
    // Checks whether the transaction is still final and, if it spends a coinbase output, mature.
    // Also updates valid entries' cached LockPoints if needed.
    // If false, the tx is still valid and its lockpoints are updated.
    // If true, the tx would be invalid in the next block; remove this entry and all of its descendants.
    const auto filter_final_and_mature = [this](CTxMemPool::txiter it)
        EXCLUSIVE_LOCKS_REQUIRED(m_mempool->cs, ::cs_main) {
        AssertLockHeld(m_mempool->cs);
        AssertLockHeld(::cs_main);
        const CTransaction& tx = it->GetTx();

        // The transaction must be final.
        if (!CheckFinalTxAtTip(*Assert(m_chain.Tip()), tx)) return true;

        const LockPoints& lp = it->GetLockPoints();
        // CheckSequenceLocksAtTip checks if the transaction will be final in the next block to be
        // created on top of the new chain.
        if (TestLockPointValidity(m_chain, lp)) {
            if (!CheckSequenceLocksAtTip(m_chain.Tip(), lp)) {
                return true;
            }
        } else {
            const CCoinsViewMemPool view_mempool{&CoinsTip(), *m_mempool};
            const std::optional<LockPoints> new_lock_points{CalculateLockPointsAtTip(m_chain.Tip(), view_mempool, tx)};
            if (new_lock_points.has_value() && CheckSequenceLocksAtTip(m_chain.Tip(), *new_lock_points)) {
                // Now update the mempool entry lockpoints as well.
                m_mempool->mapTx.modify(it, [&new_lock_points](CTxMemPoolEntry& e) { e.UpdateLockPoints(*new_lock_points); });
            } else {
                return true;
            }
        }

        // If the transaction spends any coinbase outputs, it must be mature.
        if (it->GetSpendsCoinbase()) {
            for (const CTxIn& txin : tx.vin) {
                auto it2 = m_mempool->mapTx.find(txin.prevout.hash);
                if (it2 != m_mempool->mapTx.end())
                    continue;
                const Coin& coin{CoinsTip().AccessCoin(txin.prevout)};
                assert(!coin.IsSpent());
                const auto mempool_spend_height{m_chain.Tip()->nHeight + 1};
                if (coin.IsCoinBase() && mempool_spend_height - coin.nHeight < COINBASE_MATURITY) {
                    return true;
                }
            }
        }
        // Transaction is still valid and cached LockPoints are updated.
        return false;
    };

    // We also need to remove any now-immature transactions
    m_mempool->removeForReorg(m_chain, filter_final_and_mature);
    // Re-limit mempool size, in case we added any transactions
    LimitMempoolSize(*m_mempool, this->CoinsTip());
}

/**
* Checks to avoid mempool polluting consensus critical paths since cached
* signature and script validity results will be reused if we validate this
* transaction again during block validation.
* */
static bool CheckInputsFromMempoolAndCache(const CTransaction& tx, TxValidationState& state,
                const CCoinsViewCache& view, const CTxMemPool& pool,
                unsigned int flags, PrecomputedTransactionData& txdata, CCoinsViewCache& coins_tip)
                EXCLUSIVE_LOCKS_REQUIRED(cs_main, pool.cs)
{
    AssertLockHeld(cs_main);
    AssertLockHeld(pool.cs);

    assert(!tx.IsCoinBase());
    for (const CTxIn& txin : tx.vin) {
        const Coin& coin = view.AccessCoin(txin.prevout);

        // This coin was checked in PreChecks and MemPoolAccept
        // has been holding cs_main since then.
        Assume(!coin.IsSpent());
        if (coin.IsSpent()) return false;

        // If the Coin is available, there are 2 possibilities:
        // it is available in our current ChainstateActive UTXO set,
        // or it's a UTXO provided by a transaction in our mempool.
        // Ensure the scriptPubKeys in Coins from CoinsView are correct.
        const CTransactionRef& txFrom = pool.get(txin.prevout.hash);
        if (txFrom) {
            assert(txFrom->GetHash() == txin.prevout.hash);
            assert(txFrom->vout.size() > txin.prevout.n);
            assert(txFrom->vout[txin.prevout.n] == coin.out);
        } else {
            const Coin& coinFromUTXOSet = coins_tip.AccessCoin(txin.prevout);
            assert(!coinFromUTXOSet.IsSpent());
            assert(coinFromUTXOSet.out == coin.out);
        }
    }

    // Call CheckInputScripts() to cache signature and script validity against current tip consensus rules.
    return CheckInputScripts(tx, state, view, flags, /* cacheSigStore= */ true, /* cacheFullScriptStore= */ true, txdata);
}

namespace {

class MemPoolAccept
{
public:
    explicit MemPoolAccept(CTxMemPool& mempool, Chainstate& active_chainstate) :
        m_pool(mempool),
        m_view(&m_dummy),
        m_viewmempool(&active_chainstate.CoinsTip(), m_pool),
        m_active_chainstate(active_chainstate),
        m_limits{m_pool.m_limits}
    {
    }

    // We put the arguments we're handed into a struct, so we can pass them
    // around easier.
    struct ATMPArgs {
        const CChainParams& m_chainparams;
        const int64_t m_accept_time;
        const ignore_rejects_type& m_ignore_rejects;
        /*
         * Return any outpoints which were not previously present in the coins
         * cache, but were added as a result of validating the tx for mempool
         * acceptance. This allows the caller to optionally remove the cache
         * additions if the associated transaction ends up being rejected by
         * the mempool.
         */
        std::vector<COutPoint>& m_coins_to_uncache;
        const bool m_test_accept;
        /** Whether we allow transactions to replace mempool transactions by BIP125 rules. If false,
         * any transaction spending the same inputs as a transaction in the mempool is considered
         * a conflict. */
        const bool m_allow_replacement;
        /** When true, the mempool will not be trimmed when individual transactions are submitted in
         * Finalize(). Instead, limits should be enforced at the end to ensure the package is not
         * partially submitted.
         */
        const bool m_package_submission;
        /** When true, use package feerates instead of individual transaction feerates for fee-based
         * policies such as mempool min fee and min relay fee.
         */
        const bool m_package_feerates;

        /** Parameters for single transaction mempool validation. */
        static ATMPArgs SingleAccept(const CChainParams& chainparams, int64_t accept_time,
                                     const ignore_rejects_type& ignore_rejects, std::vector<COutPoint>& coins_to_uncache,
                                     bool test_accept) {
            return ATMPArgs{/* m_chainparams */ chainparams,
                            /* m_accept_time */ accept_time,
                            /* m_ignore_rejects */ ignore_rejects,
                            /* m_coins_to_uncache */ coins_to_uncache,
                            /* m_test_accept */ test_accept,
                            /* m_allow_replacement */ true,
                            /* m_package_submission */ false,
                            /* m_package_feerates */ false,
            };
        }

        /** Parameters for test package mempool validation through testmempoolaccept. */
        static ATMPArgs PackageTestAccept(const CChainParams& chainparams, int64_t accept_time,
                                          const ignore_rejects_type& ignore_rejects, std::vector<COutPoint>& coins_to_uncache) {
            return ATMPArgs{/* m_chainparams */ chainparams,
                            /* m_accept_time */ accept_time,
                            /* m_ignore_rejects */ ignore_rejects,
                            /* m_coins_to_uncache */ coins_to_uncache,
                            /* m_test_accept */ true,
                            /* m_allow_replacement */ false,
                            /* m_package_submission */ false, // not submitting to mempool
                            /* m_package_feerates */ false,
            };
        }

        /** Parameters for child-with-unconfirmed-parents package validation. */
        static ATMPArgs PackageChildWithParents(const CChainParams& chainparams, int64_t accept_time,
                                                const ignore_rejects_type& ignore_rejects, std::vector<COutPoint>& coins_to_uncache) {
            return ATMPArgs{/* m_chainparams */ chainparams,
                            /* m_accept_time */ accept_time,
                            /* m_ignore_rejects */ ignore_rejects,
                            /* m_coins_to_uncache */ coins_to_uncache,
                            /* m_test_accept */ false,
                            /* m_allow_replacement */ false,
                            /* m_package_submission */ true,
                            /* m_package_feerates */ true,
            };
        }

        /** Parameters for a single transaction within a package. */
        static ATMPArgs SingleInPackageAccept(const ATMPArgs& package_args) {
            return ATMPArgs{/* m_chainparams */ package_args.m_chainparams,
                            /* m_accept_time */ package_args.m_accept_time,
                            empty_ignore_rejects,
                            /* m_coins_to_uncache */ package_args.m_coins_to_uncache,
                            /* m_test_accept */ package_args.m_test_accept,
                            /* m_allow_replacement */ true,
                            /* m_package_submission */ false,
                            /* m_package_feerates */ false, // only 1 transaction
            };
        }

    private:
        // Private ctor to avoid exposing details to clients and allowing the possibility of
        // mixing up the order of the arguments. Use static functions above instead.
        ATMPArgs(const CChainParams& chainparams,
                 int64_t accept_time,
                 const ignore_rejects_type& ignore_rejects,
                 std::vector<COutPoint>& coins_to_uncache,
                 bool test_accept,
                 bool allow_replacement,
                 bool package_submission,
                 bool package_feerates)
            : m_chainparams{chainparams},
              m_accept_time{accept_time},
              m_ignore_rejects{ignore_rejects},
              m_coins_to_uncache{coins_to_uncache},
              m_test_accept{test_accept},
              m_allow_replacement{allow_replacement},
              m_package_submission{package_submission},
              m_package_feerates{package_feerates}
        {
        }
    };

    // Single transaction acceptance
    MempoolAcceptResult AcceptSingleTransaction(const CTransactionRef& ptx, ATMPArgs& args) EXCLUSIVE_LOCKS_REQUIRED(cs_main);

    /**
    * Multiple transaction acceptance. Transactions may or may not be interdependent, but must not
    * conflict with each other, and the transactions cannot already be in the mempool. Parents must
    * come before children if any dependencies exist.
    */
    PackageMempoolAcceptResult AcceptMultipleTransactions(const std::vector<CTransactionRef>& txns, ATMPArgs& args) EXCLUSIVE_LOCKS_REQUIRED(cs_main);

    /**
     * Package (more specific than just multiple transactions) acceptance. Package must be a child
     * with all of its unconfirmed parents, and topologically sorted.
     */
    PackageMempoolAcceptResult AcceptPackage(const Package& package, ATMPArgs& args) EXCLUSIVE_LOCKS_REQUIRED(cs_main);

private:
    // All the intermediate state that gets passed between the various levels
    // of checking a given transaction.
    struct Workspace {
        explicit Workspace(const CTransactionRef& ptx) : m_ptx(ptx), m_hash(ptx->GetHash()) {}
        /** Txids of mempool transactions that this transaction directly conflicts with. */
        std::set<uint256> m_conflicts;
        /** Iterators to mempool entries that this transaction directly conflicts with. */
        CTxMemPool::setEntries m_iters_conflicting;
        /** Iterators to all mempool entries that would be replaced by this transaction, including
         * those it directly conflicts with and their descendants. */
        CTxMemPool::setEntries m_all_conflicting;
        /** All mempool ancestors of this transaction. */
        CTxMemPool::setEntries m_ancestors;
        /** Mempool entry constructed for this transaction. Constructed in PreChecks() but not
         * inserted into the mempool until Finalize(). */
        std::unique_ptr<CTxMemPoolEntry> m_entry;
        /** Pointers to the transactions that have been removed from the mempool and replaced by
         * this transaction, used to return to the MemPoolAccept caller. Only populated if
         * validation is successful and the original transactions are removed. */
        std::list<CTransactionRef> m_replaced_transactions;

        /** Virtual size of the transaction as used by the mempool, calculated using serialized size
         * of the transaction and sigops. */
        int64_t m_vsize;
        /** Fees paid by this transaction: total input amounts subtracted by total output amounts. */
        CAmount m_base_fees;
        /** Base fees + any fee delta set by the user with prioritisetransaction. */
        CAmount m_modified_fees;
        /** Total modified fees of all transactions being replaced. */
        CAmount m_conflicting_fees{0};
        /** Total virtual size of all transactions being replaced. */
        size_t m_conflicting_size{0};

        /** If we're doing package validation (i.e. m_package_feerates=true), the "effective"
         * package feerate of this transaction is the total fees divided by the total size of
         * transactions (which may include its ancestors and/or descendants). */
        CFeeRate m_package_feerate{0};

        const CTransactionRef& m_ptx;
        /** Txid. */
        const uint256& m_hash;
        TxValidationState m_state;
        /** A temporary cache containing serialized transaction data for signature verification.
         * Reused across PolicyScriptChecks and ConsensusScriptChecks. */
        PrecomputedTransactionData m_precomputed_txdata;
    };

    static inline bool MaybeReject_(TxValidationResult reason, const std::string& reason_str, const std::string& debug_msg, const ignore_rejects_type& ignore_rejects, TxValidationState& state) {
        if (ignore_rejects.count(reason_str)) {
            return false;
        }

        state.Invalid(reason, reason_str, debug_msg);
        return true;
    }

#define MaybeRejectDbg(reason, reason_str, debug_msg)  do {  \
    if (MaybeReject_(reason, reason_str, debug_msg, ignore_rejects, state)) {  \
        return false;  \
    }  \
} while(0)

#define MaybeReject(reason, reason_str)  MaybeRejectDbg(reason, reason_str, "")

    // Run the policy checks on a given transaction, excluding any script checks.
    // Looks up inputs, calculates feerate, considers replacement, evaluates
    // package limits, etc. As this function can be invoked for "free" by a peer,
    // only tests that are fast should be done here (to avoid CPU DoS).
    bool PreChecks(ATMPArgs& args, Workspace& ws) EXCLUSIVE_LOCKS_REQUIRED(cs_main, m_pool.cs);

    // Run checks for mempool replace-by-fee.
    bool ReplacementChecks(ATMPArgs& args, Workspace& ws) EXCLUSIVE_LOCKS_REQUIRED(cs_main, m_pool.cs);

    // Enforce package mempool ancestor/descendant limits (distinct from individual
    // ancestor/descendant limits done in PreChecks).
    bool PackageMempoolChecks(const ATMPArgs& args, const std::vector<CTransactionRef>& txns,
                              int64_t total_vsize,
                              PackageValidationState& package_state) EXCLUSIVE_LOCKS_REQUIRED(cs_main, m_pool.cs);

    // Run the script checks using our policy flags. As this can be slow, we should
    // only invoke this on transactions that have otherwise passed policy checks.
    bool PolicyScriptChecks(const ATMPArgs& args, Workspace& ws) EXCLUSIVE_LOCKS_REQUIRED(cs_main, m_pool.cs);

    // Re-run the script checks, using consensus flags, and try to cache the
    // result in the scriptcache. This should be done after
    // PolicyScriptChecks(). This requires that all inputs either be in our
    // utxo set or in the mempool.
    bool ConsensusScriptChecks(const ATMPArgs& args, Workspace& ws) EXCLUSIVE_LOCKS_REQUIRED(cs_main, m_pool.cs);

    // Try to add the transaction to the mempool, removing any conflicts first.
    // Returns true if the transaction is in the mempool after any size
    // limiting is performed, false otherwise.
    bool Finalize(const ATMPArgs& args, Workspace& ws) EXCLUSIVE_LOCKS_REQUIRED(cs_main, m_pool.cs);

    // Submit all transactions to the mempool and call ConsensusScriptChecks to add to the script
    // cache - should only be called after successful validation of all transactions in the package.
    // The package may end up partially-submitted after size limiting; returns true if all
    // transactions are successfully added to the mempool, false otherwise.
    bool SubmitPackage(const ATMPArgs& args, std::vector<Workspace>& workspaces, PackageValidationState& package_state,
                       std::map<const uint256, const MempoolAcceptResult>& results)
         EXCLUSIVE_LOCKS_REQUIRED(cs_main, m_pool.cs);

    // Compare a package's feerate against minimum allowed.
    bool CheckFeeRate(size_t package_size, CAmount package_fee, TxValidationState& state, const ignore_rejects_type& ignore_rejects) EXCLUSIVE_LOCKS_REQUIRED(::cs_main, m_pool.cs)
    {
        AssertLockHeld(::cs_main);
        AssertLockHeld(m_pool.cs);
        CAmount mempoolRejectFee = m_pool.GetMinFee().GetFee(package_size);
        if (mempoolRejectFee > 0 && package_fee < mempoolRejectFee && !ignore_rejects.count(rejectmsg_lowfee_mempool)) {
            return state.Invalid(TxValidationResult::TX_MEMPOOL_POLICY, "mempool min fee not met", strprintf("%d < %d", package_fee, mempoolRejectFee));
        }

        if (package_fee < m_pool.m_min_relay_feerate.GetFee(package_size) && !ignore_rejects.count(rejectmsg_lowfee_relay)) {
            return state.Invalid(TxValidationResult::TX_MEMPOOL_POLICY, "min relay fee not met",
                                 strprintf("%d < %d", package_fee, m_pool.m_min_relay_feerate.GetFee(package_size)));
        }
        return true;
    }

private:
    CTxMemPool& m_pool;
    CCoinsViewCache m_view;
    CCoinsViewMemPool m_viewmempool;
    CCoinsView m_dummy;

    Chainstate& m_active_chainstate;

    CTxMemPool::Limits m_limits;

    /** Whether the transaction(s) would replace any mempool transactions. If so, RBF rules apply. */
    bool m_rbf{false};
};

bool MemPoolAccept::PreChecks(ATMPArgs& args, Workspace& ws)
{
    AssertLockHeld(cs_main);
    AssertLockHeld(m_pool.cs);
    const CTransactionRef& ptx = ws.m_ptx;
    const CTransaction& tx = *ws.m_ptx;
    const uint256& hash = ws.m_hash;

    // Copy/alias what we need out of args
    const int64_t nAcceptTime = args.m_accept_time;
    const ignore_rejects_type& ignore_rejects = args.m_ignore_rejects;
    std::vector<COutPoint>& coins_to_uncache = args.m_coins_to_uncache;

    // Alias what we need out of ws
    TxValidationState& state = ws.m_state;
    std::unique_ptr<CTxMemPoolEntry>& entry = ws.m_entry;

    if (!CheckTransaction(tx, state)) {
        return false; // state filled in by CheckTransaction
    }

    // Coinbase is only valid in a block, not as a loose transaction
    if (tx.IsCoinBase())
        return state.Invalid(TxValidationResult::TX_CONSENSUS, "coinbase");

    // Rather not work on nonstandard transactions (unless -testnet/-regtest)
    std::string reason;
    if (m_pool.m_require_standard && !IsStandardTx(tx, m_pool.m_max_datacarrier_bytes, m_pool.m_permit_bare_multisig, m_pool.m_dust_relay_feerate, reason, ignore_rejects)) {
        return state.Invalid(TxValidationResult::TX_NOT_STANDARD, reason);
    }

    // Transactions smaller than 65 non-witness bytes are not relayed to mitigate CVE-2017-12842.
    if (::GetSerializeSize(tx, PROTOCOL_VERSION | SERIALIZE_TRANSACTION_NO_WITNESS) < MIN_STANDARD_TX_NONWITNESS_SIZE)
        MaybeReject(TxValidationResult::TX_NOT_STANDARD, "tx-size-small");

    // Only accept nLockTime-using transactions that can be mined in the next
    // block; we don't want our mempool filled up with transactions that can't
    // be mined yet.
    if (!CheckFinalTxAtTip(*Assert(m_active_chainstate.m_chain.Tip()), tx)) {
        MaybeReject(TxValidationResult::TX_PREMATURE_SPEND, "non-final");
    }

    if (m_pool.exists(GenTxid::Wtxid(tx.GetWitnessHash()))) {
        // Exact transaction already exists in the mempool.
        return state.Invalid(TxValidationResult::TX_CONFLICT, "txn-already-in-mempool");
    } else if (m_pool.exists(GenTxid::Txid(tx.GetHash()))) {
        // Transaction with the same non-witness data but different witness (same txid, different
        // wtxid) already exists in the mempool.
        return state.Invalid(TxValidationResult::TX_CONFLICT, "txn-same-nonwitness-data-in-mempool");
    }

    // Check for conflicts with in-memory transactions
    for (const CTxIn &txin : tx.vin)
    {
        const CTransaction* ptxConflicting = m_pool.GetConflictTx(txin.prevout);
        if (ptxConflicting) {
            if (!args.m_allow_replacement) {
                // Transaction conflicts with a mempool tx, but we're not allowing replacements.
                return state.Invalid(TxValidationResult::TX_MEMPOOL_POLICY, "bip125-replacement-disallowed");
            }
            if (!ws.m_conflicts.count(ptxConflicting->GetHash()))
            {
                // Transactions that don't explicitly signal replaceability are
                // *not* replaceable with the current logic, even if one of their
                // unconfirmed ancestors signals replaceability. This diverges
                // from BIP125's inherited signaling description (see CVE-2021-31876).
                // Applications relying on first-seen mempool behavior should
                // check all unconfirmed ancestors; otherwise an opt-in ancestor
                // might be replaced, causing removal of this descendant.
                //
                // If replaceability signaling is ignored due to node setting,
                // replacement is always allowed.
<<<<<<< HEAD
                bool allow_replacement;
                if (m_pool.m_rbf_policy == RBFPolicy::Always || ignore_rejects.count("txn-mempool-conflict")) {
                    allow_replacement = true;
                } else if (m_pool.m_rbf_policy == RBFPolicy::Never) {
                    allow_replacement = false;
                } else {
                    allow_replacement = SignalsOptInRBF(*ptxConflicting);
                }
                if (!allow_replacement) {
=======
                if (!(m_pool.m_full_rbf || ignore_rejects.count("txn-mempool-conflict")) && !SignalsOptInRBF(*ptxConflicting)) {
>>>>>>> 5e651d76
                    return state.Invalid(TxValidationResult::TX_MEMPOOL_POLICY, "txn-mempool-conflict");
                }

                ws.m_conflicts.insert(ptxConflicting->GetHash());
            }
        }
    }

    m_view.SetBackend(m_viewmempool);

    const CCoinsViewCache& coins_cache = m_active_chainstate.CoinsTip();
    // do all inputs exist?
    for (const CTxIn& txin : tx.vin) {
        if (!coins_cache.HaveCoinInCache(txin.prevout)) {
            coins_to_uncache.push_back(txin.prevout);
        }

        // Note: this call may add txin.prevout to the coins cache
        // (coins_cache.cacheCoins) by way of FetchCoin(). It should be removed
        // later (via coins_to_uncache) if this tx turns out to be invalid.
        if (!m_view.HaveCoin(txin.prevout)) {
            // Are inputs missing because we already have the tx?
            for (size_t out = 0; out < tx.vout.size(); out++) {
                // Optimistically just do efficient check of cache for outputs
                if (coins_cache.HaveCoinInCache(COutPoint(hash, out))) {
                    return state.Invalid(TxValidationResult::TX_CONFLICT, "txn-already-known");
                }
            }
            // Otherwise assume this might be an orphan tx for which we just haven't seen parents yet
            return state.Invalid(TxValidationResult::TX_MISSING_INPUTS, "bad-txns-inputs-missingorspent");
        }
    }

    // This is const, but calls into the back end CoinsViews. The CCoinsViewDB at the bottom of the
    // hierarchy brings the best block into scope. See CCoinsViewDB::GetBestBlock().
    m_view.GetBestBlock();

    // we have all inputs cached now, so switch back to dummy (to protect
    // against bugs where we pull more inputs from disk that miss being added
    // to coins_to_uncache)
    m_view.SetBackend(m_dummy);

    assert(m_active_chainstate.m_blockman.LookupBlockIndex(m_view.GetBestBlock()) == m_active_chainstate.m_chain.Tip());

    // Only accept BIP68 sequence locked transactions that can be mined in the next
    // block; we don't want our mempool filled up with transactions that can't
    // be mined yet.
    // Pass in m_view which has all of the relevant inputs cached. Note that, since m_view's
    // backend was removed, it no longer pulls coins from the mempool.
    const std::optional<LockPoints> lock_points{CalculateLockPointsAtTip(m_active_chainstate.m_chain.Tip(), m_view, tx)};
    // NOTE: The miner doesn't check this again, so for now it may not be overridden.
    if (!lock_points.has_value() || !CheckSequenceLocksAtTip(m_active_chainstate.m_chain.Tip(), *lock_points)) {
        return state.Invalid(TxValidationResult::TX_PREMATURE_SPEND, "non-BIP68-final");
    }

    // The mempool holds txs for the next block, so pass height+1 to CheckTxInputs
    if (!Consensus::CheckTxInputs(tx, state, m_view, m_active_chainstate.m_chain.Height() + 1, ws.m_base_fees)) {
        return false; // state filled in by CheckTxInputs
    }

    if (m_pool.m_require_standard && !AreInputsStandard(tx, m_view, "bad-txns-input-", reason, ignore_rejects)) {
        return state.Invalid(TxValidationResult::TX_INPUTS_NOT_STANDARD, reason);
    }

    // Check for non-standard witnesses.
    if (tx.HasWitness() && m_pool.m_require_standard && !IsWitnessStandard(tx, m_view, "bad-witness-", reason, ignore_rejects)) {
        return state.Invalid(TxValidationResult::TX_WITNESS_MUTATED, reason);
    }

    int64_t nSigOpsCost = GetTransactionSigOpCost(tx, m_view, STANDARD_SCRIPT_VERIFY_FLAGS);

    // ws.m_modified_fees includes any fee deltas from PrioritiseTransaction
    ws.m_modified_fees = ws.m_base_fees;
    double nPriorityDummy{0};
    m_pool.ApplyDeltas(hash, nPriorityDummy, ws.m_modified_fees);

    CAmount inChainInputValue;
    // Since entries arrive *after* the tip's height, their priority is for the height+1
    double dPriority = GetPriority(tx, m_view, m_active_chainstate.m_chain.Height() + 1, inChainInputValue);

    // Keep track of transactions that spend a coinbase, which we re-scan
    // during reorgs to ensure COINBASE_MATURITY is still met.
    bool fSpendsCoinbase = false;
    for (const CTxIn &txin : tx.vin) {
        const Coin &coin = m_view.AccessCoin(txin.prevout);
        if (coin.IsCoinBase()) {
            fSpendsCoinbase = true;
            break;
        }
    }

    entry.reset(new CTxMemPoolEntry(ptx, ws.m_base_fees, nAcceptTime, dPriority, m_active_chainstate.m_chain.Height(),
                                    inChainInputValue, fSpendsCoinbase, nSigOpsCost, lock_points.value()));
    ws.m_vsize = entry->GetTxSize();

<<<<<<< HEAD
    if (nSigOpsCost > MAX_STANDARD_TX_SIGOPS_COST)
=======
    // To avoid rejecting low-sigop bare-multisig transactions, the sigops
    // are counted a second time more accurately.
    if ((nSigOpsCost > MAX_STANDARD_TX_SIGOPS_COST) || (nBytesPerSigOpStrict && GetAccurateTransactionSigOpCost(tx, m_view, STANDARD_SCRIPT_VERIFY_FLAGS) > ws.m_vsize * WITNESS_SCALE_FACTOR / nBytesPerSigOpStrict)) {
>>>>>>> 5e651d76
        MaybeRejectDbg(TxValidationResult::TX_NOT_STANDARD, "bad-txns-too-many-sigops",
                strprintf("%d", nSigOpsCost));
    }

    // No individual transactions are allowed below the min relay feerate and mempool min feerate except from
    // disconnected blocks and transactions in a package. Package transactions will be checked using
    // package feerate later.
    if (!args.m_package_feerates && !CheckFeeRate(ws.m_vsize, ws.m_modified_fees, state, args.m_ignore_rejects)) return false;

    ws.m_iters_conflicting = m_pool.GetIterSet(ws.m_conflicts);
    // Calculate in-mempool ancestors, up to a limit.
    if (ws.m_conflicts.size() == 1) {
        // In general, when we receive an RBF transaction with mempool conflicts, we want to know whether we
        // would meet the chain limits after the conflicts have been removed. However, there isn't a practical
        // way to do this short of calculating the ancestor and descendant sets with an overlay cache of
        // changed mempool entries. Due to both implementation and runtime complexity concerns, this isn't
        // very realistic, thus we only ensure a limited set of transactions are RBF'able despite mempool
        // conflicts here. Importantly, we need to ensure that some transactions which were accepted using
        // the below carve-out are able to be RBF'ed, without impacting the security the carve-out provides
        // for off-chain contract systems (see link in the comment below).
        //
        // Specifically, the subset of RBF transactions which we allow despite chain limits are those which
        // conflict directly with exactly one other transaction (but may evict children of said transaction),
        // and which are not adding any new mempool dependencies. Note that the "no new mempool dependencies"
        // check is accomplished later, so we don't bother doing anything about it here, but if our
        // policy changes, we may need to move that check to here instead of removing it wholesale.
        //
        // Such transactions are clearly not merging any existing packages, so we are only concerned with
        // ensuring that (a) no package is growing past the package size (not count) limits and (b) we are
        // not allowing something to effectively use the (below) carve-out spot when it shouldn't be allowed
        // to.
        //
        // To check these we first check if we meet the RBF criteria, above, and increment the descendant
        // limits by the direct conflict and its descendants (as these are recalculated in
        // CalculateMempoolAncestors by assuming the new transaction being added is a new descendant, with no
        // removals, of each parent's existing dependent set). The ancestor count limits are unmodified (as
        // the ancestor limits should be the same for both our new transaction and any conflicts).
        // We don't bother incrementing m_limit_descendants by the full removal count as that limit never comes
        // into force here (as we're only adding a single transaction).
        assert(ws.m_iters_conflicting.size() == 1);
        CTxMemPool::txiter conflict = *ws.m_iters_conflicting.begin();

        m_limits.descendant_count += 1;
        m_limits.descendant_size_vbytes += conflict->GetSizeWithDescendants();
    }

    CTxMemPool::Limits limits;
    if (ignore_rejects.count("too-long-mempool-chain")) {
        limits = CTxMemPool::Limits::NoLimits();
    } else {
        limits = m_limits;
    }
    auto ancestors{m_pool.CalculateMemPoolAncestors(*entry, limits)};
    if (!ancestors) {
        // If CalculateMemPoolAncestors fails second time, we want the original error string.
        // Contracting/payment channels CPFP carve-out:
        // If the new transaction is relatively small (up to 40k weight)
        // and has at most one ancestor (ie ancestor limit of 2, including
        // the new transaction), allow it if its parent has exactly the
        // descendant limit descendants.
        //
        // This allows protocols which rely on distrusting counterparties
        // being able to broadcast descendants of an unconfirmed transaction
        // to be secure by simply only having two immediately-spendable
        // outputs - one for each counterparty. For more info on the uses for
        // this, see https://lists.linuxfoundation.org/pipermail/bitcoin-dev/2018-November/016518.html
        CTxMemPool::Limits cpfp_carve_out_limits{
            .ancestor_count = 2,
            .ancestor_size_vbytes = m_limits.ancestor_size_vbytes,
            .descendant_count = m_limits.descendant_count + 1,
            .descendant_size_vbytes = m_limits.descendant_size_vbytes + EXTRA_DESCENDANT_TX_SIZE_LIMIT,
        };
        const auto error_message{util::ErrorString(ancestors).original};
        if (ws.m_vsize > EXTRA_DESCENDANT_TX_SIZE_LIMIT) {
            return state.Invalid(TxValidationResult::TX_MEMPOOL_POLICY, "too-long-mempool-chain", error_message);
        }
        ancestors = m_pool.CalculateMemPoolAncestors(*entry, cpfp_carve_out_limits);
        if (!ancestors) return state.Invalid(TxValidationResult::TX_MEMPOOL_POLICY, "too-long-mempool-chain", error_message);
    }

    ws.m_ancestors = *ancestors;

    // A transaction that spends outputs that would be replaced by it is invalid. Now
    // that we have the set of all ancestors we can detect this
    // pathological case by making sure ws.m_conflicts and ws.m_ancestors don't
    // intersect.
    if (const auto err_string{EntriesAndTxidsDisjoint(ws.m_ancestors, ws.m_conflicts, hash)}) {
        // We classify this as a consensus error because a transaction depending on something it
        // conflicts with would be inconsistent.
        return state.Invalid(TxValidationResult::TX_CONSENSUS, "bad-txns-spends-conflicting-tx", *err_string);
    }

    m_rbf = !ws.m_conflicts.empty();
    return true;
}

bool MemPoolAccept::ReplacementChecks(ATMPArgs& args, Workspace& ws)
{
    AssertLockHeld(cs_main);
    AssertLockHeld(m_pool.cs);

    const CTransaction& tx = *ws.m_ptx;
    const uint256& hash = ws.m_hash;
    TxValidationState& state = ws.m_state;

    CFeeRate newFeeRate(ws.m_modified_fees, ws.m_vsize);
    // Enforce Rule #6. The replacement transaction must have a higher feerate than its direct conflicts.
    // - The motivation for this check is to ensure that the replacement transaction is preferable for
    //   block-inclusion, compared to what would be removed from the mempool.
    // - This logic predates ancestor feerate-based transaction selection, which is why it doesn't
    //   consider feerates of descendants.
    // - Note: Ancestor feerate-based transaction selection has made this comparison insufficient to
    //   guarantee that this is incentive-compatible for miners, because it is possible for a
    //   descendant transaction of a direct conflict to pay a higher feerate than the transaction that
    //   might replace them, under these rules.
    if (!args.m_ignore_rejects.count("insufficient fee")) {
    if (const auto err_string{PaysMoreThanConflicts(ws.m_iters_conflicting, newFeeRate, hash)}) {
        return state.Invalid(TxValidationResult::TX_MEMPOOL_POLICY, "insufficient fee", *err_string);
    }
    }  // ignore_rejects

    // Calculate all conflicting entries and enforce Rule #5.
    if (const auto err_string{GetEntriesForConflicts(tx, m_pool, ws.m_iters_conflicting, ws.m_all_conflicting, args.m_ignore_rejects)}) {
        return state.Invalid(TxValidationResult::TX_MEMPOOL_POLICY,
                             "too many potential replacements", *err_string);
    }
    // Enforce Rule #2.
    if (!args.m_ignore_rejects.count("replacement-adds-unconfirmed")) {
    if (const auto err_string{HasNoNewUnconfirmed(tx, m_pool, ws.m_iters_conflicting)}) {
        return state.Invalid(TxValidationResult::TX_MEMPOOL_POLICY,
                             "replacement-adds-unconfirmed", *err_string);
    }
    }  // ignore_rejects
    // Check if it's economically rational to mine this transaction rather than the ones it
    // replaces and pays for its own relay fees. Enforce Rules #3 and #4.
    for (CTxMemPool::txiter it : ws.m_all_conflicting) {
        ws.m_conflicting_fees += it->GetModifiedFee();
        ws.m_conflicting_size += it->GetTxSize();
    }
    if (!args.m_ignore_rejects.count("insufficient fee")) {
    if (const auto err_string{PaysForRBF(ws.m_conflicting_fees, ws.m_modified_fees, ws.m_vsize,
                                         m_pool.m_incremental_relay_feerate, hash)}) {
        return state.Invalid(TxValidationResult::TX_MEMPOOL_POLICY, "insufficient fee", *err_string);
    }
    }  // ignore_rejects
    return true;
}

bool MemPoolAccept::PackageMempoolChecks(const ATMPArgs& args, const std::vector<CTransactionRef>& txns,
                                         const int64_t total_vsize,
                                         PackageValidationState& package_state)
{
    AssertLockHeld(cs_main);
    AssertLockHeld(m_pool.cs);

    // CheckPackageLimits expects the package transactions to not already be in the mempool.
    assert(std::all_of(txns.cbegin(), txns.cend(), [this](const auto& tx)
                       { return !m_pool.exists(GenTxid::Txid(tx->GetHash()));}));

    CTxMemPool::Limits limits;
    if (args.m_ignore_rejects.count("package-mempool-limits")) {
        limits = CTxMemPool::Limits::NoLimits();
    } else {
        limits = m_limits;
    }
    std::string err_string;
    if (!m_pool.CheckPackageLimits(txns, total_vsize, limits, err_string)) {
        // This is a package-wide error, separate from an individual transaction error.
        return package_state.Invalid(PackageValidationResult::PCKG_POLICY, "package-mempool-limits", err_string);
    }
   return true;
}

bool MemPoolAccept::PolicyScriptChecks(const ATMPArgs& args, Workspace& ws)
{
    AssertLockHeld(cs_main);
    AssertLockHeld(m_pool.cs);
    const CTransaction& tx = *ws.m_ptx;
    TxValidationState& state = ws.m_state;

    constexpr unsigned int scriptVerifyFlags = STANDARD_SCRIPT_VERIFY_FLAGS;

    // Check input scripts and signatures.
    // This is done last to help prevent CPU exhaustion denial-of-service attacks.
    if (!CheckInputScripts(tx, state, m_view, scriptVerifyFlags, true, false, ws.m_precomputed_txdata)) {
        // SCRIPT_VERIFY_CLEANSTACK requires SCRIPT_VERIFY_WITNESS, so we
        // need to turn both off, and compare against just turning off CLEANSTACK
        // to see if the failure is specifically due to witness validation.
        TxValidationState state_dummy; // Want reported failures to be from first CheckInputScripts
        if (!tx.HasWitness() && CheckInputScripts(tx, state_dummy, m_view, scriptVerifyFlags & ~(SCRIPT_VERIFY_WITNESS | SCRIPT_VERIFY_CLEANSTACK), true, false, ws.m_precomputed_txdata) &&
                !CheckInputScripts(tx, state_dummy, m_view, scriptVerifyFlags & ~SCRIPT_VERIFY_CLEANSTACK, true, false, ws.m_precomputed_txdata)) {
            // Only the witness is missing, so the transaction itself may be fine.
            state.Invalid(TxValidationResult::TX_WITNESS_STRIPPED,
                    state.GetRejectReason(), state.GetDebugMessage());
        }
        return false; // state filled in by CheckInputScripts
    }

    return true;
}

bool MemPoolAccept::ConsensusScriptChecks(const ATMPArgs& args, Workspace& ws)
{
    AssertLockHeld(cs_main);
    AssertLockHeld(m_pool.cs);
    const CTransaction& tx = *ws.m_ptx;
    const uint256& hash = ws.m_hash;
    TxValidationState& state = ws.m_state;

    // Check again against the current block tip's script verification
    // flags to cache our script execution flags. This is, of course,
    // useless if the next block has different script flags from the
    // previous one, but because the cache tracks script flags for us it
    // will auto-invalidate and we'll just have a few blocks of extra
    // misses on soft-fork activation.
    //
    // This is also useful in case of bugs in the standard flags that cause
    // transactions to pass as valid when they're actually invalid. For
    // instance the STRICTENC flag was incorrectly allowing certain
    // CHECKSIG NOT scripts to pass, even though they were invalid.
    //
    // There is a similar check in CreateNewBlock() to prevent creating
    // invalid blocks (using TestBlockValidity), however allowing such
    // transactions into the mempool can be exploited as a DoS attack.
    unsigned int currentBlockScriptVerifyFlags{GetBlockScriptFlags(*m_active_chainstate.m_chain.Tip(), m_active_chainstate.m_chainman)};
    if (!CheckInputsFromMempoolAndCache(tx, state, m_view, m_pool, currentBlockScriptVerifyFlags,
                                        ws.m_precomputed_txdata, m_active_chainstate.CoinsTip())) {
        LogPrintf("BUG! PLEASE REPORT THIS! CheckInputScripts failed against latest-block but not STANDARD flags %s, %s\n", hash.ToString(), state.ToString());
        return Assume(false);
    }

    return true;
}

bool MemPoolAccept::Finalize(const ATMPArgs& args, Workspace& ws)
{
    AssertLockHeld(cs_main);
    AssertLockHeld(m_pool.cs);
    const CTransaction& tx = *ws.m_ptx;
    const uint256& hash = ws.m_hash;
    TxValidationState& state = ws.m_state;

    std::unique_ptr<CTxMemPoolEntry>& entry = ws.m_entry;

    // Remove conflicting transactions from the mempool
    for (CTxMemPool::txiter it : ws.m_all_conflicting)
    {
        LogPrint(BCLog::MEMPOOL, "replacing tx %s with %s for %s additional fees, %d delta bytes\n",
                it->GetTx().GetHash().ToString(),
                hash.ToString(),
                FormatMoney(ws.m_modified_fees - ws.m_conflicting_fees),
                (int)entry->GetTxSize() - (int)ws.m_conflicting_size);
        TRACE7(mempool, replaced,
                it->GetTx().GetHash().data(),
                it->GetTxSize(),
                it->GetFee(),
                std::chrono::duration_cast<std::chrono::duration<std::uint64_t>>(it->GetTime()).count(),
                hash.data(),
                entry->GetTxSize(),
                entry->GetFee()
        );
        ws.m_replaced_transactions.push_back(it->GetSharedTx());
    }
    m_pool.RemoveStaged(ws.m_all_conflicting, false, MemPoolRemovalReason::REPLACED);

    // This transaction should only count for fee estimation if:
    // - it's not being re-added during a reorg which bypasses typical mempool fee limits
    // - the node is not behind
    // - the transaction is not dependent on any other transactions in the mempool
    // - it's not part of a package. Since package relay is not currently supported, this
    // transaction has not necessarily been accepted to miners' mempools.
    bool validForFeeEstimation = args.m_ignore_rejects.empty() && !args.m_package_submission && IsCurrentForFeeEstimation(m_active_chainstate) && m_pool.HasNoInputsOf(tx);

    // Store transaction in memory
    m_pool.addUnchecked(*entry, ws.m_ancestors, validForFeeEstimation);

    // trim mempool and check if tx was trimmed
    // If we are validating a package, don't trim here because we could evict a previous transaction
    // in the package. LimitMempoolSize() should be called at the very end to make sure the mempool
    // is still within limits and package submission happens atomically.
    if (!args.m_package_submission && !args.m_ignore_rejects.count(rejectmsg_mempoolfull)) {
        LimitMempoolSize(m_pool, m_active_chainstate.CoinsTip());
        if (!m_pool.exists(GenTxid::Txid(hash)))
            return state.Invalid(TxValidationResult::TX_MEMPOOL_POLICY, "mempool full");
    }
    return true;
}

bool MemPoolAccept::SubmitPackage(const ATMPArgs& args, std::vector<Workspace>& workspaces,
                                  PackageValidationState& package_state,
                                  std::map<const uint256, const MempoolAcceptResult>& results)
{
    AssertLockHeld(cs_main);
    AssertLockHeld(m_pool.cs);
    // Sanity check: none of the transactions should be in the mempool, and none of the transactions
    // should have a same-txid-different-witness equivalent in the mempool.
    assert(std::all_of(workspaces.cbegin(), workspaces.cend(), [this](const auto& ws){
        return !m_pool.exists(GenTxid::Txid(ws.m_ptx->GetHash())); }));

    bool all_submitted = true;
    // ConsensusScriptChecks adds to the script cache and is therefore consensus-critical;
    // CheckInputsFromMempoolAndCache asserts that transactions only spend coins available from the
    // mempool or UTXO set. Submit each transaction to the mempool immediately after calling
    // ConsensusScriptChecks to make the outputs available for subsequent transactions.
    for (Workspace& ws : workspaces) {
        if (!ConsensusScriptChecks(args, ws)) {
            results.emplace(ws.m_ptx->GetWitnessHash(), MempoolAcceptResult::Failure(ws.m_state));
            // Since PolicyScriptChecks() passed, this should never fail.
            Assume(false);
            all_submitted = false;
            package_state.Invalid(PackageValidationResult::PCKG_MEMPOOL_ERROR,
                                  strprintf("BUG! PolicyScriptChecks succeeded but ConsensusScriptChecks failed: %s",
                                            ws.m_ptx->GetHash().ToString()));
        }

        // Re-calculate mempool ancestors to call addUnchecked(). They may have changed since the
        // last calculation done in PreChecks, since package ancestors have already been submitted.
        {
            auto ancestors{m_pool.CalculateMemPoolAncestors(*ws.m_entry, CTxMemPool::Limits::NoLimits())};
            if(!ancestors) {
                results.emplace(ws.m_ptx->GetWitnessHash(), MempoolAcceptResult::Failure(ws.m_state));
                // Since PreChecks() and PackageMempoolChecks() both enforce limits, this should never fail.
                Assume(false);
                all_submitted = false;
                package_state.Invalid(PackageValidationResult::PCKG_MEMPOOL_ERROR,
                                    strprintf("BUG! Mempool ancestors or descendants were underestimated: %s",
                                                ws.m_ptx->GetHash().ToString()));
            }
            ws.m_ancestors = std::move(ancestors).value_or(ws.m_ancestors);
        }
        // If we call LimitMempoolSize() for each individual Finalize(), the mempool will not take
        // the transaction's descendant feerate into account because it hasn't seen them yet. Also,
        // we risk evicting a transaction that a subsequent package transaction depends on. Instead,
        // allow the mempool to temporarily bypass limits, the maximum package size) while
        // submitting transactions individually and then trim at the very end.
        if (!Finalize(args, ws)) {
            results.emplace(ws.m_ptx->GetWitnessHash(), MempoolAcceptResult::Failure(ws.m_state));
            // Since LimitMempoolSize() won't be called, this should never fail.
            Assume(false);
            all_submitted = false;
            package_state.Invalid(PackageValidationResult::PCKG_MEMPOOL_ERROR,
                                  strprintf("BUG! Adding to mempool failed: %s", ws.m_ptx->GetHash().ToString()));
        }
    }

    // It may or may not be the case that all the transactions made it into the mempool. Regardless,
    // make sure we haven't exceeded max mempool size.
    LimitMempoolSize(m_pool, m_active_chainstate.CoinsTip());

    std::vector<uint256> all_package_wtxids;
    all_package_wtxids.reserve(workspaces.size());
    std::transform(workspaces.cbegin(), workspaces.cend(), std::back_inserter(all_package_wtxids),
                   [](const auto& ws) { return ws.m_ptx->GetWitnessHash(); });
    // Find the wtxids of the transactions that made it into the mempool. Allow partial submission,
    // but don't report success unless they all made it into the mempool.
    for (Workspace& ws : workspaces) {
        const auto effective_feerate = args.m_package_feerates ? ws.m_package_feerate :
            CFeeRate{ws.m_modified_fees, static_cast<uint32_t>(ws.m_vsize)};
        const auto effective_feerate_wtxids = args.m_package_feerates ? all_package_wtxids :
            std::vector<uint256>({ws.m_ptx->GetWitnessHash()});
        if (m_pool.exists(GenTxid::Wtxid(ws.m_ptx->GetWitnessHash()))) {
            results.emplace(ws.m_ptx->GetWitnessHash(),
                MempoolAcceptResult::Success(std::move(ws.m_replaced_transactions), ws.m_vsize,
                                             ws.m_base_fees, effective_feerate, effective_feerate_wtxids));
            GetMainSignals().TransactionAddedToMempool(ws.m_ptx, m_pool.GetAndIncrementSequence());
        } else {
            all_submitted = false;
            ws.m_state.Invalid(TxValidationResult::TX_MEMPOOL_POLICY, "mempool full");
            results.emplace(ws.m_ptx->GetWitnessHash(), MempoolAcceptResult::Failure(ws.m_state));
        }
    }
    return all_submitted;
}

MempoolAcceptResult MemPoolAccept::AcceptSingleTransaction(const CTransactionRef& ptx, ATMPArgs& args)
{
    AssertLockHeld(cs_main);
    LOCK(m_pool.cs); // mempool "read lock" (held through GetMainSignals().TransactionAddedToMempool())

    const CFeeRate mempool_min_fee_rate = m_pool.GetMinFee();

    Workspace ws(ptx);

    if (!PreChecks(args, ws)) return MempoolAcceptResult::Failure(ws.m_state);

    if (m_rbf && !ReplacementChecks(args, ws)) return MempoolAcceptResult::Failure(ws.m_state);

    // Perform the inexpensive checks first and avoid hashing and signature verification unless
    // those checks pass, to mitigate CPU exhaustion denial-of-service attacks.
    if (!PolicyScriptChecks(args, ws)) return MempoolAcceptResult::Failure(ws.m_state);

    if (!ConsensusScriptChecks(args, ws)) return MempoolAcceptResult::Failure(ws.m_state);

    const CFeeRate effective_feerate{ws.m_modified_fees, static_cast<uint32_t>(ws.m_vsize)};
    const std::vector<uint256> single_wtxid{ws.m_ptx->GetWitnessHash()};
    // Tx was accepted, but not added
    if (args.m_test_accept) {
        return MempoolAcceptResult::Success(std::move(ws.m_replaced_transactions), ws.m_vsize,
                                            ws.m_base_fees, effective_feerate, single_wtxid);
    }

    if (!Finalize(args, ws)) return MempoolAcceptResult::Failure(ws.m_state);

    GetMainSignals().TransactionAddedToMempool(ptx, m_pool.GetAndIncrementSequence());

    // update mempool stats cache
    CStats::DefaultStats()->addMempoolSample(m_pool.size(), m_pool.DynamicMemoryUsage(), mempool_min_fee_rate.GetFeePerK());

    return MempoolAcceptResult::Success(std::move(ws.m_replaced_transactions), ws.m_vsize, ws.m_base_fees,
                                        effective_feerate, single_wtxid);
}

PackageMempoolAcceptResult MemPoolAccept::AcceptMultipleTransactions(const std::vector<CTransactionRef>& txns, ATMPArgs& args)
{
    AssertLockHeld(cs_main);

    // These context-free package limits can be done before taking the mempool lock.
    PackageValidationState package_state;
    if (!CheckPackage(txns, package_state)) return PackageMempoolAcceptResult(package_state, {});

    std::vector<Workspace> workspaces{};
    workspaces.reserve(txns.size());
    std::transform(txns.cbegin(), txns.cend(), std::back_inserter(workspaces),
                   [](const auto& tx) { return Workspace(tx); });
    std::map<const uint256, const MempoolAcceptResult> results;

    LOCK(m_pool.cs);

    // Do all PreChecks first and fail fast to avoid running expensive script checks when unnecessary.
    for (Workspace& ws : workspaces) {
        if (!PreChecks(args, ws)) {
            package_state.Invalid(PackageValidationResult::PCKG_TX, "transaction failed");
            // Exit early to avoid doing pointless work. Update the failed tx result; the rest are unfinished.
            results.emplace(ws.m_ptx->GetWitnessHash(), MempoolAcceptResult::Failure(ws.m_state));
            return PackageMempoolAcceptResult(package_state, std::move(results));
        }
        // Make the coins created by this transaction available for subsequent transactions in the
        // package to spend. Since we already checked conflicts in the package and we don't allow
        // replacements, we don't need to track the coins spent. Note that this logic will need to be
        // updated if package replace-by-fee is allowed in the future.
        assert(!args.m_allow_replacement);
        m_viewmempool.PackageAddTransaction(ws.m_ptx);
    }

    // Transactions must meet two minimum feerates: the mempool minimum fee and min relay fee.
    // For transactions consisting of exactly one child and its parents, it suffices to use the
    // package feerate (total modified fees / total virtual size) to check this requirement.
    const auto m_total_vsize = std::accumulate(workspaces.cbegin(), workspaces.cend(), int64_t{0},
        [](int64_t sum, auto& ws) { return sum + ws.m_vsize; });
    const auto m_total_modified_fees = std::accumulate(workspaces.cbegin(), workspaces.cend(), CAmount{0},
        [](CAmount sum, auto& ws) { return sum + ws.m_modified_fees; });
    const CFeeRate package_feerate(m_total_modified_fees, m_total_vsize);
    TxValidationState placeholder_state;
    if (args.m_package_feerates &&
        (!args.m_ignore_rejects.count("package-fee-too-low")) &&
        !CheckFeeRate(m_total_vsize, m_total_modified_fees, placeholder_state, empty_ignore_rejects)) {
        package_state.Invalid(PackageValidationResult::PCKG_POLICY, "package-fee-too-low");
        return PackageMempoolAcceptResult(package_state, {});
    }

    // Apply package mempool ancestor/descendant limits. Skip if there is only one transaction,
    // because it's unnecessary. Also, CPFP carve out can increase the limit for individual
    // transactions, but this exemption is not extended to packages in CheckPackageLimits().
    std::string err_string;
    if (txns.size() > 1 && !PackageMempoolChecks(args, txns, m_total_vsize, package_state)) {
        return PackageMempoolAcceptResult(package_state, std::move(results));
    }

    std::vector<uint256> all_package_wtxids;
    all_package_wtxids.reserve(workspaces.size());
    std::transform(workspaces.cbegin(), workspaces.cend(), std::back_inserter(all_package_wtxids),
                   [](const auto& ws) { return ws.m_ptx->GetWitnessHash(); });
    for (Workspace& ws : workspaces) {
        ws.m_package_feerate = package_feerate;
        if (!PolicyScriptChecks(args, ws)) {
            // Exit early to avoid doing pointless work. Update the failed tx result; the rest are unfinished.
            package_state.Invalid(PackageValidationResult::PCKG_TX, "transaction failed");
            results.emplace(ws.m_ptx->GetWitnessHash(), MempoolAcceptResult::Failure(ws.m_state));
            return PackageMempoolAcceptResult(package_state, std::move(results));
        }
        if (args.m_test_accept) {
            const auto effective_feerate = args.m_package_feerates ? ws.m_package_feerate :
                CFeeRate{ws.m_modified_fees, static_cast<uint32_t>(ws.m_vsize)};
            const auto effective_feerate_wtxids = args.m_package_feerates ? all_package_wtxids :
                std::vector<uint256>{ws.m_ptx->GetWitnessHash()};
            results.emplace(ws.m_ptx->GetWitnessHash(),
                            MempoolAcceptResult::Success(std::move(ws.m_replaced_transactions),
                                                         ws.m_vsize, ws.m_base_fees, effective_feerate,
                                                         effective_feerate_wtxids));
        }
    }

    if (args.m_test_accept) return PackageMempoolAcceptResult(package_state, std::move(results));

    if (!SubmitPackage(args, workspaces, package_state, results)) {
        // PackageValidationState filled in by SubmitPackage().
        return PackageMempoolAcceptResult(package_state, std::move(results));
    }

    return PackageMempoolAcceptResult(package_state, std::move(results));
}

PackageMempoolAcceptResult MemPoolAccept::AcceptPackage(const Package& package, ATMPArgs& args)
{
    AssertLockHeld(cs_main);
    // Used if returning a PackageMempoolAcceptResult directly from this function.
    PackageValidationState package_state_quit_early;

    // Check that the package is well-formed. If it isn't, we won't try to validate any of the
    // transactions and thus won't return any MempoolAcceptResults, just a package-wide error.

    // Context-free package checks.
    if (!CheckPackage(package, package_state_quit_early)) return PackageMempoolAcceptResult(package_state_quit_early, {});

    // All transactions in the package must be a parent of the last transaction. This is just an
    // opportunity for us to fail fast on a context-free check without taking the mempool lock.
    if (!IsChildWithParents(package)) {
        package_state_quit_early.Invalid(PackageValidationResult::PCKG_POLICY, "package-not-child-with-parents");
        return PackageMempoolAcceptResult(package_state_quit_early, {});
    }

    // IsChildWithParents() guarantees the package is > 1 transactions.
    assert(package.size() > 1);
    // The package must be 1 child with all of its unconfirmed parents. The package is expected to
    // be sorted, so the last transaction is the child.
    const auto& child = package.back();
    std::unordered_set<uint256, SaltedTxidHasher> unconfirmed_parent_txids;
    std::transform(package.cbegin(), package.cend() - 1,
                   std::inserter(unconfirmed_parent_txids, unconfirmed_parent_txids.end()),
                   [](const auto& tx) { return tx->GetHash(); });

    // All child inputs must refer to a preceding package transaction or a confirmed UTXO. The only
    // way to verify this is to look up the child's inputs in our current coins view (not including
    // mempool), and enforce that all parents not present in the package be available at chain tip.
    // Since this check can bring new coins into the coins cache, keep track of these coins and
    // uncache them if we don't end up submitting this package to the mempool.
    const CCoinsViewCache& coins_tip_cache = m_active_chainstate.CoinsTip();
    for (const auto& input : child->vin) {
        if (!coins_tip_cache.HaveCoinInCache(input.prevout)) {
            args.m_coins_to_uncache.push_back(input.prevout);
        }
    }
    // Using the MemPoolAccept m_view cache allows us to look up these same coins faster later.
    // This should be connecting directly to CoinsTip, not to m_viewmempool, because we specifically
    // require inputs to be confirmed if they aren't in the package.
    m_view.SetBackend(m_active_chainstate.CoinsTip());
    const auto package_or_confirmed = [this, &unconfirmed_parent_txids](const auto& input) {
         return unconfirmed_parent_txids.count(input.prevout.hash) > 0 || m_view.HaveCoin(input.prevout);
    };
    if (!std::all_of(child->vin.cbegin(), child->vin.cend(), package_or_confirmed)) {
        package_state_quit_early.Invalid(PackageValidationResult::PCKG_POLICY, "package-not-child-with-unconfirmed-parents");
        return PackageMempoolAcceptResult(package_state_quit_early, {});
    }
    // Protect against bugs where we pull more inputs from disk that miss being added to
    // coins_to_uncache. The backend will be connected again when needed in PreChecks.
    m_view.SetBackend(m_dummy);

    LOCK(m_pool.cs);
    // Stores final results that won't change
    std::map<const uint256, const MempoolAcceptResult> results_final;
    // Node operators are free to set their mempool policies however they please, nodes may receive
    // transactions in different orders, and malicious counterparties may try to take advantage of
    // policy differences to pin or delay propagation of transactions. As such, it's possible for
    // some package transaction(s) to already be in the mempool, and we don't want to reject the
    // entire package in that case (as that could be a censorship vector). De-duplicate the
    // transactions that are already in the mempool, and only call AcceptMultipleTransactions() with
    // the new transactions. This ensures we don't double-count transaction counts and sizes when
    // checking ancestor/descendant limits, or double-count transaction fees for fee-related policy.
    ATMPArgs single_args = ATMPArgs::SingleInPackageAccept(args);
    // Results from individual validation. "Nonfinal" because if a transaction fails by itself but
    // succeeds later (i.e. when evaluated with a fee-bumping child), the result changes (though not
    // reflected in this map). If a transaction fails more than once, we want to return the first
    // result, when it was considered on its own. So changes will only be from invalid -> valid.
    std::map<uint256, MempoolAcceptResult> individual_results_nonfinal;
    bool quit_early{false};
    std::vector<CTransactionRef> txns_package_eval;
    for (const auto& tx : package) {
        const auto& wtxid = tx->GetWitnessHash();
        const auto& txid = tx->GetHash();
        // There are 3 possibilities: already in mempool, same-txid-diff-wtxid already in mempool,
        // or not in mempool. An already confirmed tx is treated as one not in mempool, because all
        // we know is that the inputs aren't available.
        if (m_pool.exists(GenTxid::Wtxid(wtxid))) {
            // Exact transaction already exists in the mempool.
            auto iter = m_pool.GetIter(txid);
            assert(iter != std::nullopt);
            results_final.emplace(wtxid, MempoolAcceptResult::MempoolTx(iter.value()->GetTxSize(), iter.value()->GetFee()));
        } else if (m_pool.exists(GenTxid::Txid(txid))) {
            // Transaction with the same non-witness data but different witness (same txid,
            // different wtxid) already exists in the mempool.
            //
            // We don't allow replacement transactions right now, so just swap the package
            // transaction for the mempool one. Note that we are ignoring the validity of the
            // package transaction passed in.
            // TODO: allow witness replacement in packages.
            auto iter = m_pool.GetIter(txid);
            assert(iter != std::nullopt);
            // Provide the wtxid of the mempool tx so that the caller can look it up in the mempool.
            results_final.emplace(wtxid, MempoolAcceptResult::MempoolTxDifferentWitness(iter.value()->GetTx().GetWitnessHash()));
        } else {
            // Transaction does not already exist in the mempool.
            // Try submitting the transaction on its own.
            const auto single_res = AcceptSingleTransaction(tx, single_args);
            if (single_res.m_result_type == MempoolAcceptResult::ResultType::VALID) {
                // The transaction succeeded on its own and is now in the mempool. Don't include it
                // in package validation, because its fees should only be "used" once.
                assert(m_pool.exists(GenTxid::Wtxid(wtxid)));
                results_final.emplace(wtxid, single_res);
            } else if (single_res.m_state.GetResult() != TxValidationResult::TX_MEMPOOL_POLICY &&
                       single_res.m_state.GetResult() != TxValidationResult::TX_MISSING_INPUTS) {
                // Package validation policy only differs from individual policy in its evaluation
                // of feerate. For example, if a transaction fails here due to violation of a
                // consensus rule, the result will not change when it is submitted as part of a
                // package. To minimize the amount of repeated work, unless the transaction fails
                // due to feerate or missing inputs (its parent is a previous transaction in the
                // package that failed due to feerate), don't run package validation. Note that this
                // decision might not make sense if different types of packages are allowed in the
                // future.  Continue individually validating the rest of the transactions, because
                // some of them may still be valid.
                quit_early = true;
                package_state_quit_early.Invalid(PackageValidationResult::PCKG_TX, "transaction failed");
                individual_results_nonfinal.emplace(wtxid, single_res);
            } else {
                individual_results_nonfinal.emplace(wtxid, single_res);
                txns_package_eval.push_back(tx);
            }
        }
    }

    // Quit early because package validation won't change the result or the entire package has
    // already been submitted.
    if (quit_early || txns_package_eval.empty()) {
        for (const auto& [wtxid, mempoolaccept_res] : individual_results_nonfinal) {
            Assume(results_final.emplace(wtxid, mempoolaccept_res).second);
            Assume(mempoolaccept_res.m_result_type == MempoolAcceptResult::ResultType::INVALID);
        }
        return PackageMempoolAcceptResult(package_state_quit_early, std::move(results_final));
    }
    // Validate the (deduplicated) transactions as a package. Note that submission_result has its
    // own PackageValidationState; package_state_quit_early is unused past this point.
    auto submission_result = AcceptMultipleTransactions(txns_package_eval, args);
    // Include already-in-mempool transaction results in the final result.
    for (const auto& [wtxid, mempoolaccept_res] : results_final) {
        Assume(submission_result.m_tx_results.emplace(wtxid, mempoolaccept_res).second);
        Assume(mempoolaccept_res.m_result_type != MempoolAcceptResult::ResultType::INVALID);
    }
    if (submission_result.m_state.GetResult() == PackageValidationResult::PCKG_TX) {
        // Package validation failed because one or more transactions failed. Provide a result for
        // each transaction; if AcceptMultipleTransactions() didn't return a result for a tx,
        // include the previous individual failure reason.
        submission_result.m_tx_results.insert(individual_results_nonfinal.cbegin(),
                                              individual_results_nonfinal.cend());
        Assume(submission_result.m_tx_results.size() == package.size());
    }
    return submission_result;
}

} // anon namespace

MempoolAcceptResult AcceptToMemoryPool(Chainstate& active_chainstate, const CTransactionRef& tx,
                                       int64_t accept_time, const ignore_rejects_type& ignore_rejects, bool test_accept)
    EXCLUSIVE_LOCKS_REQUIRED(::cs_main)
{
    AssertLockHeld(::cs_main);
    const CChainParams& chainparams{active_chainstate.m_chainman.GetParams()};
    assert(active_chainstate.GetMempool() != nullptr);
    CTxMemPool& pool{*active_chainstate.GetMempool()};

    std::vector<COutPoint> coins_to_uncache;
    auto args = MemPoolAccept::ATMPArgs::SingleAccept(chainparams, accept_time, ignore_rejects, coins_to_uncache, test_accept);
    MempoolAcceptResult result = MemPoolAccept(pool, active_chainstate).AcceptSingleTransaction(tx, args);
    if (result.m_result_type != MempoolAcceptResult::ResultType::VALID) {
        // Remove coins that were not present in the coins cache before calling
        // AcceptSingleTransaction(); this is to prevent memory DoS in case we receive a large
        // number of invalid transactions that attempt to overrun the in-memory coins cache
        // (`CCoinsViewCache::cacheCoins`).

        for (const COutPoint& hashTx : coins_to_uncache)
            active_chainstate.CoinsTip().Uncache(hashTx);
        TRACE2(mempool, rejected,
                tx->GetHash().data(),
                result.m_state.GetRejectReason().c_str()
        );
    }
    // After we've (potentially) uncached entries, ensure our coins cache is still within its size limits
    BlockValidationState state_dummy;
    active_chainstate.FlushStateToDisk(state_dummy, FlushStateMode::PERIODIC);
    return result;
}

PackageMempoolAcceptResult ProcessNewPackage(Chainstate& active_chainstate, CTxMemPool& pool,
                                                   const Package& package, bool test_accept, const ignore_rejects_type& ignore_rejects)
{
    AssertLockHeld(cs_main);
    assert(!package.empty());
    assert(std::all_of(package.cbegin(), package.cend(), [](const auto& tx){return tx != nullptr;}));

    std::vector<COutPoint> coins_to_uncache;
    const CChainParams& chainparams = active_chainstate.m_chainman.GetParams();
    auto result = [&]() EXCLUSIVE_LOCKS_REQUIRED(cs_main) {
        AssertLockHeld(cs_main);
        if (test_accept) {
            auto args = MemPoolAccept::ATMPArgs::PackageTestAccept(chainparams, GetTime(), ignore_rejects, coins_to_uncache);
            return MemPoolAccept(pool, active_chainstate).AcceptMultipleTransactions(package, args);
        } else {
            auto args = MemPoolAccept::ATMPArgs::PackageChildWithParents(chainparams, GetTime(), ignore_rejects, coins_to_uncache);
            return MemPoolAccept(pool, active_chainstate).AcceptPackage(package, args);
        }
    }();

    // Uncache coins pertaining to transactions that were not submitted to the mempool.
    if (test_accept || result.m_state.IsInvalid()) {
        for (const COutPoint& hashTx : coins_to_uncache) {
            active_chainstate.CoinsTip().Uncache(hashTx);
        }
    }
    // Ensure the coins cache is still within limits.
    BlockValidationState state_dummy;
    active_chainstate.FlushStateToDisk(state_dummy, FlushStateMode::PERIODIC);
    return result;
}

CAmount GetBlockSubsidy(int nHeight, const Consensus::Params& consensusParams)
{
    int halvings = nHeight / consensusParams.nSubsidyHalvingInterval;
    // Force block reward to zero when right shift is undefined.
    if (halvings >= 64)
        return 0;

    CAmount nSubsidy = 50 * COIN;
    // Subsidy is cut in half every 210,000 blocks which will occur approximately every 4 years.
    nSubsidy >>= halvings;
    return nSubsidy;
}

CoinsViews::CoinsViews(DBParams db_params, CoinsViewOptions options)
    : m_dbview{std::move(db_params), std::move(options)},
      m_catcherview(&m_dbview) {}

void CoinsViews::InitCache()
{
    AssertLockHeld(::cs_main);
    m_cacheview = std::make_unique<CCoinsViewCache>(&m_catcherview);
}

Chainstate::Chainstate(
    CTxMemPool* mempool,
    BlockManager& blockman,
    ChainstateManager& chainman,
    std::optional<uint256> from_snapshot_blockhash)
    : m_mempool(mempool),
      m_blockman(blockman),
      m_chainman(chainman),
      m_from_snapshot_blockhash(from_snapshot_blockhash) {}

void Chainstate::InitCoinsDB(
    size_t cache_size_bytes,
    bool in_memory,
    bool should_wipe,
    fs::path leveldb_name)
{
    if (m_from_snapshot_blockhash) {
        leveldb_name += node::SNAPSHOT_CHAINSTATE_SUFFIX;
    }

    m_coins_views = std::make_unique<CoinsViews>(
        DBParams{
            .path = m_chainman.m_options.datadir / leveldb_name,
            .cache_bytes = cache_size_bytes,
            .memory_only = in_memory,
            .wipe_data = should_wipe,
            .obfuscate = true,
            .options = m_chainman.m_options.coins_db},
        m_chainman.m_options.coins_view);
}

void Chainstate::InitCoinsCache(size_t cache_size_bytes)
{
    AssertLockHeld(::cs_main);
    assert(m_coins_views != nullptr);
    m_coinstip_cache_size_bytes = cache_size_bytes;
    m_coins_views->InitCache();
}

// Note that though this is marked const, we may end up modifying `m_cached_finished_ibd`, which
// is a performance-related implementation detail. This function must be marked
// `const` so that `CValidationInterface` clients (which are given a `const Chainstate*`)
// can call it.
//
bool Chainstate::IsInitialBlockDownload() const
{
    // Optimization: pre-test latch before taking the lock.
    if (m_cached_finished_ibd.load(std::memory_order_relaxed))
        return false;

    LOCK(cs_main);
    if (m_cached_finished_ibd.load(std::memory_order_relaxed))
        return false;
    if (m_chainman.m_blockman.LoadingBlocks()) {
        return true;
    }
    if (m_chain.Tip() == nullptr)
        return true;
    if (m_chain.Tip()->nChainWork < m_chainman.MinimumChainWork()) {
        return true;
    }
    if (m_chain.Tip()->Time() < Now<NodeSeconds>() - m_chainman.m_options.max_tip_age) {
        return true;
    }
    LogPrintf("Leaving InitialBlockDownload (latching to false)\n");
    m_cached_finished_ibd.store(true, std::memory_order_relaxed);
    return false;
}

static void AlertNotify(const std::string& strMessage)
{
    uiInterface.NotifyAlertChanged();
#if HAVE_SYSTEM
    if (!gArgs.IsArgSet("-alertnotify")) return;

    // Alert text should be plain ascii coming from a trusted source, but to
    // be safe we first strip anything not in safeChars, then add single quotes around
    // the whole string before passing it to the shell:
    std::string singleQuote("'");
    std::string safeStatus = SanitizeString(strMessage);
    safeStatus = singleQuote+safeStatus+singleQuote;

    for (std::string command : gArgs.GetArgs("-alertnotify")) {
        ReplaceAll(command, "%s", safeStatus);

        std::thread t(runCommand, command);
        t.detach(); // thread runs free
    }
#endif
}

void Chainstate::CheckForkWarningConditions()
{
    AssertLockHeld(cs_main);

    // Before we get past initial download, we cannot reliably alert about forks
    // (we assume we don't get stuck on a fork before finishing our initial sync)
    if (IsInitialBlockDownload()) {
        return;
    }

    if (m_chainman.m_best_invalid && m_chainman.m_best_invalid->nChainWork > m_chain.Tip()->nChainWork + (GetBlockProof(*m_chain.Tip()) * 6)) {
        LogPrintf("%s: Warning: Found invalid chain at least ~6 blocks longer than our best chain.\nChain state database corruption likely.\n", __func__);
        SetfLargeWorkInvalidChainFound(true);
    } else {
        SetfLargeWorkInvalidChainFound(false);
    }
}

// Called both upon regular invalid block discovery *and* InvalidateBlock
void Chainstate::InvalidChainFound(CBlockIndex* pindexNew)
{
    AssertLockHeld(cs_main);
    if (!m_chainman.m_best_invalid || pindexNew->nChainWork > m_chainman.m_best_invalid->nChainWork) {
        m_chainman.m_best_invalid = pindexNew;
    }
    if (m_chainman.m_best_header != nullptr && m_chainman.m_best_header->GetAncestor(pindexNew->nHeight) == pindexNew) {
        m_chainman.m_best_header = m_chain.Tip();
    }

    LogPrintf("%s: invalid block=%s  height=%d  log2_work=%f  date=%s\n", __func__,
      pindexNew->GetBlockHash().ToString(), pindexNew->nHeight,
      log(pindexNew->nChainWork.getdouble())/log(2.0), FormatISO8601DateTime(pindexNew->GetBlockTime()));
    CBlockIndex *tip = m_chain.Tip();
    assert (tip);
    LogPrintf("%s:  current best=%s  height=%d  log2_work=%f  date=%s\n", __func__,
      tip->GetBlockHash().ToString(), m_chain.Height(), log(tip->nChainWork.getdouble())/log(2.0),
      FormatISO8601DateTime(tip->GetBlockTime()));
    CheckForkWarningConditions();
}

// Same as InvalidChainFound, above, except not called directly from InvalidateBlock,
// which does its own setBlockIndexCandidates management.
void Chainstate::InvalidBlockFound(CBlockIndex* pindex, const BlockValidationState& state)
{
    AssertLockHeld(cs_main);
    if (state.GetResult() != BlockValidationResult::BLOCK_MUTATED) {
        pindex->nStatus |= BLOCK_FAILED_VALID;
        m_chainman.m_failed_blocks.insert(pindex);
        m_blockman.m_dirty_blockindex.insert(pindex);
        setBlockIndexCandidates.erase(pindex);
        InvalidChainFound(pindex);
    }
}

void UpdateCoins(const CTransaction& tx, CCoinsViewCache& inputs, CTxUndo &txundo, int nHeight)
{
    // mark inputs spent
    if (!tx.IsCoinBase()) {
        txundo.vprevout.reserve(tx.vin.size());
        for (const CTxIn &txin : tx.vin) {
            txundo.vprevout.emplace_back();
            bool is_spent = inputs.SpendCoin(txin.prevout, &txundo.vprevout.back());
            assert(is_spent);
        }
    }
    // add outputs
    AddCoins(inputs, tx, nHeight);
}

bool CScriptCheck::operator()() {
    const CScript &scriptSig = ptxTo->vin[nIn].scriptSig;
    const CScriptWitness *witness = &ptxTo->vin[nIn].scriptWitness;
    return VerifyScript(scriptSig, m_tx_out.scriptPubKey, witness, nFlags, CachingTransactionSignatureChecker(ptxTo, nIn, m_tx_out.nValue, cacheStore, *txdata), &error);
}

static CuckooCache::cache<uint256, SignatureCacheHasher> g_scriptExecutionCache;
static CSHA256 g_scriptExecutionCacheHasher;

bool InitScriptExecutionCache(size_t max_size_bytes)
{
    // Setup the salted hasher
    uint256 nonce = GetRandHash();
    // We want the nonce to be 64 bytes long to force the hasher to process
    // this chunk, which makes later hash computations more efficient. We
    // just write our 32-byte entropy twice to fill the 64 bytes.
    g_scriptExecutionCacheHasher.Write(nonce.begin(), 32);
    g_scriptExecutionCacheHasher.Write(nonce.begin(), 32);

    auto setup_results = g_scriptExecutionCache.setup_bytes(max_size_bytes);
    if (!setup_results) return false;

    const auto [num_elems, approx_size_bytes] = *setup_results;
    LogPrintf("Using %zu MiB out of %zu MiB requested for script execution cache, able to store %zu elements\n",
              approx_size_bytes >> 20, max_size_bytes >> 20, num_elems);
    return true;
}

/**
 * Check whether all of this transaction's input scripts succeed.
 *
 * This involves ECDSA signature checks so can be computationally intensive. This function should
 * only be called after the cheap sanity checks in CheckTxInputs passed.
 *
 * If pvChecks is not nullptr, script checks are pushed onto it instead of being performed inline. Any
 * script checks which are not necessary (eg due to script execution cache hits) are, obviously,
 * not pushed onto pvChecks/run.
 *
 * Setting cacheSigStore/cacheFullScriptStore to false will remove elements from the corresponding cache
 * which are matched. This is useful for checking blocks where we will likely never need the cache
 * entry again.
 *
 * Note that we may set state.reason to NOT_STANDARD for extra soft-fork flags in flags, block-checking
 * callers should probably reset it to CONSENSUS in such cases.
 *
 * Non-static (and re-declared) in src/test/txvalidationcache_tests.cpp
 */
bool CheckInputScripts(const CTransaction& tx, TxValidationState& state,
                       const CCoinsViewCache& inputs, unsigned int flags, bool cacheSigStore,
                       bool cacheFullScriptStore, PrecomputedTransactionData& txdata,
                       std::vector<CScriptCheck>* pvChecks)
{
    if (tx.IsCoinBase()) return true;

    if (pvChecks) {
        pvChecks->reserve(tx.vin.size());
    }

    // First check if script executions have been cached with the same
    // flags. Note that this assumes that the inputs provided are
    // correct (ie that the transaction hash which is in tx's prevouts
    // properly commits to the scriptPubKey in the inputs view of that
    // transaction).
    uint256 hashCacheEntry;
    CSHA256 hasher = g_scriptExecutionCacheHasher;
    hasher.Write(tx.GetWitnessHash().begin(), 32).Write((unsigned char*)&flags, sizeof(flags)).Finalize(hashCacheEntry.begin());
    AssertLockHeld(cs_main); //TODO: Remove this requirement by making CuckooCache not require external locks
    if (g_scriptExecutionCache.contains(hashCacheEntry, !cacheFullScriptStore)) {
        return true;
    }

    if (!txdata.m_spent_outputs_ready) {
        std::vector<CTxOut> spent_outputs;
        spent_outputs.reserve(tx.vin.size());

        for (const auto& txin : tx.vin) {
            const COutPoint& prevout = txin.prevout;
            const Coin& coin = inputs.AccessCoin(prevout);
            assert(!coin.IsSpent());
            spent_outputs.emplace_back(coin.out);
        }
        txdata.Init(tx, std::move(spent_outputs));
    }
    assert(txdata.m_spent_outputs.size() == tx.vin.size());

    for (unsigned int i = 0; i < tx.vin.size(); i++) {

        // We very carefully only pass in things to CScriptCheck which
        // are clearly committed to by tx' witness hash. This provides
        // a sanity check that our caching is not introducing consensus
        // failures through additional data in, eg, the coins being
        // spent being checked as a part of CScriptCheck.

        // Verify signature
        CScriptCheck check(txdata.m_spent_outputs[i], tx, i, flags, cacheSigStore, &txdata);
        if (pvChecks) {
            pvChecks->emplace_back(std::move(check));
        } else if (!check()) {
            if (flags & STANDARD_NOT_MANDATORY_VERIFY_FLAGS) {
                // Check whether the failure was caused by a
                // non-mandatory script verification check, such as
                // non-standard DER encodings or non-null dummy
                // arguments; if so, ensure we return NOT_STANDARD
                // instead of CONSENSUS to avoid downstream users
                // splitting the network between upgraded and
                // non-upgraded nodes by banning CONSENSUS-failing
                // data providers.
                CScriptCheck check2(txdata.m_spent_outputs[i], tx, i,
                        flags & ~STANDARD_NOT_MANDATORY_VERIFY_FLAGS, cacheSigStore, &txdata);
                if (check2())
                    return state.Invalid(TxValidationResult::TX_NOT_STANDARD, strprintf("non-mandatory-script-verify-flag (%s)", ScriptErrorString(check.GetScriptError())));
            }
            // MANDATORY flag failures correspond to
            // TxValidationResult::TX_CONSENSUS. Because CONSENSUS
            // failures are the most serious case of validation
            // failures, we may need to consider using
            // RECENT_CONSENSUS_CHANGE for any script failure that
            // could be due to non-upgraded nodes which we may want to
            // support, to avoid splitting the network (but this
            // depends on the details of how net_processing handles
            // such errors).
            return state.Invalid(TxValidationResult::TX_CONSENSUS, strprintf("mandatory-script-verify-flag-failed (%s)", ScriptErrorString(check.GetScriptError())));
        }
    }

    if (cacheFullScriptStore && !pvChecks) {
        // We executed all of the provided scripts, and were told to
        // cache the result. Do so now.
        g_scriptExecutionCache.insert(hashCacheEntry);
    }

    return true;
}

bool AbortNode(BlockValidationState& state, const std::string& strMessage, const bilingual_str& userMessage)
{
    AbortNode(strMessage, userMessage);
    return state.Error(strMessage);
}

/**
 * Restore the UTXO in a Coin at a given COutPoint
 * @param undo The Coin to be restored.
 * @param view The coins view to which to apply the changes.
 * @param out The out point that corresponds to the tx input.
 * @return A DisconnectResult as an int
 */
int ApplyTxInUndo(Coin&& undo, CCoinsViewCache& view, const COutPoint& out)
{
    bool fClean = true;

    if (view.HaveCoin(out)) fClean = false; // overwriting transaction output

    if (undo.nHeight == 0) {
        // Missing undo metadata (height and coinbase). Older versions included this
        // information only in undo records for the last spend of a transactions'
        // outputs. This implies that it must be present for some other output of the same tx.
        const Coin& alternate = AccessByTxid(view, out.hash);
        if (!alternate.IsSpent()) {
            undo.nHeight = alternate.nHeight;
            undo.fCoinBase = alternate.fCoinBase;
        } else {
            return DISCONNECT_FAILED; // adding output for transaction without known metadata
        }
    }
    // If the coin already exists as an unspent coin in the cache, then the
    // possible_overwrite parameter to AddCoin must be set to true. We have
    // already checked whether an unspent coin exists above using HaveCoin, so
    // we don't need to guess. When fClean is false, an unspent coin already
    // existed and it is an overwrite.
    view.AddCoin(out, std::move(undo), !fClean);

    return fClean ? DISCONNECT_OK : DISCONNECT_UNCLEAN;
}

/** Undo the effects of this block (with given index) on the UTXO set represented by coins.
 *  When FAILED is returned, view is left in an indeterminate state. */
DisconnectResult Chainstate::DisconnectBlock(const CBlock& block, const CBlockIndex* pindex, CCoinsViewCache& view)
{
    AssertLockHeld(::cs_main);
    bool fClean = true;

    CBlockUndo blockUndo;
    if (!UndoReadFromDisk(blockUndo, pindex)) {
        error("DisconnectBlock(): failure reading undo data");
        return DISCONNECT_FAILED;
    }

    if (blockUndo.vtxundo.size() + 1 != block.vtx.size()) {
        error("DisconnectBlock(): block and undo data inconsistent");
        return DISCONNECT_FAILED;
    }

    // Ignore blocks that contain transactions which are 'overwritten' by later transactions,
    // unless those are already completely spent.
    // See https://github.com/bitcoin/bitcoin/issues/22596 for additional information.
    // Note: the blocks specified here are different than the ones used in ConnectBlock because DisconnectBlock
    // unwinds the blocks in reverse. As a result, the inconsistency is not discovered until the earlier
    // blocks with the duplicate coinbase transactions are disconnected.
    bool fEnforceBIP30 = !((pindex->nHeight==91722 && pindex->GetBlockHash() == uint256S("0x00000000000271a2dc26e7667f8419f2e15416dc6955e5a6c6cdf3f2574dd08e")) ||
                           (pindex->nHeight==91812 && pindex->GetBlockHash() == uint256S("0x00000000000af0aed4792b1acee3d966af36cf5def14935db8de83d6f9306f2f")));

    // undo transactions in reverse order
    for (int i = block.vtx.size() - 1; i >= 0; i--) {
        const CTransaction &tx = *(block.vtx[i]);
        uint256 hash = tx.GetHash();
        bool is_coinbase = tx.IsCoinBase();
        bool is_bip30_exception = (is_coinbase && !fEnforceBIP30);

        // Check that all outputs are available and match the outputs in the block itself
        // exactly.
        for (size_t o = 0; o < tx.vout.size(); o++) {
            if (!tx.vout[o].scriptPubKey.IsUnspendable()) {
                COutPoint out(hash, o);
                Coin coin;
                bool is_spent = view.SpendCoin(out, &coin);
                if (!is_spent || tx.vout[o] != coin.out || pindex->nHeight != coin.nHeight || is_coinbase != coin.fCoinBase) {
                    if (!is_bip30_exception) {
                        fClean = false; // transaction output mismatch
                    }
                }
            }
        }

        // restore inputs
        if (i > 0) { // not coinbases
            CTxUndo &txundo = blockUndo.vtxundo[i-1];
            if (txundo.vprevout.size() != tx.vin.size()) {
                error("DisconnectBlock(): transaction and undo data inconsistent");
                return DISCONNECT_FAILED;
            }
            for (unsigned int j = tx.vin.size(); j > 0;) {
                --j;
                const COutPoint& out = tx.vin[j].prevout;
                int res = ApplyTxInUndo(std::move(txundo.vprevout[j]), view, out);
                if (res == DISCONNECT_FAILED) return DISCONNECT_FAILED;
                fClean = fClean && res != DISCONNECT_UNCLEAN;
            }
            // At this point, all of txundo.vprevout should have been moved out.
        }
    }

    // move best block pointer to prevout block
    view.SetBestBlock(pindex->pprev->GetBlockHash());

    return fClean ? DISCONNECT_OK : DISCONNECT_UNCLEAN;
}

static CCheckQueue<CScriptCheck> scriptcheckqueue(128);

void StartScriptCheckWorkerThreads(int threads_num)
{
    scriptcheckqueue.StartWorkerThreads(threads_num);
}

void StopScriptCheckWorkerThreads()
{
    scriptcheckqueue.StopWorkerThreads();
}

size_t ScriptCheckWorkerThreadCount()
{
    return scriptcheckqueue.ThreadCount();
}

/**
 * Threshold condition checker that triggers when unknown versionbits are seen on the network.
 */
class WarningBitsConditionChecker : public AbstractThresholdConditionChecker
{
private:
    const ChainstateManager& m_chainman;
    int m_bit;

public:
    explicit WarningBitsConditionChecker(const ChainstateManager& chainman, int bit) : m_chainman{chainman}, m_bit(bit) {}

    int64_t BeginTime(const Consensus::Params& params) const override { return 0; }
    int64_t EndTime(const Consensus::Params& params) const override { return std::numeric_limits<int64_t>::max(); }
    int Period(const Consensus::Params& params) const override { return params.nMinerConfirmationWindow; }
    int Threshold(const Consensus::Params& params) const override { return params.nRuleChangeActivationThreshold; }

    bool Condition(const CBlockIndex* pindex, const Consensus::Params& params) const override
    {
        return pindex->nHeight >= params.MinBIP9WarningHeight &&
               ((pindex->nVersion & VERSIONBITS_TOP_MASK) == VERSIONBITS_TOP_BITS) &&
               ((pindex->nVersion >> m_bit) & 1) != 0 &&
               ((m_chainman.m_versionbitscache.ComputeBlockVersion(pindex->pprev, params) >> m_bit) & 1) == 0;
    }
};

static std::array<ThresholdConditionCache, VERSIONBITS_NUM_BITS> warningcache GUARDED_BY(cs_main);

static unsigned int GetBlockScriptFlags(const CBlockIndex& block_index, const ChainstateManager& chainman)
{
    const Consensus::Params& consensusparams = chainman.GetConsensus();

    // BIP16 didn't become active until Apr 1 2012 (on mainnet, and
    // retroactively applied to testnet)
    // However, only one historical block violated the P2SH rules (on both
    // mainnet and testnet).
    // Similarly, only one historical block violated the TAPROOT rules on
    // mainnet.
    // For simplicity, always leave P2SH+WITNESS+TAPROOT on except for the two
    // violating blocks.
    uint32_t flags{SCRIPT_VERIFY_P2SH | SCRIPT_VERIFY_WITNESS | SCRIPT_VERIFY_TAPROOT};
    const auto it{consensusparams.script_flag_exceptions.find(*Assert(block_index.phashBlock))};
    if (it != consensusparams.script_flag_exceptions.end()) {
        flags = it->second;
    }

    // Enforce the DERSIG (BIP66) rule
    if (DeploymentActiveAt(block_index, chainman, Consensus::DEPLOYMENT_DERSIG)) {
        flags |= SCRIPT_VERIFY_DERSIG;
    }

    // Enforce CHECKLOCKTIMEVERIFY (BIP65)
    if (DeploymentActiveAt(block_index, chainman, Consensus::DEPLOYMENT_CLTV)) {
        flags |= SCRIPT_VERIFY_CHECKLOCKTIMEVERIFY;
    }

    // Enforce CHECKSEQUENCEVERIFY (BIP112)
    if (DeploymentActiveAt(block_index, chainman, Consensus::DEPLOYMENT_CSV)) {
        flags |= SCRIPT_VERIFY_CHECKSEQUENCEVERIFY;
    }

    // Enforce BIP147 NULLDUMMY (activated simultaneously with segwit)
    if (DeploymentActiveAt(block_index, chainman, Consensus::DEPLOYMENT_SEGWIT)) {
        flags |= SCRIPT_VERIFY_NULLDUMMY;
    }

    return flags;
}


static SteadyClock::duration time_check{};
static SteadyClock::duration time_forks{};
static SteadyClock::duration time_connect{};
static SteadyClock::duration time_verify{};
static SteadyClock::duration time_undo{};
static SteadyClock::duration time_index{};
static SteadyClock::duration time_total{};
static int64_t num_blocks_total = 0;

/** Apply the effects of this block (with given index) on the UTXO set represented by coins.
 *  Validity checks that depend on the UTXO set are also done; ConnectBlock()
 *  can fail if those validity checks fail (among other reasons). */
bool Chainstate::ConnectBlock(const CBlock& block, BlockValidationState& state, CBlockIndex* pindex,
                               CCoinsViewCache& view, bool fJustCheck)
{
    AssertLockHeld(cs_main);
    assert(pindex);

    uint256 block_hash{block.GetHash()};
    assert(*pindex->phashBlock == block_hash);
    const bool parallel_script_checks{scriptcheckqueue.HasThreads()};

    const auto time_start{SteadyClock::now()};
    const CChainParams& params{m_chainman.GetParams()};

    // Check it again in case a previous version let a bad block in
    // NOTE: We don't currently (re-)invoke ContextualCheckBlock() or
    // ContextualCheckBlockHeader() here. This means that if we add a new
    // consensus rule that is enforced in one of those two functions, then we
    // may have let in a block that violates the rule prior to updating the
    // software, and we would NOT be enforcing the rule here. Fully solving
    // upgrade from one software version to the next after a consensus rule
    // change is potentially tricky and issue-specific (see NeedsRedownload()
    // for one approach that was used for BIP 141 deployment).
    // Also, currently the rule against blocks more than 2 hours in the future
    // is enforced in ContextualCheckBlockHeader(); we wouldn't want to
    // re-enforce that rule here (at least until we make it impossible for
    // m_adjusted_time_callback() to go backward).
    if (!CheckBlock(block, state, params.GetConsensus(), !fJustCheck, !fJustCheck)) {
        if (state.GetResult() == BlockValidationResult::BLOCK_MUTATED) {
            // We don't write down blocks to disk if they may have been
            // corrupted, so this should be impossible unless we're having hardware
            // problems.
            return AbortNode(state, "Corrupt block found indicating potential hardware failure; shutting down");
        }
        return error("%s: Consensus::CheckBlock: %s", __func__, state.ToString());
    }

    // verify that the view's current state corresponds to the previous block
    uint256 hashPrevBlock = pindex->pprev == nullptr ? uint256() : pindex->pprev->GetBlockHash();
    assert(hashPrevBlock == view.GetBestBlock());

    num_blocks_total++;

    // Special case for the genesis block, skipping connection of its transactions
    // (its coinbase is unspendable)
    if (block_hash == params.GetConsensus().hashGenesisBlock) {
        if (!fJustCheck)
            view.SetBestBlock(pindex->GetBlockHash());
        return true;
    }

    bool fScriptChecks = true;
    if (!m_chainman.AssumedValidBlock().IsNull()) {
        // We've been configured with the hash of a block which has been externally verified to have a valid history.
        // A suitable default value is included with the software and updated from time to time.  Because validity
        //  relative to a piece of software is an objective fact these defaults can be easily reviewed.
        // This setting doesn't force the selection of any particular chain but makes validating some faster by
        //  effectively caching the result of part of the verification.
        BlockMap::const_iterator it{m_blockman.m_block_index.find(m_chainman.AssumedValidBlock())};
        if (it != m_blockman.m_block_index.end()) {
            if (it->second.GetAncestor(pindex->nHeight) == pindex &&
                m_chainman.m_best_header->GetAncestor(pindex->nHeight) == pindex &&
                m_chainman.m_best_header->nChainWork >= m_chainman.MinimumChainWork()) {
                // This block is a member of the assumed verified chain and an ancestor of the best header.
                // Script verification is skipped when connecting blocks under the
                // assumevalid block. Assuming the assumevalid block is valid this
                // is safe because block merkle hashes are still computed and checked,
                // Of course, if an assumed valid block is invalid due to false scriptSigs
                // this optimization would allow an invalid chain to be accepted.
                // The equivalent time check discourages hash power from extorting the network via DOS attack
                //  into accepting an invalid block through telling users they must manually set assumevalid.
                //  Requiring a software change or burying the invalid block, regardless of the setting, makes
                //  it hard to hide the implication of the demand.  This also avoids having release candidates
                //  that are hardly doing any signature verification at all in testing without having to
                //  artificially set the default assumed verified block further back.
                // The test against the minimum chain work prevents the skipping when denied access to any chain at
                //  least as good as the expected chain.
                fScriptChecks = (GetBlockProofEquivalentTime(*m_chainman.m_best_header, *pindex, *m_chainman.m_best_header, params.GetConsensus()) <= 60 * 60 * 24 * 7 * 2);
            }
        }
    }

    const auto time_1{SteadyClock::now()};
    time_check += time_1 - time_start;
    LogPrint(BCLog::BENCH, "    - Sanity checks: %.2fms [%.2fs (%.2fms/blk)]\n",
             Ticks<MillisecondsDouble>(time_1 - time_start),
             Ticks<SecondsDouble>(time_check),
             Ticks<MillisecondsDouble>(time_check) / num_blocks_total);

    // Do not allow blocks that contain transactions which 'overwrite' older transactions,
    // unless those are already completely spent.
    // If such overwrites are allowed, coinbases and transactions depending upon those
    // can be duplicated to remove the ability to spend the first instance -- even after
    // being sent to another address.
    // See BIP30, CVE-2012-1909, and http://r6.ca/blog/20120206T005236Z.html for more information.
    // This rule was originally applied to all blocks with a timestamp after March 15, 2012, 0:00 UTC.
    // Now that the whole chain is irreversibly beyond that time it is applied to all blocks except the
    // two in the chain that violate it. This prevents exploiting the issue against nodes during their
    // initial block download.
    bool fEnforceBIP30 = !IsBIP30Repeat(*pindex);

    // Once BIP34 activated it was not possible to create new duplicate coinbases and thus other than starting
    // with the 2 existing duplicate coinbase pairs, not possible to create overwriting txs.  But by the
    // time BIP34 activated, in each of the existing pairs the duplicate coinbase had overwritten the first
    // before the first had been spent.  Since those coinbases are sufficiently buried it's no longer possible to create further
    // duplicate transactions descending from the known pairs either.
    // If we're on the known chain at height greater than where BIP34 activated, we can save the db accesses needed for the BIP30 check.

    // BIP34 requires that a block at height X (block X) has its coinbase
    // scriptSig start with a CScriptNum of X (indicated height X).  The above
    // logic of no longer requiring BIP30 once BIP34 activates is flawed in the
    // case that there is a block X before the BIP34 height of 227,931 which has
    // an indicated height Y where Y is greater than X.  The coinbase for block
    // X would also be a valid coinbase for block Y, which could be a BIP30
    // violation.  An exhaustive search of all mainnet coinbases before the
    // BIP34 height which have an indicated height greater than the block height
    // reveals many occurrences. The 3 lowest indicated heights found are
    // 209,921, 490,897, and 1,983,702 and thus coinbases for blocks at these 3
    // heights would be the first opportunity for BIP30 to be violated.

    // The search reveals a great many blocks which have an indicated height
    // greater than 1,983,702, so we simply remove the optimization to skip
    // BIP30 checking for blocks at height 1,983,702 or higher.  Before we reach
    // that block in another 25 years or so, we should take advantage of a
    // future consensus change to do a new and improved version of BIP34 that
    // will actually prevent ever creating any duplicate coinbases in the
    // future.
    static constexpr int BIP34_IMPLIES_BIP30_LIMIT = 1983702;

    // There is no potential to create a duplicate coinbase at block 209,921
    // because this is still before the BIP34 height and so explicit BIP30
    // checking is still active.

    // The final case is block 176,684 which has an indicated height of
    // 490,897. Unfortunately, this issue was not discovered until about 2 weeks
    // before block 490,897 so there was not much opportunity to address this
    // case other than to carefully analyze it and determine it would not be a
    // problem. Block 490,897 was, in fact, mined with a different coinbase than
    // block 176,684, but it is important to note that even if it hadn't been or
    // is remined on an alternate fork with a duplicate coinbase, we would still
    // not run into a BIP30 violation.  This is because the coinbase for 176,684
    // is spent in block 185,956 in transaction
    // d4f7fbbf92f4a3014a230b2dc70b8058d02eb36ac06b4a0736d9d60eaa9e8781.  This
    // spending transaction can't be duplicated because it also spends coinbase
    // 0328dd85c331237f18e781d692c92de57649529bd5edf1d01036daea32ffde29.  This
    // coinbase has an indicated height of over 4.2 billion, and wouldn't be
    // duplicatable until that height, and it's currently impossible to create a
    // chain that long. Nevertheless we may wish to consider a future soft fork
    // which retroactively prevents block 490,897 from creating a duplicate
    // coinbase. The two historical BIP30 violations often provide a confusing
    // edge case when manipulating the UTXO and it would be simpler not to have
    // another edge case to deal with.

    // testnet3 has no blocks before the BIP34 height with indicated heights
    // post BIP34 before approximately height 486,000,000. After block
    // 1,983,702 testnet3 starts doing unnecessary BIP30 checking again.
    assert(pindex->pprev);
    CBlockIndex* pindexBIP34height = pindex->pprev->GetAncestor(params.GetConsensus().BIP34Height);
    //Only continue to enforce if we're below BIP34 activation height or the block hash at that height doesn't correspond.
    fEnforceBIP30 = fEnforceBIP30 && (!pindexBIP34height || !(pindexBIP34height->GetBlockHash() == params.GetConsensus().BIP34Hash));

    // TODO: Remove BIP30 checking from block height 1,983,702 on, once we have a
    // consensus change that ensures coinbases at those heights cannot
    // duplicate earlier coinbases.
    if (fEnforceBIP30 || pindex->nHeight >= BIP34_IMPLIES_BIP30_LIMIT) {
        for (const auto& tx : block.vtx) {
            for (size_t o = 0; o < tx->vout.size(); o++) {
                if (view.HaveCoin(COutPoint(tx->GetHash(), o))) {
                    LogPrintf("ERROR: ConnectBlock(): tried to overwrite transaction\n");
                    return state.Invalid(BlockValidationResult::BLOCK_CONSENSUS, "bad-txns-BIP30");
                }
            }
        }
    }

    // Enforce BIP68 (sequence locks)
    int nLockTimeFlags = 0;
    if (DeploymentActiveAt(*pindex, m_chainman, Consensus::DEPLOYMENT_CSV)) {
        nLockTimeFlags |= LOCKTIME_VERIFY_SEQUENCE;
    }

    // Get the script flags for this block
    unsigned int flags{GetBlockScriptFlags(*pindex, m_chainman)};

    const auto time_2{SteadyClock::now()};
    time_forks += time_2 - time_1;
    LogPrint(BCLog::BENCH, "    - Fork checks: %.2fms [%.2fs (%.2fms/blk)]\n",
             Ticks<MillisecondsDouble>(time_2 - time_1),
             Ticks<SecondsDouble>(time_forks),
             Ticks<MillisecondsDouble>(time_forks) / num_blocks_total);

    CBlockUndo blockundo;

    // Precomputed transaction data pointers must not be invalidated
    // until after `control` has run the script checks (potentially
    // in multiple threads). Preallocate the vector size so a new allocation
    // doesn't invalidate pointers into the vector, and keep txsdata in scope
    // for as long as `control`.
    CCheckQueueControl<CScriptCheck> control(fScriptChecks && parallel_script_checks ? &scriptcheckqueue : nullptr);
    std::vector<PrecomputedTransactionData> txsdata(block.vtx.size());

    std::vector<int> prevheights;
    CAmount nFees = 0;
    int nInputs = 0;
    int64_t nSigOpsCost = 0;
    blockundo.vtxundo.reserve(block.vtx.size() - 1);
    for (unsigned int i = 0; i < block.vtx.size(); i++)
    {
        const CTransaction &tx = *(block.vtx[i]);

        nInputs += tx.vin.size();

        if (!tx.IsCoinBase())
        {
            CAmount txfee = 0;
            TxValidationState tx_state;
            if (!Consensus::CheckTxInputs(tx, tx_state, view, pindex->nHeight, txfee)) {
                // Any transaction validation failure in ConnectBlock is a block consensus failure
                state.Invalid(BlockValidationResult::BLOCK_CONSENSUS,
                            tx_state.GetRejectReason(), tx_state.GetDebugMessage());
                return error("%s: Consensus::CheckTxInputs: %s, %s", __func__, tx.GetHash().ToString(), state.ToString());
            }
            nFees += txfee;
            if (!MoneyRange(nFees)) {
                LogPrintf("ERROR: %s: accumulated fee in the block out of range.\n", __func__);
                return state.Invalid(BlockValidationResult::BLOCK_CONSENSUS, "bad-txns-accumulated-fee-outofrange");
            }

            // Check that transaction is BIP68 final
            // BIP68 lock checks (as opposed to nLockTime checks) must
            // be in ConnectBlock because they require the UTXO set
            prevheights.resize(tx.vin.size());
            for (size_t j = 0; j < tx.vin.size(); j++) {
                prevheights[j] = view.AccessCoin(tx.vin[j].prevout).nHeight;
            }

            if (!SequenceLocks(tx, nLockTimeFlags, prevheights, *pindex)) {
                LogPrintf("ERROR: %s: contains a non-BIP68-final transaction\n", __func__);
                return state.Invalid(BlockValidationResult::BLOCK_CONSENSUS, "bad-txns-nonfinal");
            }
        }

        // GetTransactionSigOpCost counts 3 types of sigops:
        // * legacy (always)
        // * p2sh (when P2SH enabled in flags and excludes coinbase)
        // * witness (when witness enabled in flags and excludes coinbase)
        nSigOpsCost += GetTransactionSigOpCost(tx, view, flags);
        if (nSigOpsCost > MAX_BLOCK_SIGOPS_COST) {
            LogPrintf("ERROR: ConnectBlock(): too many sigops\n");
            return state.Invalid(BlockValidationResult::BLOCK_CONSENSUS, "bad-blk-sigops");
        }

        if (!tx.IsCoinBase())
        {
            std::vector<CScriptCheck> vChecks;
            bool fCacheResults = fJustCheck; /* Don't cache results if we're actually connecting blocks (still consult the cache, though) */
            TxValidationState tx_state;
            if (fScriptChecks && !CheckInputScripts(tx, tx_state, view, flags, fCacheResults, fCacheResults, txsdata[i], parallel_script_checks ? &vChecks : nullptr)) {
                // Any transaction validation failure in ConnectBlock is a block consensus failure
                state.Invalid(BlockValidationResult::BLOCK_CONSENSUS,
                              tx_state.GetRejectReason(), tx_state.GetDebugMessage());
                return error("ConnectBlock(): CheckInputScripts on %s failed with %s",
                    tx.GetHash().ToString(), state.ToString());
            }
            control.Add(std::move(vChecks));
        }

        CTxUndo undoDummy;
        if (i > 0) {
            blockundo.vtxundo.push_back(CTxUndo());
        }
        UpdateCoins(tx, view, i == 0 ? undoDummy : blockundo.vtxundo.back(), pindex->nHeight);
    }
    const auto time_3{SteadyClock::now()};
    time_connect += time_3 - time_2;
    LogPrint(BCLog::BENCH, "      - Connect %u transactions: %.2fms (%.3fms/tx, %.3fms/txin) [%.2fs (%.2fms/blk)]\n", (unsigned)block.vtx.size(),
             Ticks<MillisecondsDouble>(time_3 - time_2), Ticks<MillisecondsDouble>(time_3 - time_2) / block.vtx.size(),
             nInputs <= 1 ? 0 : Ticks<MillisecondsDouble>(time_3 - time_2) / (nInputs - 1),
             Ticks<SecondsDouble>(time_connect),
             Ticks<MillisecondsDouble>(time_connect) / num_blocks_total);

    CAmount blockReward = nFees + GetBlockSubsidy(pindex->nHeight, params.GetConsensus());
    if (block.vtx[0]->GetValueOut() > blockReward) {
        LogPrintf("ERROR: ConnectBlock(): coinbase pays too much (actual=%d vs limit=%d)\n", block.vtx[0]->GetValueOut(), blockReward);
        return state.Invalid(BlockValidationResult::BLOCK_CONSENSUS, "bad-cb-amount");
    }

    if (!control.Wait()) {
        LogPrintf("ERROR: %s: CheckQueue failed\n", __func__);
        return state.Invalid(BlockValidationResult::BLOCK_CONSENSUS, "block-validation-failed");
    }
    const auto time_4{SteadyClock::now()};
    time_verify += time_4 - time_2;
    LogPrint(BCLog::BENCH, "    - Verify %u txins: %.2fms (%.3fms/txin) [%.2fs (%.2fms/blk)]\n", nInputs - 1,
             Ticks<MillisecondsDouble>(time_4 - time_2),
             nInputs <= 1 ? 0 : Ticks<MillisecondsDouble>(time_4 - time_2) / (nInputs - 1),
             Ticks<SecondsDouble>(time_verify),
             Ticks<MillisecondsDouble>(time_verify) / num_blocks_total);

    if (fJustCheck)
        return true;

    if (!m_blockman.WriteUndoDataForBlock(blockundo, state, pindex, params)) {
        return false;
    }

    const auto time_5{SteadyClock::now()};
    time_undo += time_5 - time_4;
    LogPrint(BCLog::BENCH, "    - Write undo data: %.2fms [%.2fs (%.2fms/blk)]\n",
             Ticks<MillisecondsDouble>(time_5 - time_4),
             Ticks<SecondsDouble>(time_undo),
             Ticks<MillisecondsDouble>(time_undo) / num_blocks_total);

    if (!pindex->IsValid(BLOCK_VALID_SCRIPTS)) {
        pindex->RaiseValidity(BLOCK_VALID_SCRIPTS);
        m_blockman.m_dirty_blockindex.insert(pindex);
    }

    // add this block to the view's block chain
    view.SetBestBlock(pindex->GetBlockHash());

    const auto time_6{SteadyClock::now()};
    time_index += time_6 - time_5;
    LogPrint(BCLog::BENCH, "    - Index writing: %.2fms [%.2fs (%.2fms/blk)]\n",
             Ticks<MillisecondsDouble>(time_6 - time_5),
             Ticks<SecondsDouble>(time_index),
             Ticks<MillisecondsDouble>(time_index) / num_blocks_total);

    TRACE6(validation, block_connected,
        block_hash.data(),
        pindex->nHeight,
        block.vtx.size(),
        nInputs,
        nSigOpsCost,
        time_5 - time_start // in microseconds (µs)
    );

    return true;
}

CoinsCacheSizeState Chainstate::GetCoinsCacheSizeState()
{
    AssertLockHeld(::cs_main);
    return this->GetCoinsCacheSizeState(
        m_coinstip_cache_size_bytes,
        m_mempool ? m_mempool->m_max_size_bytes : 0);
}

CoinsCacheSizeState Chainstate::GetCoinsCacheSizeState(
    size_t max_coins_cache_size_bytes,
    size_t max_mempool_size_bytes)
{
    AssertLockHeld(::cs_main);
    const int64_t nMempoolUsage = m_mempool ? m_mempool->DynamicMemoryUsage() : 0;
    int64_t cacheSize = CoinsTip().DynamicMemoryUsage();
    int64_t nTotalSpace =
        max_coins_cache_size_bytes + std::max<int64_t>(int64_t(max_mempool_size_bytes) - nMempoolUsage, 0);

    //! No need to periodic flush if at least this much space still available.
    static constexpr int64_t MAX_BLOCK_COINSDB_USAGE_BYTES = 10 * 1024 * 1024;  // 10MB
    int64_t large_threshold =
        std::max((9 * nTotalSpace) / 10, nTotalSpace - MAX_BLOCK_COINSDB_USAGE_BYTES);

    if (cacheSize > nTotalSpace) {
        LogPrintf("Cache size (%s) exceeds total space (%s)\n", cacheSize, nTotalSpace);
        return CoinsCacheSizeState::CRITICAL;
    } else if (cacheSize > large_threshold) {
        return CoinsCacheSizeState::LARGE;
    }
    return CoinsCacheSizeState::OK;
}

bool Chainstate::FlushStateToDisk(
    BlockValidationState &state,
    FlushStateMode mode,
    int nManualPruneHeight)
{
    LOCK(cs_main);
    assert(this->CanFlushToDisk());
    std::set<int> setFilesToPrune;
    bool full_flush_completed = false;

    const size_t coins_count = CoinsTip().GetCacheSize();
    const size_t coins_mem_usage = CoinsTip().DynamicMemoryUsage();

    try {
    {
        bool fFlushForPrune = false;
        bool fDoFullFlush = false;

        CoinsCacheSizeState cache_state = GetCoinsCacheSizeState();
        LOCK(m_blockman.cs_LastBlockFile);
        if (m_blockman.IsPruneMode() && (m_blockman.m_check_for_pruning || nManualPruneHeight > 0) && !fReindex) {
            // make sure we don't prune above any of the prune locks bestblocks
            // pruning is height-based
            int last_prune{m_chain.Height()}; // last height we can prune

            if (nManualPruneHeight > 0) {
                LOG_TIME_MILLIS_WITH_CATEGORY("find files to prune (manual)", BCLog::BENCH);

                m_blockman.FindFilesToPruneManual(setFilesToPrune, std::min(last_prune, nManualPruneHeight), m_chain.Height());
            } else {
                LOG_TIME_MILLIS_WITH_CATEGORY("find files to prune", BCLog::BENCH);

                m_blockman.FindFilesToPrune(setFilesToPrune, m_chainman.GetParams().PruneAfterHeight(), m_chain.Height(), last_prune, IsInitialBlockDownload(), m_chainman.m_best_header->nHeight);
                m_blockman.m_check_for_pruning = false;
            }
            if (!setFilesToPrune.empty()) {
                fFlushForPrune = true;
                if (!m_blockman.m_have_pruned) {
                    m_blockman.m_block_tree_db->WriteFlag("prunedblockfiles", true);
                    m_blockman.m_have_pruned = true;
                }
            }
        }
        const auto nNow{SteadyClock::now()};
        // Avoid writing/flushing immediately after startup.
        if (m_last_write == decltype(m_last_write){}) {
            m_last_write = nNow;
        }
        if (m_last_flush == decltype(m_last_flush){}) {
            m_last_flush = nNow;
        }
        // The cache is large and we're within 10% and 10 MiB of the limit, but we have time now (not in the middle of a block processing).
        bool fCacheLarge = mode == FlushStateMode::PERIODIC && cache_state >= CoinsCacheSizeState::LARGE;
        bool fCacheCritical = false;
        if (mode == FlushStateMode::IF_NEEDED) {
            if (cache_state >= CoinsCacheSizeState::CRITICAL) {
                // The cache is over the limit, we have to write now.
                fCacheCritical = true;
            } else if (util::SystemNeedsMemoryReleased()) {
                fCacheCritical = true;
            }
        }
        // It's been a while since we wrote the block index to disk. Do this frequently, so we don't need to redownload after a crash.
        bool fPeriodicWrite = mode == FlushStateMode::PERIODIC && nNow > m_last_write + DATABASE_WRITE_INTERVAL;
        // It's been very long since we flushed the cache. Do this infrequently, to optimize cache usage.
        bool fPeriodicFlush = mode == FlushStateMode::PERIODIC && nNow > m_last_flush + DATABASE_FLUSH_INTERVAL;
        // Combine all conditions that result in a full cache flush.
        fDoFullFlush = (mode == FlushStateMode::ALWAYS) || fCacheLarge || fCacheCritical || fPeriodicFlush || fFlushForPrune;
        // Write blocks and block index to disk.
        if (fDoFullFlush || fPeriodicWrite) {
            // Ensure we can write block index
            if (!CheckDiskSpace(gArgs.GetBlocksDirPath())) {
                return AbortNode(state, "Disk space is too low!", _("Disk space is too low!"));
            }
            {
                LOG_TIME_MILLIS_WITH_CATEGORY("write block and undo data to disk", BCLog::BENCH);

                // First make sure all block and undo data is flushed to disk.
                m_blockman.FlushBlockFile();
            }

            // Then update all block file information (which may refer to block and undo files).
            {
                LOG_TIME_MILLIS_WITH_CATEGORY("write block index to disk", BCLog::BENCH);

                if (!m_blockman.WriteBlockIndexDB()) {
                    return AbortNode(state, "Failed to write to block index database");
                }
            }
            // Finally remove any pruned files
            if (fFlushForPrune) {
                LOG_TIME_MILLIS_WITH_CATEGORY("unlink pruned files", BCLog::BENCH);

                UnlinkPrunedFiles(setFilesToPrune);
            }
            m_last_write = nNow;
        }
        // Flush best chain related state. This can only be done if the blocks / block index write was also done.
        if (fDoFullFlush && !CoinsTip().GetBestBlock().IsNull()) {
            LOG_TIME_MILLIS_WITH_CATEGORY(strprintf("write coins cache to disk (%d coins, %.2fkB)",
                coins_count, coins_mem_usage / 1000), BCLog::BENCH);

            // Typical Coin structures on disk are around 48 bytes in size.
            // Pushing a new one to the database can cause it to be written
            // twice (once in the log, and once in the tables). This is already
            // an overestimation, as most will delete an existing entry or
            // overwrite one. Still, use a conservative safety factor of 2.
            if (!CheckDiskSpace(gArgs.GetDataDirNet(), 48 * 2 * 2 * CoinsTip().GetCacheSize())) {
                return AbortNode(state, "Disk space is too low!", _("Disk space is too low!"));
            }
            // Flush the chainstate (which may refer to block index entries).
            if (!CoinsTip().Flush())
                return AbortNode(state, "Failed to write to coin database");
            m_last_flush = nNow;
            full_flush_completed = true;
            TRACE5(utxocache, flush,
                   int64_t{Ticks<std::chrono::microseconds>(SteadyClock::now() - nNow)},
                   (uint32_t)mode,
                   (uint64_t)coins_count,
                   (uint64_t)coins_mem_usage,
                   (bool)fFlushForPrune);
        }
    }
    if (full_flush_completed) {
        // Update best block in wallet (so we can detect restored wallets).
        GetMainSignals().ChainStateFlushed(m_chain.GetLocator());
    }
    } catch (const std::runtime_error& e) {
        return AbortNode(state, std::string("System error while flushing: ") + e.what());
    }
    return true;
}

void Chainstate::ForceFlushStateToDisk()
{
    BlockValidationState state;
    if (!this->FlushStateToDisk(state, FlushStateMode::ALWAYS)) {
        LogPrintf("%s: failed to flush state (%s)\n", __func__, state.ToString());
    }
}

void Chainstate::PruneAndFlush()
{
    BlockValidationState state;
    m_blockman.m_check_for_pruning = true;
    if (!this->FlushStateToDisk(state, FlushStateMode::NONE)) {
        LogPrintf("%s: failed to flush state (%s)\n", __func__, state.ToString());
    }
}

static void DoWarning(const bilingual_str& warning)
{
    static bool fWarned = false;
    SetMiscWarning(warning);
    if (!fWarned) {
        AlertNotify(warning.original);
        fWarned = true;
    }
}

/** Private helper function that concatenates warning messages. */
static void AppendWarning(bilingual_str& res, const bilingual_str& warn)
{
    if (!res.empty()) res += Untranslated(", ");
    res += warn;
}

static void UpdateTipLog(
    const CCoinsViewCache& coins_tip,
    const CBlockIndex* tip,
    const CChainParams& params,
    const std::string& func_name,
    const std::string& prefix,
    const std::string& warning_messages) EXCLUSIVE_LOCKS_REQUIRED(::cs_main)
{

    AssertLockHeld(::cs_main);
    LogPrintf("%s%s: new best=%s height=%d version=0x%08x log2_work=%f tx=%lu date='%s' progress=%f cache=%.1fMiB(%utxo)%s\n",
        prefix, func_name,
        tip->GetBlockHash().ToString(), tip->nHeight, tip->nVersion,
        log(tip->nChainWork.getdouble()) / log(2.0), (unsigned long)tip->nChainTx,
        FormatISO8601DateTime(tip->GetBlockTime()),
        GuessVerificationProgress(params.TxData(), tip),
        coins_tip.DynamicMemoryUsage() * (1.0 / (1 << 20)),
        coins_tip.GetCacheSize(),
        !warning_messages.empty() ? strprintf(" warning='%s'", warning_messages) : "");
}

void Chainstate::UpdateTip(const CBlockIndex* pindexNew)
{
    AssertLockHeld(::cs_main);
    const auto& coins_tip = this->CoinsTip();

    const CChainParams& params{m_chainman.GetParams()};

    // The remainder of the function isn't relevant if we are not acting on
    // the active chainstate, so return if need be.
    if (this != &m_chainman.ActiveChainstate()) {
        // Only log every so often so that we don't bury log messages at the tip.
        constexpr int BACKGROUND_LOG_INTERVAL = 2000;
        if (pindexNew->nHeight % BACKGROUND_LOG_INTERVAL == 0) {
            UpdateTipLog(coins_tip, pindexNew, params, __func__, "[background validation] ", "");
        }
        return;
    }

    // New best block
    if (m_mempool) {
        m_mempool->AddTransactionsUpdated(1);
    }

    {
        LOCK(g_best_block_mutex);
        g_best_block = pindexNew->GetBlockHash();
        g_best_block_cv.notify_all();
    }

    bilingual_str warning_messages;
    if (!this->IsInitialBlockDownload()) {
        const CBlockIndex* pindex = pindexNew;
        for (int bit = 0; bit < VERSIONBITS_NUM_BITS; bit++) {
            WarningBitsConditionChecker checker(m_chainman, bit);
            ThresholdState state = checker.GetStateFor(pindex, params.GetConsensus(), warningcache.at(bit));
            if (state == ThresholdState::ACTIVE || state == ThresholdState::LOCKED_IN) {
                const bilingual_str warning = strprintf(_("Unknown new rules activated (versionbit %i)"), bit);
                if (state == ThresholdState::ACTIVE) {
                    DoWarning(warning);
                } else {
                    AppendWarning(warning_messages, warning);
                }
            }
        }

        // Check the version of the last 100 blocks to see if we need to upgrade:
        int unexpected_bit_count[VERSIONBITS_NUM_BITS], nonversionbit_count = 0;
        for (size_t i = 0; i < VERSIONBITS_NUM_BITS; ++i) unexpected_bit_count[i] = 0;
        static constexpr int WARNING_THRESHOLD = 100/2;
        bool warning_threshold_hit = false;
        for (int i = 0; i < 100 && pindex != nullptr; i++)
        {
            int32_t nExpectedVersion = m_chainman.m_versionbitscache.ComputeBlockVersion(pindex->pprev, params.GetConsensus());
            if (pindex->nVersion > VERSIONBITS_LAST_OLD_BLOCK_VERSION && (pindex->nVersion & ~nExpectedVersion) != 0)
            {
                if ((pindex->nVersion & VERSIONBITS_TOP_MASK) == VERSIONBITS_TOP_BITS) {
                    for (int bit = 0; bit < VERSIONBITS_NUM_BITS; ++bit) {
                        const int32_t mask = 1 << bit;
                        if ((nExpectedVersion & mask) != (pindex->nVersion & mask)) {
                            if (++unexpected_bit_count[bit] > WARNING_THRESHOLD) {
                                warning_threshold_hit = true;
                            }
                        }
                    }
                } else {
                    // Non-versionbits upgrade
                    if (++nonversionbit_count > WARNING_THRESHOLD) {
                        warning_threshold_hit = true;
                    }
                }
            }
            pindex = pindex->pprev;
        }
        if (warning_threshold_hit) {
            auto strWarning = _("Warning: Unrecognised block version being mined! Unknown rules may or may not be in effect");
            // notify GetWarnings(), called by Qt and the JSON-RPC code to warn the user:
            DoWarning(strWarning);
        }
    }
    UpdateTipLog(coins_tip, pindexNew, params, __func__, "", warning_messages.original);
}

/** Disconnect m_chain's tip.
  * After calling, the mempool will be in an inconsistent state, with
  * transactions from disconnected blocks being added to disconnectpool.  You
  * should make the mempool consistent again by calling MaybeUpdateMempoolForReorg.
  * with cs_main held.
  *
  * If disconnectpool is nullptr, then no disconnected transactions are added to
  * disconnectpool (note that the caller is responsible for mempool consistency
  * in any case).
  */
bool Chainstate::DisconnectTip(BlockValidationState& state, DisconnectedBlockTransactions* disconnectpool)
{
    AssertLockHeld(cs_main);
    if (m_mempool) AssertLockHeld(m_mempool->cs);

    CBlockIndex *pindexDelete = m_chain.Tip();
    assert(pindexDelete);
    assert(pindexDelete->pprev);
    // Read block from disk.
    std::shared_ptr<CBlock> pblock = std::make_shared<CBlock>();
    CBlock& block = *pblock;
    if (!ReadBlockFromDisk(block, pindexDelete, m_chainman.GetConsensus())) {
        return error("DisconnectTip(): Failed to read block");
    }
    // Apply the block atomically to the chain state.
    const auto time_start{SteadyClock::now()};
    {
        CCoinsViewCache view(&CoinsTip());
        assert(view.GetBestBlock() == pindexDelete->GetBlockHash());
        if (DisconnectBlock(block, pindexDelete, view) != DISCONNECT_OK)
            return error("DisconnectTip(): DisconnectBlock %s failed", pindexDelete->GetBlockHash().ToString());
        bool flushed = view.Flush();
        assert(flushed);
    }
    LogPrint(BCLog::BENCH, "- Disconnect block: %.2fms\n",
             Ticks<MillisecondsDouble>(SteadyClock::now() - time_start));

    {
        // Prune locks that began around the tip should be moved backward so they get a chance to reorg
        const uint64_t max_height_first{static_cast<uint64_t>(pindexDelete->nHeight - 1)};
        for (auto& prune_lock : m_blockman.m_prune_locks) {
            if (prune_lock.second.height_first < max_height_first) continue;

            --prune_lock.second.height_first;
            LogPrint(BCLog::PRUNE, "%s prune lock moved back to %d\n", prune_lock.first, prune_lock.second.height_first);
            // NOTE: Don't need to write to db here, since it will get synced with the rest of the chainstate
        }
    }

    // Write the chain state to disk, if necessary.
    if (!FlushStateToDisk(state, FlushStateMode::IF_NEEDED)) {
        return false;
    }

    if (disconnectpool && m_mempool) {
        // Save transactions to re-add to mempool at end of reorg
        for (auto it = block.vtx.rbegin(); it != block.vtx.rend(); ++it) {
            m_mempool->UpdateDependentPriorities(*(*it), pindexDelete->nHeight, false);
            disconnectpool->addTransaction(*it);
        }
        while (disconnectpool->DynamicMemoryUsage() > MAX_DISCONNECTED_TX_POOL_SIZE * 1000) {
            // Drop the earliest entry, and remove its children from the mempool.
            auto it = disconnectpool->queuedTx.get<insertion_order>().begin();
            m_mempool->removeRecursive(**it, MemPoolRemovalReason::REORG);
            disconnectpool->removeEntry(it);
        }
    }

    m_chain.SetTip(*pindexDelete->pprev);

    UpdateTip(pindexDelete->pprev);
    // Let wallets know transactions went from 1-confirmed to
    // 0-confirmed or conflicted:
    GetMainSignals().BlockDisconnected(pblock, pindexDelete);

    if (m_mempool) {
        // add mempool stats sample
        CStats::DefaultStats()->addMempoolSample(m_mempool->size(), m_mempool->DynamicMemoryUsage(), m_mempool->GetMinFee().GetFeePerK());
    }

    return true;
}

static SteadyClock::duration time_read_from_disk_total{};
static SteadyClock::duration time_connect_total{};
static SteadyClock::duration time_flush{};
static SteadyClock::duration time_chainstate{};
static SteadyClock::duration time_post_connect{};

struct PerBlockConnectTrace {
    CBlockIndex* pindex = nullptr;
    std::shared_ptr<const CBlock> pblock;
    PerBlockConnectTrace() = default;
};
/**
 * Used to track blocks whose transactions were applied to the UTXO state as a
 * part of a single ActivateBestChainStep call.
 *
 * This class is single-use, once you call GetBlocksConnected() you have to throw
 * it away and make a new one.
 */
class ConnectTrace {
private:
    std::vector<PerBlockConnectTrace> blocksConnected;

public:
    explicit ConnectTrace() : blocksConnected(1) {}

    void BlockConnected(CBlockIndex* pindex, std::shared_ptr<const CBlock> pblock) {
        assert(!blocksConnected.back().pindex);
        assert(pindex);
        assert(pblock);
        blocksConnected.back().pindex = pindex;
        blocksConnected.back().pblock = std::move(pblock);
        blocksConnected.emplace_back();
    }

    std::vector<PerBlockConnectTrace>& GetBlocksConnected() {
        // We always keep one extra block at the end of our list because
        // blocks are added after all the conflicted transactions have
        // been filled in. Thus, the last entry should always be an empty
        // one waiting for the transactions from the next block. We pop
        // the last entry here to make sure the list we return is sane.
        assert(!blocksConnected.back().pindex);
        blocksConnected.pop_back();
        return blocksConnected;
    }
};

/**
 * Connect a new block to m_chain. pblock is either nullptr or a pointer to a CBlock
 * corresponding to pindexNew, to bypass loading it again from disk.
 *
 * The block is added to connectTrace if connection succeeds.
 */
bool Chainstate::ConnectTip(BlockValidationState& state, CBlockIndex* pindexNew, const std::shared_ptr<const CBlock>& pblock, ConnectTrace& connectTrace, DisconnectedBlockTransactions& disconnectpool)
{
    AssertLockHeld(cs_main);
    if (m_mempool) AssertLockHeld(m_mempool->cs);

    assert(pindexNew->pprev == m_chain.Tip());
    // Read block from disk.
    const auto time_1{SteadyClock::now()};
    std::shared_ptr<const CBlock> pthisBlock;
    if (!pblock) {
        std::shared_ptr<CBlock> pblockNew = std::make_shared<CBlock>();
        if (!ReadBlockFromDisk(*pblockNew, pindexNew, m_chainman.GetConsensus())) {
            return AbortNode(state, "Failed to read block");
        }
        pthisBlock = pblockNew;
    } else {
        LogPrint(BCLog::BENCH, "  - Using cached block\n");
        pthisBlock = pblock;
    }
    const CBlock& blockConnecting = *pthisBlock;
    // Apply the block atomically to the chain state.
    const auto time_2{SteadyClock::now()};
    time_read_from_disk_total += time_2 - time_1;
    SteadyClock::time_point time_3;
    LogPrint(BCLog::BENCH, "  - Load block from disk: %.2fms [%.2fs (%.2fms/blk)]\n",
             Ticks<MillisecondsDouble>(time_2 - time_1),
             Ticks<SecondsDouble>(time_read_from_disk_total),
             Ticks<MillisecondsDouble>(time_read_from_disk_total) / (num_blocks_total ? num_blocks_total : 1));
    {
        CCoinsViewCache view(&CoinsTip());
        bool rv = ConnectBlock(blockConnecting, state, pindexNew, view);
        GetMainSignals().BlockChecked(blockConnecting, state);
        if (!rv) {
            if (state.IsInvalid())
                InvalidBlockFound(pindexNew, state);
            return error("%s: ConnectBlock %s failed, %s", __func__, pindexNew->GetBlockHash().ToString(), state.ToString());
        }
        time_3 = SteadyClock::now();
        time_connect_total += time_3 - time_2;
        assert(num_blocks_total > 0);
        LogPrint(BCLog::BENCH, "  - Connect total: %.2fms [%.2fs (%.2fms/blk)]\n",
                 Ticks<MillisecondsDouble>(time_3 - time_2),
                 Ticks<SecondsDouble>(time_connect_total),
                 Ticks<MillisecondsDouble>(time_connect_total) / num_blocks_total);
        bool flushed = view.Flush();
        assert(flushed);
    }
    const auto time_4{SteadyClock::now()};
    time_flush += time_4 - time_3;
    LogPrint(BCLog::BENCH, "  - Flush: %.2fms [%.2fs (%.2fms/blk)]\n",
             Ticks<MillisecondsDouble>(time_4 - time_3),
             Ticks<SecondsDouble>(time_flush),
             Ticks<MillisecondsDouble>(time_flush) / num_blocks_total);
    // Write the chain state to disk, if necessary.
    if (!FlushStateToDisk(state, FlushStateMode::IF_NEEDED)) {
        return false;
    }
    const auto time_5{SteadyClock::now()};
    time_chainstate += time_5 - time_4;
    LogPrint(BCLog::BENCH, "  - Writing chainstate: %.2fms [%.2fs (%.2fms/blk)]\n",
             Ticks<MillisecondsDouble>(time_5 - time_4),
             Ticks<SecondsDouble>(time_chainstate),
             Ticks<MillisecondsDouble>(time_chainstate) / num_blocks_total);
    // Remove conflicting transactions from the mempool.;
    if (m_mempool) {
        m_mempool->removeForBlock(blockConnecting.vtx, pindexNew->nHeight);
        disconnectpool.removeForBlock(blockConnecting.vtx);
    }
    // Update m_chain & related variables.
    m_chain.SetTip(*pindexNew);
    UpdateTip(pindexNew);

    if (m_mempool) {
        // add mempool stats sample
        CStats::DefaultStats()->addMempoolSample(m_mempool->size(), m_mempool->DynamicMemoryUsage(), m_mempool->GetMinFee().GetFeePerK());
    }

    const auto time_6{SteadyClock::now()};
    time_post_connect += time_6 - time_5;
    time_total += time_6 - time_1;
    LogPrint(BCLog::BENCH, "  - Connect postprocess: %.2fms [%.2fs (%.2fms/blk)]\n",
             Ticks<MillisecondsDouble>(time_6 - time_5),
             Ticks<SecondsDouble>(time_post_connect),
             Ticks<MillisecondsDouble>(time_post_connect) / num_blocks_total);
    LogPrint(BCLog::BENCH, "- Connect block: %.2fms [%.2fs (%.2fms/blk)]\n",
             Ticks<MillisecondsDouble>(time_6 - time_1),
             Ticks<SecondsDouble>(time_total),
             Ticks<MillisecondsDouble>(time_total) / num_blocks_total);

    // If we are the background validation chainstate, check to see if we are done
    // validating the snapshot (i.e. our tip has reached the snapshot's base block).
    if (this != &m_chainman.ActiveChainstate()) {
        // This call may set `m_disabled`, which is referenced immediately afterwards in
        // ActivateBestChain, so that we stop connecting blocks past the snapshot base.
        m_chainman.MaybeCompleteSnapshotValidation();
    }

    connectTrace.BlockConnected(pindexNew, std::move(pthisBlock));
    return true;
}

/**
 * Return the tip of the chain with the most work in it, that isn't
 * known to be invalid (it's however far from certain to be valid).
 */
CBlockIndex* Chainstate::FindMostWorkChain()
{
    AssertLockHeld(::cs_main);
    do {
        CBlockIndex *pindexNew = nullptr;

        // Find the best candidate header.
        {
            std::set<CBlockIndex*, CBlockIndexWorkComparator>::reverse_iterator it = setBlockIndexCandidates.rbegin();
            if (it == setBlockIndexCandidates.rend())
                return nullptr;
            pindexNew = *it;
        }

        // Check whether all blocks on the path between the currently active chain and the candidate are valid.
        // Just going until the active chain is an optimization, as we know all blocks in it are valid already.
        CBlockIndex *pindexTest = pindexNew;
        bool fInvalidAncestor = false;
        while (pindexTest && !m_chain.Contains(pindexTest)) {
            assert(pindexTest->HaveTxsDownloaded() || pindexTest->nHeight == 0);

            // Pruned nodes may have entries in setBlockIndexCandidates for
            // which block files have been deleted.  Remove those as candidates
            // for the most work chain if we come across them; we can't switch
            // to a chain unless we have all the non-active-chain parent blocks.
            bool fFailedChain = pindexTest->nStatus & BLOCK_FAILED_MASK;
            bool fMissingData = !(pindexTest->nStatus & BLOCK_HAVE_DATA);
            if (fFailedChain || fMissingData) {
                // Candidate chain is not usable (either invalid or missing data)
                if (fFailedChain && (m_chainman.m_best_invalid == nullptr || pindexNew->nChainWork > m_chainman.m_best_invalid->nChainWork)) {
                    m_chainman.m_best_invalid = pindexNew;
                }
                CBlockIndex *pindexFailed = pindexNew;
                // Remove the entire chain from the set.
                while (pindexTest != pindexFailed) {
                    if (fFailedChain) {
                        pindexFailed->nStatus |= BLOCK_FAILED_CHILD;
                        m_blockman.m_dirty_blockindex.insert(pindexFailed);
                    } else if (fMissingData) {
                        // If we're missing data, then add back to m_blocks_unlinked,
                        // so that if the block arrives in the future we can try adding
                        // to setBlockIndexCandidates again.
                        m_blockman.m_blocks_unlinked.insert(
                            std::make_pair(pindexFailed->pprev, pindexFailed));
                    }
                    setBlockIndexCandidates.erase(pindexFailed);
                    pindexFailed = pindexFailed->pprev;
                }
                setBlockIndexCandidates.erase(pindexTest);
                fInvalidAncestor = true;
                break;
            }
            pindexTest = pindexTest->pprev;
        }
        if (!fInvalidAncestor)
            return pindexNew;
    } while(true);
}

/** Delete all entries in setBlockIndexCandidates that are worse than the current tip. */
void Chainstate::PruneBlockIndexCandidates() {
    // Note that we can't delete the current block itself, as we may need to return to it later in case a
    // reorganization to a better block fails.
    std::set<CBlockIndex*, CBlockIndexWorkComparator>::iterator it = setBlockIndexCandidates.begin();
    while (it != setBlockIndexCandidates.end() && setBlockIndexCandidates.value_comp()(*it, m_chain.Tip())) {
        setBlockIndexCandidates.erase(it++);
    }
    // Either the current tip or a successor of it we're working towards is left in setBlockIndexCandidates.
    assert(!setBlockIndexCandidates.empty());
}

/**
 * Try to make some progress towards making pindexMostWork the active block.
 * pblock is either nullptr or a pointer to a CBlock corresponding to pindexMostWork.
 *
 * @returns true unless a system error occurred
 */
bool Chainstate::ActivateBestChainStep(BlockValidationState& state, CBlockIndex* pindexMostWork, const std::shared_ptr<const CBlock>& pblock, bool& fInvalidFound, ConnectTrace& connectTrace)
{
    AssertLockHeld(cs_main);
    if (m_mempool) AssertLockHeld(m_mempool->cs);

    const CBlockIndex* pindexOldTip = m_chain.Tip();
    const CBlockIndex* pindexFork = m_chain.FindFork(pindexMostWork);

    // Disconnect active blocks which are no longer in the best chain.
    bool fBlocksDisconnected = false;
    DisconnectedBlockTransactions disconnectpool;
    while (m_chain.Tip() && m_chain.Tip() != pindexFork) {
        if (!DisconnectTip(state, &disconnectpool)) {
            // This is likely a fatal error, but keep the mempool consistent,
            // just in case. Only remove from the mempool in this case.
            MaybeUpdateMempoolForReorg(disconnectpool, false);

            // If we're unable to disconnect a block during normal operation,
            // then that is a failure of our local system -- we should abort
            // rather than stay on a less work chain.
            AbortNode(state, "Failed to disconnect block; see debug.log for details");
            return false;
        }
        fBlocksDisconnected = true;
    }

    // Build list of new blocks to connect (in descending height order).
    std::vector<CBlockIndex*> vpindexToConnect;
    bool fContinue = true;
    int nHeight = pindexFork ? pindexFork->nHeight : -1;
    while (fContinue && nHeight != pindexMostWork->nHeight) {
        // Don't iterate the entire list of potential improvements toward the best tip, as we likely only need
        // a few blocks along the way.
        int nTargetHeight = std::min(nHeight + 32, pindexMostWork->nHeight);
        vpindexToConnect.clear();
        vpindexToConnect.reserve(nTargetHeight - nHeight);
        CBlockIndex* pindexIter = pindexMostWork->GetAncestor(nTargetHeight);
        while (pindexIter && pindexIter->nHeight != nHeight) {
            vpindexToConnect.push_back(pindexIter);
            pindexIter = pindexIter->pprev;
        }
        nHeight = nTargetHeight;

        // Connect new blocks.
        for (CBlockIndex* pindexConnect : reverse_iterate(vpindexToConnect)) {
            if (!ConnectTip(state, pindexConnect, pindexConnect == pindexMostWork ? pblock : std::shared_ptr<const CBlock>(), connectTrace, disconnectpool)) {
                if (state.IsInvalid()) {
                    // The block violates a consensus rule.
                    if (state.GetResult() != BlockValidationResult::BLOCK_MUTATED) {
                        InvalidChainFound(vpindexToConnect.front());
                    }
                    state = BlockValidationState();
                    fInvalidFound = true;
                    fContinue = false;
                    break;
                } else {
                    // A system error occurred (disk space, database error, ...).
                    // Make the mempool consistent with the current tip, just in case
                    // any observers try to use it before shutdown.
                    MaybeUpdateMempoolForReorg(disconnectpool, false);
                    return false;
                }
            } else {
                PruneBlockIndexCandidates();
                if (!pindexOldTip || m_chain.Tip()->nChainWork > pindexOldTip->nChainWork) {
                    // We're in a better position than we were. Return temporarily to release the lock.
                    fContinue = false;
                    break;
                }
            }
        }
    }

    if (fBlocksDisconnected) {
        // If any blocks were disconnected, disconnectpool may be non empty.  Add
        // any disconnected transactions back to the mempool.
        MaybeUpdateMempoolForReorg(disconnectpool, true);
    }
    if (m_mempool) m_mempool->check(this->CoinsTip(), this->m_chain.Height() + 1);

    CheckForkWarningConditions();

    return true;
}

static SynchronizationState GetSynchronizationState(bool init)
{
    if (!init) return SynchronizationState::POST_INIT;
    if (::fReindex) return SynchronizationState::INIT_REINDEX;
    return SynchronizationState::INIT_DOWNLOAD;
}

static bool NotifyHeaderTip(Chainstate& chainstate) LOCKS_EXCLUDED(cs_main) {
    bool fNotify = false;
    bool fInitialBlockDownload = false;
    static CBlockIndex* pindexHeaderOld = nullptr;
    CBlockIndex* pindexHeader = nullptr;
    {
        LOCK(cs_main);
        pindexHeader = chainstate.m_chainman.m_best_header;

        if (pindexHeader != pindexHeaderOld) {
            fNotify = true;
            fInitialBlockDownload = chainstate.IsInitialBlockDownload();
            pindexHeaderOld = pindexHeader;
        }
    }
    // Send block tip changed notifications without cs_main
    if (fNotify) {
        uiInterface.NotifyHeaderTip(GetSynchronizationState(fInitialBlockDownload), pindexHeader->nHeight, pindexHeader->nTime, false);
    }
    return fNotify;
}

static void LimitValidationInterfaceQueue() LOCKS_EXCLUDED(cs_main) {
    AssertLockNotHeld(cs_main);

    if (GetMainSignals().CallbacksPending() > 10) {
        SyncWithValidationInterfaceQueue();
    }
}

bool Chainstate::ActivateBestChain(BlockValidationState& state, std::shared_ptr<const CBlock> pblock)
{
    AssertLockNotHeld(m_chainstate_mutex);

    // Note that while we're often called here from ProcessNewBlock, this is
    // far from a guarantee. Things in the P2P/RPC will often end up calling
    // us in the middle of ProcessNewBlock - do not assume pblock is set
    // sanely for performance or correctness!
    AssertLockNotHeld(::cs_main);

    // ABC maintains a fair degree of expensive-to-calculate internal state
    // because this function periodically releases cs_main so that it does not lock up other threads for too long
    // during large connects - and to allow for e.g. the callback queue to drain
    // we use m_chainstate_mutex to enforce mutual exclusion so that only one caller may execute this function at a time
    LOCK(m_chainstate_mutex);

    // Belt-and-suspenders check that we aren't attempting to advance the background
    // chainstate past the snapshot base block.
    if (WITH_LOCK(::cs_main, return m_disabled)) {
        LogPrintf("m_disabled is set - this chainstate should not be in operation. " /* Continued */
            "Please report this as a bug. %s\n", PACKAGE_BUGREPORT);
        return false;
    }

    CBlockIndex *pindexMostWork = nullptr;
    CBlockIndex *pindexNewTip = nullptr;
    std::shared_ptr<const CBlock> new_tip_block{nullptr};
    int nStopAtHeight = gArgs.GetIntArg("-stopatheight", DEFAULT_STOPATHEIGHT);
    do {
        // Block until the validation queue drains. This should largely
        // never happen in normal operation, however may happen during
        // reindex, causing memory blowup if we run too far ahead.
        // Note that if a validationinterface callback ends up calling
        // ActivateBestChain this may lead to a deadlock! We should
        // probably have a DEBUG_LOCKORDER test for this in the future.
        LimitValidationInterfaceQueue();

        {
            LOCK(cs_main);
            // Lock transaction pool for at least as long as it takes for connectTrace to be consumed
            LOCK(MempoolMutex());
            CBlockIndex* starting_tip = m_chain.Tip();
            bool blocks_connected = false;
            do {
                // We absolutely may not unlock cs_main until we've made forward progress
                // (with the exception of shutdown due to hardware issues, low disk space, etc).
                ConnectTrace connectTrace; // Destructed before cs_main is unlocked

                if (pindexMostWork == nullptr) {
                    pindexMostWork = FindMostWorkChain();
                }

                // Whether we have anything to do at all.
                if (pindexMostWork == nullptr || pindexMostWork == m_chain.Tip()) {
                    break;
                }

                bool fInvalidFound = false;
                std::shared_ptr<const CBlock> nullBlockPtr;
                if (!ActivateBestChainStep(state, pindexMostWork, pblock && pblock->GetHash() == pindexMostWork->GetBlockHash() ? pblock : nullBlockPtr, fInvalidFound, connectTrace)) {
                    // A system error occurred
                    return false;
                }
                blocks_connected = true;

                if (fInvalidFound) {
                    // Wipe cache, we may need another branch now.
                    pindexMostWork = nullptr;
                }
                pindexNewTip = m_chain.Tip();

                for (const PerBlockConnectTrace& trace : connectTrace.GetBlocksConnected()) {
                    assert(trace.pblock && trace.pindex);
                    GetMainSignals().BlockConnected(trace.pblock, trace.pindex);
                    // Avoid keeping the CBlock around longer than we have to
                    if (trace.pindex == pindexNewTip && CValidationInterface::any_use_tip_block_cache) {
                        new_tip_block = trace.pblock;
                    }
                }

                // This will have been toggled in
                // ActivateBestChainStep -> ConnectTip -> MaybeCompleteSnapshotValidation,
                // if at all, so we should catch it here.
                //
                // Break this do-while to ensure we don't advance past the base snapshot.
                if (m_disabled) {
                    break;
                }
            } while (!m_chain.Tip() || (starting_tip && CBlockIndexWorkComparator()(m_chain.Tip(), starting_tip)));
            if (!blocks_connected) return true;

            const CBlockIndex* pindexFork = m_chain.FindFork(starting_tip);
            bool fInitialDownload = IsInitialBlockDownload();

            // Notify external listeners about the new tip.
            // Enqueue while holding cs_main to ensure that UpdatedBlockTip is called in the order in which blocks are connected
            if (pindexFork != pindexNewTip) {
                // Notify ValidationInterface subscribers
                GetMainSignals().UpdatedBlockTip(pindexNewTip, pindexFork, fInitialDownload, new_tip_block);

                // Always notify the UI if a new block tip was connected
                uiInterface.NotifyBlockTip(GetSynchronizationState(fInitialDownload), pindexNewTip);
            }
        }
        // When we reach this point, we switched to a new tip (stored in pindexNewTip).

        if (nStopAtHeight && pindexNewTip && pindexNewTip->nHeight >= nStopAtHeight) StartShutdown();

        if (WITH_LOCK(::cs_main, return m_disabled)) {
            // Background chainstate has reached the snapshot base block, so exit.
            break;
        }

        // We check shutdown only after giving ActivateBestChainStep a chance to run once so that we
        // never shutdown before connecting the genesis block during LoadChainTip(). Previously this
        // caused an assert() failure during shutdown in such cases as the UTXO DB flushing checks
        // that the best block hash is non-null.
        if (ShutdownRequested()) break;
    } while (pindexNewTip != pindexMostWork);
    CheckBlockIndex();

    // Write changes periodically to disk, after relay.
    if (!FlushStateToDisk(state, FlushStateMode::PERIODIC)) {
        return false;
    }

    return true;
}

bool Chainstate::PreciousBlock(BlockValidationState& state, CBlockIndex* pindex)
{
    AssertLockNotHeld(m_chainstate_mutex);
    AssertLockNotHeld(::cs_main);
    {
        LOCK(cs_main);
        if (pindex->nChainWork < m_chain.Tip()->nChainWork) {
            // Nothing to do, this block is not at the tip.
            return true;
        }
        if (m_chain.Tip()->nChainWork > nLastPreciousChainwork) {
            // The chain has been extended since the last call, reset the counter.
            nBlockReverseSequenceId = -1;
        }
        nLastPreciousChainwork = m_chain.Tip()->nChainWork;
        setBlockIndexCandidates.erase(pindex);
        pindex->nSequenceId = nBlockReverseSequenceId;
        if (nBlockReverseSequenceId > std::numeric_limits<int32_t>::min()) {
            // We can't keep reducing the counter if somebody really wants to
            // call preciousblock 2**31-1 times on the same set of tips...
            nBlockReverseSequenceId--;
        }
        if (pindex->IsValid(BLOCK_VALID_TRANSACTIONS) && pindex->HaveTxsDownloaded()) {
            setBlockIndexCandidates.insert(pindex);
            PruneBlockIndexCandidates();
        }
    }

    return ActivateBestChain(state, std::shared_ptr<const CBlock>());
}

bool Chainstate::InvalidateBlock(BlockValidationState& state, CBlockIndex* pindex)
{
    AssertLockNotHeld(m_chainstate_mutex);
    AssertLockNotHeld(::cs_main);

    // Genesis block can't be invalidated
    assert(pindex);
    if (pindex->nHeight == 0) return false;

    CBlockIndex* to_mark_failed = pindex;
    bool pindex_was_in_chain = false;
    int disconnected = 0;

    // We do not allow ActivateBestChain() to run while InvalidateBlock() is
    // running, as that could cause the tip to change while we disconnect
    // blocks.
    LOCK(m_chainstate_mutex);

    // We'll be acquiring and releasing cs_main below, to allow the validation
    // callbacks to run. However, we should keep the block index in a
    // consistent state as we disconnect blocks -- in particular we need to
    // add equal-work blocks to setBlockIndexCandidates as we disconnect.
    // To avoid walking the block index repeatedly in search of candidates,
    // build a map once so that we can look up candidate blocks by chain
    // work as we go.
    std::multimap<const arith_uint256, CBlockIndex *> candidate_blocks_by_work;

    {
        LOCK(cs_main);
        for (auto& entry : m_blockman.m_block_index) {
            CBlockIndex* candidate = &entry.second;
            // We don't need to put anything in our active chain into the
            // multimap, because those candidates will be found and considered
            // as we disconnect.
            // Instead, consider only non-active-chain blocks that have at
            // least as much work as where we expect the new tip to end up.
            if (!m_chain.Contains(candidate) &&
                    !CBlockIndexWorkComparator()(candidate, pindex->pprev) &&
                    candidate->IsValid(BLOCK_VALID_TRANSACTIONS) &&
                    candidate->HaveTxsDownloaded()) {
                candidate_blocks_by_work.insert(std::make_pair(candidate->nChainWork, candidate));
            }
        }
    }

    // Disconnect (descendants of) pindex, and mark them invalid.
    while (true) {
        if (ShutdownRequested()) break;

        // Make sure the queue of validation callbacks doesn't grow unboundedly.
        LimitValidationInterfaceQueue();

        LOCK(cs_main);
        // Lock for as long as disconnectpool is in scope to make sure MaybeUpdateMempoolForReorg is
        // called after DisconnectTip without unlocking in between
        LOCK(MempoolMutex());
        if (!m_chain.Contains(pindex)) break;
        pindex_was_in_chain = true;
        CBlockIndex *invalid_walk_tip = m_chain.Tip();

        // ActivateBestChain considers blocks already in m_chain
        // unconditionally valid already, so force disconnect away from it.
        DisconnectedBlockTransactions disconnectpool;
        bool ret = DisconnectTip(state, &disconnectpool);
        // DisconnectTip will add transactions to disconnectpool.
        // Adjust the mempool to be consistent with the new tip, adding
        // transactions back to the mempool if disconnecting was successful,
        // and we're not doing a very deep invalidation (in which case
        // keeping the mempool up to date is probably futile anyway).
        MaybeUpdateMempoolForReorg(disconnectpool, /* fAddToMempool = */ (++disconnected <= 10) && ret);
        if (!ret) return false;
        assert(invalid_walk_tip->pprev == m_chain.Tip());

        // We immediately mark the disconnected blocks as invalid.
        // This prevents a case where pruned nodes may fail to invalidateblock
        // and be left unable to start as they have no tip candidates (as there
        // are no blocks that meet the "have data and are not invalid per
        // nStatus" criteria for inclusion in setBlockIndexCandidates).
        invalid_walk_tip->nStatus |= BLOCK_FAILED_VALID;
        m_blockman.m_dirty_blockindex.insert(invalid_walk_tip);
        setBlockIndexCandidates.erase(invalid_walk_tip);
        setBlockIndexCandidates.insert(invalid_walk_tip->pprev);
        if (invalid_walk_tip->pprev == to_mark_failed && (to_mark_failed->nStatus & BLOCK_FAILED_VALID)) {
            // We only want to mark the last disconnected block as BLOCK_FAILED_VALID; its children
            // need to be BLOCK_FAILED_CHILD instead.
            to_mark_failed->nStatus = (to_mark_failed->nStatus ^ BLOCK_FAILED_VALID) | BLOCK_FAILED_CHILD;
            m_blockman.m_dirty_blockindex.insert(to_mark_failed);
        }

        // Add any equal or more work headers to setBlockIndexCandidates
        auto candidate_it = candidate_blocks_by_work.lower_bound(invalid_walk_tip->pprev->nChainWork);
        while (candidate_it != candidate_blocks_by_work.end()) {
            if (!CBlockIndexWorkComparator()(candidate_it->second, invalid_walk_tip->pprev)) {
                setBlockIndexCandidates.insert(candidate_it->second);
                candidate_it = candidate_blocks_by_work.erase(candidate_it);
            } else {
                ++candidate_it;
            }
        }

        // Track the last disconnected block, so we can correct its BLOCK_FAILED_CHILD status in future
        // iterations, or, if it's the last one, call InvalidChainFound on it.
        to_mark_failed = invalid_walk_tip;
    }

    CheckBlockIndex();

    {
        LOCK(cs_main);
        if (m_chain.Contains(to_mark_failed)) {
            // If the to-be-marked invalid block is in the active chain, something is interfering and we can't proceed.
            return false;
        }

        // Mark pindex (or the last disconnected block) as invalid, even when it never was in the main chain
        to_mark_failed->nStatus |= BLOCK_FAILED_VALID;
        m_blockman.m_dirty_blockindex.insert(to_mark_failed);
        setBlockIndexCandidates.erase(to_mark_failed);
        m_chainman.m_failed_blocks.insert(to_mark_failed);

        // If any new blocks somehow arrived while we were disconnecting
        // (above), then the pre-calculation of what should go into
        // setBlockIndexCandidates may have missed entries. This would
        // technically be an inconsistency in the block index, but if we clean
        // it up here, this should be an essentially unobservable error.
        // Loop back over all block index entries and add any missing entries
        // to setBlockIndexCandidates.
        for (auto& [_, block_index] : m_blockman.m_block_index) {
            if (block_index.IsValid(BLOCK_VALID_TRANSACTIONS) && block_index.HaveTxsDownloaded() && !setBlockIndexCandidates.value_comp()(&block_index, m_chain.Tip())) {
                setBlockIndexCandidates.insert(&block_index);
            }
        }

        InvalidChainFound(to_mark_failed);
    }

    // Only notify about a new block tip if the active chain was modified.
    if (pindex_was_in_chain) {
        uiInterface.NotifyBlockTip(GetSynchronizationState(IsInitialBlockDownload()), to_mark_failed->pprev);
    }
    return true;
}

void Chainstate::ResetBlockFailureFlags(CBlockIndex *pindex) {
    AssertLockHeld(cs_main);

    int nHeight = pindex->nHeight;

    // Remove the invalidity flag from this block and all its descendants.
    for (auto& [_, block_index] : m_blockman.m_block_index) {
        if (!block_index.IsValid() && block_index.GetAncestor(nHeight) == pindex) {
            block_index.nStatus &= ~BLOCK_FAILED_MASK;
            m_blockman.m_dirty_blockindex.insert(&block_index);
            if (block_index.IsValid(BLOCK_VALID_TRANSACTIONS) && block_index.HaveTxsDownloaded() && setBlockIndexCandidates.value_comp()(m_chain.Tip(), &block_index)) {
                setBlockIndexCandidates.insert(&block_index);
            }
            if (&block_index == m_chainman.m_best_invalid) {
                // Reset invalid block marker if it was pointing to one of those.
                m_chainman.m_best_invalid = nullptr;
            }
            m_chainman.m_failed_blocks.erase(&block_index);
        }
    }

    // Remove the invalidity flag from all ancestors too.
    while (pindex != nullptr) {
        if (pindex->nStatus & BLOCK_FAILED_MASK) {
            pindex->nStatus &= ~BLOCK_FAILED_MASK;
            m_blockman.m_dirty_blockindex.insert(pindex);
            m_chainman.m_failed_blocks.erase(pindex);
        }
        pindex = pindex->pprev;
    }
}

/** Mark a block as having its data received and checked (up to BLOCK_VALID_TRANSACTIONS). */
void Chainstate::ReceivedBlockTransactions(const CBlock& block, CBlockIndex* pindexNew, const FlatFilePos& pos)
{
    AssertLockHeld(cs_main);
    pindexNew->nTx = block.vtx.size();
    pindexNew->nChainTx = 0;
    pindexNew->nFile = pos.nFile;
    pindexNew->nDataPos = pos.nPos;
    pindexNew->nUndoPos = 0;
    pindexNew->nStatus |= BLOCK_HAVE_DATA;
    if (DeploymentActiveAt(*pindexNew, m_chainman, Consensus::DEPLOYMENT_SEGWIT)) {
        pindexNew->nStatus |= BLOCK_OPT_WITNESS;
    }
    pindexNew->RaiseValidity(BLOCK_VALID_TRANSACTIONS);
    m_blockman.m_dirty_blockindex.insert(pindexNew);

    if (pindexNew->pprev == nullptr || pindexNew->pprev->HaveTxsDownloaded()) {
        // If pindexNew is the genesis block or all parents are BLOCK_VALID_TRANSACTIONS.
        std::deque<CBlockIndex*> queue;
        queue.push_back(pindexNew);

        // Recursively process any descendant blocks that now may be eligible to be connected.
        while (!queue.empty()) {
            CBlockIndex *pindex = queue.front();
            queue.pop_front();
            pindex->nChainTx = (pindex->pprev ? pindex->pprev->nChainTx : 0) + pindex->nTx;
            pindex->nSequenceId = nBlockSequenceId++;
            if (m_chain.Tip() == nullptr || !setBlockIndexCandidates.value_comp()(pindex, m_chain.Tip())) {
                setBlockIndexCandidates.insert(pindex);
            }
            std::pair<std::multimap<CBlockIndex*, CBlockIndex*>::iterator, std::multimap<CBlockIndex*, CBlockIndex*>::iterator> range = m_blockman.m_blocks_unlinked.equal_range(pindex);
            while (range.first != range.second) {
                std::multimap<CBlockIndex*, CBlockIndex*>::iterator it = range.first;
                queue.push_back(it->second);
                range.first++;
                m_blockman.m_blocks_unlinked.erase(it);
            }
        }
    } else {
        if (pindexNew->pprev && pindexNew->pprev->IsValid(BLOCK_VALID_TREE)) {
            m_blockman.m_blocks_unlinked.insert(std::make_pair(pindexNew->pprev, pindexNew));
        }
    }
}

static bool CheckBlockHeader(const CBlockHeader& block, BlockValidationState& state, const Consensus::Params& consensusParams, bool fCheckPOW = true)
{
    // Check proof of work matches claimed amount
    if (fCheckPOW && !CheckProofOfWork(block.GetHash(), block.nBits, consensusParams))
        return state.Invalid(BlockValidationResult::BLOCK_INVALID_HEADER, "high-hash", "proof of work failed");

    return true;
}

bool CheckBlock(const CBlock& block, BlockValidationState& state, const Consensus::Params& consensusParams, bool fCheckPOW, bool fCheckMerkleRoot)
{
    // These are checks that are independent of context.

    if (block.fChecked)
        return true;

    // Check that the header is valid (particularly PoW).  This is mostly
    // redundant with the call in AcceptBlockHeader.
    if (!CheckBlockHeader(block, state, consensusParams, fCheckPOW))
        return false;

    // Signet only: check block solution
    if (consensusParams.signet_blocks && fCheckPOW && !CheckSignetBlockSolution(block, consensusParams)) {
        return state.Invalid(BlockValidationResult::BLOCK_CONSENSUS, "bad-signet-blksig", "signet block signature validation failure");
    }

    // Check the merkle root.
    if (fCheckMerkleRoot) {
        bool mutated;
        uint256 hashMerkleRoot2 = BlockMerkleRoot(block, &mutated);
        if (block.hashMerkleRoot != hashMerkleRoot2)
            return state.Invalid(BlockValidationResult::BLOCK_MUTATED, "bad-txnmrklroot", "hashMerkleRoot mismatch");

        // Check for merkle tree malleability (CVE-2012-2459): repeating sequences
        // of transactions in a block without affecting the merkle root of a block,
        // while still invalidating it.
        if (mutated)
            return state.Invalid(BlockValidationResult::BLOCK_MUTATED, "bad-txns-duplicate", "duplicate transaction");
    }

    // All potential-corruption validation must be done before we do any
    // transaction validation, as otherwise we may mark the header as invalid
    // because we receive the wrong transactions for it.
    // Note that witness malleability is checked in ContextualCheckBlock, so no
    // checks that use witness data may be performed here.

    // Size limits
    if (block.vtx.empty() || block.vtx.size() * WITNESS_SCALE_FACTOR > MAX_BLOCK_WEIGHT || ::GetSerializeSize(block, PROTOCOL_VERSION | SERIALIZE_TRANSACTION_NO_WITNESS) * WITNESS_SCALE_FACTOR > MAX_BLOCK_WEIGHT)
        return state.Invalid(BlockValidationResult::BLOCK_CONSENSUS, "bad-blk-length", "size limits failed");

    // First transaction must be coinbase, the rest must not be
    if (block.vtx.empty() || !block.vtx[0]->IsCoinBase())
        return state.Invalid(BlockValidationResult::BLOCK_CONSENSUS, "bad-cb-missing", "first tx is not coinbase");
    for (unsigned int i = 1; i < block.vtx.size(); i++)
        if (block.vtx[i]->IsCoinBase())
            return state.Invalid(BlockValidationResult::BLOCK_CONSENSUS, "bad-cb-multiple", "more than one coinbase");

    // Check transactions
    // Must check for duplicate inputs (see CVE-2018-17144)
    for (const auto& tx : block.vtx) {
        TxValidationState tx_state;
        if (!CheckTransaction(*tx, tx_state)) {
            // CheckBlock() does context-free validation checks. The only
            // possible failures are consensus failures.
            assert(tx_state.GetResult() == TxValidationResult::TX_CONSENSUS);
            return state.Invalid(BlockValidationResult::BLOCK_CONSENSUS, tx_state.GetRejectReason(),
                                 strprintf("Transaction check failed (tx hash %s) %s", tx->GetHash().ToString(), tx_state.GetDebugMessage()));
        }
    }
    unsigned int nSigOps = 0;
    for (const auto& tx : block.vtx)
    {
        nSigOps += GetLegacySigOpCount(*tx);
    }
    if (nSigOps * WITNESS_SCALE_FACTOR > MAX_BLOCK_SIGOPS_COST)
        return state.Invalid(BlockValidationResult::BLOCK_CONSENSUS, "bad-blk-sigops", "out-of-bounds SigOpCount");

    if (fCheckPOW && fCheckMerkleRoot)
        block.fChecked = true;

    return true;
}

void ChainstateManager::UpdateUncommittedBlockStructures(CBlock& block, const CBlockIndex* pindexPrev) const
{
    int commitpos = GetWitnessCommitmentIndex(block);
    static const std::vector<unsigned char> nonce(32, 0x00);
    if (commitpos != NO_WITNESS_COMMITMENT && DeploymentActiveAfter(pindexPrev, *this, Consensus::DEPLOYMENT_SEGWIT) && !block.vtx[0]->HasWitness()) {
        CMutableTransaction tx(*block.vtx[0]);
        tx.vin[0].scriptWitness.stack.resize(1);
        tx.vin[0].scriptWitness.stack[0] = nonce;
        block.vtx[0] = MakeTransactionRef(std::move(tx));
    }
}

std::vector<unsigned char> ChainstateManager::GenerateCoinbaseCommitment(CBlock& block, const CBlockIndex* pindexPrev) const
{
    std::vector<unsigned char> commitment;
    int commitpos = GetWitnessCommitmentIndex(block);
    std::vector<unsigned char> ret(32, 0x00);
    if (commitpos == NO_WITNESS_COMMITMENT) {
        uint256 witnessroot = BlockWitnessMerkleRoot(block, nullptr);
        CHash256().Write(witnessroot).Write(ret).Finalize(witnessroot);
        CTxOut out;
        out.nValue = 0;
        out.scriptPubKey.resize(MINIMUM_WITNESS_COMMITMENT);
        out.scriptPubKey[0] = OP_RETURN;
        out.scriptPubKey[1] = 0x24;
        out.scriptPubKey[2] = 0xaa;
        out.scriptPubKey[3] = 0x21;
        out.scriptPubKey[4] = 0xa9;
        out.scriptPubKey[5] = 0xed;
        memcpy(&out.scriptPubKey[6], witnessroot.begin(), 32);
        commitment = std::vector<unsigned char>(out.scriptPubKey.begin(), out.scriptPubKey.end());
        CMutableTransaction tx(*block.vtx[0]);
        tx.vout.push_back(out);
        block.vtx[0] = MakeTransactionRef(std::move(tx));
    }
    UpdateUncommittedBlockStructures(block, pindexPrev);
    return commitment;
}

bool HasValidProofOfWork(const std::vector<CBlockHeader>& headers, const Consensus::Params& consensusParams)
{
    return std::all_of(headers.cbegin(), headers.cend(),
            [&](const auto& header) { return CheckProofOfWork(header.GetHash(), header.nBits, consensusParams);});
}

arith_uint256 CalculateHeadersWork(const std::vector<CBlockHeader>& headers)
{
    arith_uint256 total_work{0};
    for (const CBlockHeader& header : headers) {
        CBlockIndex dummy(header);
        total_work += GetBlockProof(dummy);
    }
    return total_work;
}

/** Context-dependent validity checks.
 *  By "context", we mean only the previous block headers, but not the UTXO
 *  set; UTXO-related validity checks are done in ConnectBlock().
 *  NOTE: This function is not currently invoked by ConnectBlock(), so we
 *  should consider upgrade issues if we change which consensus rules are
 *  enforced in this function (eg by adding a new consensus rule). See comment
 *  in ConnectBlock().
 *  Note that -reindex-chainstate skips the validation that happens here!
 */
static bool ContextualCheckBlockHeader(const CBlockHeader& block, BlockValidationState& state, BlockManager& blockman, const ChainstateManager& chainman, const CBlockIndex* pindexPrev, NodeClock::time_point now) EXCLUSIVE_LOCKS_REQUIRED(::cs_main)
{
    AssertLockHeld(::cs_main);
    assert(pindexPrev != nullptr);
    const int nHeight = pindexPrev->nHeight + 1;

    // Check proof of work
    const Consensus::Params& consensusParams = chainman.GetConsensus();
    if (block.nBits != GetNextWorkRequired(pindexPrev, &block, consensusParams))
        return state.Invalid(BlockValidationResult::BLOCK_INVALID_HEADER, "bad-diffbits", "incorrect proof of work");

    // Check against checkpoints
    if (chainman.m_options.checkpoints_enabled) {
        // Don't accept any forks from the main chain prior to last checkpoint.
        // GetLastCheckpoint finds the last checkpoint in MapCheckpoints that's in our
        // BlockIndex().
        const CBlockIndex* pcheckpoint = blockman.GetLastCheckpoint(chainman.GetParams().Checkpoints());
        if (pcheckpoint && nHeight < pcheckpoint->nHeight) {
            LogPrintf("ERROR: %s: forked chain older than last checkpoint (height %d)\n", __func__, nHeight);
            return state.Invalid(BlockValidationResult::BLOCK_CHECKPOINT, "bad-fork-prior-to-checkpoint");
        }
    }

    // Check timestamp against prev
    if (block.GetBlockTime() <= pindexPrev->GetMedianTimePast())
        return state.Invalid(BlockValidationResult::BLOCK_INVALID_HEADER, "time-too-old", "block's timestamp is too early");

    // Check timestamp
    if (block.Time() > now + std::chrono::seconds{MAX_FUTURE_BLOCK_TIME}) {
        return state.Invalid(BlockValidationResult::BLOCK_TIME_FUTURE, "time-too-new", "block timestamp too far in the future");
    }

    // Reject blocks with outdated version
    if ((block.nVersion < 2 && DeploymentActiveAfter(pindexPrev, chainman, Consensus::DEPLOYMENT_HEIGHTINCB)) ||
        (block.nVersion < 3 && DeploymentActiveAfter(pindexPrev, chainman, Consensus::DEPLOYMENT_DERSIG)) ||
        (block.nVersion < 4 && DeploymentActiveAfter(pindexPrev, chainman, Consensus::DEPLOYMENT_CLTV))) {
            return state.Invalid(BlockValidationResult::BLOCK_INVALID_HEADER, strprintf("bad-version(0x%08x)", block.nVersion),
                                 strprintf("rejected nVersion=0x%08x block", block.nVersion));
    }

    return true;
}

/** NOTE: This function is not currently invoked by ConnectBlock(), so we
 *  should consider upgrade issues if we change which consensus rules are
 *  enforced in this function (eg by adding a new consensus rule). See comment
 *  in ConnectBlock().
 *  Note that -reindex-chainstate skips the validation that happens here!
 */
static bool ContextualCheckBlock(const CBlock& block, BlockValidationState& state, const ChainstateManager& chainman, const CBlockIndex* pindexPrev)
{
    const int nHeight = pindexPrev == nullptr ? 0 : pindexPrev->nHeight + 1;

    // Enforce BIP113 (Median Time Past).
    bool enforce_locktime_median_time_past{false};
    if (DeploymentActiveAfter(pindexPrev, chainman, Consensus::DEPLOYMENT_CSV)) {
        assert(pindexPrev != nullptr);
        enforce_locktime_median_time_past = true;
    }

    const int64_t nLockTimeCutoff{enforce_locktime_median_time_past ?
                                      pindexPrev->GetMedianTimePast() :
                                      block.GetBlockTime()};

    // Check that all transactions are finalized
    for (const auto& tx : block.vtx) {
        if (!IsFinalTx(*tx, nHeight, nLockTimeCutoff)) {
            return state.Invalid(BlockValidationResult::BLOCK_CONSENSUS, "bad-txns-nonfinal", "non-final transaction");
        }
    }

    // Enforce rule that the coinbase starts with serialized block height
    if (DeploymentActiveAfter(pindexPrev, chainman, Consensus::DEPLOYMENT_HEIGHTINCB))
    {
        CScript expect = CScript() << nHeight;
        if (block.vtx[0]->vin[0].scriptSig.size() < expect.size() ||
            !std::equal(expect.begin(), expect.end(), block.vtx[0]->vin[0].scriptSig.begin())) {
            return state.Invalid(BlockValidationResult::BLOCK_CONSENSUS, "bad-cb-height", "block height mismatch in coinbase");
        }
    }

    // Validation for witness commitments.
    // * We compute the witness hash (which is the hash including witnesses) of all the block's transactions, except the
    //   coinbase (where 0x0000....0000 is used instead).
    // * The coinbase scriptWitness is a stack of a single 32-byte vector, containing a witness reserved value (unconstrained).
    // * We build a merkle tree with all those witness hashes as leaves (similar to the hashMerkleRoot in the block header).
    // * There must be at least one output whose scriptPubKey is a single 36-byte push, the first 4 bytes of which are
    //   {0xaa, 0x21, 0xa9, 0xed}, and the following 32 bytes are SHA256^2(witness root, witness reserved value). In case there are
    //   multiple, the last one is used.
    bool fHaveWitness = false;
    if (DeploymentActiveAfter(pindexPrev, chainman, Consensus::DEPLOYMENT_SEGWIT)) {
        int commitpos = GetWitnessCommitmentIndex(block);
        if (commitpos != NO_WITNESS_COMMITMENT) {
            bool malleated = false;
            uint256 hashWitness = BlockWitnessMerkleRoot(block, &malleated);
            // The malleation check is ignored; as the transaction tree itself
            // already does not permit it, it is impossible to trigger in the
            // witness tree.
            if (block.vtx[0]->vin[0].scriptWitness.stack.size() != 1 || block.vtx[0]->vin[0].scriptWitness.stack[0].size() != 32) {
                return state.Invalid(BlockValidationResult::BLOCK_MUTATED, "bad-witness-nonce-size", strprintf("%s : invalid witness reserved value size", __func__));
            }
            CHash256().Write(hashWitness).Write(block.vtx[0]->vin[0].scriptWitness.stack[0]).Finalize(hashWitness);
            if (memcmp(hashWitness.begin(), &block.vtx[0]->vout[commitpos].scriptPubKey[6], 32)) {
                return state.Invalid(BlockValidationResult::BLOCK_MUTATED, "bad-witness-merkle-match", strprintf("%s : witness merkle commitment mismatch", __func__));
            }
            fHaveWitness = true;
        }
    }

    // No witness data is allowed in blocks that don't commit to witness data, as this would otherwise leave room for spam
    if (!fHaveWitness) {
      for (const auto& tx : block.vtx) {
            if (tx->HasWitness()) {
                return state.Invalid(BlockValidationResult::BLOCK_MUTATED, "unexpected-witness", strprintf("%s : unexpected witness data found", __func__));
            }
        }
    }

    // After the coinbase witness reserved value and commitment are verified,
    // we can check if the block weight passes (before we've checked the
    // coinbase witness, it would be possible for the weight to be too
    // large by filling up the coinbase witness, which doesn't change
    // the block hash, so we couldn't mark the block as permanently
    // failed).
    if (GetBlockWeight(block) > MAX_BLOCK_WEIGHT) {
        return state.Invalid(BlockValidationResult::BLOCK_CONSENSUS, "bad-blk-weight", strprintf("%s : weight limit failed", __func__));
    }

    return true;
}

bool ChainstateManager::AcceptBlockHeader(const CBlockHeader& block, BlockValidationState& state, CBlockIndex** ppindex, bool min_pow_checked)
{
    AssertLockHeld(cs_main);

    // Check for duplicate
    uint256 hash = block.GetHash();
    BlockMap::iterator miSelf{m_blockman.m_block_index.find(hash)};
    if (hash != GetConsensus().hashGenesisBlock) {
        if (miSelf != m_blockman.m_block_index.end()) {
            // Block header is already known.
            CBlockIndex* pindex = &(miSelf->second);
            if (ppindex)
                *ppindex = pindex;
            if (pindex->nStatus & BLOCK_FAILED_MASK) {
                LogPrint(BCLog::VALIDATION, "%s: block %s is marked invalid\n", __func__, hash.ToString());
                return state.Invalid(BlockValidationResult::BLOCK_CACHED_INVALID, "duplicate");
            }
            return true;
        }

        if (!CheckBlockHeader(block, state, GetConsensus())) {
            LogPrint(BCLog::VALIDATION, "%s: Consensus::CheckBlockHeader: %s, %s\n", __func__, hash.ToString(), state.ToString());
            return false;
        }

        // Get prev block index
        CBlockIndex* pindexPrev = nullptr;
        BlockMap::iterator mi{m_blockman.m_block_index.find(block.hashPrevBlock)};
        if (mi == m_blockman.m_block_index.end()) {
            LogPrint(BCLog::VALIDATION, "header %s has prev block not found: %s\n", hash.ToString(), block.hashPrevBlock.ToString());
            return state.Invalid(BlockValidationResult::BLOCK_MISSING_PREV, "prev-blk-not-found");
        }
        pindexPrev = &((*mi).second);
        if (pindexPrev->nStatus & BLOCK_FAILED_MASK) {
            LogPrint(BCLog::VALIDATION, "header %s has prev block invalid: %s\n", hash.ToString(), block.hashPrevBlock.ToString());
            return state.Invalid(BlockValidationResult::BLOCK_INVALID_PREV, "bad-prevblk");
        }
        if (!ContextualCheckBlockHeader(block, state, m_blockman, *this, pindexPrev, m_options.adjusted_time_callback())) {
            LogPrint(BCLog::VALIDATION, "%s: Consensus::ContextualCheckBlockHeader: %s, %s\n", __func__, hash.ToString(), state.ToString());
            return false;
        }

        /* Determine if this block descends from any block which has been found
         * invalid (m_failed_blocks), then mark pindexPrev and any blocks between
         * them as failed. For example:
         *
         *                D3
         *              /
         *      B2 - C2
         *    /         \
         *  A             D2 - E2 - F2
         *    \
         *      B1 - C1 - D1 - E1
         *
         * In the case that we attempted to reorg from E1 to F2, only to find
         * C2 to be invalid, we would mark D2, E2, and F2 as BLOCK_FAILED_CHILD
         * but NOT D3 (it was not in any of our candidate sets at the time).
         *
         * In any case D3 will also be marked as BLOCK_FAILED_CHILD at restart
         * in LoadBlockIndex.
         */
        if (!pindexPrev->IsValid(BLOCK_VALID_SCRIPTS)) {
            // The above does not mean "invalid": it checks if the previous block
            // hasn't been validated up to BLOCK_VALID_SCRIPTS. This is a performance
            // optimization, in the common case of adding a new block to the tip,
            // we don't need to iterate over the failed blocks list.
            for (const CBlockIndex* failedit : m_failed_blocks) {
                if (pindexPrev->GetAncestor(failedit->nHeight) == failedit) {
                    assert(failedit->nStatus & BLOCK_FAILED_VALID);
                    CBlockIndex* invalid_walk = pindexPrev;
                    while (invalid_walk != failedit) {
                        invalid_walk->nStatus |= BLOCK_FAILED_CHILD;
                        m_blockman.m_dirty_blockindex.insert(invalid_walk);
                        invalid_walk = invalid_walk->pprev;
                    }
                    LogPrint(BCLog::VALIDATION, "header %s has prev block invalid: %s\n", hash.ToString(), block.hashPrevBlock.ToString());
                    return state.Invalid(BlockValidationResult::BLOCK_INVALID_PREV, "bad-prevblk");
                }
            }
        }
    }
    if (!min_pow_checked) {
        LogPrint(BCLog::VALIDATION, "%s: not adding new block header %s, missing anti-dos proof-of-work validation\n", __func__, hash.ToString());
        return state.Invalid(BlockValidationResult::BLOCK_HEADER_LOW_WORK, "too-little-chainwork");
    }
    CBlockIndex* pindex{m_blockman.AddToBlockIndex(block, m_best_header)};

    if (ppindex)
        *ppindex = pindex;

    // Since this is the earliest point at which we have determined that a
    // header is both new and valid, log here.
    //
    // These messages are valuable for detecting potential selfish mining behavior;
    // if multiple displacing headers are seen near simultaneously across many
    // nodes in the network, this might be an indication of selfish mining. Having
    // this log by default when not in IBD ensures broad availability of this data
    // in case investigation is merited.
    const auto msg = strprintf(
        "Saw new header hash=%s height=%d", hash.ToString(), pindex->nHeight);

    if (ActiveChainstate().IsInitialBlockDownload()) {
        LogPrintLevel(BCLog::VALIDATION, BCLog::Level::Debug, "%s\n", msg);
    } else {
        LogPrintf("%s\n", msg);
    }

    return true;
}

// Exposed wrapper for AcceptBlockHeader
bool ChainstateManager::ProcessNewBlockHeaders(const std::vector<CBlockHeader>& headers, bool min_pow_checked, BlockValidationState& state, const CBlockIndex** ppindex)
{
    AssertLockNotHeld(cs_main);
    {
        LOCK(cs_main);
        for (const CBlockHeader& header : headers) {
            CBlockIndex *pindex = nullptr; // Use a temp pindex instead of ppindex to avoid a const_cast
            bool accepted{AcceptBlockHeader(header, state, &pindex, min_pow_checked)};
            ActiveChainstate().CheckBlockIndex();

            if (!accepted) {
                return false;
            }
            if (ppindex) {
                *ppindex = pindex;
            }
        }
    }
    if (NotifyHeaderTip(ActiveChainstate())) {
        if (ActiveChainstate().IsInitialBlockDownload() && ppindex && *ppindex) {
            const CBlockIndex& last_accepted{**ppindex};
            const int64_t blocks_left{(GetTime() - last_accepted.GetBlockTime()) / GetConsensus().nPowTargetSpacing};
            const double progress{100.0 * last_accepted.nHeight / (last_accepted.nHeight + blocks_left)};
            LogPrintf("Synchronizing blockheaders, height: %d (~%.2f%%)\n", last_accepted.nHeight, progress);
        }
    }
    return true;
}

void ChainstateManager::ReportHeadersPresync(const arith_uint256& work, int64_t height, int64_t timestamp)
{
    AssertLockNotHeld(cs_main);
    const auto& chainstate = ActiveChainstate();
    {
        LOCK(cs_main);
        // Don't report headers presync progress if we already have a post-minchainwork header chain.
        // This means we lose reporting for potentially legitimate, but unlikely, deep reorgs, but
        // prevent attackers that spam low-work headers from filling our logs.
        if (m_best_header->nChainWork >= UintToArith256(GetConsensus().nMinimumChainWork)) return;
        // Rate limit headers presync updates to 4 per second, as these are not subject to DoS
        // protection.
        auto now = std::chrono::steady_clock::now();
        if (now < m_last_presync_update + std::chrono::milliseconds{250}) return;
        m_last_presync_update = now;
    }
    bool initial_download = chainstate.IsInitialBlockDownload();
    uiInterface.NotifyHeaderTip(GetSynchronizationState(initial_download), height, timestamp, /*presync=*/true);
    if (initial_download) {
        const int64_t blocks_left{(GetTime() - timestamp) / GetConsensus().nPowTargetSpacing};
        const double progress{100.0 * height / (height + blocks_left)};
        LogPrintf("Pre-synchronizing blockheaders, height: %d (~%.2f%%)\n", height, progress);
    }
}

/** Store block on disk. If dbp is non-nullptr, the file is known to already reside on disk */
bool Chainstate::AcceptBlock(const std::shared_ptr<const CBlock>& pblock, BlockValidationState& state, CBlockIndex** ppindex, bool fRequested, const FlatFilePos* dbp, bool* fNewBlock, bool min_pow_checked)
{
    const CBlock& block = *pblock;

    if (fNewBlock) *fNewBlock = false;
    AssertLockHeld(cs_main);

    CBlockIndex *pindexDummy = nullptr;
    CBlockIndex *&pindex = ppindex ? *ppindex : pindexDummy;

    bool accepted_header{m_chainman.AcceptBlockHeader(block, state, &pindex, min_pow_checked)};
    CheckBlockIndex();

    if (!accepted_header)
        return false;

    // Try to process all requested blocks that we don't have, but only
    // process an unrequested block if it's new and has enough work to
    // advance our tip, and isn't too many blocks ahead.
    bool fAlreadyHave = pindex->nStatus & BLOCK_HAVE_DATA;
    bool fHasMoreOrSameWork = (m_chain.Tip() ? pindex->nChainWork >= m_chain.Tip()->nChainWork : true);
    // Blocks that are too out-of-order needlessly limit the effectiveness of
    // pruning, because pruning will not delete block files that contain any
    // blocks which are too close in height to the tip.  Apply this test
    // regardless of whether pruning is enabled; it should generally be safe to
    // not process unrequested blocks.
    bool fTooFarAhead{pindex->nHeight > m_chain.Height() + int(MIN_BLOCKS_TO_KEEP)};

    // TODO: Decouple this function from the block download logic by removing fRequested
    // This requires some new chain data structure to efficiently look up if a
    // block is in a chain leading to a candidate for best tip, despite not
    // being such a candidate itself.
    // Note that this would break the getblockfrompeer RPC

    // TODO: deal better with return value and error conditions for duplicate
    // and unrequested blocks.
    if (fAlreadyHave) return true;
    if (!fRequested) {  // If we didn't ask for it:
        if (pindex->nTx != 0) return true;    // This is a previously-processed block that was pruned
        if (!fHasMoreOrSameWork) return true; // Don't process less-work chains
        if (fTooFarAhead) return true;        // Block height is too high

        // Protect against DoS attacks from low-work chains.
        // If our tip is behind, a peer could try to send us
        // low-work blocks on a fake chain that we would never
        // request; don't process these.
        if (pindex->nChainWork < m_chainman.MinimumChainWork()) return true;
    }

    const CChainParams& params{m_chainman.GetParams()};

    if (!CheckBlock(block, state, params.GetConsensus()) ||
        !ContextualCheckBlock(block, state, m_chainman, pindex->pprev)) {
        if (state.IsInvalid() && state.GetResult() != BlockValidationResult::BLOCK_MUTATED) {
            pindex->nStatus |= BLOCK_FAILED_VALID;
            m_blockman.m_dirty_blockindex.insert(pindex);
        }
        return error("%s: %s", __func__, state.ToString());
    }

    // Header is valid/has work, merkle tree and segwit merkle tree are good...RELAY NOW
    // (but if it does not build on our best tip, let the SendMessages loop relay it)
    if (!IsInitialBlockDownload() && m_chain.Tip() == pindex->pprev)
        GetMainSignals().NewPoWValidBlock(pindex, pblock);

    // Write block to history file
    if (fNewBlock) *fNewBlock = true;
    try {
        FlatFilePos blockPos{m_blockman.SaveBlockToDisk(block, pindex->nHeight, m_chain, params, dbp)};
        if (blockPos.IsNull()) {
            state.Error(strprintf("%s: Failed to find position to write new block to disk", __func__));
            return false;
        }
        ReceivedBlockTransactions(block, pindex, blockPos);
    } catch (const std::runtime_error& e) {
        return AbortNode(state, std::string("System error: ") + e.what());
    }

    FlushStateToDisk(state, FlushStateMode::NONE);

    CheckBlockIndex();

    return true;
}

bool ChainstateManager::ProcessNewBlock(const std::shared_ptr<const CBlock>& block, bool force_processing, bool min_pow_checked, bool* new_block)
{
    AssertLockNotHeld(cs_main);

    {
        CBlockIndex *pindex = nullptr;
        if (new_block) *new_block = false;
        BlockValidationState state;

        // CheckBlock() does not support multi-threaded block validation because CBlock::fChecked can cause data race.
        // Therefore, the following critical section must include the CheckBlock() call as well.
        LOCK(cs_main);

        // Skipping AcceptBlock() for CheckBlock() failures means that we will never mark a block as invalid if
        // CheckBlock() fails.  This is protective against consensus failure if there are any unknown forms of block
        // malleability that cause CheckBlock() to fail; see e.g. CVE-2012-2459 and
        // https://lists.linuxfoundation.org/pipermail/bitcoin-dev/2019-February/016697.html.  Because CheckBlock() is
        // not very expensive, the anti-DoS benefits of caching failure (of a definitely-invalid block) are not substantial.
        bool ret = CheckBlock(*block, state, GetConsensus());
        if (ret) {
            // Store to disk
            ret = ActiveChainstate().AcceptBlock(block, state, &pindex, force_processing, nullptr, new_block, min_pow_checked);
        }
        if (!ret) {
            GetMainSignals().BlockChecked(*block, state);
            return error("%s: AcceptBlock FAILED (%s)", __func__, state.ToString());
        }
    }

    NotifyHeaderTip(ActiveChainstate());

    BlockValidationState state; // Only used to report errors, not invalidity - ignore it
    if (!ActiveChainstate().ActivateBestChain(state, block)) {
        return error("%s: ActivateBestChain failed (%s)", __func__, state.ToString());
    }

    return true;
}

MempoolAcceptResult ChainstateManager::ProcessTransaction(const CTransactionRef& tx, bool test_accept, const ignore_rejects_type& ignore_rejects)
{
    AssertLockHeld(cs_main);
    Chainstate& active_chainstate = ActiveChainstate();
    if (!active_chainstate.GetMempool()) {
        TxValidationState state;
        state.Invalid(TxValidationResult::TX_NO_MEMPOOL, "no-mempool");
        return MempoolAcceptResult::Failure(state);
    }
    auto result = AcceptToMemoryPool(active_chainstate, tx, GetTime(), ignore_rejects, test_accept);
    active_chainstate.GetMempool()->check(active_chainstate.CoinsTip(), active_chainstate.m_chain.Height() + 1);
    return result;
}

bool TestBlockValidity(BlockValidationState& state,
                       const CChainParams& chainparams,
                       Chainstate& chainstate,
                       const CBlock& block,
                       CBlockIndex* pindexPrev,
                       const std::function<NodeClock::time_point()>& adjusted_time_callback,
                       bool fCheckPOW,
                       bool fCheckMerkleRoot)
{
    AssertLockHeld(cs_main);
    assert(pindexPrev && pindexPrev == chainstate.m_chain.Tip());
    CCoinsViewCache viewNew(&chainstate.CoinsTip());
    uint256 block_hash(block.GetHash());
    CBlockIndex indexDummy(block);
    indexDummy.pprev = pindexPrev;
    indexDummy.nHeight = pindexPrev->nHeight + 1;
    indexDummy.phashBlock = &block_hash;

    // NOTE: CheckBlockHeader is called by CheckBlock
    if (!ContextualCheckBlockHeader(block, state, chainstate.m_blockman, chainstate.m_chainman, pindexPrev, adjusted_time_callback()))
        return error("%s: Consensus::ContextualCheckBlockHeader: %s", __func__, state.ToString());
    if (!CheckBlock(block, state, chainparams.GetConsensus(), fCheckPOW, fCheckMerkleRoot))
        return error("%s: Consensus::CheckBlock: %s", __func__, state.ToString());
    if (!ContextualCheckBlock(block, state, chainstate.m_chainman, pindexPrev))
        return error("%s: Consensus::ContextualCheckBlock: %s", __func__, state.ToString());
    if (!chainstate.ConnectBlock(block, state, &indexDummy, viewNew, true)) {
        return false;
    }
    assert(state.IsValid());

    return true;
}

/* This function is called from the RPC code for pruneblockchain */
void PruneBlockFilesManual(Chainstate& active_chainstate, int nManualPruneHeight)
{
    BlockValidationState state;
    if (!active_chainstate.FlushStateToDisk(
            state, FlushStateMode::NONE, nManualPruneHeight)) {
        LogPrintf("%s: failed to flush state (%s)\n", __func__, state.ToString());
    }
}

void Chainstate::LoadMempool(const fs::path& load_path, FopenFn mockable_fopen_function)
{
    if (!m_mempool) return;
    ::LoadMempool(*m_mempool, load_path, *this, mockable_fopen_function);
    m_mempool->SetLoadTried(!ShutdownRequested());
}

bool Chainstate::LoadChainTip()
{
    AssertLockHeld(cs_main);
    const CCoinsViewCache& coins_cache = CoinsTip();
    assert(!coins_cache.GetBestBlock().IsNull()); // Never called when the coins view is empty
    const CBlockIndex* tip = m_chain.Tip();

    if (tip && tip->GetBlockHash() == coins_cache.GetBestBlock()) {
        return true;
    }

    // Load pointer to end of best chain
    CBlockIndex* pindex = m_blockman.LookupBlockIndex(coins_cache.GetBestBlock());
    if (!pindex) {
        return false;
    }
    m_chain.SetTip(*pindex);
    PruneBlockIndexCandidates();

    tip = m_chain.Tip();
    LogPrintf("Loaded best chain: hashBestChain=%s height=%d date=%s progress=%f\n",
              tip->GetBlockHash().ToString(),
              m_chain.Height(),
              FormatISO8601DateTime(tip->GetBlockTime()),
              GuessVerificationProgress(m_chainman.GetParams().TxData(), tip));
    return true;
}

CVerifyDB::CVerifyDB()
{
    uiInterface.ShowProgress(_("Verifying blocks…").translated, 0, false);
}

CVerifyDB::~CVerifyDB()
{
    uiInterface.ShowProgress("", 100, false);
}

VerifyDBResult CVerifyDB::VerifyDB(
    Chainstate& chainstate,
    const Consensus::Params& consensus_params,
    CCoinsView& coinsview,
    int nCheckLevel, int nCheckDepth)
{
    AssertLockHeld(cs_main);

    if (chainstate.m_chain.Tip() == nullptr || chainstate.m_chain.Tip()->pprev == nullptr) {
        return VerifyDBResult::SUCCESS;
    }

    // Verify blocks in the best chain
    if (nCheckDepth <= 0 || nCheckDepth > chainstate.m_chain.Height()) {
        nCheckDepth = chainstate.m_chain.Height();
    }
    nCheckLevel = std::max(0, std::min(4, nCheckLevel));
    LogPrintf("Verifying last %i blocks at level %i\n", nCheckDepth, nCheckLevel);
    CCoinsViewCache coins(&coinsview);
    CBlockIndex* pindex;
    CBlockIndex* pindexFailure = nullptr;
    int nGoodTransactions = 0;
    BlockValidationState state;
    int reportDone = 0;
    bool skipped_no_block_data{false};
    bool skipped_l3_checks{false};
    LogPrintf("Verification progress: 0%%\n");

    const bool is_snapshot_cs{!chainstate.m_from_snapshot_blockhash};

    for (pindex = chainstate.m_chain.Tip(); pindex && pindex->pprev; pindex = pindex->pprev) {
        const int percentageDone = std::max(1, std::min(99, (int)(((double)(chainstate.m_chain.Height() - pindex->nHeight)) / (double)nCheckDepth * (nCheckLevel >= 4 ? 50 : 100))));
        if (reportDone < percentageDone / 10) {
            // report every 10% step
            LogPrintf("Verification progress: %d%%\n", percentageDone);
            reportDone = percentageDone / 10;
        }
        uiInterface.ShowProgress(_("Verifying blocks…").translated, percentageDone, false);
        if (pindex->nHeight <= chainstate.m_chain.Height() - nCheckDepth) {
            break;
        }
        if ((chainstate.m_blockman.IsPruneMode() || is_snapshot_cs) && !(pindex->nStatus & BLOCK_HAVE_DATA)) {
            // If pruning or running under an assumeutxo snapshot, only go
            // back as far as we have data.
            LogPrintf("VerifyDB(): block verification stopping at height %d (no data). This could be due to pruning or use of an assumeutxo snapshot.\n", pindex->nHeight);
            skipped_no_block_data = true;
            break;
        }
        CBlock block;
        // check level 0: read from disk
        if (!ReadBlockFromDisk(block, pindex, consensus_params, /*lowprio=*/true)) {
            LogPrintf("Verification error: ReadBlockFromDisk failed at %d, hash=%s\n", pindex->nHeight, pindex->GetBlockHash().ToString());
            return VerifyDBResult::CORRUPTED_BLOCK_DB;
        }
        // check level 1: verify block validity
        if (nCheckLevel >= 1 && !CheckBlock(block, state, consensus_params)) {
            LogPrintf("Verification error: found bad block at %d, hash=%s (%s)\n",
                      pindex->nHeight, pindex->GetBlockHash().ToString(), state.ToString());
            return VerifyDBResult::CORRUPTED_BLOCK_DB;
        }
        // check level 2: verify undo validity
        if (nCheckLevel >= 2 && pindex) {
            CBlockUndo undo;
            if (!pindex->GetUndoPos().IsNull()) {
                if (!UndoReadFromDisk(undo, pindex)) {
                    LogPrintf("Verification error: found bad undo data at %d, hash=%s\n", pindex->nHeight, pindex->GetBlockHash().ToString());
                    return VerifyDBResult::CORRUPTED_BLOCK_DB;
                }
            }
        }
        // check level 3: check for inconsistencies during memory-only disconnect of tip blocks
        size_t curr_coins_usage = coins.DynamicMemoryUsage() + chainstate.CoinsTip().DynamicMemoryUsage();

        if (nCheckLevel >= 3) {
            if (curr_coins_usage <= chainstate.m_coinstip_cache_size_bytes) {
                assert(coins.GetBestBlock() == pindex->GetBlockHash());
                DisconnectResult res = chainstate.DisconnectBlock(block, pindex, coins);
                if (res == DISCONNECT_FAILED) {
                    LogPrintf("Verification error: irrecoverable inconsistency in block data at %d, hash=%s\n", pindex->nHeight, pindex->GetBlockHash().ToString());
                    return VerifyDBResult::CORRUPTED_BLOCK_DB;
                }
                if (res == DISCONNECT_UNCLEAN) {
                    nGoodTransactions = 0;
                    pindexFailure = pindex;
                } else {
                    nGoodTransactions += block.vtx.size();
                }
            } else {
                skipped_l3_checks = true;
            }
        }
        if (ShutdownRequested()) return VerifyDBResult::INTERRUPTED;
    }
    if (pindexFailure) {
        LogPrintf("Verification error: coin database inconsistencies found (last %i blocks, %i good transactions before that)\n", chainstate.m_chain.Height() - pindexFailure->nHeight + 1, nGoodTransactions);
        return VerifyDBResult::CORRUPTED_BLOCK_DB;
    }
    if (skipped_l3_checks) {
        LogPrintf("Skipped verification of level >=3 (insufficient database cache size). Consider increasing -dbcache.\n");
    }

    // store block count as we move pindex at check level >= 4
    int block_count = chainstate.m_chain.Height() - pindex->nHeight;

    // check level 4: try reconnecting blocks
    if (nCheckLevel >= 4 && !skipped_l3_checks) {
        while (pindex != chainstate.m_chain.Tip()) {
            const int percentageDone = std::max(1, std::min(99, 100 - (int)(((double)(chainstate.m_chain.Height() - pindex->nHeight)) / (double)nCheckDepth * 50)));
            if (reportDone < percentageDone / 10) {
                // report every 10% step
                LogPrintf("Verification progress: %d%%\n", percentageDone);
                reportDone = percentageDone / 10;
            }
            uiInterface.ShowProgress(_("Verifying blocks…").translated, percentageDone, false);
            pindex = chainstate.m_chain.Next(pindex);
            CBlock block;
            if (!ReadBlockFromDisk(block, pindex, consensus_params, /*lowprio=*/true)) {
                LogPrintf("Verification error: ReadBlockFromDisk failed at %d, hash=%s\n", pindex->nHeight, pindex->GetBlockHash().ToString());
                return VerifyDBResult::CORRUPTED_BLOCK_DB;
            }
            if (!chainstate.ConnectBlock(block, state, pindex, coins)) {
                LogPrintf("Verification error: found unconnectable block at %d, hash=%s (%s)\n", pindex->nHeight, pindex->GetBlockHash().ToString(), state.ToString());
                return VerifyDBResult::CORRUPTED_BLOCK_DB;
            }
            if (ShutdownRequested()) return VerifyDBResult::INTERRUPTED;
        }
    }

    LogPrintf("Verification: No coin database inconsistencies in last %i blocks (%i transactions)\n", block_count, nGoodTransactions);

    if (skipped_l3_checks) {
        return VerifyDBResult::SKIPPED_L3_CHECKS;
    }
    if (skipped_no_block_data) {
        return VerifyDBResult::SKIPPED_MISSING_BLOCKS;
    }
    return VerifyDBResult::SUCCESS;
}

/** Apply the effects of a block on the utxo cache, ignoring that it may already have been applied. */
bool Chainstate::RollforwardBlock(const CBlockIndex* pindex, CCoinsViewCache& inputs)
{
    AssertLockHeld(cs_main);
    // TODO: merge with ConnectBlock
    CBlock block;
    if (!ReadBlockFromDisk(block, pindex, m_chainman.GetConsensus(), /*lowprio=*/true)) {
        return error("ReplayBlock(): ReadBlockFromDisk failed at %d, hash=%s", pindex->nHeight, pindex->GetBlockHash().ToString());
    }

    for (const CTransactionRef& tx : block.vtx) {
        if (!tx->IsCoinBase()) {
            for (const CTxIn &txin : tx->vin) {
                inputs.SpendCoin(txin.prevout);
            }
        }
        // Pass check = true as every addition may be an overwrite.
        AddCoins(inputs, *tx, pindex->nHeight, true);
    }
    return true;
}

bool Chainstate::ReplayBlocks()
{
    LOCK(cs_main);

    CCoinsView& db = this->CoinsDB();
    CCoinsViewCache cache(&db);

    std::vector<uint256> hashHeads = db.GetHeadBlocks();
    if (hashHeads.empty()) return true; // We're already in a consistent state.
    if (hashHeads.size() != 2) return error("ReplayBlocks(): unknown inconsistent state");

    uiInterface.ShowProgress(_("Replaying blocks…").translated, 0, false);
    LogPrintf("Replaying blocks\n");

    const CBlockIndex* pindexOld = nullptr;  // Old tip during the interrupted flush.
    const CBlockIndex* pindexNew;            // New tip during the interrupted flush.
    const CBlockIndex* pindexFork = nullptr; // Latest block common to both the old and the new tip.

    if (m_blockman.m_block_index.count(hashHeads[0]) == 0) {
        return error("ReplayBlocks(): reorganization to unknown block requested");
    }
    pindexNew = &(m_blockman.m_block_index[hashHeads[0]]);

    if (!hashHeads[1].IsNull()) { // The old tip is allowed to be 0, indicating it's the first flush.
        if (m_blockman.m_block_index.count(hashHeads[1]) == 0) {
            return error("ReplayBlocks(): reorganization from unknown block requested");
        }
        pindexOld = &(m_blockman.m_block_index[hashHeads[1]]);
        pindexFork = LastCommonAncestor(pindexOld, pindexNew);
        assert(pindexFork != nullptr);
    }

    // Rollback along the old branch.
    while (pindexOld != pindexFork) {
        if (pindexOld->nHeight > 0) { // Never disconnect the genesis block.
            CBlock block;
            if (!ReadBlockFromDisk(block, pindexOld, m_chainman.GetConsensus(), /*lowprio=*/true)) {
                return error("RollbackBlock(): ReadBlockFromDisk() failed at %d, hash=%s", pindexOld->nHeight, pindexOld->GetBlockHash().ToString());
            }
            LogPrintf("Rolling back %s (%i)\n", pindexOld->GetBlockHash().ToString(), pindexOld->nHeight);
            DisconnectResult res = DisconnectBlock(block, pindexOld, cache);
            if (res == DISCONNECT_FAILED) {
                return error("RollbackBlock(): DisconnectBlock failed at %d, hash=%s", pindexOld->nHeight, pindexOld->GetBlockHash().ToString());
            }
            // If DISCONNECT_UNCLEAN is returned, it means a non-existing UTXO was deleted, or an existing UTXO was
            // overwritten. It corresponds to cases where the block-to-be-disconnect never had all its operations
            // applied to the UTXO set. However, as both writing a UTXO and deleting a UTXO are idempotent operations,
            // the result is still a version of the UTXO set with the effects of that block undone.
        }
        pindexOld = pindexOld->pprev;
    }

    // Roll forward from the forking point to the new tip.
    int nForkHeight = pindexFork ? pindexFork->nHeight : 0;
    for (int nHeight = nForkHeight + 1; nHeight <= pindexNew->nHeight; ++nHeight) {
        const CBlockIndex& pindex{*Assert(pindexNew->GetAncestor(nHeight))};

        LogPrintf("Rolling forward %s (%i)\n", pindex.GetBlockHash().ToString(), nHeight);
        uiInterface.ShowProgress(_("Replaying blocks…").translated, (int) ((nHeight - nForkHeight) * 100.0 / (pindexNew->nHeight - nForkHeight)) , false);
        if (!RollforwardBlock(&pindex, cache)) return false;
    }

    cache.SetBestBlock(pindexNew->GetBlockHash());
    cache.Flush();
    uiInterface.ShowProgress("", 100, false);
    return true;
}

bool Chainstate::NeedsRedownload() const
{
    AssertLockHeld(cs_main);

    // At and above m_params.SegwitHeight, segwit consensus rules must be validated
    CBlockIndex* block{m_chain.Tip()};

    while (block != nullptr && DeploymentActiveAt(*block, m_chainman, Consensus::DEPLOYMENT_SEGWIT)) {
        if (!(block->nStatus & BLOCK_OPT_WITNESS)) {
            // block is insufficiently validated for a segwit client
            return true;
        }
        block = block->pprev;
    }

    return false;
}

void Chainstate::UnloadBlockIndex()
{
    AssertLockHeld(::cs_main);
    nBlockSequenceId = 1;
    setBlockIndexCandidates.clear();
}

bool ChainstateManager::LoadBlockIndex()
{
    AssertLockHeld(cs_main);
    // Load block index from databases
    bool needs_init = fReindex;
    if (!fReindex) {
        bool ret = m_blockman.LoadBlockIndexDB(GetConsensus());
        if (!ret) return false;

        m_blockman.ScanAndUnlinkAlreadyPrunedFiles();

        std::vector<CBlockIndex*> vSortedByHeight{m_blockman.GetAllBlockIndices()};
        std::sort(vSortedByHeight.begin(), vSortedByHeight.end(),
                  CBlockIndexHeightOnlyComparator());

        // Find start of assumed-valid region.
        int first_assumed_valid_height = std::numeric_limits<int>::max();

        for (const CBlockIndex* block : vSortedByHeight) {
            if (block->IsAssumedValid()) {
                auto chainstates = GetAll();

                // If we encounter an assumed-valid block index entry, ensure that we have
                // one chainstate that tolerates assumed-valid entries and another that does
                // not (i.e. the background validation chainstate), since assumed-valid
                // entries should always be pending validation by a fully-validated chainstate.
                auto any_chain = [&](auto fnc) { return std::any_of(chainstates.cbegin(), chainstates.cend(), fnc); };
                assert(any_chain([](auto chainstate) { return chainstate->reliesOnAssumedValid(); }));
                assert(any_chain([](auto chainstate) { return !chainstate->reliesOnAssumedValid(); }));

                first_assumed_valid_height = block->nHeight;
                LogPrintf("Saw first assumedvalid block at height %d (%s)\n",
                        first_assumed_valid_height, block->ToString());
                break;
            }
        }

        for (CBlockIndex* pindex : vSortedByHeight) {
            if (ShutdownRequested()) return false;
            if (pindex->IsAssumedValid() ||
                    (pindex->IsValid(BLOCK_VALID_TRANSACTIONS) &&
                     (pindex->HaveTxsDownloaded() || pindex->pprev == nullptr))) {

                // Fill each chainstate's block candidate set. Only add assumed-valid
                // blocks to the tip candidate set if the chainstate is allowed to rely on
                // assumed-valid blocks.
                //
                // If all setBlockIndexCandidates contained the assumed-valid blocks, the
                // background chainstate's ActivateBestChain() call would add assumed-valid
                // blocks to the chain (based on how FindMostWorkChain() works). Obviously
                // we don't want this since the purpose of the background validation chain
                // is to validate assued-valid blocks.
                //
                // Note: This is considering all blocks whose height is greater or equal to
                // the first assumed-valid block to be assumed-valid blocks, and excluding
                // them from the background chainstate's setBlockIndexCandidates set. This
                // does mean that some blocks which are not technically assumed-valid
                // (later blocks on a fork beginning before the first assumed-valid block)
                // might not get added to the background chainstate, but this is ok,
                // because they will still be attached to the active chainstate if they
                // actually contain more work.
                //
                // Instead of this height-based approach, an earlier attempt was made at
                // detecting "holistically" whether the block index under consideration
                // relied on an assumed-valid ancestor, but this proved to be too slow to
                // be practical.
                for (Chainstate* chainstate : GetAll()) {
                    if (chainstate->reliesOnAssumedValid() ||
                            pindex->nHeight < first_assumed_valid_height) {
                        chainstate->setBlockIndexCandidates.insert(pindex);
                    }
                }
            }
            if (pindex->nStatus & BLOCK_FAILED_MASK && (!m_best_invalid || pindex->nChainWork > m_best_invalid->nChainWork)) {
                m_best_invalid = pindex;
            }
            if (pindex->IsValid(BLOCK_VALID_TREE) && (m_best_header == nullptr || CBlockIndexWorkComparator()(m_best_header, pindex)))
                m_best_header = pindex;
        }

        needs_init = m_blockman.m_block_index.empty();
    }

    if (needs_init) {
        // Everything here is for *new* reindex/DBs. Thus, though
        // LoadBlockIndexDB may have set fReindex if we shut down
        // mid-reindex previously, we don't check fReindex and
        // instead only check it prior to LoadBlockIndexDB to set
        // needs_init.

        LogPrintf("Initializing databases...\n");
    }
    return true;
}

bool Chainstate::LoadGenesisBlock()
{
    LOCK(cs_main);

    const CChainParams& params{m_chainman.GetParams()};

    // Check whether we're already initialized by checking for genesis in
    // m_blockman.m_block_index. Note that we can't use m_chain here, since it is
    // set based on the coins db, not the block index db, which is the only
    // thing loaded at this point.
    if (m_blockman.m_block_index.count(params.GenesisBlock().GetHash()))
        return true;

    try {
        const CBlock& block = params.GenesisBlock();
        FlatFilePos blockPos{m_blockman.SaveBlockToDisk(block, 0, m_chain, params, nullptr)};
        if (blockPos.IsNull()) {
            return error("%s: writing genesis block to disk failed", __func__);
        }
        CBlockIndex* pindex = m_blockman.AddToBlockIndex(block, m_chainman.m_best_header);
        ReceivedBlockTransactions(block, pindex, blockPos);
    } catch (const std::runtime_error& e) {
        return error("%s: failed to write genesis block: %s", __func__, e.what());
    }

    return true;
}

void Chainstate::LoadExternalBlockFile(
    FILE* fileIn,
    FlatFilePos* dbp,
    std::multimap<uint256, FlatFilePos>* blocks_with_unknown_parent)
{
    AssertLockNotHeld(m_chainstate_mutex);

    // Either both should be specified (-reindex), or neither (-loadblock).
    assert(!dbp == !blocks_with_unknown_parent);

    const auto start{SteadyClock::now()};
    const CChainParams& params{m_chainman.GetParams()};

    int nLoaded = 0;
    try {
        IOPRIO_IDLER(/*lowprio=*/true);

        // This takes over fileIn and calls fclose() on it in the CBufferedFile destructor
        CBufferedFile blkdat(fileIn, 2*MAX_BLOCK_SERIALIZED_SIZE, MAX_BLOCK_SERIALIZED_SIZE+8, SER_DISK, CLIENT_VERSION);
        // nRewind indicates where to resume scanning in case something goes wrong,
        // such as a block fails to deserialize.
        uint64_t nRewind = blkdat.GetPos();
        while (!blkdat.eof()) {
            if (ShutdownRequested()) return;

            blkdat.SetPos(nRewind);
            nRewind++; // start one byte further next time, in case of failure
            blkdat.SetLimit(); // remove former limit
            unsigned int nSize = 0;
            try {
                // locate a header
                unsigned char buf[CMessageHeader::MESSAGE_START_SIZE];
                blkdat.FindByte(params.MessageStart()[0]);
                nRewind = blkdat.GetPos() + 1;
                blkdat >> buf;
                if (memcmp(buf, params.MessageStart(), CMessageHeader::MESSAGE_START_SIZE)) {
                    continue;
                }
                // read size
                blkdat >> nSize;
                if (nSize < 80 || nSize > MAX_BLOCK_SERIALIZED_SIZE)
                    continue;
            } catch (const std::exception&) {
                // no valid block header found; don't complain
                // (this happens at the end of every blk.dat file)
                break;
            }
            try {
                // read block header
                const uint64_t nBlockPos{blkdat.GetPos()};
                if (dbp)
                    dbp->nPos = nBlockPos;
                blkdat.SetLimit(nBlockPos + nSize);
                CBlockHeader header;
                blkdat >> header;
                const uint256 hash{header.GetHash()};
                // Skip the rest of this block (this may read from disk into memory); position to the marker before the
                // next block, but it's still possible to rewind to the start of the current block (without a disk read).
                nRewind = nBlockPos + nSize;
                blkdat.SkipTo(nRewind);

                std::shared_ptr<CBlock> pblock{}; // needs to remain available after the cs_main lock is released to avoid duplicate reads from disk

                {
                    LOCK(cs_main);
                    // detect out of order blocks, and store them for later
                    if (hash != params.GetConsensus().hashGenesisBlock && !m_blockman.LookupBlockIndex(header.hashPrevBlock)) {
                        LogPrint(BCLog::REINDEX, "%s: Out of order block %s, parent %s not known\n", __func__, hash.ToString(),
                                 header.hashPrevBlock.ToString());
                        if (dbp && blocks_with_unknown_parent) {
                            blocks_with_unknown_parent->emplace(header.hashPrevBlock, *dbp);
                        }
                        continue;
                    }

                    // process in case the block isn't known yet
                    const CBlockIndex* pindex = m_blockman.LookupBlockIndex(hash);
                    if (!pindex || (pindex->nStatus & BLOCK_HAVE_DATA) == 0) {
                        // This block can be processed immediately; rewind to its start, read and deserialize it.
                        blkdat.SetPos(nBlockPos);
                        pblock = std::make_shared<CBlock>();
                        blkdat >> *pblock;
                        nRewind = blkdat.GetPos();

                        BlockValidationState state;
                        if (AcceptBlock(pblock, state, nullptr, true, dbp, nullptr, true)) {
                            nLoaded++;
                        }
                        if (state.IsError()) {
                            break;
                        }
                    } else if (hash != params.GetConsensus().hashGenesisBlock && pindex->nHeight % 1000 == 0) {
                        LogPrint(BCLog::REINDEX, "Block Import: already had block %s at height %d\n", hash.ToString(), pindex->nHeight);
                    }
                }

                // Activate the genesis block so normal node progress can continue
                if (hash == params.GetConsensus().hashGenesisBlock) {
                    BlockValidationState state;
                    if (!ActivateBestChain(state, nullptr)) {
                        break;
                    }
                }

                if (m_blockman.IsPruneMode() && !fReindex && pblock) {
                    // must update the tip for pruning to work while importing with -loadblock.
                    // this is a tradeoff to conserve disk space at the expense of time
                    // spent updating the tip to be able to prune.
                    // otherwise, ActivateBestChain won't be called by the import process
                    // until after all of the block files are loaded. ActivateBestChain can be
                    // called by concurrent network message processing. but, that is not
                    // reliable for the purpose of pruning while importing.
                    BlockValidationState state;
                    if (!ActivateBestChain(state, pblock)) {
                        LogPrint(BCLog::REINDEX, "failed to activate chain (%s)\n", state.ToString());
                        break;
                    }
                }

                NotifyHeaderTip(*this);

                if (!blocks_with_unknown_parent) continue;

                // Recursively process earlier encountered successors of this block
                std::deque<uint256> queue;
                queue.push_back(hash);
                while (!queue.empty()) {
                    uint256 head = queue.front();
                    queue.pop_front();
                    auto range = blocks_with_unknown_parent->equal_range(head);
                    while (range.first != range.second) {
                        std::multimap<uint256, FlatFilePos>::iterator it = range.first;
                        std::shared_ptr<CBlock> pblockrecursive = std::make_shared<CBlock>();
                        if (ReadBlockFromDisk(*pblockrecursive, it->second, params.GetConsensus())) {
                            LogPrint(BCLog::REINDEX, "%s: Processing out of order child %s of %s\n", __func__, pblockrecursive->GetHash().ToString(),
                                    head.ToString());
                            LOCK(cs_main);
                            BlockValidationState dummy;
                            if (AcceptBlock(pblockrecursive, dummy, nullptr, true, &it->second, nullptr, true)) {
                                nLoaded++;
                                queue.push_back(pblockrecursive->GetHash());
                            }
                        }
                        range.first++;
                        blocks_with_unknown_parent->erase(it);
                        NotifyHeaderTip(*this);
                    }
                }
            } catch (const std::exception& e) {
                // historical bugs added extra data to the block files that does not deserialize cleanly.
                // commonly this data is between readable blocks, but it does not really matter. such data is not fatal to the import process.
                // the code that reads the block files deals with invalid data by simply ignoring it.
                // it continues to search for the next {4 byte magic message start bytes + 4 byte length + block} that does deserialize cleanly
                // and passes all of the other block validation checks dealing with POW and the merkle root, etc...
                // we merely note with this informational log message when unexpected data is encountered.
                // we could also be experiencing a storage system read error, or a read of a previous bad write. these are possible, but
                // less likely scenarios. we don't have enough information to tell a difference here.
                // the reindex process is not the place to attempt to clean and/or compact the block files. if so desired, a studious node operator
                // may use knowledge of the fact that the block files are not entirely pristine in order to prepare a set of pristine, and
                // perhaps ordered, block files for later reindexing.
                LogPrint(BCLog::REINDEX, "%s: unexpected data at file offset 0x%x - %s. continuing\n", __func__, (nRewind - 1), e.what());
            }
        }
    } catch (const std::runtime_error& e) {
        AbortNode(std::string("System error: ") + e.what());
    }
    LogPrintf("Loaded %i blocks from external file in %dms\n", nLoaded, Ticks<std::chrono::milliseconds>(SteadyClock::now() - start));
}

void Chainstate::CheckBlockIndex()
{
    if (!m_chainman.ShouldCheckBlockIndex()) {
        return;
    }

    LOCK(cs_main);

    // During a reindex, we read the genesis block and call CheckBlockIndex before ActivateBestChain,
    // so we have the genesis block in m_blockman.m_block_index but no active chain. (A few of the
    // tests when iterating the block tree require that m_chain has been initialized.)
    if (m_chain.Height() < 0) {
        assert(m_blockman.m_block_index.size() <= 1);
        return;
    }

    // Build forward-pointing map of the entire block tree.
    std::multimap<CBlockIndex*,CBlockIndex*> forward;
    for (auto& [_, block_index] : m_blockman.m_block_index) {
        forward.emplace(block_index.pprev, &block_index);
    }

    assert(forward.size() == m_blockman.m_block_index.size());

    std::pair<std::multimap<CBlockIndex*,CBlockIndex*>::iterator,std::multimap<CBlockIndex*,CBlockIndex*>::iterator> rangeGenesis = forward.equal_range(nullptr);
    CBlockIndex *pindex = rangeGenesis.first->second;
    rangeGenesis.first++;
    assert(rangeGenesis.first == rangeGenesis.second); // There is only one index entry with parent nullptr.

    // Iterate over the entire block tree, using depth-first search.
    // Along the way, remember whether there are blocks on the path from genesis
    // block being explored which are the first to have certain properties.
    size_t nNodes = 0;
    int nHeight = 0;
    CBlockIndex* pindexFirstInvalid = nullptr; // Oldest ancestor of pindex which is invalid.
    CBlockIndex* pindexFirstMissing = nullptr; // Oldest ancestor of pindex which does not have BLOCK_HAVE_DATA.
    CBlockIndex* pindexFirstNeverProcessed = nullptr; // Oldest ancestor of pindex for which nTx == 0.
    CBlockIndex* pindexFirstNotTreeValid = nullptr; // Oldest ancestor of pindex which does not have BLOCK_VALID_TREE (regardless of being valid or not).
    CBlockIndex* pindexFirstNotTransactionsValid = nullptr; // Oldest ancestor of pindex which does not have BLOCK_VALID_TRANSACTIONS (regardless of being valid or not).
    CBlockIndex* pindexFirstNotChainValid = nullptr; // Oldest ancestor of pindex which does not have BLOCK_VALID_CHAIN (regardless of being valid or not).
    CBlockIndex* pindexFirstNotScriptsValid = nullptr; // Oldest ancestor of pindex which does not have BLOCK_VALID_SCRIPTS (regardless of being valid or not).
    while (pindex != nullptr) {
        nNodes++;
        if (pindexFirstInvalid == nullptr && pindex->nStatus & BLOCK_FAILED_VALID) pindexFirstInvalid = pindex;
        // Assumed-valid index entries will not have data since we haven't downloaded the
        // full block yet.
        if (pindexFirstMissing == nullptr && !(pindex->nStatus & BLOCK_HAVE_DATA) && !pindex->IsAssumedValid()) {
            pindexFirstMissing = pindex;
        }
        if (pindexFirstNeverProcessed == nullptr && pindex->nTx == 0) pindexFirstNeverProcessed = pindex;
        if (pindex->pprev != nullptr && pindexFirstNotTreeValid == nullptr && (pindex->nStatus & BLOCK_VALID_MASK) < BLOCK_VALID_TREE) pindexFirstNotTreeValid = pindex;

        if (pindex->pprev != nullptr && !pindex->IsAssumedValid()) {
            // Skip validity flag checks for BLOCK_ASSUMED_VALID index entries, since these
            // *_VALID_MASK flags will not be present for index entries we are temporarily assuming
            // valid.
            if (pindexFirstNotTransactionsValid == nullptr &&
                    (pindex->nStatus & BLOCK_VALID_MASK) < BLOCK_VALID_TRANSACTIONS) {
                pindexFirstNotTransactionsValid = pindex;
            }

            if (pindexFirstNotChainValid == nullptr &&
                    (pindex->nStatus & BLOCK_VALID_MASK) < BLOCK_VALID_CHAIN) {
                pindexFirstNotChainValid = pindex;
            }

            if (pindexFirstNotScriptsValid == nullptr &&
                    (pindex->nStatus & BLOCK_VALID_MASK) < BLOCK_VALID_SCRIPTS) {
                pindexFirstNotScriptsValid = pindex;
            }
        }

        // Begin: actual consistency checks.
        if (pindex->pprev == nullptr) {
            // Genesis block checks.
            assert(pindex->GetBlockHash() == m_chainman.GetConsensus().hashGenesisBlock); // Genesis block's hash must match.
            assert(pindex == m_chain.Genesis()); // The current active chain's genesis block must be this block.
        }
        if (!pindex->HaveTxsDownloaded()) assert(pindex->nSequenceId <= 0); // nSequenceId can't be set positive for blocks that aren't linked (negative is used for preciousblock)
        // VALID_TRANSACTIONS is equivalent to nTx > 0 for all nodes (whether or not pruning has occurred).
        // HAVE_DATA is only equivalent to nTx > 0 (or VALID_TRANSACTIONS) if no pruning has occurred.
        // Unless these indexes are assumed valid and pending block download on a
        // background chainstate.
        if (!m_blockman.m_have_pruned && !pindex->IsAssumedValid()) {
            // If we've never pruned, then HAVE_DATA should be equivalent to nTx > 0
            assert(!(pindex->nStatus & BLOCK_HAVE_DATA) == (pindex->nTx == 0));
            assert(pindexFirstMissing == pindexFirstNeverProcessed);
        } else {
            // If we have pruned, then we can only say that HAVE_DATA implies nTx > 0
            if (pindex->nStatus & BLOCK_HAVE_DATA) assert(pindex->nTx > 0);
        }
        if (pindex->nStatus & BLOCK_HAVE_UNDO) assert(pindex->nStatus & BLOCK_HAVE_DATA);
        if (pindex->IsAssumedValid()) {
            // Assumed-valid blocks should have some nTx value.
            assert(pindex->nTx > 0);
            // Assumed-valid blocks should connect to the main chain.
            assert((pindex->nStatus & BLOCK_VALID_MASK) >= BLOCK_VALID_TREE);
        } else {
            // Otherwise there should only be an nTx value if we have
            // actually seen a block's transactions.
            assert(((pindex->nStatus & BLOCK_VALID_MASK) >= BLOCK_VALID_TRANSACTIONS) == (pindex->nTx > 0)); // This is pruning-independent.
        }
        // All parents having had data (at some point) is equivalent to all parents being VALID_TRANSACTIONS, which is equivalent to HaveTxsDownloaded().
        assert((pindexFirstNeverProcessed == nullptr) == pindex->HaveTxsDownloaded());
        assert((pindexFirstNotTransactionsValid == nullptr) == pindex->HaveTxsDownloaded());
        assert(pindex->nHeight == nHeight); // nHeight must be consistent.
        assert(pindex->pprev == nullptr || pindex->nChainWork >= pindex->pprev->nChainWork); // For every block except the genesis block, the chainwork must be larger than the parent's.
        assert(nHeight < 2 || (pindex->pskip && (pindex->pskip->nHeight < nHeight))); // The pskip pointer must point back for all but the first 2 blocks.
        assert(pindexFirstNotTreeValid == nullptr); // All m_blockman.m_block_index entries must at least be TREE valid
        if ((pindex->nStatus & BLOCK_VALID_MASK) >= BLOCK_VALID_TREE) assert(pindexFirstNotTreeValid == nullptr); // TREE valid implies all parents are TREE valid
        if ((pindex->nStatus & BLOCK_VALID_MASK) >= BLOCK_VALID_CHAIN) assert(pindexFirstNotChainValid == nullptr); // CHAIN valid implies all parents are CHAIN valid
        if ((pindex->nStatus & BLOCK_VALID_MASK) >= BLOCK_VALID_SCRIPTS) assert(pindexFirstNotScriptsValid == nullptr); // SCRIPTS valid implies all parents are SCRIPTS valid
        if (pindexFirstInvalid == nullptr) {
            // Checks for not-invalid blocks.
            assert((pindex->nStatus & BLOCK_FAILED_MASK) == 0); // The failed mask cannot be set for blocks without invalid parents.
        }
        if (!CBlockIndexWorkComparator()(pindex, m_chain.Tip()) && pindexFirstNeverProcessed == nullptr) {
            if (pindexFirstInvalid == nullptr) {
                const bool is_active = this == &m_chainman.ActiveChainstate();

                // If this block sorts at least as good as the current tip and
                // is valid and we have all data for its parents, it must be in
                // setBlockIndexCandidates.  m_chain.Tip() must also be there
                // even if some data has been pruned.
                //
                // Don't perform this check for the background chainstate since
                // its setBlockIndexCandidates shouldn't have some entries (i.e. those past the
                // snapshot block) which do exist in the block index for the active chainstate.
                if (is_active && (pindexFirstMissing == nullptr || pindex == m_chain.Tip())) {
                    assert(setBlockIndexCandidates.count(pindex));
                }
                // If some parent is missing, then it could be that this block was in
                // setBlockIndexCandidates but had to be removed because of the missing data.
                // In this case it must be in m_blocks_unlinked -- see test below.
            }
        } else { // If this block sorts worse than the current tip or some ancestor's block has never been seen, it cannot be in setBlockIndexCandidates.
            assert(setBlockIndexCandidates.count(pindex) == 0);
        }
        // Check whether this block is in m_blocks_unlinked.
        std::pair<std::multimap<CBlockIndex*,CBlockIndex*>::iterator,std::multimap<CBlockIndex*,CBlockIndex*>::iterator> rangeUnlinked = m_blockman.m_blocks_unlinked.equal_range(pindex->pprev);
        bool foundInUnlinked = false;
        while (rangeUnlinked.first != rangeUnlinked.second) {
            assert(rangeUnlinked.first->first == pindex->pprev);
            if (rangeUnlinked.first->second == pindex) {
                foundInUnlinked = true;
                break;
            }
            rangeUnlinked.first++;
        }
        if (pindex->pprev && (pindex->nStatus & BLOCK_HAVE_DATA) && pindexFirstNeverProcessed != nullptr && pindexFirstInvalid == nullptr) {
            // If this block has block data available, some parent was never received, and has no invalid parents, it must be in m_blocks_unlinked.
            assert(foundInUnlinked);
        }
        if (!(pindex->nStatus & BLOCK_HAVE_DATA)) assert(!foundInUnlinked); // Can't be in m_blocks_unlinked if we don't HAVE_DATA
        if (pindexFirstMissing == nullptr) assert(!foundInUnlinked); // We aren't missing data for any parent -- cannot be in m_blocks_unlinked.
        if (pindex->pprev && (pindex->nStatus & BLOCK_HAVE_DATA) && pindexFirstNeverProcessed == nullptr && pindexFirstMissing != nullptr) {
            // We HAVE_DATA for this block, have received data for all parents at some point, but we're currently missing data for some parent.
            assert(m_blockman.m_have_pruned); // We must have pruned.
            // This block may have entered m_blocks_unlinked if:
            //  - it has a descendant that at some point had more work than the
            //    tip, and
            //  - we tried switching to that descendant but were missing
            //    data for some intermediate block between m_chain and the
            //    tip.
            // So if this block is itself better than m_chain.Tip() and it wasn't in
            // setBlockIndexCandidates, then it must be in m_blocks_unlinked.
            if (!CBlockIndexWorkComparator()(pindex, m_chain.Tip()) && setBlockIndexCandidates.count(pindex) == 0) {
                if (pindexFirstInvalid == nullptr) {
                    assert(foundInUnlinked);
                }
            }
        }
        // assert(pindex->GetBlockHash() == pindex->GetBlockHeader().GetHash()); // Perhaps too slow
        // End: actual consistency checks.

        // Try descending into the first subnode.
        std::pair<std::multimap<CBlockIndex*,CBlockIndex*>::iterator,std::multimap<CBlockIndex*,CBlockIndex*>::iterator> range = forward.equal_range(pindex);
        if (range.first != range.second) {
            // A subnode was found.
            pindex = range.first->second;
            nHeight++;
            continue;
        }
        // This is a leaf node.
        // Move upwards until we reach a node of which we have not yet visited the last child.
        while (pindex) {
            // We are going to either move to a parent or a sibling of pindex.
            // If pindex was the first with a certain property, unset the corresponding variable.
            if (pindex == pindexFirstInvalid) pindexFirstInvalid = nullptr;
            if (pindex == pindexFirstMissing) pindexFirstMissing = nullptr;
            if (pindex == pindexFirstNeverProcessed) pindexFirstNeverProcessed = nullptr;
            if (pindex == pindexFirstNotTreeValid) pindexFirstNotTreeValid = nullptr;
            if (pindex == pindexFirstNotTransactionsValid) pindexFirstNotTransactionsValid = nullptr;
            if (pindex == pindexFirstNotChainValid) pindexFirstNotChainValid = nullptr;
            if (pindex == pindexFirstNotScriptsValid) pindexFirstNotScriptsValid = nullptr;
            // Find our parent.
            CBlockIndex* pindexPar = pindex->pprev;
            // Find which child we just visited.
            std::pair<std::multimap<CBlockIndex*,CBlockIndex*>::iterator,std::multimap<CBlockIndex*,CBlockIndex*>::iterator> rangePar = forward.equal_range(pindexPar);
            while (rangePar.first->second != pindex) {
                assert(rangePar.first != rangePar.second); // Our parent must have at least the node we're coming from as child.
                rangePar.first++;
            }
            // Proceed to the next one.
            rangePar.first++;
            if (rangePar.first != rangePar.second) {
                // Move to the sibling.
                pindex = rangePar.first->second;
                break;
            } else {
                // Move up further.
                pindex = pindexPar;
                nHeight--;
                continue;
            }
        }
    }

    // Check that we actually traversed the entire map.
    assert(nNodes == forward.size());
}

std::string Chainstate::ToString()
{
    AssertLockHeld(::cs_main);
    CBlockIndex* tip = m_chain.Tip();
    return strprintf("Chainstate [%s] @ height %d (%s)",
                     m_from_snapshot_blockhash ? "snapshot" : "ibd",
                     tip ? tip->nHeight : -1, tip ? tip->GetBlockHash().ToString() : "null");
}

bool Chainstate::ResizeCoinsCaches(size_t coinstip_size, size_t coinsdb_size)
{
    AssertLockHeld(::cs_main);
    if (coinstip_size == m_coinstip_cache_size_bytes &&
            coinsdb_size == m_coinsdb_cache_size_bytes) {
        // Cache sizes are unchanged, no need to continue.
        return true;
    }
    size_t old_coinstip_size = m_coinstip_cache_size_bytes;
    m_coinstip_cache_size_bytes = coinstip_size;
    m_coinsdb_cache_size_bytes = coinsdb_size;
    CoinsDB().ResizeCache(coinsdb_size);

    LogPrintf("[%s] resized coinsdb cache to %.1f MiB\n",
        this->ToString(), coinsdb_size * (1.0 / 1024 / 1024));
    LogPrintf("[%s] resized coinstip cache to %.1f MiB\n",
        this->ToString(), coinstip_size * (1.0 / 1024 / 1024));

    BlockValidationState state;
    bool ret;

    if (coinstip_size > old_coinstip_size) {
        // Likely no need to flush if cache sizes have grown.
        ret = FlushStateToDisk(state, FlushStateMode::IF_NEEDED);
    } else {
        // Otherwise, flush state to disk and deallocate the in-memory coins map.
        ret = FlushStateToDisk(state, FlushStateMode::ALWAYS);
        CoinsTip().ReallocateCache();
    }
    return ret;
}

//! Guess how far we are in the verification process at the given block index
//! require cs_main if pindex has not been validated yet (because nChainTx might be unset)
double GuessVerificationProgress(const ChainTxData& data, const CBlockIndex *pindex) {
    if (pindex == nullptr)
        return 0.0;

    int64_t nNow = time(nullptr);

    double fTxTotal;

    if (pindex->nChainTx <= data.nTxCount) {
        fTxTotal = data.nTxCount + (nNow - data.nTime) * data.dTxRate;
    } else {
        fTxTotal = pindex->nChainTx + (nNow - pindex->GetBlockTime()) * data.dTxRate;
    }

    return std::min<double>(pindex->nChainTx / fTxTotal, 1.0);
}

std::optional<uint256> ChainstateManager::SnapshotBlockhash() const
{
    LOCK(::cs_main);
    if (m_active_chainstate && m_active_chainstate->m_from_snapshot_blockhash) {
        // If a snapshot chainstate exists, it will always be our active.
        return m_active_chainstate->m_from_snapshot_blockhash;
    }
    return std::nullopt;
}

std::vector<Chainstate*> ChainstateManager::GetAll()
{
    LOCK(::cs_main);
    std::vector<Chainstate*> out;

    for (Chainstate* cs : {m_ibd_chainstate.get(), m_snapshot_chainstate.get()}) {
        if (this->IsUsable(cs)) out.push_back(cs);
    }

    return out;
}

Chainstate& ChainstateManager::InitializeChainstate(CTxMemPool* mempool)
{
    AssertLockHeld(::cs_main);
    assert(!m_ibd_chainstate);
    assert(!m_active_chainstate);

    m_ibd_chainstate = std::make_unique<Chainstate>(mempool, m_blockman, *this);
    m_active_chainstate = m_ibd_chainstate.get();
    return *m_active_chainstate;
}

const AssumeutxoData* ExpectedAssumeutxo(
    const int height, const CChainParams& chainparams)
{
    const MapAssumeutxo& valid_assumeutxos_map = chainparams.Assumeutxo();
    const auto assumeutxo_found = valid_assumeutxos_map.find(height);

    if (assumeutxo_found != valid_assumeutxos_map.end()) {
        return &assumeutxo_found->second;
    }
    return nullptr;
}

static bool DeleteCoinsDBFromDisk(const fs::path db_path, bool is_snapshot)
    EXCLUSIVE_LOCKS_REQUIRED(::cs_main)
{
    AssertLockHeld(::cs_main);

    if (is_snapshot) {
        fs::path base_blockhash_path = db_path / node::SNAPSHOT_BLOCKHASH_FILENAME;

        try {
            bool existed = fs::remove(base_blockhash_path);
            if (!existed) {
                LogPrintf("[snapshot] snapshot chainstate dir being removed lacks %s file\n",
                          fs::PathToString(node::SNAPSHOT_BLOCKHASH_FILENAME));
            }
        } catch (const fs::filesystem_error& e) {
            LogPrintf("[snapshot] failed to remove file %s: %s\n",
                    fs::PathToString(base_blockhash_path), fsbridge::get_filesystem_error_message(e));
        }
    }

    std::string path_str = fs::PathToString(db_path);
    LogPrintf("Removing leveldb dir at %s\n", path_str);

    // We have to destruct before this call leveldb::DB in order to release the db
    // lock, otherwise `DestroyDB` will fail. See `leveldb::~DBImpl()`.
    const bool destroyed = dbwrapper::DestroyDB(path_str, {}).ok();

    if (!destroyed) {
        LogPrintf("error: leveldb DestroyDB call failed on %s\n", path_str);
    }

    // Datadir should be removed from filesystem; otherwise initialization may detect
    // it on subsequent statups and get confused.
    //
    // If the base_blockhash_path removal above fails in the case of snapshot
    // chainstates, this will return false since leveldb won't remove a non-empty
    // directory.
    return destroyed && !fs::exists(db_path);
}

bool ChainstateManager::ActivateSnapshot(
        AutoFile& coins_file,
        const SnapshotMetadata& metadata,
        bool in_memory)
{
    uint256 base_blockhash = metadata.m_base_blockhash;

    if (this->SnapshotBlockhash()) {
        LogPrintf("[snapshot] can't activate a snapshot-based chainstate more than once\n");
        return false;
    }

    int64_t current_coinsdb_cache_size{0};
    int64_t current_coinstip_cache_size{0};

    // Cache percentages to allocate to each chainstate.
    //
    // These particular percentages don't matter so much since they will only be
    // relevant during snapshot activation; caches are rebalanced at the conclusion of
    // this function. We want to give (essentially) all available cache capacity to the
    // snapshot to aid the bulk load later in this function.
    static constexpr double IBD_CACHE_PERC = 0.01;
    static constexpr double SNAPSHOT_CACHE_PERC = 0.99;

    {
        LOCK(::cs_main);
        // Resize the coins caches to ensure we're not exceeding memory limits.
        //
        // Allocate the majority of the cache to the incoming snapshot chainstate, since
        // (optimistically) getting to its tip will be the top priority. We'll need to call
        // `MaybeRebalanceCaches()` once we're done with this function to ensure
        // the right allocation (including the possibility that no snapshot was activated
        // and that we should restore the active chainstate caches to their original size).
        //
        current_coinsdb_cache_size = this->ActiveChainstate().m_coinsdb_cache_size_bytes;
        current_coinstip_cache_size = this->ActiveChainstate().m_coinstip_cache_size_bytes;

        // Temporarily resize the active coins cache to make room for the newly-created
        // snapshot chain.
        this->ActiveChainstate().ResizeCoinsCaches(
            static_cast<size_t>(current_coinstip_cache_size * IBD_CACHE_PERC),
            static_cast<size_t>(current_coinsdb_cache_size * IBD_CACHE_PERC));
    }

    auto snapshot_chainstate = WITH_LOCK(::cs_main,
        return std::make_unique<Chainstate>(
            /*mempool=*/nullptr, m_blockman, *this, base_blockhash));

    {
        LOCK(::cs_main);
        snapshot_chainstate->InitCoinsDB(
            static_cast<size_t>(current_coinsdb_cache_size * SNAPSHOT_CACHE_PERC),
            in_memory, false, "chainstate");
        snapshot_chainstate->InitCoinsCache(
            static_cast<size_t>(current_coinstip_cache_size * SNAPSHOT_CACHE_PERC));
    }

    bool snapshot_ok = this->PopulateAndValidateSnapshot(
        *snapshot_chainstate, coins_file, metadata);

    // If not in-memory, persist the base blockhash for use during subsequent
    // initialization.
    if (!in_memory) {
        LOCK(::cs_main);
        if (!node::WriteSnapshotBaseBlockhash(*snapshot_chainstate)) {
            snapshot_ok = false;
        }
    }
    if (!snapshot_ok) {
        LOCK(::cs_main);
        this->MaybeRebalanceCaches();

        // PopulateAndValidateSnapshot can return (in error) before the leveldb datadir
        // has been created, so only attempt removal if we got that far.
        if (auto snapshot_datadir = node::FindSnapshotChainstateDir()) {
            // We have to destruct leveldb::DB in order to release the db lock, otherwise
            // DestroyDB() (in DeleteCoinsDBFromDisk()) will fail. See `leveldb::~DBImpl()`.
            // Destructing the chainstate (and so resetting the coinsviews object) does this.
            snapshot_chainstate.reset();
            bool removed = DeleteCoinsDBFromDisk(*snapshot_datadir, /*is_snapshot=*/true);
            if (!removed) {
                AbortNode(strprintf("Failed to remove snapshot chainstate dir (%s). "
                    "Manually remove it before restarting.\n", fs::PathToString(*snapshot_datadir)));
            }
        }
        return false;
    }

    {
        LOCK(::cs_main);
        assert(!m_snapshot_chainstate);
        m_snapshot_chainstate.swap(snapshot_chainstate);
        const bool chaintip_loaded = m_snapshot_chainstate->LoadChainTip();
        assert(chaintip_loaded);

        m_active_chainstate = m_snapshot_chainstate.get();

        LogPrintf("[snapshot] successfully activated snapshot %s\n", base_blockhash.ToString());
        LogPrintf("[snapshot] (%.2f MB)\n",
            m_snapshot_chainstate->CoinsTip().DynamicMemoryUsage() / (1000 * 1000));

        this->MaybeRebalanceCaches();
    }
    return true;
}

static void FlushSnapshotToDisk(CCoinsViewCache& coins_cache, bool snapshot_loaded)
{
    LOG_TIME_MILLIS_WITH_CATEGORY_MSG_ONCE(
        strprintf("%s (%.2f MB)",
                  snapshot_loaded ? "saving snapshot chainstate" : "flushing coins cache",
                  coins_cache.DynamicMemoryUsage() / (1000 * 1000)),
        BCLog::LogFlags::ALL);

    coins_cache.Flush();
}

struct StopHashingException : public std::exception
{
    const char* what() const throw() override
    {
        return "ComputeUTXOStats interrupted by shutdown.";
    }
};

static void SnapshotUTXOHashBreakpoint()
{
    if (ShutdownRequested()) throw StopHashingException();
}

bool ChainstateManager::PopulateAndValidateSnapshot(
    Chainstate& snapshot_chainstate,
    AutoFile& coins_file,
    const SnapshotMetadata& metadata)
{
    // It's okay to release cs_main before we're done using `coins_cache` because we know
    // that nothing else will be referencing the newly created snapshot_chainstate yet.
    CCoinsViewCache& coins_cache = *WITH_LOCK(::cs_main, return &snapshot_chainstate.CoinsTip());

    uint256 base_blockhash = metadata.m_base_blockhash;

    CBlockIndex* snapshot_start_block = WITH_LOCK(::cs_main, return m_blockman.LookupBlockIndex(base_blockhash));

    if (!snapshot_start_block) {
        // Needed for ComputeUTXOStats and ExpectedAssumeutxo to determine the
        // height and to avoid a crash when base_blockhash.IsNull()
        LogPrintf("[snapshot] Did not find snapshot start blockheader %s\n",
                  base_blockhash.ToString());
        return false;
    }

    int base_height = snapshot_start_block->nHeight;
    auto maybe_au_data = ExpectedAssumeutxo(base_height, GetParams());

    if (!maybe_au_data) {
        LogPrintf("[snapshot] assumeutxo height in snapshot metadata not recognized " /* Continued */
                  "(%d) - refusing to load snapshot\n", base_height);
        return false;
    }

    const AssumeutxoData& au_data = *maybe_au_data;

    COutPoint outpoint;
    Coin coin;
    const uint64_t coins_count = metadata.m_coins_count;
    uint64_t coins_left = metadata.m_coins_count;

    LogPrintf("[snapshot] loading coins from snapshot %s\n", base_blockhash.ToString());
    int64_t coins_processed{0};

    while (coins_left > 0) {
        try {
            coins_file >> outpoint;
            coins_file >> coin;
        } catch (const std::ios_base::failure&) {
            LogPrintf("[snapshot] bad snapshot format or truncated snapshot after deserializing %d coins\n",
                      coins_count - coins_left);
            return false;
        }
        if (coin.nHeight > base_height ||
            outpoint.n >= std::numeric_limits<decltype(outpoint.n)>::max() // Avoid integer wrap-around in coinstats.cpp:ApplyHash
        ) {
            LogPrintf("[snapshot] bad snapshot data after deserializing %d coins\n",
                      coins_count - coins_left);
            return false;
        }

        coins_cache.EmplaceCoinInternalDANGER(std::move(outpoint), std::move(coin));

        --coins_left;
        ++coins_processed;

        if (coins_processed % 1000000 == 0) {
            LogPrintf("[snapshot] %d coins loaded (%.2f%%, %.2f MB)\n",
                coins_processed,
                static_cast<float>(coins_processed) * 100 / static_cast<float>(coins_count),
                coins_cache.DynamicMemoryUsage() / (1000 * 1000));
        }

        // Batch write and flush (if we need to) every so often.
        //
        // If our average Coin size is roughly 41 bytes, checking every 120,000 coins
        // means <5MB of memory imprecision.
        if (coins_processed % 120000 == 0) {
            if (ShutdownRequested()) {
                return false;
            }

            const auto snapshot_cache_state = WITH_LOCK(::cs_main,
                return snapshot_chainstate.GetCoinsCacheSizeState());

            if (snapshot_cache_state >= CoinsCacheSizeState::CRITICAL) {
                // This is a hack - we don't know what the actual best block is, but that
                // doesn't matter for the purposes of flushing the cache here. We'll set this
                // to its correct value (`base_blockhash`) below after the coins are loaded.
                coins_cache.SetBestBlock(GetRandHash());

                // No need to acquire cs_main since this chainstate isn't being used yet.
                FlushSnapshotToDisk(coins_cache, /*snapshot_loaded=*/false);
            }
        }
    }

    // Important that we set this. This and the coins_cache accesses above are
    // sort of a layer violation, but either we reach into the innards of
    // CCoinsViewCache here or we have to invert some of the Chainstate to
    // embed them in a snapshot-activation-specific CCoinsViewCache bulk load
    // method.
    coins_cache.SetBestBlock(base_blockhash);

    bool out_of_coins{false};
    try {
        coins_file >> outpoint;
    } catch (const std::ios_base::failure&) {
        // We expect an exception since we should be out of coins.
        out_of_coins = true;
    }
    if (!out_of_coins) {
        LogPrintf("[snapshot] bad snapshot - coins left over after deserializing %d coins\n",
            coins_count);
        return false;
    }

    LogPrintf("[snapshot] loaded %d (%.2f MB) coins from snapshot %s\n",
        coins_count,
        coins_cache.DynamicMemoryUsage() / (1000 * 1000),
        base_blockhash.ToString());

    // No need to acquire cs_main since this chainstate isn't being used yet.
    FlushSnapshotToDisk(coins_cache, /*snapshot_loaded=*/true);

    assert(coins_cache.GetBestBlock() == base_blockhash);

    // As above, okay to immediately release cs_main here since no other context knows
    // about the snapshot_chainstate.
    CCoinsViewDB* snapshot_coinsdb = WITH_LOCK(::cs_main, return &snapshot_chainstate.CoinsDB());

    std::optional<CCoinsStats> maybe_stats;

    try {
        maybe_stats = ComputeUTXOStats(
            CoinStatsHashType::HASH_SERIALIZED, snapshot_coinsdb, m_blockman, SnapshotUTXOHashBreakpoint);
    } catch (StopHashingException const&) {
        return false;
    }
    if (!maybe_stats.has_value()) {
        LogPrintf("[snapshot] failed to generate coins stats\n");
        return false;
    }

    // Assert that the deserialized chainstate contents match the expected assumeutxo value.
    if (AssumeutxoHash{maybe_stats->hashSerialized} != au_data.hash_serialized) {
        LogPrintf("[snapshot] bad snapshot content hash: expected %s, got %s\n",
            au_data.hash_serialized.ToString(), maybe_stats->hashSerialized.ToString());
        return false;
    }

    snapshot_chainstate.m_chain.SetTip(*snapshot_start_block);

    // The remainder of this function requires modifying data protected by cs_main.
    LOCK(::cs_main);

    // Fake various pieces of CBlockIndex state:
    CBlockIndex* index = nullptr;

    // Don't make any modifications to the genesis block.
    // This is especially important because we don't want to erroneously
    // apply BLOCK_ASSUMED_VALID to genesis, which would happen if we didn't skip
    // it here (since it apparently isn't BLOCK_VALID_SCRIPTS).
    constexpr int AFTER_GENESIS_START{1};

    for (int i = AFTER_GENESIS_START; i <= snapshot_chainstate.m_chain.Height(); ++i) {
        index = snapshot_chainstate.m_chain[i];

        // Fake nTx so that LoadBlockIndex() loads assumed-valid CBlockIndex
        // entries (among other things)
        if (!index->nTx) {
            index->nTx = 1;
        }
        // Fake nChainTx so that GuessVerificationProgress reports accurately
        index->nChainTx = index->pprev->nChainTx + index->nTx;

        // Mark unvalidated block index entries beneath the snapshot base block as assumed-valid.
        if (!index->IsValid(BLOCK_VALID_SCRIPTS)) {
            // This flag will be removed once the block is fully validated by a
            // background chainstate.
            index->nStatus |= BLOCK_ASSUMED_VALID;
        }

        // Fake BLOCK_OPT_WITNESS so that Chainstate::NeedsRedownload()
        // won't ask to rewind the entire assumed-valid chain on startup.
        if (DeploymentActiveAt(*index, *this, Consensus::DEPLOYMENT_SEGWIT)) {
            index->nStatus |= BLOCK_OPT_WITNESS;
        }

        m_blockman.m_dirty_blockindex.insert(index);
        // Changes to the block index will be flushed to disk after this call
        // returns in `ActivateSnapshot()`, when `MaybeRebalanceCaches()` is
        // called, since we've added a snapshot chainstate and therefore will
        // have to downsize the IBD chainstate, which will result in a call to
        // `FlushStateToDisk(ALWAYS)`.
    }

    assert(index);
    index->nChainTx = au_data.nChainTx;
    snapshot_chainstate.setBlockIndexCandidates.insert(snapshot_start_block);

    LogPrintf("[snapshot] validated snapshot (%.2f MB)\n",
        coins_cache.DynamicMemoryUsage() / (1000 * 1000));
    return true;
}

// Currently, this function holds cs_main for its duration, which could be for
// multiple minutes due to the ComputeUTXOStats call. This hold is necessary
// because we need to avoid advancing the background validation chainstate
// farther than the snapshot base block - and this function is also invoked
// from within ConnectTip, i.e. from within ActivateBestChain, so cs_main is
// held anyway.
//
// Eventually (TODO), we could somehow separate this function's runtime from
// maintenance of the active chain, but that will either require
//
//  (i) setting `m_disabled` immediately and ensuring all chainstate accesses go
//      through IsUsable() checks, or
//
//  (ii) giving each chainstate its own lock instead of using cs_main for everything.
SnapshotCompletionResult ChainstateManager::MaybeCompleteSnapshotValidation(
      std::function<void(bilingual_str)> shutdown_fnc)
{
    AssertLockHeld(cs_main);
    if (m_ibd_chainstate.get() == &this->ActiveChainstate() ||
            !this->IsUsable(m_snapshot_chainstate.get()) ||
            !this->IsUsable(m_ibd_chainstate.get()) ||
            !m_ibd_chainstate->m_chain.Tip()) {
       // Nothing to do - this function only applies to the background
       // validation chainstate.
       return SnapshotCompletionResult::SKIPPED;
    }
    const int snapshot_tip_height = this->ActiveHeight();
    const int snapshot_base_height = *Assert(this->GetSnapshotBaseHeight());
    const CBlockIndex& index_new = *Assert(m_ibd_chainstate->m_chain.Tip());

    if (index_new.nHeight < snapshot_base_height) {
        // Background IBD not complete yet.
        return SnapshotCompletionResult::SKIPPED;
    }

    assert(SnapshotBlockhash());
    uint256 snapshot_blockhash = *Assert(SnapshotBlockhash());

    auto handle_invalid_snapshot = [&]() EXCLUSIVE_LOCKS_REQUIRED(::cs_main) {
        bilingual_str user_error = strprintf(_(
            "%s failed to validate the -assumeutxo snapshot state. "
            "This indicates a hardware problem, or a bug in the software, or a "
            "bad software modification that allowed an invalid snapshot to be "
            "loaded. As a result of this, the node will shut down and stop using any "
            "state that was built on the snapshot, resetting the chain height "
            "from %d to %d. On the next "
            "restart, the node will resume syncing from %d "
            "without using any snapshot data. "
            "Please report this incident to %s, including how you obtained the snapshot. "
            "The invalid snapshot chainstate has been left on disk in case it is "
            "helpful in diagnosing the issue that caused this error."),
            PACKAGE_NAME, snapshot_tip_height, snapshot_base_height, snapshot_base_height, PACKAGE_BUGREPORT
        );

        LogPrintf("[snapshot] !!! %s\n", user_error.original);
        LogPrintf("[snapshot] deleting snapshot, reverting to validated chain, and stopping node\n");

        m_active_chainstate = m_ibd_chainstate.get();
        m_snapshot_chainstate->m_disabled = true;
        assert(!this->IsUsable(m_snapshot_chainstate.get()));
        assert(this->IsUsable(m_ibd_chainstate.get()));

        m_snapshot_chainstate->InvalidateCoinsDBOnDisk();

        shutdown_fnc(user_error);
    };

    if (index_new.GetBlockHash() != snapshot_blockhash) {
        LogPrintf("[snapshot] supposed base block %s does not match the " /* Continued */
          "snapshot base block %s (height %d). Snapshot is not valid.",
          index_new.ToString(), snapshot_blockhash.ToString(), snapshot_base_height);
        handle_invalid_snapshot();
        return SnapshotCompletionResult::BASE_BLOCKHASH_MISMATCH;
    }

    assert(index_new.nHeight == snapshot_base_height);

    int curr_height = m_ibd_chainstate->m_chain.Height();

    assert(snapshot_base_height == curr_height);
    assert(snapshot_base_height == index_new.nHeight);
    assert(this->IsUsable(m_snapshot_chainstate.get()));
    assert(this->GetAll().size() == 2);

    CCoinsViewDB& ibd_coins_db = m_ibd_chainstate->CoinsDB();
    m_ibd_chainstate->ForceFlushStateToDisk();

    auto maybe_au_data = ExpectedAssumeutxo(curr_height, m_options.chainparams);
    if (!maybe_au_data) {
        LogPrintf("[snapshot] assumeutxo data not found for height " /* Continued */
            "(%d) - refusing to validate snapshot\n", curr_height);
        handle_invalid_snapshot();
        return SnapshotCompletionResult::MISSING_CHAINPARAMS;
    }

    const AssumeutxoData& au_data = *maybe_au_data;
    std::optional<CCoinsStats> maybe_ibd_stats;
    LogPrintf("[snapshot] computing UTXO stats for background chainstate to validate " /* Continued */
        "snapshot - this could take a few minutes\n");
    try {
        maybe_ibd_stats = ComputeUTXOStats(
            CoinStatsHashType::HASH_SERIALIZED,
            &ibd_coins_db,
            m_blockman,
            SnapshotUTXOHashBreakpoint);
    } catch (StopHashingException const&) {
        return SnapshotCompletionResult::STATS_FAILED;
    }

    // XXX note that this function is slow and will hold cs_main for potentially minutes.
    if (!maybe_ibd_stats) {
        LogPrintf("[snapshot] failed to generate stats for validation coins db\n");
        // While this isn't a problem with the snapshot per se, this condition
        // prevents us from validating the snapshot, so we should shut down and let the
        // user handle the issue manually.
        handle_invalid_snapshot();
        return SnapshotCompletionResult::STATS_FAILED;
    }
    const auto& ibd_stats = *maybe_ibd_stats;

    // Compare the background validation chainstate's UTXO set hash against the hard-coded
    // assumeutxo hash we expect.
    //
    // TODO: For belt-and-suspenders, we could cache the UTXO set
    // hash for the snapshot when it's loaded in its chainstate's leveldb. We could then
    // reference that here for an additional check.
    if (AssumeutxoHash{ibd_stats.hashSerialized} != au_data.hash_serialized) {
        LogPrintf("[snapshot] hash mismatch: actual=%s, expected=%s\n",
            ibd_stats.hashSerialized.ToString(),
            au_data.hash_serialized.ToString());
        handle_invalid_snapshot();
        return SnapshotCompletionResult::HASH_MISMATCH;
    }

    LogPrintf("[snapshot] snapshot beginning at %s has been fully validated\n",
        snapshot_blockhash.ToString());

    m_ibd_chainstate->m_disabled = true;
    this->MaybeRebalanceCaches();

    return SnapshotCompletionResult::SUCCESS;
}

Chainstate& ChainstateManager::ActiveChainstate() const
{
    LOCK(::cs_main);
    assert(m_active_chainstate);
    return *m_active_chainstate;
}

bool ChainstateManager::IsSnapshotActive() const
{
    LOCK(::cs_main);
    return m_snapshot_chainstate && m_active_chainstate == m_snapshot_chainstate.get();
}

void ChainstateManager::MaybeRebalanceCaches()
{
    AssertLockHeld(::cs_main);
    bool ibd_usable = this->IsUsable(m_ibd_chainstate.get());
    bool snapshot_usable = this->IsUsable(m_snapshot_chainstate.get());
    assert(ibd_usable || snapshot_usable);

    if (ibd_usable && !snapshot_usable) {
        LogPrintf("[snapshot] allocating all cache to the IBD chainstate\n");
        // Allocate everything to the IBD chainstate.
        m_ibd_chainstate->ResizeCoinsCaches(m_total_coinstip_cache, m_total_coinsdb_cache);
    }
    else if (snapshot_usable && !ibd_usable) {
        // If background validation has completed and snapshot is our active chain...
        LogPrintf("[snapshot] allocating all cache to the snapshot chainstate\n");
        // Allocate everything to the snapshot chainstate.
        m_snapshot_chainstate->ResizeCoinsCaches(m_total_coinstip_cache, m_total_coinsdb_cache);
    }
    else if (ibd_usable && snapshot_usable) {
        // If both chainstates exist, determine who needs more cache based on IBD status.
        //
        // Note: shrink caches first so that we don't inadvertently overwhelm available memory.
        if (m_snapshot_chainstate->IsInitialBlockDownload()) {
            m_ibd_chainstate->ResizeCoinsCaches(
                m_total_coinstip_cache * 0.05, m_total_coinsdb_cache * 0.05);
            m_snapshot_chainstate->ResizeCoinsCaches(
                m_total_coinstip_cache * 0.95, m_total_coinsdb_cache * 0.95);
        } else {
            m_snapshot_chainstate->ResizeCoinsCaches(
                m_total_coinstip_cache * 0.05, m_total_coinsdb_cache * 0.05);
            m_ibd_chainstate->ResizeCoinsCaches(
                m_total_coinstip_cache * 0.95, m_total_coinsdb_cache * 0.95);
        }
    }
}

void ChainstateManager::ResetChainstates()
{
    m_ibd_chainstate.reset();
    m_snapshot_chainstate.reset();
    m_active_chainstate = nullptr;
}

/**
 * Apply default chain params to nullopt members.
 * This helps to avoid coding errors around the accidental use of the compare
 * operators that accept nullopt, thus ignoring the intended default value.
 */
static ChainstateManager::Options&& Flatten(ChainstateManager::Options&& opts)
{
    if (!opts.check_block_index.has_value()) opts.check_block_index = opts.chainparams.DefaultConsistencyChecks();
    if (!opts.minimum_chain_work.has_value()) opts.minimum_chain_work = UintToArith256(opts.chainparams.GetConsensus().nMinimumChainWork);
    if (!opts.assumed_valid_block.has_value()) opts.assumed_valid_block = opts.chainparams.GetConsensus().defaultAssumeValid;
    Assert(opts.adjusted_time_callback);
    return std::move(opts);
}

ChainstateManager::ChainstateManager(Options options, node::BlockManager::Options blockman_options)
    : m_options{Flatten(std::move(options))},
      m_blockman{std::move(blockman_options)} {}

ChainstateManager::~ChainstateManager()
{
    LOCK(::cs_main);

    m_versionbitscache.Clear();

    // TODO: The warning cache should probably become non-global
    for (auto& i : warningcache) {
        i.clear();
    }
}

bool ChainstateManager::DetectSnapshotChainstate(CTxMemPool* mempool)
{
    assert(!m_snapshot_chainstate);
    std::optional<fs::path> path = node::FindSnapshotChainstateDir();
    if (!path) {
        return false;
    }
    std::optional<uint256> base_blockhash = node::ReadSnapshotBaseBlockhash(*path);
    if (!base_blockhash) {
        return false;
    }
    LogPrintf("[snapshot] detected active snapshot chainstate (%s) - loading\n",
        fs::PathToString(*path));

    this->ActivateExistingSnapshot(mempool, *base_blockhash);
    return true;
}

Chainstate& ChainstateManager::ActivateExistingSnapshot(CTxMemPool* mempool, uint256 base_blockhash)
{
    assert(!m_snapshot_chainstate);
    m_snapshot_chainstate =
        std::make_unique<Chainstate>(mempool, m_blockman, *this, base_blockhash);
    LogPrintf("[snapshot] switching active chainstate to %s\n", m_snapshot_chainstate->ToString());
    m_active_chainstate = m_snapshot_chainstate.get();
    return *m_snapshot_chainstate;
}

bool IsBIP30Repeat(const CBlockIndex& block_index)
{
    return (block_index.nHeight==91842 && block_index.GetBlockHash() == uint256S("0x00000000000a4d0a398161ffc163c503763b1f4360639393e0e4c8e300e0caec")) ||
           (block_index.nHeight==91880 && block_index.GetBlockHash() == uint256S("0x00000000000743f190a18c5577a3c2d2a1f610ae9601ac046a38084ccb7cd721"));
}

bool IsBIP30Unspendable(const CBlockIndex& block_index)
{
    return (block_index.nHeight==91722 && block_index.GetBlockHash() == uint256S("0x00000000000271a2dc26e7667f8419f2e15416dc6955e5a6c6cdf3f2574dd08e")) ||
           (block_index.nHeight==91812 && block_index.GetBlockHash() == uint256S("0x00000000000af0aed4792b1acee3d966af36cf5def14935db8de83d6f9306f2f"));
}

void Chainstate::InvalidateCoinsDBOnDisk()
{
    AssertLockHeld(::cs_main);
    // Should never be called on a non-snapshot chainstate.
    assert(m_from_snapshot_blockhash);
    auto storage_path_maybe = this->CoinsDB().StoragePath();
    // Should never be called with a non-existent storage path.
    assert(storage_path_maybe);
    fs::path snapshot_datadir = *storage_path_maybe;

    // Coins views no longer usable.
    m_coins_views.reset();

    auto invalid_path = snapshot_datadir + "_INVALID";
    std::string dbpath = fs::PathToString(snapshot_datadir);
    std::string target = fs::PathToString(invalid_path);
    LogPrintf("[snapshot] renaming snapshot datadir %s to %s\n", dbpath, target);

    // The invalid snapshot datadir is simply moved and not deleted because we may
    // want to do forensics later during issue investigation. The user is instructed
    // accordingly in MaybeCompleteSnapshotValidation().
    try {
        fs::rename(snapshot_datadir, invalid_path);
    } catch (const fs::filesystem_error& e) {
        auto src_str = fs::PathToString(snapshot_datadir);
        auto dest_str = fs::PathToString(invalid_path);

        LogPrintf("%s: error renaming file '%s' -> '%s': %s\n",
                __func__, src_str, dest_str, e.what());
        AbortNode(strprintf(
            "Rename of '%s' -> '%s' failed. "
            "You should resolve this by manually moving or deleting the invalid "
            "snapshot directory %s, otherwise you will encounter the same error again "
            "on the next startup.",
            src_str, dest_str, src_str));
    }
}

const CBlockIndex* ChainstateManager::GetSnapshotBaseBlock() const
{
    const auto blockhash_op = this->SnapshotBlockhash();
    if (!blockhash_op) return nullptr;
    return Assert(m_blockman.LookupBlockIndex(*blockhash_op));
}

std::optional<int> ChainstateManager::GetSnapshotBaseHeight() const
{
    const CBlockIndex* base = this->GetSnapshotBaseBlock();
    return base ? std::make_optional(base->nHeight) : std::nullopt;
}

bool ChainstateManager::ValidatedSnapshotCleanup()
{
    AssertLockHeld(::cs_main);
    auto get_storage_path = [](auto& chainstate) EXCLUSIVE_LOCKS_REQUIRED(::cs_main) -> std::optional<fs::path> {
        if (!(chainstate && chainstate->HasCoinsViews())) {
            return {};
        }
        return chainstate->CoinsDB().StoragePath();
    };
    std::optional<fs::path> ibd_chainstate_path_maybe = get_storage_path(m_ibd_chainstate);
    std::optional<fs::path> snapshot_chainstate_path_maybe = get_storage_path(m_snapshot_chainstate);

    if (!this->IsSnapshotValidated()) {
        // No need to clean up.
        return false;
    }
    // If either path doesn't exist, that means at least one of the chainstates
    // is in-memory, in which case we can't do on-disk cleanup. You'd better be
    // in a unittest!
    if (!ibd_chainstate_path_maybe || !snapshot_chainstate_path_maybe) {
        LogPrintf("[snapshot] snapshot chainstate cleanup cannot happen with " /* Continued */
                  "in-memory chainstates. You are testing, right?\n");
        return false;
    }

    const auto& snapshot_chainstate_path = *snapshot_chainstate_path_maybe;
    const auto& ibd_chainstate_path = *ibd_chainstate_path_maybe;

    // Since we're going to be moving around the underlying leveldb filesystem content
    // for each chainstate, make sure that the chainstates (and their constituent
    // CoinsViews members) have been destructed first.
    //
    // The caller of this method will be responsible for reinitializing chainstates
    // if they want to continue operation.
    this->ResetChainstates();

    // No chainstates should be considered usable.
    assert(this->GetAll().size() == 0);

    LogPrintf("[snapshot] deleting background chainstate directory (now unnecessary) (%s)\n",
              fs::PathToString(ibd_chainstate_path));

    fs::path tmp_old{ibd_chainstate_path + "_todelete"};

    auto rename_failed_abort = [](
                                   fs::path p_old,
                                   fs::path p_new,
                                   const fs::filesystem_error& err) {
        LogPrintf("%s: error renaming file (%s): %s\n",
                __func__, fs::PathToString(p_old), err.what());
        AbortNode(strprintf(
            "Rename of '%s' -> '%s' failed. "
            "Cannot clean up the background chainstate leveldb directory.",
            fs::PathToString(p_old), fs::PathToString(p_new)));
    };

    try {
        fs::rename(ibd_chainstate_path, tmp_old);
    } catch (const fs::filesystem_error& e) {
        rename_failed_abort(ibd_chainstate_path, tmp_old, e);
        throw;
    }

    LogPrintf("[snapshot] moving snapshot chainstate (%s) to " /* Continued */
              "default chainstate directory (%s)\n",
              fs::PathToString(snapshot_chainstate_path), fs::PathToString(ibd_chainstate_path));

    try {
        fs::rename(snapshot_chainstate_path, ibd_chainstate_path);
    } catch (const fs::filesystem_error& e) {
        rename_failed_abort(snapshot_chainstate_path, ibd_chainstate_path, e);
        throw;
    }

    if (!DeleteCoinsDBFromDisk(tmp_old, /*is_snapshot=*/false)) {
        // No need to AbortNode because once the unneeded bg chainstate data is
        // moved, it will not interfere with subsequent initialization.
        LogPrintf("Deletion of %s failed. Please remove it manually, as the " /* Continued */
                  "directory is now unnecessary.\n",
                  fs::PathToString(tmp_old));
    } else {
        LogPrintf("[snapshot] deleted background chainstate directory (%s)\n",
                  fs::PathToString(ibd_chainstate_path));
    }
    return true;
}<|MERGE_RESOLUTION|>--- conflicted
+++ resolved
@@ -798,7 +798,6 @@
                 //
                 // If replaceability signaling is ignored due to node setting,
                 // replacement is always allowed.
-<<<<<<< HEAD
                 bool allow_replacement;
                 if (m_pool.m_rbf_policy == RBFPolicy::Always || ignore_rejects.count("txn-mempool-conflict")) {
                     allow_replacement = true;
@@ -808,9 +807,6 @@
                     allow_replacement = SignalsOptInRBF(*ptxConflicting);
                 }
                 if (!allow_replacement) {
-=======
-                if (!(m_pool.m_full_rbf || ignore_rejects.count("txn-mempool-conflict")) && !SignalsOptInRBF(*ptxConflicting)) {
->>>>>>> 5e651d76
                     return state.Invalid(TxValidationResult::TX_MEMPOOL_POLICY, "txn-mempool-conflict");
                 }
 
@@ -906,13 +902,9 @@
                                     inChainInputValue, fSpendsCoinbase, nSigOpsCost, lock_points.value()));
     ws.m_vsize = entry->GetTxSize();
 
-<<<<<<< HEAD
-    if (nSigOpsCost > MAX_STANDARD_TX_SIGOPS_COST)
-=======
     // To avoid rejecting low-sigop bare-multisig transactions, the sigops
     // are counted a second time more accurately.
     if ((nSigOpsCost > MAX_STANDARD_TX_SIGOPS_COST) || (nBytesPerSigOpStrict && GetAccurateTransactionSigOpCost(tx, m_view, STANDARD_SCRIPT_VERIFY_FLAGS) > ws.m_vsize * WITNESS_SCALE_FACTOR / nBytesPerSigOpStrict)) {
->>>>>>> 5e651d76
         MaybeRejectDbg(TxValidationResult::TX_NOT_STANDARD, "bad-txns-too-many-sigops",
                 strprintf("%d", nSigOpsCost));
     }
