// Copyright (c) 2009-2010 Satoshi Nakamoto
// Copyright (c) 2009-2016 The Bitcoin Core developers
// Distributed under the MIT software license, see the accompanying
// file COPYING or http://www.opensource.org/licenses/mit-license.php.

#include "validation.h"

#include "arith_uint256.h"
#include "chain.h"
#include "chainparams.h"
#include "checkpoints.h"
#include "checkqueue.h"
#include "consensus/consensus.h"
#include "consensus/merkle.h"
#include "consensus/tx_verify.h"
#include "consensus/validation.h"
#include "cuckoocache.h"
#include "fs.h"
#include "hash.h"
#include "init.h"
#include "policy/fees.h"
#include "policy/policy.h"
#include "policy/rbf.h"
#include "pow.h"
#include "primitives/block.h"
#include "primitives/transaction.h"
#include "random.h"
#include "reverse_iterator.h"
#include "script/script.h"
#include "script/sigcache.h"
#include "script/standard.h"
#include "timedata.h"
#include "tinyformat.h"
#include "txdb.h"
#include "txmempool.h"
#include "ui_interface.h"
#include "undo.h"
#include "util.h"
#include "utilmoneystr.h"
#include "utilstrencodings.h"
#include "validationinterface.h"
#include "versionbits.h"
#include "warnings.h"

#include <atomic>
#include <sstream>

#include <boost/algorithm/string/replace.hpp>
#include <boost/algorithm/string/join.hpp>
#include <boost/thread.hpp>

#if defined(NDEBUG)
# error "Bitcoin cannot be compiled without assertions."
#endif

/**
 * Global state
 */

CCriticalSection cs_main;

BlockMap mapBlockIndex;
CChain chainActive;
CBlockIndex *pindexBestHeader = nullptr;
CWaitableCriticalSection csBestBlock;
CConditionVariable cvBlockChange;
int nScriptCheckThreads = 0;
std::atomic_bool fImporting(false);
bool fReindex = false;
bool fTxIndex = false;
bool fHavePruned = false;
bool fPruneMode = false;
bool fIsBareMultisigStd = DEFAULT_PERMIT_BAREMULTISIG;
bool fRequireStandard = true;
bool fCheckBlockIndex = false;
bool fCheckpointsEnabled = DEFAULT_CHECKPOINTS_ENABLED;
size_t nCoinCacheUsage = 5000 * 300;
uint64_t nPruneTarget = 0;
int64_t nMaxTipAge = DEFAULT_MAX_TIP_AGE;
bool fEnableReplacement = DEFAULT_ENABLE_REPLACEMENT;

uint256 hashAssumeValid;

CFeeRate minRelayTxFee = CFeeRate(DEFAULT_MIN_RELAY_TX_FEE);
CAmount maxTxFee = DEFAULT_TRANSACTION_MAXFEE;

CBlockPolicyEstimator feeEstimator;
CTxMemPool mempool(&feeEstimator);

static void CheckBlockIndex(const Consensus::Params& consensusParams);

/** Constant stuff for coinbase transactions we create: */
CScript COINBASE_FLAGS;

const std::string strMessageMagic = "Bitcoin Signed Message:\n";

// Internal stuff
namespace {

    struct CBlockIndexWorkComparator
    {
        bool operator()(const CBlockIndex *pa, const CBlockIndex *pb) const {
            // First sort by most total work, ...
            if (pa->nChainWork > pb->nChainWork) return false;
            if (pa->nChainWork < pb->nChainWork) return true;

            // ... then by earliest time received, ...
            if (pa->nSequenceId < pb->nSequenceId) return false;
            if (pa->nSequenceId > pb->nSequenceId) return true;

            // Use pointer address as tie breaker (should only happen with blocks
            // loaded from disk, as those all have id 0).
            if (pa < pb) return false;
            if (pa > pb) return true;

            // Identical blocks.
            return false;
        }
    };

    CBlockIndex *pindexBestInvalid;

    /**
     * The set of all CBlockIndex entries with BLOCK_VALID_TRANSACTIONS (for itself and all ancestors) and
     * as good as our current tip or better. Entries may be failed, though, and pruning nodes may be
     * missing the data for the block.
     */
    std::set<CBlockIndex*, CBlockIndexWorkComparator> setBlockIndexCandidates;
    /** All pairs A->B, where A (or one of its ancestors) misses transactions, but B has transactions.
     * Pruned nodes may have entries where B is missing data.
     */
    std::multimap<CBlockIndex*, CBlockIndex*> mapBlocksUnlinked;

    CCriticalSection cs_LastBlockFile;
    std::vector<CBlockFileInfo> vinfoBlockFile;
    int nLastBlockFile = 0;
    /** Global flag to indicate we should check to see if there are
     *  block/undo files that should be deleted.  Set on startup
     *  or if we allocate more file space when we're in prune mode
     */
    bool fCheckForPruning = false;

    /**
     * Every received block is assigned a unique and increasing identifier, so we
     * know which one to give priority in case of a fork.
     */
    CCriticalSection cs_nBlockSequenceId;
    /** Blocks loaded from disk are assigned id 0, so start the counter at 1. */
    int32_t nBlockSequenceId = 1;
    /** Decreasing counter (used by subsequent preciousblock calls). */
    int32_t nBlockReverseSequenceId = -1;
    /** chainwork for the last block that preciousblock has been applied to. */
    arith_uint256 nLastPreciousChainwork = 0;

    /** Dirty block index entries. */
    std::set<CBlockIndex*> setDirtyBlockIndex;

    /** Dirty block file entries. */
    std::set<int> setDirtyFileInfo;
} // anon namespace

CBlockIndex* FindForkInGlobalIndex(const CChain& chain, const CBlockLocator& locator)
{
    // Find the first block the caller has in the main chain
    for (const uint256& hash : locator.vHave) {
        BlockMap::iterator mi = mapBlockIndex.find(hash);
        if (mi != mapBlockIndex.end())
        {
            CBlockIndex* pindex = (*mi).second;
            if (chain.Contains(pindex))
                return pindex;
            if (pindex->GetAncestor(chain.Height()) == chain.Tip()) {
                return chain.Tip();
            }
        }
    }
    return chain.Genesis();
}

CCoinsViewDB *pcoinsdbview = nullptr;
CCoinsViewCache *pcoinsTip = nullptr;
CBlockTreeDB *pblocktree = nullptr;

enum FlushStateMode {
    FLUSH_STATE_NONE,
    FLUSH_STATE_IF_NEEDED,
    FLUSH_STATE_PERIODIC,
    FLUSH_STATE_ALWAYS
};

// See definition for documentation
static bool FlushStateToDisk(const CChainParams& chainParams, CValidationState &state, FlushStateMode mode, int nManualPruneHeight=0);
static void FindFilesToPruneManual(std::set<int>& setFilesToPrune, int nManualPruneHeight);
static void FindFilesToPrune(std::set<int>& setFilesToPrune, uint64_t nPruneAfterHeight);
bool CheckInputs(const CTransaction& tx, CValidationState &state, const CCoinsViewCache &inputs, bool fScriptChecks, unsigned int flags, bool cacheSigStore, bool cacheFullScriptStore, PrecomputedTransactionData& txdata, std::vector<CScriptCheck> *pvChecks = nullptr);
static FILE* OpenUndoFile(const CDiskBlockPos &pos, bool fReadOnly = false);

bool CheckFinalTx(const CTransaction &tx, int flags)
{
    AssertLockHeld(cs_main);

    // By convention a negative value for flags indicates that the
    // current network-enforced consensus rules should be used. In
    // a future soft-fork scenario that would mean checking which
    // rules would be enforced for the next block and setting the
    // appropriate flags. At the present time no soft-forks are
    // scheduled, so no flags are set.
    flags = std::max(flags, 0);

    // CheckFinalTx() uses chainActive.Height()+1 to evaluate
    // nLockTime because when IsFinalTx() is called within
    // CBlock::AcceptBlock(), the height of the block *being*
    // evaluated is what is used. Thus if we want to know if a
    // transaction can be part of the *next* block, we need to call
    // IsFinalTx() with one more than chainActive.Height().
    const int nBlockHeight = chainActive.Height() + 1;

    // BIP113 will require that time-locked transactions have nLockTime set to
    // less than the median time of the previous block they're contained in.
    // When the next block is created its previous block will be the current
    // chain tip, so we use that to calculate the median time passed to
    // IsFinalTx() if LOCKTIME_MEDIAN_TIME_PAST is set.
    const int64_t nBlockTime = (flags & LOCKTIME_MEDIAN_TIME_PAST)
                             ? chainActive.Tip()->GetMedianTimePast()
                             : GetAdjustedTime();

    return IsFinalTx(tx, nBlockHeight, nBlockTime);
}

bool TestLockPointValidity(const LockPoints* lp)
{
    AssertLockHeld(cs_main);
    assert(lp);
    // If there are relative lock times then the maxInputBlock will be set
    // If there are no relative lock times, the LockPoints don't depend on the chain
    if (lp->maxInputBlock) {
        // Check whether chainActive is an extension of the block at which the LockPoints
        // calculation was valid.  If not LockPoints are no longer valid
        if (!chainActive.Contains(lp->maxInputBlock)) {
            return false;
        }
    }

    // LockPoints still valid
    return true;
}

bool CheckSequenceLocks(const CTransaction &tx, int flags, LockPoints* lp, bool useExistingLockPoints)
{
    AssertLockHeld(cs_main);
    AssertLockHeld(mempool.cs);

    CBlockIndex* tip = chainActive.Tip();
    CBlockIndex index;
    index.pprev = tip;
    // CheckSequenceLocks() uses chainActive.Height()+1 to evaluate
    // height based locks because when SequenceLocks() is called within
    // ConnectBlock(), the height of the block *being*
    // evaluated is what is used.
    // Thus if we want to know if a transaction can be part of the
    // *next* block, we need to use one more than chainActive.Height()
    index.nHeight = tip->nHeight + 1;

    std::pair<int, int64_t> lockPair;
    if (useExistingLockPoints) {
        assert(lp);
        lockPair.first = lp->height;
        lockPair.second = lp->time;
    }
    else {
        // pcoinsTip contains the UTXO set for chainActive.Tip()
        CCoinsViewMemPool viewMemPool(pcoinsTip, mempool);
        std::vector<int> prevheights;
        prevheights.resize(tx.vin.size());
        for (size_t txinIndex = 0; txinIndex < tx.vin.size(); txinIndex++) {
            const CTxIn& txin = tx.vin[txinIndex];
            Coin coin;
            if (!viewMemPool.GetCoin(txin.prevout, coin)) {
                return error("%s: Missing input", __func__);
            }
            if (coin.nHeight == MEMPOOL_HEIGHT) {
                // Assume all mempool transaction confirm in the next block
                prevheights[txinIndex] = tip->nHeight + 1;
            } else {
                prevheights[txinIndex] = coin.nHeight;
            }
        }
        lockPair = CalculateSequenceLocks(tx, flags, &prevheights, index);
        if (lp) {
            lp->height = lockPair.first;
            lp->time = lockPair.second;
            // Also store the hash of the block with the highest height of
            // all the blocks which have sequence locked prevouts.
            // This hash needs to still be on the chain
            // for these LockPoint calculations to be valid
            // Note: It is impossible to correctly calculate a maxInputBlock
            // if any of the sequence locked inputs depend on unconfirmed txs,
            // except in the special case where the relative lock time/height
            // is 0, which is equivalent to no sequence lock. Since we assume
            // input height of tip+1 for mempool txs and test the resulting
            // lockPair from CalculateSequenceLocks against tip+1.  We know
            // EvaluateSequenceLocks will fail if there was a non-zero sequence
            // lock on a mempool input, so we can use the return value of
            // CheckSequenceLocks to indicate the LockPoints validity
            int maxInputHeight = 0;
            for (int height : prevheights) {
                // Can ignore mempool inputs since we'll fail if they had non-zero locks
                if (height != tip->nHeight+1) {
                    maxInputHeight = std::max(maxInputHeight, height);
                }
            }
            lp->maxInputBlock = tip->GetAncestor(maxInputHeight);
        }
    }
    return EvaluateSequenceLocks(index, lockPair);
}

// Returns the script flags which should be checked for a given block
static unsigned int GetBlockScriptFlags(const CBlockIndex* pindex, const Consensus::Params& chainparams);

static void LimitMempoolSize(CTxMemPool& pool, size_t limit, unsigned long age) {
    int expired = pool.Expire(GetTime() - age);
    if (expired != 0) {
        LogPrint(BCLog::MEMPOOL, "Expired %i transactions from the memory pool\n", expired);
    }

    std::vector<COutPoint> vNoSpendsRemaining;
    pool.TrimToSize(limit, &vNoSpendsRemaining);
    for (const COutPoint& removed : vNoSpendsRemaining)
        pcoinsTip->Uncache(removed);
}

/** Convert CValidationState to a human-readable message for logging */
std::string FormatStateMessage(const CValidationState &state)
{
    return strprintf("%s%s (code %i)",
        state.GetRejectReason(),
        state.GetDebugMessage().empty() ? "" : ", "+state.GetDebugMessage(),
        state.GetRejectCode());
}

static bool IsCurrentForFeeEstimation()
{
    AssertLockHeld(cs_main);
    if (IsInitialBlockDownload())
        return false;
    if (chainActive.Tip()->GetBlockTime() < (GetTime() - MAX_FEE_ESTIMATION_TIP_AGE))
        return false;
    if (chainActive.Height() < pindexBestHeader->nHeight - 1)
        return false;
    return true;
}

/* Make mempool consistent after a reorg, by re-adding or recursively erasing
 * disconnected block transactions from the mempool, and also removing any
 * other transactions from the mempool that are no longer valid given the new
 * tip/height.
 *
 * Note: we assume that disconnectpool only contains transactions that are NOT
 * confirmed in the current chain nor already in the mempool (otherwise,
 * in-mempool descendants of such transactions would be removed).
 *
 * Passing fAddToMempool=false will skip trying to add the transactions back,
 * and instead just erase from the mempool as needed.
 */

void UpdateMempoolForReorg(DisconnectedBlockTransactions &disconnectpool, bool fAddToMempool)
{
    AssertLockHeld(cs_main);
    std::vector<uint256> vHashUpdate;
    // disconnectpool's insertion_order index sorts the entries from
    // oldest to newest, but the oldest entry will be the last tx from the
    // latest mined block that was disconnected.
    // Iterate disconnectpool in reverse, so that we add transactions
    // back to the mempool starting with the earliest transaction that had
    // been previously seen in a block.
    auto it = disconnectpool.queuedTx.get<insertion_order>().rbegin();
    while (it != disconnectpool.queuedTx.get<insertion_order>().rend()) {
        // ignore validation errors in resurrected transactions
        CValidationState stateDummy;
        if (!fAddToMempool || (*it)->IsCoinBase() || !AcceptToMemoryPool(mempool, stateDummy, *it, false, nullptr, nullptr, true)) {
            // If the transaction doesn't make it in to the mempool, remove any
            // transactions that depend on it (which would now be orphans).
            mempool.removeRecursive(**it, MemPoolRemovalReason::REORG);
        } else if (mempool.exists((*it)->GetHash())) {
            vHashUpdate.push_back((*it)->GetHash());
        }
        ++it;
    }
    disconnectpool.queuedTx.clear();
    // AcceptToMemoryPool/addUnchecked all assume that new mempool entries have
    // no in-mempool children, which is generally not true when adding
    // previously-confirmed transactions back to the mempool.
    // UpdateTransactionsFromBlock finds descendants of any transactions in
    // the disconnectpool that were added back and cleans up the mempool state.
    mempool.UpdateTransactionsFromBlock(vHashUpdate);

    // We also need to remove any now-immature transactions
    mempool.removeForReorg(pcoinsTip, chainActive.Tip()->nHeight + 1, STANDARD_LOCKTIME_VERIFY_FLAGS);
    // Re-limit mempool size, in case we added any transactions
    LimitMempoolSize(mempool, gArgs.GetArg("-maxmempool", DEFAULT_MAX_MEMPOOL_SIZE) * 1000000, gArgs.GetArg("-mempoolexpiry", DEFAULT_MEMPOOL_EXPIRY) * 60 * 60);
}

// Used to avoid mempool polluting consensus critical paths if CCoinsViewMempool
// were somehow broken and returning the wrong scriptPubKeys
static bool CheckInputsFromMempoolAndCache(const CTransaction& tx, CValidationState &state, const CCoinsViewCache &view, CTxMemPool& pool,
                 unsigned int flags, bool cacheSigStore, PrecomputedTransactionData& txdata) {
    AssertLockHeld(cs_main);

    // pool.cs should be locked already, but go ahead and re-take the lock here
    // to enforce that mempool doesn't change between when we check the view
    // and when we actually call through to CheckInputs
    LOCK(pool.cs);

    assert(!tx.IsCoinBase());
    for (const CTxIn& txin : tx.vin) {
        const Coin& coin = view.AccessCoin(txin.prevout);

        // At this point we haven't actually checked if the coins are all
        // available (or shouldn't assume we have, since CheckInputs does).
        // So we just return failure if the inputs are not available here,
        // and then only have to check equivalence for available inputs.
        if (coin.IsSpent()) return false;

        const CTransactionRef& txFrom = pool.get(txin.prevout.hash);
        if (txFrom) {
            assert(txFrom->GetHash() == txin.prevout.hash);
            assert(txFrom->vout.size() > txin.prevout.n);
            assert(txFrom->vout[txin.prevout.n] == coin.out);
        } else {
            const Coin& coinFromDisk = pcoinsTip->AccessCoin(txin.prevout);
            assert(!coinFromDisk.IsSpent());
            assert(coinFromDisk.out == coin.out);
        }
    }

    return CheckInputs(tx, state, view, true, flags, cacheSigStore, true, txdata);
}

static bool AcceptToMemoryPoolWorker(const CChainParams& chainparams, CTxMemPool& pool, CValidationState& state, const CTransactionRef& ptx, bool fLimitFree,
                              bool* pfMissingInputs, int64_t nAcceptTime, std::list<CTransactionRef>* plTxnReplaced,
                              bool fOverrideMempoolLimit, const CAmount& nAbsurdFee, std::vector<COutPoint>& coins_to_uncache)
{
    const CTransaction& tx = *ptx;
    const uint256 hash = tx.GetHash();
    AssertLockHeld(cs_main);
    if (pfMissingInputs)
        *pfMissingInputs = false;

    if (!CheckTransaction(tx, state))
        return false; // state filled in by CheckTransaction

    // Coinbase is only valid in a block, not as a loose transaction
    if (tx.IsCoinBase())
        return state.DoS(100, false, REJECT_INVALID, "coinbase");

    // Reject transactions with witness before segregated witness activates (override with -prematurewitness)
    bool witnessEnabled = IsWitnessEnabled(chainActive.Tip(), chainparams.GetConsensus());
    if (!gArgs.GetBoolArg("-prematurewitness", false) && tx.HasWitness() && !witnessEnabled) {
        return state.DoS(0, false, REJECT_NONSTANDARD, "no-witness-yet", true);
    }

    // Rather not work on nonstandard transactions (unless -testnet/-regtest)
    std::string reason;
    if (fRequireStandard && !IsStandardTx(tx, reason, witnessEnabled))
        return state.DoS(0, false, REJECT_NONSTANDARD, reason);

    // Only accept nLockTime-using transactions that can be mined in the next
    // block; we don't want our mempool filled up with transactions that can't
    // be mined yet.
    if (!CheckFinalTx(tx, STANDARD_LOCKTIME_VERIFY_FLAGS))
        return state.DoS(0, false, REJECT_NONSTANDARD, "non-final");

    // is it already in the memory pool?
    if (pool.exists(hash)) {
        return state.Invalid(false, REJECT_DUPLICATE, "txn-already-in-mempool");
    }

    // Check for conflicts with in-memory transactions
    std::set<uint256> setConflicts;
    {
    LOCK(pool.cs); // protect pool.mapNextTx
    for (const CTxIn &txin : tx.vin)
    {
        auto itConflicting = pool.mapNextTx.find(txin.prevout);
        if (itConflicting != pool.mapNextTx.end())
        {
            const CTransaction *ptxConflicting = itConflicting->second;
            if (!setConflicts.count(ptxConflicting->GetHash()))
            {
                // Allow opt-out of transaction replacement by setting
                // nSequence > MAX_BIP125_RBF_SEQUENCE (SEQUENCE_FINAL-2) on all inputs.
                //
                // SEQUENCE_FINAL-1 is picked to still allow use of nLockTime by
                // non-replaceable transactions. All inputs rather than just one
                // is for the sake of multi-party protocols, where we don't
                // want a single party to be able to disable replacement.
                //
                // The opt-out ignores descendants as anyone relying on
                // first-seen mempool behavior should be checking all
                // unconfirmed ancestors anyway; doing otherwise is hopelessly
                // insecure.
                bool fReplacementOptOut = true;
                if (fEnableReplacement)
                {
                    for (const CTxIn &_txin : ptxConflicting->vin)
                    {
                        if (_txin.nSequence <= MAX_BIP125_RBF_SEQUENCE)
                        {
                            fReplacementOptOut = false;
                            break;
                        }
                    }
                }
                if (fReplacementOptOut) {
                    return state.Invalid(false, REJECT_DUPLICATE, "txn-mempool-conflict");
                }

                setConflicts.insert(ptxConflicting->GetHash());
            }
        }
    }
    }

    {
        CCoinsView dummy;
        CCoinsViewCache view(&dummy);

        CAmount nValueIn = 0;
        LockPoints lp;
        {
        LOCK(pool.cs);
        CCoinsViewMemPool viewMemPool(pcoinsTip, pool);
        view.SetBackend(viewMemPool);

        // do all inputs exist?
        for (const CTxIn txin : tx.vin) {
            if (!pcoinsTip->HaveCoinInCache(txin.prevout)) {
                coins_to_uncache.push_back(txin.prevout);
            }
            if (!view.HaveCoin(txin.prevout)) {
                // Are inputs missing because we already have the tx?
                for (size_t out = 0; out < tx.vout.size(); out++) {
                    // Optimistically just do efficient check of cache for outputs
                    if (pcoinsTip->HaveCoinInCache(COutPoint(hash, out))) {
                        return state.Invalid(false, REJECT_DUPLICATE, "txn-already-known");
                    }
                }
                // Otherwise assume this might be an orphan tx for which we just haven't seen parents yet
                if (pfMissingInputs) {
                    *pfMissingInputs = true;
                }
                return false; // fMissingInputs and !state.IsInvalid() is used to detect this condition, don't set state.Invalid()
            }
        }

        // Bring the best block into scope
        view.GetBestBlock();

        nValueIn = view.GetValueIn(tx);

        // we have all inputs cached now, so switch back to dummy, so we don't need to keep lock on mempool
        view.SetBackend(dummy);

        // Only accept BIP68 sequence locked transactions that can be mined in the next
        // block; we don't want our mempool filled up with transactions that can't
        // be mined yet.
        // Must keep pool.cs for this unless we change CheckSequenceLocks to take a
        // CoinsViewCache instead of create its own
        if (!CheckSequenceLocks(tx, STANDARD_LOCKTIME_VERIFY_FLAGS, &lp))
            return state.DoS(0, false, REJECT_NONSTANDARD, "non-BIP68-final");
        }

        // Check for non-standard pay-to-script-hash in inputs
        if (fRequireStandard && !AreInputsStandard(tx, view))
            return state.Invalid(false, REJECT_NONSTANDARD, "bad-txns-nonstandard-inputs");

        // Check for non-standard witness in P2WSH
        if (tx.HasWitness() && fRequireStandard && !IsWitnessStandard(tx, view))
            return state.DoS(0, false, REJECT_NONSTANDARD, "bad-witness-nonstandard", true);

        int64_t nSigOpsCost = GetTransactionSigOpCost(tx, view, STANDARD_SCRIPT_VERIFY_FLAGS);

        CAmount nValueOut = tx.GetValueOut();
        CAmount nFees = nValueIn-nValueOut;
        // nModifiedFees includes any fee deltas from PrioritiseTransaction
        CAmount nModifiedFees = nFees;
        pool.ApplyDelta(hash, nModifiedFees);

        // Keep track of transactions that spend a coinbase, which we re-scan
        // during reorgs to ensure COINBASE_MATURITY is still met.
        bool fSpendsCoinbase = false;
        for (const CTxIn &txin : tx.vin) {
            const Coin &coin = view.AccessCoin(txin.prevout);
            if (coin.IsCoinBase()) {
                fSpendsCoinbase = true;
                break;
            }
        }

        CTxMemPoolEntry entry(ptx, nFees, nAcceptTime, chainActive.Height(),
                              fSpendsCoinbase, nSigOpsCost, lp);
        unsigned int nSize = entry.GetTxSize();

        // Check that the transaction doesn't have an excessive number of
        // sigops, making it impossible to mine. Since the coinbase transaction
        // itself can contain sigops MAX_STANDARD_TX_SIGOPS is less than
        // MAX_BLOCK_SIGOPS; we still consider this an invalid rather than
        // merely non-standard transaction.
        if (nSigOpsCost > MAX_STANDARD_TX_SIGOPS_COST)
            return state.DoS(0, false, REJECT_NONSTANDARD, "bad-txns-too-many-sigops", false,
                strprintf("%d", nSigOpsCost));

        CAmount mempoolRejectFee = pool.GetMinFee(gArgs.GetArg("-maxmempool", DEFAULT_MAX_MEMPOOL_SIZE) * 1000000).GetFee(nSize);
        if (mempoolRejectFee > 0 && nModifiedFees < mempoolRejectFee) {
            return state.DoS(0, false, REJECT_INSUFFICIENTFEE, "mempool min fee not met", false, strprintf("%d < %d", nFees, mempoolRejectFee));
        }

        // No transactions are allowed below minRelayTxFee except from disconnected blocks
        if (fLimitFree && nModifiedFees < ::minRelayTxFee.GetFee(nSize)) {
            return state.DoS(0, false, REJECT_INSUFFICIENTFEE, "min relay fee not met");
        }

        if (nAbsurdFee && nFees > nAbsurdFee)
            return state.Invalid(false,
                REJECT_HIGHFEE, "absurdly-high-fee",
                strprintf("%d > %d", nFees, nAbsurdFee));

        // Calculate in-mempool ancestors, up to a limit.
        CTxMemPool::setEntries setAncestors;
        size_t nLimitAncestors = gArgs.GetArg("-limitancestorcount", DEFAULT_ANCESTOR_LIMIT);
        size_t nLimitAncestorSize = gArgs.GetArg("-limitancestorsize", DEFAULT_ANCESTOR_SIZE_LIMIT)*1000;
        size_t nLimitDescendants = gArgs.GetArg("-limitdescendantcount", DEFAULT_DESCENDANT_LIMIT);
        size_t nLimitDescendantSize = gArgs.GetArg("-limitdescendantsize", DEFAULT_DESCENDANT_SIZE_LIMIT)*1000;
        std::string errString;
        if (!pool.CalculateMemPoolAncestors(entry, setAncestors, nLimitAncestors, nLimitAncestorSize, nLimitDescendants, nLimitDescendantSize, errString)) {
            return state.DoS(0, false, REJECT_NONSTANDARD, "too-long-mempool-chain", false, errString);
        }

        // A transaction that spends outputs that would be replaced by it is invalid. Now
        // that we have the set of all ancestors we can detect this
        // pathological case by making sure setConflicts and setAncestors don't
        // intersect.
        for (CTxMemPool::txiter ancestorIt : setAncestors)
        {
            const uint256 &hashAncestor = ancestorIt->GetTx().GetHash();
            if (setConflicts.count(hashAncestor))
            {
                return state.DoS(10, false,
                                 REJECT_INVALID, "bad-txns-spends-conflicting-tx", false,
                                 strprintf("%s spends conflicting transaction %s",
                                           hash.ToString(),
                                           hashAncestor.ToString()));
            }
        }

        // Check if it's economically rational to mine this transaction rather
        // than the ones it replaces.
        CAmount nConflictingFees = 0;
        size_t nConflictingSize = 0;
        uint64_t nConflictingCount = 0;
        CTxMemPool::setEntries allConflicting;

        // If we don't hold the lock allConflicting might be incomplete; the
        // subsequent RemoveStaged() and addUnchecked() calls don't guarantee
        // mempool consistency for us.
        LOCK(pool.cs);
        const bool fReplacementTransaction = setConflicts.size();
        if (fReplacementTransaction)
        {
            CFeeRate newFeeRate(nModifiedFees, nSize);
            std::set<uint256> setConflictsParents;
            const int maxDescendantsToVisit = 100;
            CTxMemPool::setEntries setIterConflicting;
            for (const uint256 &hashConflicting : setConflicts)
            {
                CTxMemPool::txiter mi = pool.mapTx.find(hashConflicting);
                if (mi == pool.mapTx.end())
                    continue;

                // Save these to avoid repeated lookups
                setIterConflicting.insert(mi);

                // Don't allow the replacement to reduce the feerate of the
                // mempool.
                //
                // We usually don't want to accept replacements with lower
                // feerates than what they replaced as that would lower the
                // feerate of the next block. Requiring that the feerate always
                // be increased is also an easy-to-reason about way to prevent
                // DoS attacks via replacements.
                //
                // The mining code doesn't (currently) take children into
                // account (CPFP) so we only consider the feerates of
                // transactions being directly replaced, not their indirect
                // descendants. While that does mean high feerate children are
                // ignored when deciding whether or not to replace, we do
                // require the replacement to pay more overall fees too,
                // mitigating most cases.
                CFeeRate oldFeeRate(mi->GetModifiedFee(), mi->GetTxSize());
                if (newFeeRate <= oldFeeRate)
                {
                    return state.DoS(0, false,
                            REJECT_INSUFFICIENTFEE, "insufficient fee", false,
                            strprintf("rejecting replacement %s; new feerate %s <= old feerate %s",
                                  hash.ToString(),
                                  newFeeRate.ToString(),
                                  oldFeeRate.ToString()));
                }

                for (const CTxIn &txin : mi->GetTx().vin)
                {
                    setConflictsParents.insert(txin.prevout.hash);
                }

                nConflictingCount += mi->GetCountWithDescendants();
            }
            // This potentially overestimates the number of actual descendants
            // but we just want to be conservative to avoid doing too much
            // work.
            if (nConflictingCount <= maxDescendantsToVisit) {
                // If not too many to replace, then calculate the set of
                // transactions that would have to be evicted
                for (CTxMemPool::txiter it : setIterConflicting) {
                    pool.CalculateDescendants(it, allConflicting);
                }
                for (CTxMemPool::txiter it : allConflicting) {
                    nConflictingFees += it->GetModifiedFee();
                    nConflictingSize += it->GetTxSize();
                }
            } else {
                return state.DoS(0, false,
                        REJECT_NONSTANDARD, "too many potential replacements", false,
                        strprintf("rejecting replacement %s; too many potential replacements (%d > %d)\n",
                            hash.ToString(),
                            nConflictingCount,
                            maxDescendantsToVisit));
            }

            for (unsigned int j = 0; j < tx.vin.size(); j++)
            {
                // We don't want to accept replacements that require low
                // feerate junk to be mined first. Ideally we'd keep track of
                // the ancestor feerates and make the decision based on that,
                // but for now requiring all new inputs to be confirmed works.
                if (!setConflictsParents.count(tx.vin[j].prevout.hash))
                {
                    // Rather than check the UTXO set - potentially expensive -
                    // it's cheaper to just check if the new input refers to a
                    // tx that's in the mempool.
                    if (pool.mapTx.find(tx.vin[j].prevout.hash) != pool.mapTx.end())
                        return state.DoS(0, false,
                                         REJECT_NONSTANDARD, "replacement-adds-unconfirmed", false,
                                         strprintf("replacement %s adds unconfirmed input, idx %d",
                                                  hash.ToString(), j));
                }
            }

            // The replacement must pay greater fees than the transactions it
            // replaces - if we did the bandwidth used by those conflicting
            // transactions would not be paid for.
            if (nModifiedFees < nConflictingFees)
            {
                return state.DoS(0, false,
                                 REJECT_INSUFFICIENTFEE, "insufficient fee", false,
                                 strprintf("rejecting replacement %s, less fees than conflicting txs; %s < %s",
                                          hash.ToString(), FormatMoney(nModifiedFees), FormatMoney(nConflictingFees)));
            }

            // Finally in addition to paying more fees than the conflicts the
            // new transaction must pay for its own bandwidth.
            CAmount nDeltaFees = nModifiedFees - nConflictingFees;
            if (nDeltaFees < ::incrementalRelayFee.GetFee(nSize))
            {
                return state.DoS(0, false,
                        REJECT_INSUFFICIENTFEE, "insufficient fee", false,
                        strprintf("rejecting replacement %s, not enough additional fees to relay; %s < %s",
                              hash.ToString(),
                              FormatMoney(nDeltaFees),
                              FormatMoney(::incrementalRelayFee.GetFee(nSize))));
            }
        }

        unsigned int scriptVerifyFlags = STANDARD_SCRIPT_VERIFY_FLAGS;
        if (!chainparams.RequireStandard()) {
            scriptVerifyFlags = gArgs.GetArg("-promiscuousmempoolflags", scriptVerifyFlags);
        }

        // Check against previous transactions
        // This is done last to help prevent CPU exhaustion denial-of-service attacks.
        PrecomputedTransactionData txdata(tx);
        if (!CheckInputs(tx, state, view, true, scriptVerifyFlags, true, false, txdata)) {
            // SCRIPT_VERIFY_CLEANSTACK requires SCRIPT_VERIFY_WITNESS, so we
            // need to turn both off, and compare against just turning off CLEANSTACK
            // to see if the failure is specifically due to witness validation.
            CValidationState stateDummy; // Want reported failures to be from first CheckInputs
            if (!tx.HasWitness() && CheckInputs(tx, stateDummy, view, true, scriptVerifyFlags & ~(SCRIPT_VERIFY_WITNESS | SCRIPT_VERIFY_CLEANSTACK), true, false, txdata) &&
                !CheckInputs(tx, stateDummy, view, true, scriptVerifyFlags & ~SCRIPT_VERIFY_CLEANSTACK, true, false, txdata)) {
                // Only the witness is missing, so the transaction itself may be fine.
                state.SetCorruptionPossible();
            }
            return false; // state filled in by CheckInputs
        }

        // Check again against the current block tip's script verification
        // flags to cache our script execution flags. This is, of course,
        // useless if the next block has different script flags from the
        // previous one, but because the cache tracks script flags for us it
        // will auto-invalidate and we'll just have a few blocks of extra
        // misses on soft-fork activation.
        //
        // This is also useful in case of bugs in the standard flags that cause
        // transactions to pass as valid when they're actually invalid. For
        // instance the STRICTENC flag was incorrectly allowing certain
        // CHECKSIG NOT scripts to pass, even though they were invalid.
        //
        // There is a similar check in CreateNewBlock() to prevent creating
        // invalid blocks (using TestBlockValidity), however allowing such
        // transactions into the mempool can be exploited as a DoS attack.
        unsigned int currentBlockScriptVerifyFlags = GetBlockScriptFlags(chainActive.Tip(), Params().GetConsensus());
        if (!CheckInputsFromMempoolAndCache(tx, state, view, pool, currentBlockScriptVerifyFlags, true, txdata))
        {
            // If we're using promiscuousmempoolflags, we may hit this normally
            // Check if current block has some flags that scriptVerifyFlags
            // does not before printing an ominous warning
            if (!(~scriptVerifyFlags & currentBlockScriptVerifyFlags)) {
                return error("%s: BUG! PLEASE REPORT THIS! ConnectInputs failed against latest-block but not STANDARD flags %s, %s",
                    __func__, hash.ToString(), FormatStateMessage(state));
            } else {
                if (!CheckInputs(tx, state, view, true, MANDATORY_SCRIPT_VERIFY_FLAGS, true, false, txdata)) {
                    return error("%s: ConnectInputs failed against MANDATORY but not STANDARD flags due to promiscuous mempool %s, %s",
                        __func__, hash.ToString(), FormatStateMessage(state));
                } else {
                    LogPrintf("Warning: -promiscuousmempool flags set to not include currently enforced soft forks, this may break mining or otherwise cause instability!\n");
                }
            }
        }

        // Remove conflicting transactions from the mempool
        for (const CTxMemPool::txiter it : allConflicting)
        {
            LogPrint(BCLog::MEMPOOL, "replacing tx %s with %s for %s BTC additional fees, %d delta bytes\n",
                    it->GetTx().GetHash().ToString(),
                    hash.ToString(),
                    FormatMoney(nModifiedFees - nConflictingFees),
                    (int)nSize - (int)nConflictingSize);
            if (plTxnReplaced)
                plTxnReplaced->push_back(it->GetSharedTx());
        }
        pool.RemoveStaged(allConflicting, false, MemPoolRemovalReason::REPLACED);

        // This transaction should only count for fee estimation if it isn't a
        // BIP 125 replacement transaction (may not be widely supported), the
        // node is not behind, and the transaction is not dependent on any other
        // transactions in the mempool.
        bool validForFeeEstimation = !fReplacementTransaction && IsCurrentForFeeEstimation() && pool.HasNoInputsOf(tx);

        // Store transaction in memory
        pool.addUnchecked(hash, entry, setAncestors, validForFeeEstimation);

        // trim mempool and check if tx was trimmed
        if (!fOverrideMempoolLimit) {
            LimitMempoolSize(pool, gArgs.GetArg("-maxmempool", DEFAULT_MAX_MEMPOOL_SIZE) * 1000000, gArgs.GetArg("-mempoolexpiry", DEFAULT_MEMPOOL_EXPIRY) * 60 * 60);
            if (!pool.exists(hash))
                return state.DoS(0, false, REJECT_INSUFFICIENTFEE, "mempool full");
        }
    }

    GetMainSignals().TransactionAddedToMempool(ptx);

    return true;
}

/** (try to) add transaction to memory pool with a specified acceptance time **/
static bool AcceptToMemoryPoolWithTime(const CChainParams& chainparams, CTxMemPool& pool, CValidationState &state, const CTransactionRef &tx, bool fLimitFree,
                        bool* pfMissingInputs, int64_t nAcceptTime, std::list<CTransactionRef>* plTxnReplaced,
                        bool fOverrideMempoolLimit, const CAmount nAbsurdFee)
{
    std::vector<COutPoint> coins_to_uncache;
    bool res = AcceptToMemoryPoolWorker(chainparams, pool, state, tx, fLimitFree, pfMissingInputs, nAcceptTime, plTxnReplaced, fOverrideMempoolLimit, nAbsurdFee, coins_to_uncache);
    if (!res) {
        for (const COutPoint& hashTx : coins_to_uncache)
            pcoinsTip->Uncache(hashTx);
    }
    // After we've (potentially) uncached entries, ensure our coins cache is still within its size limits
    CValidationState stateDummy;
    FlushStateToDisk(chainparams, stateDummy, FLUSH_STATE_PERIODIC);
    return res;
}

bool AcceptToMemoryPool(CTxMemPool& pool, CValidationState &state, const CTransactionRef &tx, bool fLimitFree,
                        bool* pfMissingInputs, std::list<CTransactionRef>* plTxnReplaced,
                        bool fOverrideMempoolLimit, const CAmount nAbsurdFee)
{
    const CChainParams& chainparams = Params();
    return AcceptToMemoryPoolWithTime(chainparams, pool, state, tx, fLimitFree, pfMissingInputs, GetTime(), plTxnReplaced, fOverrideMempoolLimit, nAbsurdFee);
}

/** Return transaction in txOut, and if it was found inside a block, its hash is placed in hashBlock */
bool GetTransaction(const uint256 &hash, CTransactionRef &txOut, const Consensus::Params& consensusParams, uint256 &hashBlock, bool fAllowSlow)
{
    CBlockIndex *pindexSlow = nullptr;

    LOCK(cs_main);

    CTransactionRef ptx = mempool.get(hash);
    if (ptx)
    {
        txOut = ptx;
        return true;
    }

    if (fTxIndex) {
        CDiskTxPos postx;
        if (pblocktree->ReadTxIndex(hash, postx)) {
            CAutoFile file(OpenBlockFile(postx, true), SER_DISK, CLIENT_VERSION);
            if (file.IsNull())
                return error("%s: OpenBlockFile failed", __func__);
            CBlockHeader header;
            try {
                file >> header;
                fseek(file.Get(), postx.nTxOffset, SEEK_CUR);
                file >> txOut;
            } catch (const std::exception& e) {
                return error("%s: Deserialize or I/O error - %s", __func__, e.what());
            }
            hashBlock = header.GetHash();
            if (txOut->GetHash() != hash)
                return error("%s: txid mismatch", __func__);
            return true;
        }
    }

    if (fAllowSlow) { // use coin database to locate block that contains transaction, and scan it
        const Coin& coin = AccessByTxid(*pcoinsTip, hash);
        if (!coin.IsSpent()) pindexSlow = chainActive[coin.nHeight];
    }

    if (pindexSlow) {
        CBlock block;
        if (ReadBlockFromDisk(block, pindexSlow, consensusParams)) {
            for (const auto& tx : block.vtx) {
                if (tx->GetHash() == hash) {
                    txOut = tx;
                    hashBlock = pindexSlow->GetBlockHash();
                    return true;
                }
            }
        }
    }

    return false;
}






//////////////////////////////////////////////////////////////////////////////
//
// CBlock and CBlockIndex
//

static bool WriteBlockToDisk(const CBlock& block, CDiskBlockPos& pos, const CMessageHeader::MessageStartChars& messageStart)
{
    // Open history file to append
    CAutoFile fileout(OpenBlockFile(pos), SER_DISK, CLIENT_VERSION);
    if (fileout.IsNull())
        return error("WriteBlockToDisk: OpenBlockFile failed");

    // Write index header
    unsigned int nSize = GetSerializeSize(fileout, block);
    fileout << FLATDATA(messageStart) << nSize;

    // Write block
    long fileOutPos = ftell(fileout.Get());
    if (fileOutPos < 0)
        return error("WriteBlockToDisk: ftell failed");
    pos.nPos = (unsigned int)fileOutPos;
    fileout << block;

    return true;
}

bool ReadBlockFromDisk(CBlock& block, const CDiskBlockPos& pos, const Consensus::Params& consensusParams)
{
    block.SetNull();

    // Open history file to read
    CAutoFile filein(OpenBlockFile(pos, true), SER_DISK, CLIENT_VERSION);
    if (filein.IsNull())
        return error("ReadBlockFromDisk: OpenBlockFile failed for %s", pos.ToString());

    // Read block
    try {
        filein >> block;
    }
    catch (const std::exception& e) {
        return error("%s: Deserialize or I/O error - %s at %s", __func__, e.what(), pos.ToString());
    }

    // Check the header
    if (!CheckProofOfWork(block.GetHash(), block.nBits, consensusParams))
        return error("ReadBlockFromDisk: Errors in block header at %s", pos.ToString());

    return true;
}

bool ReadBlockFromDisk(CBlock& block, const CBlockIndex* pindex, const Consensus::Params& consensusParams)
{
    if (!ReadBlockFromDisk(block, pindex->GetBlockPos(), consensusParams))
        return false;
    if (block.GetHash() != pindex->GetBlockHash())
        return error("ReadBlockFromDisk(CBlock&, CBlockIndex*): GetHash() doesn't match index for %s at %s",
                pindex->ToString(), pindex->GetBlockPos().ToString());
    return true;
}

CAmount GetBlockSubsidy(int nHeight, const Consensus::Params& consensusParams)
{
    int halvings = nHeight / consensusParams.nSubsidyHalvingInterval;
    // Force block reward to zero when right shift is undefined.
    if (halvings >= 64)
        return 0;

    CAmount nSubsidy = 50 * COIN;
    // Subsidy is cut in half every 210,000 blocks which will occur approximately every 4 years.
    nSubsidy >>= halvings;
    return nSubsidy;
}

bool IsInitialBlockDownload()
{
    const CChainParams& chainParams = Params();

    // Once this function has returned false, it must remain false.
    static std::atomic<bool> latchToFalse{false};
    // Optimization: pre-test latch before taking the lock.
    if (latchToFalse.load(std::memory_order_relaxed))
        return false;

    LOCK(cs_main);
    if (latchToFalse.load(std::memory_order_relaxed))
        return false;
    if (fImporting || fReindex)
        return true;
    if (chainActive.Tip() == nullptr)
        return true;
    if (chainActive.Tip()->nChainWork < UintToArith256(chainParams.GetConsensus().nMinimumChainWork))
        return true;
    if (chainActive.Tip()->GetBlockTime() < (GetTime() - nMaxTipAge))
        return true;
    LogPrintf("Leaving InitialBlockDownload (latching to false)\n");
    latchToFalse.store(true, std::memory_order_relaxed);
    return false;
}

CBlockIndex *pindexBestForkTip = nullptr, *pindexBestForkBase = nullptr;

static void AlertNotify(const std::string& strMessage)
{
    uiInterface.NotifyAlertChanged();
    std::string strCmd = gArgs.GetArg("-alertnotify", "");
    if (strCmd.empty()) return;

    // Alert text should be plain ascii coming from a trusted source, but to
    // be safe we first strip anything not in safeChars, then add single quotes around
    // the whole string before passing it to the shell:
    std::string singleQuote("'");
    std::string safeStatus = SanitizeString(strMessage);
    safeStatus = singleQuote+safeStatus+singleQuote;
    boost::replace_all(strCmd, "%s", safeStatus);

    boost::thread t(runCommand, strCmd); // thread runs free
}

static void CheckForkWarningConditions()
{
    AssertLockHeld(cs_main);
    // Before we get past initial download, we cannot reliably alert about forks
    // (we assume we don't get stuck on a fork before finishing our initial sync)
    if (IsInitialBlockDownload())
        return;

    // If our best fork is no longer within 72 blocks (+/- 12 hours if no one mines it)
    // of our head, drop it
    if (pindexBestForkTip && chainActive.Height() - pindexBestForkTip->nHeight >= 72)
        pindexBestForkTip = nullptr;

    if (pindexBestForkTip || (pindexBestInvalid && pindexBestInvalid->nChainWork > chainActive.Tip()->nChainWork + (GetBlockProof(*chainActive.Tip()) * 6)))
    {
        if (!GetfLargeWorkForkFound() && pindexBestForkBase)
        {
            std::string warning = std::string("'Warning: Large-work fork detected, forking after block ") +
                pindexBestForkBase->phashBlock->ToString() + std::string("'");
            AlertNotify(warning);
        }
        if (pindexBestForkTip && pindexBestForkBase)
        {
            LogPrintf("%s: Warning: Large valid fork found\n  forking the chain at height %d (%s)\n  lasting to height %d (%s).\nChain state database corruption likely.\n", __func__,
                   pindexBestForkBase->nHeight, pindexBestForkBase->phashBlock->ToString(),
                   pindexBestForkTip->nHeight, pindexBestForkTip->phashBlock->ToString());
            SetfLargeWorkForkFound(true);
        }
        else
        {
            LogPrintf("%s: Warning: Found invalid chain at least ~6 blocks longer than our best chain.\nChain state database corruption likely.\n", __func__);
            SetfLargeWorkInvalidChainFound(true);
        }
    }
    else
    {
        SetfLargeWorkForkFound(false);
        SetfLargeWorkInvalidChainFound(false);
    }
}

static void CheckForkWarningConditionsOnNewFork(CBlockIndex* pindexNewForkTip)
{
    AssertLockHeld(cs_main);
    // If we are on a fork that is sufficiently large, set a warning flag
    CBlockIndex* pfork = pindexNewForkTip;
    CBlockIndex* plonger = chainActive.Tip();
    while (pfork && pfork != plonger)
    {
        while (plonger && plonger->nHeight > pfork->nHeight)
            plonger = plonger->pprev;
        if (pfork == plonger)
            break;
        pfork = pfork->pprev;
    }

    // We define a condition where we should warn the user about as a fork of at least 7 blocks
    // with a tip within 72 blocks (+/- 12 hours if no one mines it) of ours
    // We use 7 blocks rather arbitrarily as it represents just under 10% of sustained network
    // hash rate operating on the fork.
    // or a chain that is entirely longer than ours and invalid (note that this should be detected by both)
    // We define it this way because it allows us to only store the highest fork tip (+ base) which meets
    // the 7-block condition and from this always have the most-likely-to-cause-warning fork
    if (pfork && (!pindexBestForkTip || pindexNewForkTip->nHeight > pindexBestForkTip->nHeight) &&
            pindexNewForkTip->nChainWork - pfork->nChainWork > (GetBlockProof(*pfork) * 7) &&
            chainActive.Height() - pindexNewForkTip->nHeight < 72)
    {
        pindexBestForkTip = pindexNewForkTip;
        pindexBestForkBase = pfork;
    }

    CheckForkWarningConditions();
}

void static InvalidChainFound(CBlockIndex* pindexNew)
{
    if (!pindexBestInvalid || pindexNew->nChainWork > pindexBestInvalid->nChainWork)
        pindexBestInvalid = pindexNew;

    LogPrintf("%s: invalid block=%s  height=%d  log2_work=%.8g  date=%s\n", __func__,
      pindexNew->GetBlockHash().ToString(), pindexNew->nHeight,
      log(pindexNew->nChainWork.getdouble())/log(2.0), DateTimeStrFormat("%Y-%m-%d %H:%M:%S",
      pindexNew->GetBlockTime()));
    CBlockIndex *tip = chainActive.Tip();
    assert (tip);
    LogPrintf("%s:  current best=%s  height=%d  log2_work=%.8g  date=%s\n", __func__,
      tip->GetBlockHash().ToString(), chainActive.Height(), log(tip->nChainWork.getdouble())/log(2.0),
      DateTimeStrFormat("%Y-%m-%d %H:%M:%S", tip->GetBlockTime()));
    CheckForkWarningConditions();
}

void static InvalidBlockFound(CBlockIndex *pindex, const CValidationState &state) {
    if (!state.CorruptionPossible()) {
        pindex->nStatus |= BLOCK_FAILED_VALID;
        setDirtyBlockIndex.insert(pindex);
        setBlockIndexCandidates.erase(pindex);
        InvalidChainFound(pindex);
    }
}

void UpdateCoins(const CTransaction& tx, CCoinsViewCache& inputs, CTxUndo &txundo, int nHeight)
{
    // mark inputs spent
    if (!tx.IsCoinBase()) {
        txundo.vprevout.reserve(tx.vin.size());
        for (const CTxIn &txin : tx.vin) {
            txundo.vprevout.emplace_back();
            bool is_spent = inputs.SpendCoin(txin.prevout, &txundo.vprevout.back());
            assert(is_spent);
        }
    }
    // add outputs
    AddCoins(inputs, tx, nHeight);
}

void UpdateCoins(const CTransaction& tx, CCoinsViewCache& inputs, int nHeight)
{
    CTxUndo txundo;
    UpdateCoins(tx, inputs, txundo, nHeight);
}

bool CScriptCheck::operator()() {
    const CScript &scriptSig = ptxTo->vin[nIn].scriptSig;
    const CScriptWitness *witness = &ptxTo->vin[nIn].scriptWitness;
    return VerifyScript(scriptSig, scriptPubKey, witness, nFlags, CachingTransactionSignatureChecker(ptxTo, nIn, amount, cacheStore, *txdata), &error);
}

int GetSpendHeight(const CCoinsViewCache& inputs)
{
    LOCK(cs_main);
    CBlockIndex* pindexPrev = mapBlockIndex.find(inputs.GetBestBlock())->second;
    return pindexPrev->nHeight + 1;
}


static CuckooCache::cache<uint256, SignatureCacheHasher> scriptExecutionCache;
static uint256 scriptExecutionCacheNonce(GetRandHash());

void InitScriptExecutionCache() {
    // nMaxCacheSize is unsigned. If -maxsigcachesize is set to zero,
    // setup_bytes creates the minimum possible cache (2 elements).
    size_t nMaxCacheSize = std::min(std::max((int64_t)0, gArgs.GetArg("-maxsigcachesize", DEFAULT_MAX_SIG_CACHE_SIZE) / 2), MAX_MAX_SIG_CACHE_SIZE) * ((size_t) 1 << 20);
    size_t nElems = scriptExecutionCache.setup_bytes(nMaxCacheSize);
    LogPrintf("Using %zu MiB out of %zu/2 requested for script execution cache, able to store %zu elements\n",
            (nElems*sizeof(uint256)) >>20, (nMaxCacheSize*2)>>20, nElems);
}

/**
 * Check whether all inputs of this transaction are valid (no double spends, scripts & sigs, amounts)
 * This does not modify the UTXO set.
 *
 * If pvChecks is not nullptr, script checks are pushed onto it instead of being performed inline. Any
 * script checks which are not necessary (eg due to script execution cache hits) are, obviously,
 * not pushed onto pvChecks/run.
 *
 * Setting cacheSigStore/cacheFullScriptStore to false will remove elements from the corresponding cache
 * which are matched. This is useful for checking blocks where we will likely never need the cache
 * entry again.
 *
 * Non-static (and re-declared) in src/test/txvalidationcache_tests.cpp
 */
bool CheckInputs(const CTransaction& tx, CValidationState &state, const CCoinsViewCache &inputs, bool fScriptChecks, unsigned int flags, bool cacheSigStore, bool cacheFullScriptStore, PrecomputedTransactionData& txdata, std::vector<CScriptCheck> *pvChecks)
{
    if (!tx.IsCoinBase())
    {
        if (!Consensus::CheckTxInputs(tx, state, inputs, GetSpendHeight(inputs)))
            return false;

        if (pvChecks)
            pvChecks->reserve(tx.vin.size());

        // The first loop above does all the inexpensive checks.
        // Only if ALL inputs pass do we perform expensive ECDSA signature checks.
        // Helps prevent CPU exhaustion attacks.

        // Skip script verification when connecting blocks under the
        // assumevalid block. Assuming the assumevalid block is valid this
        // is safe because block merkle hashes are still computed and checked,
        // Of course, if an assumed valid block is invalid due to false scriptSigs
        // this optimization would allow an invalid chain to be accepted.
        if (fScriptChecks) {
            // First check if script executions have been cached with the same
            // flags. Note that this assumes that the inputs provided are
            // correct (ie that the transaction hash which is in tx's prevouts
            // properly commits to the scriptPubKey in the inputs view of that
            // transaction).
            uint256 hashCacheEntry;
            // We only use the first 19 bytes of nonce to avoid a second SHA
            // round - giving us 19 + 32 + 4 = 55 bytes (+ 8 + 1 = 64)
            static_assert(55 - sizeof(flags) - 32 >= 128/8, "Want at least 128 bits of nonce for script execution cache");
            CSHA256().Write(scriptExecutionCacheNonce.begin(), 55 - sizeof(flags) - 32).Write(tx.GetWitnessHash().begin(), 32).Write((unsigned char*)&flags, sizeof(flags)).Finalize(hashCacheEntry.begin());
            AssertLockHeld(cs_main); //TODO: Remove this requirement by making CuckooCache not require external locks
            if (scriptExecutionCache.contains(hashCacheEntry, !cacheFullScriptStore)) {
                return true;
            }

            for (unsigned int i = 0; i < tx.vin.size(); i++) {
                const COutPoint &prevout = tx.vin[i].prevout;
                const Coin& coin = inputs.AccessCoin(prevout);
                assert(!coin.IsSpent());

                // We very carefully only pass in things to CScriptCheck which
                // are clearly committed to by tx' witness hash. This provides
                // a sanity check that our caching is not introducing consensus
                // failures through additional data in, eg, the coins being
                // spent being checked as a part of CScriptCheck.
                const CScript& scriptPubKey = coin.out.scriptPubKey;
                const CAmount amount = coin.out.nValue;

                // Verify signature
                CScriptCheck check(scriptPubKey, amount, tx, i, flags, cacheSigStore, &txdata);
                if (pvChecks) {
                    pvChecks->push_back(CScriptCheck());
                    check.swap(pvChecks->back());
                } else if (!check()) {
                    if (flags & STANDARD_NOT_MANDATORY_VERIFY_FLAGS) {
                        // Check whether the failure was caused by a
                        // non-mandatory script verification check, such as
                        // non-standard DER encodings or non-null dummy
                        // arguments; if so, don't trigger DoS protection to
                        // avoid splitting the network between upgraded and
                        // non-upgraded nodes.
                        CScriptCheck check2(scriptPubKey, amount, tx, i,
                                flags & ~STANDARD_NOT_MANDATORY_VERIFY_FLAGS, cacheSigStore, &txdata);
                        if (check2())
                            return state.Invalid(false, REJECT_NONSTANDARD, strprintf("non-mandatory-script-verify-flag (%s)", ScriptErrorString(check.GetScriptError())));
                    }
                    // Failures of other flags indicate a transaction that is
                    // invalid in new blocks, e.g. an invalid P2SH. We DoS ban
                    // such nodes as they are not following the protocol. That
                    // said during an upgrade careful thought should be taken
                    // as to the correct behavior - we may want to continue
                    // peering with non-upgraded nodes even after soft-fork
                    // super-majority signaling has occurred.
                    return state.DoS(100,false, REJECT_INVALID, strprintf("mandatory-script-verify-flag-failed (%s)", ScriptErrorString(check.GetScriptError())));
                }
            }

            if (cacheFullScriptStore && !pvChecks) {
                // We executed all of the provided scripts, and were told to
                // cache the result. Do so now.
                scriptExecutionCache.insert(hashCacheEntry);
            }
        }
    }

    return true;
}

namespace {

bool UndoWriteToDisk(const CBlockUndo& blockundo, CDiskBlockPos& pos, const uint256& hashBlock, const CMessageHeader::MessageStartChars& messageStart)
{
    // Open history file to append
    CAutoFile fileout(OpenUndoFile(pos), SER_DISK, CLIENT_VERSION);
    if (fileout.IsNull())
        return error("%s: OpenUndoFile failed", __func__);

    // Write index header
    unsigned int nSize = GetSerializeSize(fileout, blockundo);
    fileout << FLATDATA(messageStart) << nSize;

    // Write undo data
    long fileOutPos = ftell(fileout.Get());
    if (fileOutPos < 0)
        return error("%s: ftell failed", __func__);
    pos.nPos = (unsigned int)fileOutPos;
    fileout << blockundo;

    // calculate & write checksum
    CHashWriter hasher(SER_GETHASH, PROTOCOL_VERSION);
    hasher << hashBlock;
    hasher << blockundo;
    fileout << hasher.GetHash();

    return true;
}

bool UndoReadFromDisk(CBlockUndo& blockundo, const CDiskBlockPos& pos, const uint256& hashBlock)
{
    // Open history file to read
    CAutoFile filein(OpenUndoFile(pos, true), SER_DISK, CLIENT_VERSION);
    if (filein.IsNull())
        return error("%s: OpenUndoFile failed", __func__);

    // Read block
    uint256 hashChecksum;
    CHashVerifier<CAutoFile> verifier(&filein); // We need a CHashVerifier as reserializing may lose data
    try {
        verifier << hashBlock;
        verifier >> blockundo;
        filein >> hashChecksum;
    }
    catch (const std::exception& e) {
        return error("%s: Deserialize or I/O error - %s", __func__, e.what());
    }

    // Verify checksum
    if (hashChecksum != verifier.GetHash())
        return error("%s: Checksum mismatch", __func__);

    return true;
}

/** Abort with a message */
bool AbortNode(const std::string& strMessage, const std::string& userMessage="")
{
    SetMiscWarning(strMessage);
    LogPrintf("*** %s\n", strMessage);
    uiInterface.ThreadSafeMessageBox(
        userMessage.empty() ? _("Error: A fatal internal error occurred, see debug.log for details") : userMessage,
        "", CClientUIInterface::MSG_ERROR);
    StartShutdown();
    return false;
}

bool AbortNode(CValidationState& state, const std::string& strMessage, const std::string& userMessage="")
{
    AbortNode(strMessage, userMessage);
    return state.Error(strMessage);
}

} // namespace

enum DisconnectResult
{
    DISCONNECT_OK,      // All good.
    DISCONNECT_UNCLEAN, // Rolled back, but UTXO set was inconsistent with block.
    DISCONNECT_FAILED   // Something else went wrong.
};

/**
 * Restore the UTXO in a Coin at a given COutPoint
 * @param undo The Coin to be restored.
 * @param view The coins view to which to apply the changes.
 * @param out The out point that corresponds to the tx input.
 * @return A DisconnectResult as an int
 */
int ApplyTxInUndo(Coin&& undo, CCoinsViewCache& view, const COutPoint& out)
{
    bool fClean = true;

    if (view.HaveCoin(out)) fClean = false; // overwriting transaction output

    if (undo.nHeight == 0) {
        // Missing undo metadata (height and coinbase). Older versions included this
        // information only in undo records for the last spend of a transactions'
        // outputs. This implies that it must be present for some other output of the same tx.
        const Coin& alternate = AccessByTxid(view, out.hash);
        if (!alternate.IsSpent()) {
            undo.nHeight = alternate.nHeight;
            undo.fCoinBase = alternate.fCoinBase;
        } else {
            return DISCONNECT_FAILED; // adding output for transaction without known metadata
        }
    }
    // The potential_overwrite parameter to AddCoin is only allowed to be false if we know for
    // sure that the coin did not already exist in the cache. As we have queried for that above
    // using HaveCoin, we don't need to guess. When fClean is false, a coin already existed and
    // it is an overwrite.
    view.AddCoin(out, std::move(undo), !fClean);

    return fClean ? DISCONNECT_OK : DISCONNECT_UNCLEAN;
}

/** Undo the effects of this block (with given index) on the UTXO set represented by coins.
 *  When FAILED is returned, view is left in an indeterminate state. */
static DisconnectResult DisconnectBlock(const CBlock& block, const CBlockIndex* pindex, CCoinsViewCache& view)
{
    bool fClean = true;

    CBlockUndo blockUndo;
    CDiskBlockPos pos = pindex->GetUndoPos();
    if (pos.IsNull()) {
        error("DisconnectBlock(): no undo data available");
        return DISCONNECT_FAILED;
    }
    if (!UndoReadFromDisk(blockUndo, pos, pindex->pprev->GetBlockHash())) {
        error("DisconnectBlock(): failure reading undo data");
        return DISCONNECT_FAILED;
    }

    if (blockUndo.vtxundo.size() + 1 != block.vtx.size()) {
        error("DisconnectBlock(): block and undo data inconsistent");
        return DISCONNECT_FAILED;
    }

    // undo transactions in reverse order
    for (int i = block.vtx.size() - 1; i >= 0; i--) {
        const CTransaction &tx = *(block.vtx[i]);
        uint256 hash = tx.GetHash();
        bool is_coinbase = tx.IsCoinBase();

        // Check that all outputs are available and match the outputs in the block itself
        // exactly.
        for (size_t o = 0; o < tx.vout.size(); o++) {
            if (!tx.vout[o].scriptPubKey.IsUnspendable()) {
                COutPoint out(hash, o);
                Coin coin;
                bool is_spent = view.SpendCoin(out, &coin);
                if (!is_spent || tx.vout[o] != coin.out || pindex->nHeight != coin.nHeight || is_coinbase != coin.fCoinBase) {
                    fClean = false; // transaction output mismatch
                }
            }
        }

        // restore inputs
        if (i > 0) { // not coinbases
            CTxUndo &txundo = blockUndo.vtxundo[i-1];
            if (txundo.vprevout.size() != tx.vin.size()) {
                error("DisconnectBlock(): transaction and undo data inconsistent");
                return DISCONNECT_FAILED;
            }
            for (unsigned int j = tx.vin.size(); j-- > 0;) {
                const COutPoint &out = tx.vin[j].prevout;
                int res = ApplyTxInUndo(std::move(txundo.vprevout[j]), view, out);
                if (res == DISCONNECT_FAILED) return DISCONNECT_FAILED;
                fClean = fClean && res != DISCONNECT_UNCLEAN;
            }
            // At this point, all of txundo.vprevout should have been moved out.
        }
    }

    // move best block pointer to prevout block
    view.SetBestBlock(pindex->pprev->GetBlockHash());

    return fClean ? DISCONNECT_OK : DISCONNECT_UNCLEAN;
}

void static FlushBlockFile(bool fFinalize = false)
{
    LOCK(cs_LastBlockFile);

    CDiskBlockPos posOld(nLastBlockFile, 0);

    FILE *fileOld = OpenBlockFile(posOld);
    if (fileOld) {
        if (fFinalize)
            TruncateFile(fileOld, vinfoBlockFile[nLastBlockFile].nSize);
        FileCommit(fileOld);
        fclose(fileOld);
    }

    fileOld = OpenUndoFile(posOld);
    if (fileOld) {
        if (fFinalize)
            TruncateFile(fileOld, vinfoBlockFile[nLastBlockFile].nUndoSize);
        FileCommit(fileOld);
        fclose(fileOld);
    }
}

static bool FindUndoPos(CValidationState &state, int nFile, CDiskBlockPos &pos, unsigned int nAddSize);

static CCheckQueue<CScriptCheck> scriptcheckqueue(128);

void ThreadScriptCheck() {
    RenameThread("bitcoin-scriptch");
    scriptcheckqueue.Thread();
}

// Protected by cs_main
VersionBitsCache versionbitscache;

int32_t ComputeBlockVersion(const CBlockIndex* pindexPrev, const Consensus::Params& params)
{
    LOCK(cs_main);
    int32_t nVersion = VERSIONBITS_TOP_BITS;

    for (int i = 0; i < (int)Consensus::MAX_VERSION_BITS_DEPLOYMENTS; i++) {
        ThresholdState state = VersionBitsState(pindexPrev, params, (Consensus::DeploymentPos)i, versionbitscache);
        if (state == THRESHOLD_LOCKED_IN || state == THRESHOLD_STARTED) {
            nVersion |= VersionBitsMask(params, (Consensus::DeploymentPos)i);
        }
    }

    return nVersion;
}

/**
 * Threshold condition checker that triggers when unknown versionbits are seen on the network.
 */
class WarningBitsConditionChecker : public AbstractThresholdConditionChecker
{
private:
    int bit;

public:
    WarningBitsConditionChecker(int bitIn) : bit(bitIn) {}

    int64_t BeginTime(const Consensus::Params& params) const override { return 0; }
    int64_t EndTime(const Consensus::Params& params) const override { return std::numeric_limits<int64_t>::max(); }
    int Period(const Consensus::Params& params) const override { return params.nMinerConfirmationWindow; }
    int Threshold(const Consensus::Params& params) const override { return params.nRuleChangeActivationThreshold; }

    bool Condition(const CBlockIndex* pindex, const Consensus::Params& params) const override
    {
        return ((pindex->nVersion & VERSIONBITS_TOP_MASK) == VERSIONBITS_TOP_BITS) &&
               ((pindex->nVersion >> bit) & 1) != 0 &&
               ((ComputeBlockVersion(pindex->pprev, params) >> bit) & 1) == 0;
    }
};

// Protected by cs_main
static ThresholdConditionCache warningcache[VERSIONBITS_NUM_BITS];

static unsigned int GetBlockScriptFlags(const CBlockIndex* pindex, const Consensus::Params& consensusparams) {
    AssertLockHeld(cs_main);

    // BIP16 didn't become active until Apr 1 2012
    int64_t nBIP16SwitchTime = 1333238400;
    bool fStrictPayToScriptHash = (pindex->GetBlockTime() >= nBIP16SwitchTime);

    unsigned int flags = fStrictPayToScriptHash ? SCRIPT_VERIFY_P2SH : SCRIPT_VERIFY_NONE;

    // Start enforcing the DERSIG (BIP66) rule
    if (pindex->nHeight >= consensusparams.BIP66Height) {
        flags |= SCRIPT_VERIFY_DERSIG;
    }

    // Start enforcing CHECKLOCKTIMEVERIFY (BIP65) rule
    if (pindex->nHeight >= consensusparams.BIP65Height) {
        flags |= SCRIPT_VERIFY_CHECKLOCKTIMEVERIFY;
    }

    // Start enforcing BIP68 (sequence locks) and BIP112 (CHECKSEQUENCEVERIFY) using versionbits logic.
    if (VersionBitsState(pindex->pprev, consensusparams, Consensus::DEPLOYMENT_CSV, versionbitscache) == THRESHOLD_ACTIVE) {
        flags |= SCRIPT_VERIFY_CHECKSEQUENCEVERIFY;
    }

    // Start enforcing WITNESS rules using versionbits logic.
    if (IsWitnessEnabled(pindex->pprev, consensusparams)) {
        flags |= SCRIPT_VERIFY_WITNESS;
        flags |= SCRIPT_VERIFY_NULLDUMMY;
    }

    return flags;
}



static int64_t nTimeCheck = 0;
static int64_t nTimeForks = 0;
static int64_t nTimeVerify = 0;
static int64_t nTimeConnect = 0;
static int64_t nTimeIndex = 0;
static int64_t nTimeCallbacks = 0;
static int64_t nTimeTotal = 0;

/** Apply the effects of this block (with given index) on the UTXO set represented by coins.
 *  Validity checks that depend on the UTXO set are also done; ConnectBlock()
 *  can fail if those validity checks fail (among other reasons). */
static bool ConnectBlock(const CBlock& block, CValidationState& state, CBlockIndex* pindex,
                  CCoinsViewCache& view, const CChainParams& chainparams, bool fJustCheck = false)
{
    AssertLockHeld(cs_main);
    assert(pindex);
    // pindex->phashBlock can be null if called by CreateNewBlock/TestBlockValidity
    assert((pindex->phashBlock == nullptr) ||
           (*pindex->phashBlock == block.GetHash()));
    int64_t nTimeStart = GetTimeMicros();

    // Check it again in case a previous version let a bad block in
    if (!CheckBlock(block, state, chainparams.GetConsensus(), !fJustCheck, !fJustCheck))
        return error("%s: Consensus::CheckBlock: %s", __func__, FormatStateMessage(state));

    // verify that the view's current state corresponds to the previous block
    uint256 hashPrevBlock = pindex->pprev == nullptr ? uint256() : pindex->pprev->GetBlockHash();
    assert(hashPrevBlock == view.GetBestBlock());

    // Special case for the genesis block, skipping connection of its transactions
    // (its coinbase is unspendable)
    if (block.GetHash() == chainparams.GetConsensus().hashGenesisBlock) {
        if (!fJustCheck)
            view.SetBestBlock(pindex->GetBlockHash());
        return true;
    }

    bool fScriptChecks = true;
    if (!hashAssumeValid.IsNull()) {
        // We've been configured with the hash of a block which has been externally verified to have a valid history.
        // A suitable default value is included with the software and updated from time to time.  Because validity
        //  relative to a piece of software is an objective fact these defaults can be easily reviewed.
        // This setting doesn't force the selection of any particular chain but makes validating some faster by
        //  effectively caching the result of part of the verification.
        BlockMap::const_iterator  it = mapBlockIndex.find(hashAssumeValid);
        if (it != mapBlockIndex.end()) {
            if (it->second->GetAncestor(pindex->nHeight) == pindex &&
                pindexBestHeader->GetAncestor(pindex->nHeight) == pindex &&
                pindexBestHeader->nChainWork >= UintToArith256(chainparams.GetConsensus().nMinimumChainWork)) {
                // This block is a member of the assumed verified chain and an ancestor of the best header.
                // The equivalent time check discourages hash power from extorting the network via DOS attack
                //  into accepting an invalid block through telling users they must manually set assumevalid.
                //  Requiring a software change or burying the invalid block, regardless of the setting, makes
                //  it hard to hide the implication of the demand.  This also avoids having release candidates
                //  that are hardly doing any signature verification at all in testing without having to
                //  artificially set the default assumed verified block further back.
                // The test against nMinimumChainWork prevents the skipping when denied access to any chain at
                //  least as good as the expected chain.
                fScriptChecks = (GetBlockProofEquivalentTime(*pindexBestHeader, *pindex, *pindexBestHeader, chainparams.GetConsensus()) <= 60 * 60 * 24 * 7 * 2);
            }
        }
    }

    int64_t nTime1 = GetTimeMicros(); nTimeCheck += nTime1 - nTimeStart;
    LogPrint(BCLog::BENCH, "    - Sanity checks: %.2fms [%.2fs]\n", 0.001 * (nTime1 - nTimeStart), nTimeCheck * 0.000001);

    // Do not allow blocks that contain transactions which 'overwrite' older transactions,
    // unless those are already completely spent.
    // If such overwrites are allowed, coinbases and transactions depending upon those
    // can be duplicated to remove the ability to spend the first instance -- even after
    // being sent to another address.
    // See BIP30 and http://r6.ca/blog/20120206T005236Z.html for more information.
    // This logic is not necessary for memory pool transactions, as AcceptToMemoryPool
    // already refuses previously-known transaction ids entirely.
    // This rule was originally applied to all blocks with a timestamp after March 15, 2012, 0:00 UTC.
    // Now that the whole chain is irreversibly beyond that time it is applied to all blocks except the
    // two in the chain that violate it. This prevents exploiting the issue against nodes during their
    // initial block download.
    bool fEnforceBIP30 = (!pindex->phashBlock) || // Enforce on CreateNewBlock invocations which don't have a hash.
                          !((pindex->nHeight==91842 && pindex->GetBlockHash() == uint256S("0x00000000000a4d0a398161ffc163c503763b1f4360639393e0e4c8e300e0caec")) ||
                           (pindex->nHeight==91880 && pindex->GetBlockHash() == uint256S("0x00000000000743f190a18c5577a3c2d2a1f610ae9601ac046a38084ccb7cd721")));

    // Once BIP34 activated it was not possible to create new duplicate coinbases and thus other than starting
    // with the 2 existing duplicate coinbase pairs, not possible to create overwriting txs.  But by the
    // time BIP34 activated, in each of the existing pairs the duplicate coinbase had overwritten the first
    // before the first had been spent.  Since those coinbases are sufficiently buried its no longer possible to create further
    // duplicate transactions descending from the known pairs either.
    // If we're on the known chain at height greater than where BIP34 activated, we can save the db accesses needed for the BIP30 check.
    CBlockIndex *pindexBIP34height = pindex->pprev->GetAncestor(chainparams.GetConsensus().BIP34Height);
    //Only continue to enforce if we're below BIP34 activation height or the block hash at that height doesn't correspond.
    fEnforceBIP30 = fEnforceBIP30 && (!pindexBIP34height || !(pindexBIP34height->GetBlockHash() == chainparams.GetConsensus().BIP34Hash));

    if (fEnforceBIP30) {
        for (const auto& tx : block.vtx) {
            for (size_t o = 0; o < tx->vout.size(); o++) {
                if (view.HaveCoin(COutPoint(tx->GetHash(), o))) {
                    return state.DoS(100, error("ConnectBlock(): tried to overwrite transaction"),
                                     REJECT_INVALID, "bad-txns-BIP30");
                }
            }
        }
    }

    // Start enforcing BIP68 (sequence locks) and BIP112 (CHECKSEQUENCEVERIFY) using versionbits logic.
    int nLockTimeFlags = 0;
    if (VersionBitsState(pindex->pprev, chainparams.GetConsensus(), Consensus::DEPLOYMENT_CSV, versionbitscache) == THRESHOLD_ACTIVE) {
        nLockTimeFlags |= LOCKTIME_VERIFY_SEQUENCE;
    }

    // Get the script flags for this block
    unsigned int flags = GetBlockScriptFlags(pindex, chainparams.GetConsensus());

    int64_t nTime2 = GetTimeMicros(); nTimeForks += nTime2 - nTime1;
    LogPrint(BCLog::BENCH, "    - Fork checks: %.2fms [%.2fs]\n", 0.001 * (nTime2 - nTime1), nTimeForks * 0.000001);

    CBlockUndo blockundo;

    CCheckQueueControl<CScriptCheck> control(fScriptChecks && nScriptCheckThreads ? &scriptcheckqueue : nullptr);

    std::vector<int> prevheights;
    CAmount nFees = 0;
    int nInputs = 0;
    int64_t nSigOpsCost = 0;
    CDiskTxPos pos(pindex->GetBlockPos(), GetSizeOfCompactSize(block.vtx.size()));
    std::vector<std::pair<uint256, CDiskTxPos> > vPos;
    vPos.reserve(block.vtx.size());
    blockundo.vtxundo.reserve(block.vtx.size() - 1);
    std::vector<PrecomputedTransactionData> txdata;
    txdata.reserve(block.vtx.size()); // Required so that pointers to individual PrecomputedTransactionData don't get invalidated
    for (unsigned int i = 0; i < block.vtx.size(); i++)
    {
        const CTransaction &tx = *(block.vtx[i]);

        nInputs += tx.vin.size();

        if (!tx.IsCoinBase())
        {
            if (!view.HaveInputs(tx))
                return state.DoS(100, error("ConnectBlock(): inputs missing/spent"),
                                 REJECT_INVALID, "bad-txns-inputs-missingorspent");

            // Check that transaction is BIP68 final
            // BIP68 lock checks (as opposed to nLockTime checks) must
            // be in ConnectBlock because they require the UTXO set
            prevheights.resize(tx.vin.size());
            for (size_t j = 0; j < tx.vin.size(); j++) {
                prevheights[j] = view.AccessCoin(tx.vin[j].prevout).nHeight;
            }

            if (!SequenceLocks(tx, nLockTimeFlags, &prevheights, *pindex)) {
                return state.DoS(100, error("%s: contains a non-BIP68-final transaction", __func__),
                                 REJECT_INVALID, "bad-txns-nonfinal");
            }
        }

        // GetTransactionSigOpCost counts 3 types of sigops:
        // * legacy (always)
        // * p2sh (when P2SH enabled in flags and excludes coinbase)
        // * witness (when witness enabled in flags and excludes coinbase)
        nSigOpsCost += GetTransactionSigOpCost(tx, view, flags);
        if (nSigOpsCost > MAX_BLOCK_SIGOPS_COST)
            return state.DoS(100, error("ConnectBlock(): too many sigops"),
                             REJECT_INVALID, "bad-blk-sigops");

        txdata.emplace_back(tx);
        if (!tx.IsCoinBase())
        {
            nFees += view.GetValueIn(tx)-tx.GetValueOut();

            std::vector<CScriptCheck> vChecks;
            bool fCacheResults = fJustCheck; /* Don't cache results if we're actually connecting blocks (still consult the cache, though) */
            if (!CheckInputs(tx, state, view, fScriptChecks, flags, fCacheResults, fCacheResults, txdata[i], nScriptCheckThreads ? &vChecks : nullptr))
                return error("ConnectBlock(): CheckInputs on %s failed with %s",
                    tx.GetHash().ToString(), FormatStateMessage(state));
            control.Add(vChecks);
        }

        CTxUndo undoDummy;
        if (i > 0) {
            blockundo.vtxundo.push_back(CTxUndo());
        }
        UpdateCoins(tx, view, i == 0 ? undoDummy : blockundo.vtxundo.back(), pindex->nHeight);

        vPos.push_back(std::make_pair(tx.GetHash(), pos));
        pos.nTxOffset += ::GetSerializeSize(tx, SER_DISK, CLIENT_VERSION);
    }
    int64_t nTime3 = GetTimeMicros(); nTimeConnect += nTime3 - nTime2;
    LogPrint(BCLog::BENCH, "      - Connect %u transactions: %.2fms (%.3fms/tx, %.3fms/txin) [%.2fs]\n", (unsigned)block.vtx.size(), 0.001 * (nTime3 - nTime2), 0.001 * (nTime3 - nTime2) / block.vtx.size(), nInputs <= 1 ? 0 : 0.001 * (nTime3 - nTime2) / (nInputs-1), nTimeConnect * 0.000001);

    CAmount blockReward = nFees + GetBlockSubsidy(pindex->nHeight, chainparams.GetConsensus());
    if (block.vtx[0]->GetValueOut() > blockReward)
        return state.DoS(100,
                         error("ConnectBlock(): coinbase pays too much (actual=%d vs limit=%d)",
                               block.vtx[0]->GetValueOut(), blockReward),
                               REJECT_INVALID, "bad-cb-amount");

    if (!control.Wait())
        return state.DoS(100, error("%s: CheckQueue failed", __func__), REJECT_INVALID, "block-validation-failed");
    int64_t nTime4 = GetTimeMicros(); nTimeVerify += nTime4 - nTime2;
    LogPrint(BCLog::BENCH, "    - Verify %u txins: %.2fms (%.3fms/txin) [%.2fs]\n", nInputs - 1, 0.001 * (nTime4 - nTime2), nInputs <= 1 ? 0 : 0.001 * (nTime4 - nTime2) / (nInputs-1), nTimeVerify * 0.000001);

    if (fJustCheck)
        return true;

    // Write undo information to disk
    if (pindex->GetUndoPos().IsNull() || !pindex->IsValid(BLOCK_VALID_SCRIPTS))
    {
        if (pindex->GetUndoPos().IsNull()) {
            CDiskBlockPos _pos;
            if (!FindUndoPos(state, pindex->nFile, _pos, ::GetSerializeSize(blockundo, SER_DISK, CLIENT_VERSION) + 40))
                return error("ConnectBlock(): FindUndoPos failed");
            if (!UndoWriteToDisk(blockundo, _pos, pindex->pprev->GetBlockHash(), chainparams.MessageStart()))
                return AbortNode(state, "Failed to write undo data");

            // update nUndoPos in block index
            pindex->nUndoPos = _pos.nPos;
            pindex->nStatus |= BLOCK_HAVE_UNDO;
        }

        pindex->RaiseValidity(BLOCK_VALID_SCRIPTS);
        setDirtyBlockIndex.insert(pindex);
    }

    if (fTxIndex)
        if (!pblocktree->WriteTxIndex(vPos))
            return AbortNode(state, "Failed to write transaction index");

    // add this block to the view's block chain
    view.SetBestBlock(pindex->GetBlockHash());

    int64_t nTime5 = GetTimeMicros(); nTimeIndex += nTime5 - nTime4;
    LogPrint(BCLog::BENCH, "    - Index writing: %.2fms [%.2fs]\n", 0.001 * (nTime5 - nTime4), nTimeIndex * 0.000001);

    int64_t nTime6 = GetTimeMicros(); nTimeCallbacks += nTime6 - nTime5;
    LogPrint(BCLog::BENCH, "    - Callbacks: %.2fms [%.2fs]\n", 0.001 * (nTime6 - nTime5), nTimeCallbacks * 0.000001);

    return true;
}

/**
 * Update the on-disk chain state.
 * The caches and indexes are flushed depending on the mode we're called with
 * if they're too large, if it's been a while since the last write,
 * or always and in all cases if we're in prune mode and are deleting files.
 */
bool static FlushStateToDisk(const CChainParams& chainparams, CValidationState &state, FlushStateMode mode, int nManualPruneHeight) {
    int64_t nMempoolUsage = mempool.DynamicMemoryUsage();
    LOCK(cs_main);
    static int64_t nLastWrite = 0;
    static int64_t nLastFlush = 0;
    static int64_t nLastSetChain = 0;
    std::set<int> setFilesToPrune;
    bool fFlushForPrune = false;
    bool fDoFullFlush = false;
    int64_t nNow = 0;
    try {
    {
        LOCK(cs_LastBlockFile);
        if (fPruneMode && (fCheckForPruning || nManualPruneHeight > 0) && !fReindex) {
            if (nManualPruneHeight > 0) {
                FindFilesToPruneManual(setFilesToPrune, nManualPruneHeight);
            } else {
                FindFilesToPrune(setFilesToPrune, chainparams.PruneAfterHeight());
                fCheckForPruning = false;
            }
            if (!setFilesToPrune.empty()) {
                fFlushForPrune = true;
                if (!fHavePruned) {
                    pblocktree->WriteFlag("prunedblockfiles", true);
                    fHavePruned = true;
                }
            }
        }
        nNow = GetTimeMicros();
        // Avoid writing/flushing immediately after startup.
        if (nLastWrite == 0) {
            nLastWrite = nNow;
        }
        if (nLastFlush == 0) {
            nLastFlush = nNow;
        }
        if (nLastSetChain == 0) {
            nLastSetChain = nNow;
        }
        int64_t nMempoolSizeMax = gArgs.GetArg("-maxmempool", DEFAULT_MAX_MEMPOOL_SIZE) * 1000000;
        int64_t cacheSize = pcoinsTip->DynamicMemoryUsage();
        int64_t nTotalSpace = nCoinCacheUsage + std::max<int64_t>(nMempoolSizeMax - nMempoolUsage, 0);
        // The cache is large and we're within 10% and 10 MiB of the limit, but we have time now (not in the middle of a block processing).
        bool fCacheLarge = mode == FLUSH_STATE_PERIODIC && cacheSize > std::max((9 * nTotalSpace) / 10, nTotalSpace - MAX_BLOCK_COINSDB_USAGE * 1024 * 1024);
        // The cache is over the limit, we have to write now.
        bool fCacheCritical = mode == FLUSH_STATE_IF_NEEDED && cacheSize > nTotalSpace;
        // It's been a while since we wrote the block index to disk. Do this frequently, so we don't need to redownload after a crash.
        bool fPeriodicWrite = mode == FLUSH_STATE_PERIODIC && nNow > nLastWrite + (int64_t)DATABASE_WRITE_INTERVAL * 1000000;
        // It's been very long since we flushed the cache. Do this infrequently, to optimize cache usage.
        bool fPeriodicFlush = mode == FLUSH_STATE_PERIODIC && nNow > nLastFlush + (int64_t)DATABASE_FLUSH_INTERVAL * 1000000;
        // Combine all conditions that result in a full cache flush.
        fDoFullFlush = (mode == FLUSH_STATE_ALWAYS) || fCacheLarge || fCacheCritical || fPeriodicFlush || fFlushForPrune;
        // Write blocks and block index to disk.
        if (fDoFullFlush || fPeriodicWrite) {
            // Depend on nMinDiskSpace to ensure we can write block index
            if (!CheckDiskSpace(0))
                return state.Error("out of disk space");
            // First make sure all block and undo data is flushed to disk.
            FlushBlockFile();
            // Then update all block file information (which may refer to block and undo files).
            {
                std::vector<std::pair<int, const CBlockFileInfo*> > vFiles;
                vFiles.reserve(setDirtyFileInfo.size());
                for (std::set<int>::iterator it = setDirtyFileInfo.begin(); it != setDirtyFileInfo.end(); ) {
                    vFiles.push_back(std::make_pair(*it, &vinfoBlockFile[*it]));
                    setDirtyFileInfo.erase(it++);
                }
                std::vector<const CBlockIndex*> vBlocks;
                vBlocks.reserve(setDirtyBlockIndex.size());
                for (std::set<CBlockIndex*>::iterator it = setDirtyBlockIndex.begin(); it != setDirtyBlockIndex.end(); ) {
                    vBlocks.push_back(*it);
                    setDirtyBlockIndex.erase(it++);
                }
                if (!pblocktree->WriteBatchSync(vFiles, nLastBlockFile, vBlocks)) {
                    return AbortNode(state, "Failed to write to block index database");
                }
            }
            // Finally remove any pruned files
            if (fFlushForPrune)
                UnlinkPrunedFiles(setFilesToPrune);
            nLastWrite = nNow;
        }
        // Flush best chain related state. This can only be done if the blocks / block index write was also done.
        if (fDoFullFlush) {
            // Typical Coin structures on disk are around 48 bytes in size.
            // Pushing a new one to the database can cause it to be written
            // twice (once in the log, and once in the tables). This is already
            // an overestimation, as most will delete an existing entry or
            // overwrite one. Still, use a conservative safety factor of 2.
            if (!CheckDiskSpace(48 * 2 * 2 * pcoinsTip->GetCacheSize()))
                return state.Error("out of disk space");
            // Flush the chainstate (which may refer to block index entries).
            if (!pcoinsTip->Flush())
                return AbortNode(state, "Failed to write to coin database");
            nLastFlush = nNow;
        }
    }
    if (fDoFullFlush || ((mode == FLUSH_STATE_ALWAYS || mode == FLUSH_STATE_PERIODIC) && nNow > nLastSetChain + (int64_t)DATABASE_WRITE_INTERVAL * 1000000)) {
        // Update best block in wallet (so we can detect restored wallets).
        GetMainSignals().SetBestChain(chainActive.GetLocator());
        nLastSetChain = nNow;
    }
    } catch (const std::runtime_error& e) {
        return AbortNode(state, std::string("System error while flushing: ") + e.what());
    }
    return true;
}

void FlushStateToDisk() {
    CValidationState state;
    const CChainParams& chainparams = Params();
    FlushStateToDisk(chainparams, state, FLUSH_STATE_ALWAYS);
}

void PruneAndFlush() {
    CValidationState state;
    fCheckForPruning = true;
    const CChainParams& chainparams = Params();
    FlushStateToDisk(chainparams, state, FLUSH_STATE_NONE);
}

static void DoWarning(const std::string& strWarning)
{
    static bool fWarned = false;
    SetMiscWarning(strWarning);
    if (!fWarned) {
        AlertNotify(strWarning);
        fWarned = true;
    }
}

/** Update chainActive and related internal data structures. */
void static UpdateTip(CBlockIndex *pindexNew, const CChainParams& chainParams) {
    chainActive.SetTip(pindexNew);

    // New best block
    mempool.AddTransactionsUpdated(1);

    cvBlockChange.notify_all();

    std::vector<std::string> warningMessages;
    if (!IsInitialBlockDownload())
    {
        int nUpgraded = 0;
        const CBlockIndex* pindex = chainActive.Tip();
        for (int bit = 0; bit < VERSIONBITS_NUM_BITS; bit++) {
            WarningBitsConditionChecker checker(bit);
            ThresholdState state = checker.GetStateFor(pindex, chainParams.GetConsensus(), warningcache[bit]);
            if (state == THRESHOLD_ACTIVE || state == THRESHOLD_LOCKED_IN) {
                const std::string strWarning = strprintf(_("Warning: unknown new rules activated (versionbit %i)"), bit);
                if (state == THRESHOLD_ACTIVE) {
                    DoWarning(strWarning);
                } else {
                    warningMessages.push_back(strWarning);
                }
            }
        }
        // Check the version of the last 100 blocks to see if we need to upgrade:
        for (int i = 0; i < 100 && pindex != nullptr; i++)
        {
            int32_t nExpectedVersion = ComputeBlockVersion(pindex->pprev, chainParams.GetConsensus());
            if (pindex->nVersion > VERSIONBITS_LAST_OLD_BLOCK_VERSION && (pindex->nVersion & ~nExpectedVersion) != 0)
                ++nUpgraded;
            pindex = pindex->pprev;
        }
        if (nUpgraded > 0)
            warningMessages.push_back(strprintf(_("%d of last 100 blocks have unexpected version"), nUpgraded));
        if (nUpgraded > 100/2)
        {
            std::string strWarning = _("Warning: Unknown block versions being mined! It's possible unknown rules are in effect");
            // notify GetWarnings(), called by Qt and the JSON-RPC code to warn the user:
            DoWarning(strWarning);
        }
    }
    LogPrintf("%s: new best=%s height=%d version=0x%08x log2_work=%.8g tx=%lu date='%s' progress=%f cache=%.1fMiB(%utxo)", __func__,
      chainActive.Tip()->GetBlockHash().ToString(), chainActive.Height(), chainActive.Tip()->nVersion,
      log(chainActive.Tip()->nChainWork.getdouble())/log(2.0), (unsigned long)chainActive.Tip()->nChainTx,
      DateTimeStrFormat("%Y-%m-%d %H:%M:%S", chainActive.Tip()->GetBlockTime()),
      GuessVerificationProgress(chainParams.TxData(), chainActive.Tip()), pcoinsTip->DynamicMemoryUsage() * (1.0 / (1<<20)), pcoinsTip->GetCacheSize());
    if (!warningMessages.empty())
        LogPrintf(" warning='%s'", boost::algorithm::join(warningMessages, ", "));
    LogPrintf("\n");

}

/** Disconnect chainActive's tip.
  * After calling, the mempool will be in an inconsistent state, with
  * transactions from disconnected blocks being added to disconnectpool.  You
  * should make the mempool consistent again by calling UpdateMempoolForReorg.
  * with cs_main held.
  *
  * If disconnectpool is nullptr, then no disconnected transactions are added to
  * disconnectpool (note that the caller is responsible for mempool consistency
  * in any case).
  */
bool static DisconnectTip(CValidationState& state, const CChainParams& chainparams, DisconnectedBlockTransactions *disconnectpool)
{
    CBlockIndex *pindexDelete = chainActive.Tip();
    assert(pindexDelete);
    // Read block from disk.
    std::shared_ptr<CBlock> pblock = std::make_shared<CBlock>();
    CBlock& block = *pblock;
    if (!ReadBlockFromDisk(block, pindexDelete, chainparams.GetConsensus()))
        return AbortNode(state, "Failed to read block");
    // Apply the block atomically to the chain state.
    int64_t nStart = GetTimeMicros();
    {
        CCoinsViewCache view(pcoinsTip);
        assert(view.GetBestBlock() == pindexDelete->GetBlockHash());
        if (DisconnectBlock(block, pindexDelete, view) != DISCONNECT_OK)
            return error("DisconnectTip(): DisconnectBlock %s failed", pindexDelete->GetBlockHash().ToString());
        bool flushed = view.Flush();
        assert(flushed);
    }
    LogPrint(BCLog::BENCH, "- Disconnect block: %.2fms\n", (GetTimeMicros() - nStart) * 0.001);
    // Write the chain state to disk, if necessary.
    if (!FlushStateToDisk(chainparams, state, FLUSH_STATE_IF_NEEDED))
        return false;

    if (disconnectpool) {
        // Save transactions to re-add to mempool at end of reorg
        for (auto it = block.vtx.rbegin(); it != block.vtx.rend(); ++it) {
            disconnectpool->addTransaction(*it);
        }
        while (disconnectpool->DynamicMemoryUsage() > MAX_DISCONNECTED_TX_POOL_SIZE * 1000) {
            // Drop the earliest entry, and remove its children from the mempool.
            auto it = disconnectpool->queuedTx.get<insertion_order>().begin();
            mempool.removeRecursive(**it, MemPoolRemovalReason::REORG);
            disconnectpool->removeEntry(it);
        }
    }

    // Update chainActive and related variables.
    UpdateTip(pindexDelete->pprev, chainparams);
    // Let wallets know transactions went from 1-confirmed to
    // 0-confirmed or conflicted:
    GetMainSignals().BlockDisconnected(pblock);
    return true;
}

static int64_t nTimeReadFromDisk = 0;
static int64_t nTimeConnectTotal = 0;
static int64_t nTimeFlush = 0;
static int64_t nTimeChainState = 0;
static int64_t nTimePostConnect = 0;

struct PerBlockConnectTrace {
    CBlockIndex* pindex = nullptr;
    std::shared_ptr<const CBlock> pblock;
    std::shared_ptr<std::vector<CTransactionRef>> conflictedTxs;
    PerBlockConnectTrace() : conflictedTxs(std::make_shared<std::vector<CTransactionRef>>()) {}
};
/**
 * Used to track blocks whose transactions were applied to the UTXO state as a
 * part of a single ActivateBestChainStep call.
 *
 * This class also tracks transactions that are removed from the mempool as
 * conflicts (per block) and can be used to pass all those transactions
 * through SyncTransaction.
 *
 * This class assumes (and asserts) that the conflicted transactions for a given
 * block are added via mempool callbacks prior to the BlockConnected() associated
 * with those transactions. If any transactions are marked conflicted, it is
 * assumed that an associated block will always be added.
 *
 * This class is single-use, once you call GetBlocksConnected() you have to throw
 * it away and make a new one.
 */
class ConnectTrace {
private:
    std::vector<PerBlockConnectTrace> blocksConnected;
    CTxMemPool &pool;

public:
    ConnectTrace(CTxMemPool &_pool) : blocksConnected(1), pool(_pool) {
        pool.NotifyEntryRemoved.connect(boost::bind(&ConnectTrace::NotifyEntryRemoved, this, _1, _2));
    }

    ~ConnectTrace() {
        pool.NotifyEntryRemoved.disconnect(boost::bind(&ConnectTrace::NotifyEntryRemoved, this, _1, _2));
    }

    void BlockConnected(CBlockIndex* pindex, std::shared_ptr<const CBlock> pblock) {
        assert(!blocksConnected.back().pindex);
        assert(pindex);
        assert(pblock);
        blocksConnected.back().pindex = pindex;
        blocksConnected.back().pblock = std::move(pblock);
        blocksConnected.emplace_back();
    }

    std::vector<PerBlockConnectTrace>& GetBlocksConnected() {
        // We always keep one extra block at the end of our list because
        // blocks are added after all the conflicted transactions have
        // been filled in. Thus, the last entry should always be an empty
        // one waiting for the transactions from the next block. We pop
        // the last entry here to make sure the list we return is sane.
        assert(!blocksConnected.back().pindex);
        assert(blocksConnected.back().conflictedTxs->empty());
        blocksConnected.pop_back();
        return blocksConnected;
    }

    void NotifyEntryRemoved(CTransactionRef txRemoved, MemPoolRemovalReason reason) {
        assert(!blocksConnected.back().pindex);
        if (reason == MemPoolRemovalReason::CONFLICT) {
            blocksConnected.back().conflictedTxs->emplace_back(std::move(txRemoved));
        }
    }
};

/**
 * Connect a new block to chainActive. pblock is either nullptr or a pointer to a CBlock
 * corresponding to pindexNew, to bypass loading it again from disk.
 *
 * The block is added to connectTrace if connection succeeds.
 */
bool static ConnectTip(CValidationState& state, const CChainParams& chainparams, CBlockIndex* pindexNew, const std::shared_ptr<const CBlock>& pblock, ConnectTrace& connectTrace, DisconnectedBlockTransactions &disconnectpool)
{
    assert(pindexNew->pprev == chainActive.Tip());
    // Read block from disk.
    int64_t nTime1 = GetTimeMicros();
    std::shared_ptr<const CBlock> pthisBlock;
    if (!pblock) {
        std::shared_ptr<CBlock> pblockNew = std::make_shared<CBlock>();
        if (!ReadBlockFromDisk(*pblockNew, pindexNew, chainparams.GetConsensus()))
            return AbortNode(state, "Failed to read block");
        pthisBlock = pblockNew;
    } else {
        pthisBlock = pblock;
    }
    const CBlock& blockConnecting = *pthisBlock;
    // Apply the block atomically to the chain state.
    int64_t nTime2 = GetTimeMicros(); nTimeReadFromDisk += nTime2 - nTime1;
    int64_t nTime3;
    LogPrint(BCLog::BENCH, "  - Load block from disk: %.2fms [%.2fs]\n", (nTime2 - nTime1) * 0.001, nTimeReadFromDisk * 0.000001);
    {
        CCoinsViewCache view(pcoinsTip);
        bool rv = ConnectBlock(blockConnecting, state, pindexNew, view, chainparams);
        GetMainSignals().BlockChecked(blockConnecting, state);
        if (!rv) {
            if (state.IsInvalid())
                InvalidBlockFound(pindexNew, state);
            return error("ConnectTip(): ConnectBlock %s failed", pindexNew->GetBlockHash().ToString());
        }
        nTime3 = GetTimeMicros(); nTimeConnectTotal += nTime3 - nTime2;
        LogPrint(BCLog::BENCH, "  - Connect total: %.2fms [%.2fs]\n", (nTime3 - nTime2) * 0.001, nTimeConnectTotal * 0.000001);
        bool flushed = view.Flush();
        assert(flushed);
    }
    int64_t nTime4 = GetTimeMicros(); nTimeFlush += nTime4 - nTime3;
    LogPrint(BCLog::BENCH, "  - Flush: %.2fms [%.2fs]\n", (nTime4 - nTime3) * 0.001, nTimeFlush * 0.000001);
    // Write the chain state to disk, if necessary.
    if (!FlushStateToDisk(chainparams, state, FLUSH_STATE_IF_NEEDED))
        return false;
    int64_t nTime5 = GetTimeMicros(); nTimeChainState += nTime5 - nTime4;
    LogPrint(BCLog::BENCH, "  - Writing chainstate: %.2fms [%.2fs]\n", (nTime5 - nTime4) * 0.001, nTimeChainState * 0.000001);
    // Remove conflicting transactions from the mempool.;
    mempool.removeForBlock(blockConnecting.vtx, pindexNew->nHeight);
    disconnectpool.removeForBlock(blockConnecting.vtx);
    // Update chainActive & related variables.
    UpdateTip(pindexNew, chainparams);

    int64_t nTime6 = GetTimeMicros(); nTimePostConnect += nTime6 - nTime5; nTimeTotal += nTime6 - nTime1;
    LogPrint(BCLog::BENCH, "  - Connect postprocess: %.2fms [%.2fs]\n", (nTime6 - nTime5) * 0.001, nTimePostConnect * 0.000001);
    LogPrint(BCLog::BENCH, "- Connect block: %.2fms [%.2fs]\n", (nTime6 - nTime1) * 0.001, nTimeTotal * 0.000001);

    connectTrace.BlockConnected(pindexNew, std::move(pthisBlock));
    return true;
}

/**
 * Return the tip of the chain with the most work in it, that isn't
 * known to be invalid (it's however far from certain to be valid).
 */
static CBlockIndex* FindMostWorkChain() {
    do {
        CBlockIndex *pindexNew = nullptr;

        // Find the best candidate header.
        {
            std::set<CBlockIndex*, CBlockIndexWorkComparator>::reverse_iterator it = setBlockIndexCandidates.rbegin();
            if (it == setBlockIndexCandidates.rend())
                return nullptr;
            pindexNew = *it;
        }

        // Check whether all blocks on the path between the currently active chain and the candidate are valid.
        // Just going until the active chain is an optimization, as we know all blocks in it are valid already.
        CBlockIndex *pindexTest = pindexNew;
        bool fInvalidAncestor = false;
        while (pindexTest && !chainActive.Contains(pindexTest)) {
            assert(pindexTest->nChainTx || pindexTest->nHeight == 0);

            // Pruned nodes may have entries in setBlockIndexCandidates for
            // which block files have been deleted.  Remove those as candidates
            // for the most work chain if we come across them; we can't switch
            // to a chain unless we have all the non-active-chain parent blocks.
            bool fFailedChain = pindexTest->nStatus & BLOCK_FAILED_MASK;
            bool fMissingData = !(pindexTest->nStatus & BLOCK_HAVE_DATA);
            if (fFailedChain || fMissingData) {
                // Candidate chain is not usable (either invalid or missing data)
                if (fFailedChain && (pindexBestInvalid == nullptr || pindexNew->nChainWork > pindexBestInvalid->nChainWork))
                    pindexBestInvalid = pindexNew;
                CBlockIndex *pindexFailed = pindexNew;
                // Remove the entire chain from the set.
                while (pindexTest != pindexFailed) {
                    if (fFailedChain) {
                        pindexFailed->nStatus |= BLOCK_FAILED_CHILD;
                    } else if (fMissingData) {
                        // If we're missing data, then add back to mapBlocksUnlinked,
                        // so that if the block arrives in the future we can try adding
                        // to setBlockIndexCandidates again.
                        mapBlocksUnlinked.insert(std::make_pair(pindexFailed->pprev, pindexFailed));
                    }
                    setBlockIndexCandidates.erase(pindexFailed);
                    pindexFailed = pindexFailed->pprev;
                }
                setBlockIndexCandidates.erase(pindexTest);
                fInvalidAncestor = true;
                break;
            }
            pindexTest = pindexTest->pprev;
        }
        if (!fInvalidAncestor)
            return pindexNew;
    } while(true);
}

/** Delete all entries in setBlockIndexCandidates that are worse than the current tip. */
static void PruneBlockIndexCandidates() {
    // Note that we can't delete the current block itself, as we may need to return to it later in case a
    // reorganization to a better block fails.
    std::set<CBlockIndex*, CBlockIndexWorkComparator>::iterator it = setBlockIndexCandidates.begin();
    while (it != setBlockIndexCandidates.end() && setBlockIndexCandidates.value_comp()(*it, chainActive.Tip())) {
        setBlockIndexCandidates.erase(it++);
    }
    // Either the current tip or a successor of it we're working towards is left in setBlockIndexCandidates.
    assert(!setBlockIndexCandidates.empty());
}

/**
 * Try to make some progress towards making pindexMostWork the active block.
 * pblock is either nullptr or a pointer to a CBlock corresponding to pindexMostWork.
 */
static bool ActivateBestChainStep(CValidationState& state, const CChainParams& chainparams, CBlockIndex* pindexMostWork, const std::shared_ptr<const CBlock>& pblock, bool& fInvalidFound, ConnectTrace& connectTrace)
{
    AssertLockHeld(cs_main);
    const CBlockIndex *pindexOldTip = chainActive.Tip();
    const CBlockIndex *pindexFork = chainActive.FindFork(pindexMostWork);

    // Disconnect active blocks which are no longer in the best chain.
    bool fBlocksDisconnected = false;
    DisconnectedBlockTransactions disconnectpool;
    while (chainActive.Tip() && chainActive.Tip() != pindexFork) {
        if (!DisconnectTip(state, chainparams, &disconnectpool)) {
            // This is likely a fatal error, but keep the mempool consistent,
            // just in case. Only remove from the mempool in this case.
            UpdateMempoolForReorg(disconnectpool, false);
            return false;
        }
        fBlocksDisconnected = true;
    }

    // Build list of new blocks to connect.
    std::vector<CBlockIndex*> vpindexToConnect;
    bool fContinue = true;
    int nHeight = pindexFork ? pindexFork->nHeight : -1;
    while (fContinue && nHeight != pindexMostWork->nHeight) {
        // Don't iterate the entire list of potential improvements toward the best tip, as we likely only need
        // a few blocks along the way.
        int nTargetHeight = std::min(nHeight + 32, pindexMostWork->nHeight);
        vpindexToConnect.clear();
        vpindexToConnect.reserve(nTargetHeight - nHeight);
        CBlockIndex *pindexIter = pindexMostWork->GetAncestor(nTargetHeight);
        while (pindexIter && pindexIter->nHeight != nHeight) {
            vpindexToConnect.push_back(pindexIter);
            pindexIter = pindexIter->pprev;
        }
        nHeight = nTargetHeight;

        // Connect new blocks.
        for (CBlockIndex *pindexConnect : reverse_iterate(vpindexToConnect)) {
            if (!ConnectTip(state, chainparams, pindexConnect, pindexConnect == pindexMostWork ? pblock : std::shared_ptr<const CBlock>(), connectTrace, disconnectpool)) {
                if (state.IsInvalid()) {
                    // The block violates a consensus rule.
                    if (!state.CorruptionPossible())
                        InvalidChainFound(vpindexToConnect.back());
                    state = CValidationState();
                    fInvalidFound = true;
                    fContinue = false;
                    break;
                } else {
                    // A system error occurred (disk space, database error, ...).
                    // Make the mempool consistent with the current tip, just in case
                    // any observers try to use it before shutdown.
                    UpdateMempoolForReorg(disconnectpool, false);
                    return false;
                }
            } else {
                PruneBlockIndexCandidates();
                if (!pindexOldTip || chainActive.Tip()->nChainWork > pindexOldTip->nChainWork) {
                    // We're in a better position than we were. Return temporarily to release the lock.
                    fContinue = false;
                    break;
                }
            }
        }
    }

    if (fBlocksDisconnected) {
        // If any blocks were disconnected, disconnectpool may be non empty.  Add
        // any disconnected transactions back to the mempool.
        UpdateMempoolForReorg(disconnectpool, true);
    }
    mempool.check(pcoinsTip);

    // Callbacks/notifications for a new best chain.
    if (fInvalidFound)
        CheckForkWarningConditionsOnNewFork(vpindexToConnect.back());
    else
        CheckForkWarningConditions();

    return true;
}

static void NotifyHeaderTip() {
    bool fNotify = false;
    bool fInitialBlockDownload = false;
    static CBlockIndex* pindexHeaderOld = nullptr;
    CBlockIndex* pindexHeader = nullptr;
    {
        LOCK(cs_main);
        pindexHeader = pindexBestHeader;

        if (pindexHeader != pindexHeaderOld) {
            fNotify = true;
            fInitialBlockDownload = IsInitialBlockDownload();
            pindexHeaderOld = pindexHeader;
        }
    }
    // Send block tip changed notifications without cs_main
    if (fNotify) {
        uiInterface.NotifyHeaderTip(fInitialBlockDownload, pindexHeader);
    }
}

/**
 * Make the best chain active, in multiple steps. The result is either failure
 * or an activated best chain. pblock is either nullptr or a pointer to a block
 * that is already loaded (to avoid loading it again from disk).
 */
bool ActivateBestChain(CValidationState &state, const CChainParams& chainparams, std::shared_ptr<const CBlock> pblock) {
    // Note that while we're often called here from ProcessNewBlock, this is
    // far from a guarantee. Things in the P2P/RPC will often end up calling
    // us in the middle of ProcessNewBlock - do not assume pblock is set
    // sanely for performance or correctness!

    CBlockIndex *pindexMostWork = nullptr;
    CBlockIndex *pindexNewTip = nullptr;
    int nStopAtHeight = gArgs.GetArg("-stopatheight", DEFAULT_STOPATHEIGHT);
    do {
        boost::this_thread::interruption_point();
        if (ShutdownRequested())
            break;

        const CBlockIndex *pindexFork;
        bool fInitialDownload;
        {
            LOCK(cs_main);
            ConnectTrace connectTrace(mempool); // Destructed before cs_main is unlocked

            CBlockIndex *pindexOldTip = chainActive.Tip();
            if (pindexMostWork == nullptr) {
                pindexMostWork = FindMostWorkChain();
            }

            // Whether we have anything to do at all.
            if (pindexMostWork == nullptr || pindexMostWork == chainActive.Tip())
                return true;

            bool fInvalidFound = false;
            std::shared_ptr<const CBlock> nullBlockPtr;
            if (!ActivateBestChainStep(state, chainparams, pindexMostWork, pblock && pblock->GetHash() == pindexMostWork->GetBlockHash() ? pblock : nullBlockPtr, fInvalidFound, connectTrace))
                return false;

            if (fInvalidFound) {
                // Wipe cache, we may need another branch now.
                pindexMostWork = nullptr;
            }
            pindexNewTip = chainActive.Tip();
            pindexFork = chainActive.FindFork(pindexOldTip);
            fInitialDownload = IsInitialBlockDownload();

            for (const PerBlockConnectTrace& trace : connectTrace.GetBlocksConnected()) {
                assert(trace.pblock && trace.pindex);
                GetMainSignals().BlockConnected(trace.pblock, trace.pindex, *trace.conflictedTxs);
            }
        }
        // When we reach this point, we switched to a new tip (stored in pindexNewTip).

        // Notifications/callbacks that can run without cs_main

        // Notify external listeners about the new tip.
        GetMainSignals().UpdatedBlockTip(pindexNewTip, pindexFork, fInitialDownload);

        // Always notify the UI if a new block tip was connected
        if (pindexFork != pindexNewTip) {
            uiInterface.NotifyBlockTip(fInitialDownload, pindexNewTip);
        }

        if (nStopAtHeight && pindexNewTip && pindexNewTip->nHeight >= nStopAtHeight) StartShutdown();
    } while (pindexNewTip != pindexMostWork);
    CheckBlockIndex(chainparams.GetConsensus());

    // Write changes periodically to disk, after relay.
    if (!FlushStateToDisk(chainparams, state, FLUSH_STATE_PERIODIC)) {
        return false;
    }

    return true;
}


bool PreciousBlock(CValidationState& state, const CChainParams& params, CBlockIndex *pindex)
{
    {
        LOCK(cs_main);
        if (pindex->nChainWork < chainActive.Tip()->nChainWork) {
            // Nothing to do, this block is not at the tip.
            return true;
        }
        if (chainActive.Tip()->nChainWork > nLastPreciousChainwork) {
            // The chain has been extended since the last call, reset the counter.
            nBlockReverseSequenceId = -1;
        }
        nLastPreciousChainwork = chainActive.Tip()->nChainWork;
        setBlockIndexCandidates.erase(pindex);
        pindex->nSequenceId = nBlockReverseSequenceId;
        if (nBlockReverseSequenceId > std::numeric_limits<int32_t>::min()) {
            // We can't keep reducing the counter if somebody really wants to
            // call preciousblock 2**31-1 times on the same set of tips...
            nBlockReverseSequenceId--;
        }
        if (pindex->IsValid(BLOCK_VALID_TRANSACTIONS) && pindex->nChainTx) {
            setBlockIndexCandidates.insert(pindex);
            PruneBlockIndexCandidates();
        }
    }

    return ActivateBestChain(state, params);
}

bool InvalidateBlock(CValidationState& state, const CChainParams& chainparams, CBlockIndex *pindex)
{
    AssertLockHeld(cs_main);

    // Mark the block itself as invalid.
    pindex->nStatus |= BLOCK_FAILED_VALID;
    setDirtyBlockIndex.insert(pindex);
    setBlockIndexCandidates.erase(pindex);

    DisconnectedBlockTransactions disconnectpool;
    while (chainActive.Contains(pindex)) {
        CBlockIndex *pindexWalk = chainActive.Tip();
        pindexWalk->nStatus |= BLOCK_FAILED_CHILD;
        setDirtyBlockIndex.insert(pindexWalk);
        setBlockIndexCandidates.erase(pindexWalk);
        // ActivateBestChain considers blocks already in chainActive
        // unconditionally valid already, so force disconnect away from it.
        if (!DisconnectTip(state, chainparams, &disconnectpool)) {
            // It's probably hopeless to try to make the mempool consistent
            // here if DisconnectTip failed, but we can try.
            UpdateMempoolForReorg(disconnectpool, false);
            return false;
        }
    }

    // DisconnectTip will add transactions to disconnectpool; try to add these
    // back to the mempool.
    UpdateMempoolForReorg(disconnectpool, true);

    // The resulting new best tip may not be in setBlockIndexCandidates anymore, so
    // add it again.
    BlockMap::iterator it = mapBlockIndex.begin();
    while (it != mapBlockIndex.end()) {
        if (it->second->IsValid(BLOCK_VALID_TRANSACTIONS) && it->second->nChainTx && !setBlockIndexCandidates.value_comp()(it->second, chainActive.Tip())) {
            setBlockIndexCandidates.insert(it->second);
        }
        it++;
    }

    InvalidChainFound(pindex);
    uiInterface.NotifyBlockTip(IsInitialBlockDownload(), pindex->pprev);
    return true;
}

bool ResetBlockFailureFlags(CBlockIndex *pindex) {
    AssertLockHeld(cs_main);

    int nHeight = pindex->nHeight;

    // Remove the invalidity flag from this block and all its descendants.
    BlockMap::iterator it = mapBlockIndex.begin();
    while (it != mapBlockIndex.end()) {
        if (!it->second->IsValid() && it->second->GetAncestor(nHeight) == pindex) {
            it->second->nStatus &= ~BLOCK_FAILED_MASK;
            setDirtyBlockIndex.insert(it->second);
            if (it->second->IsValid(BLOCK_VALID_TRANSACTIONS) && it->second->nChainTx && setBlockIndexCandidates.value_comp()(chainActive.Tip(), it->second)) {
                setBlockIndexCandidates.insert(it->second);
            }
            if (it->second == pindexBestInvalid) {
                // Reset invalid block marker if it was pointing to one of those.
                pindexBestInvalid = nullptr;
            }
        }
        it++;
    }

    // Remove the invalidity flag from all ancestors too.
    while (pindex != nullptr) {
        if (pindex->nStatus & BLOCK_FAILED_MASK) {
            pindex->nStatus &= ~BLOCK_FAILED_MASK;
            setDirtyBlockIndex.insert(pindex);
        }
        pindex = pindex->pprev;
    }
    return true;
}

static CBlockIndex* AddToBlockIndex(const CBlockHeader& block)
{
    // Check for duplicate
    uint256 hash = block.GetHash();
    BlockMap::iterator it = mapBlockIndex.find(hash);
    if (it != mapBlockIndex.end())
        return it->second;

    // Construct new block index object
    CBlockIndex* pindexNew = new CBlockIndex(block);
    assert(pindexNew);
    // We assign the sequence id to blocks only when the full data is available,
    // to avoid miners withholding blocks but broadcasting headers, to get a
    // competitive advantage.
    pindexNew->nSequenceId = 0;
    BlockMap::iterator mi = mapBlockIndex.insert(std::make_pair(hash, pindexNew)).first;
    pindexNew->phashBlock = &((*mi).first);
    BlockMap::iterator miPrev = mapBlockIndex.find(block.hashPrevBlock);
    if (miPrev != mapBlockIndex.end())
    {
        pindexNew->pprev = (*miPrev).second;
        pindexNew->nHeight = pindexNew->pprev->nHeight + 1;
        pindexNew->BuildSkip();
    }
    pindexNew->nTimeMax = (pindexNew->pprev ? std::max(pindexNew->pprev->nTimeMax, pindexNew->nTime) : pindexNew->nTime);
    pindexNew->nChainWork = (pindexNew->pprev ? pindexNew->pprev->nChainWork : 0) + GetBlockProof(*pindexNew);
    pindexNew->RaiseValidity(BLOCK_VALID_TREE);
    if (pindexBestHeader == nullptr || pindexBestHeader->nChainWork < pindexNew->nChainWork)
        pindexBestHeader = pindexNew;

    setDirtyBlockIndex.insert(pindexNew);

    return pindexNew;
}

/** Mark a block as having its data received and checked (up to BLOCK_VALID_TRANSACTIONS). */
static bool ReceivedBlockTransactions(const CBlock &block, CValidationState& state, CBlockIndex *pindexNew, const CDiskBlockPos& pos, const Consensus::Params& consensusParams)
{
    pindexNew->nTx = block.vtx.size();
    pindexNew->nChainTx = 0;
    pindexNew->nFile = pos.nFile;
    pindexNew->nDataPos = pos.nPos;
    pindexNew->nUndoPos = 0;
    pindexNew->nStatus |= BLOCK_HAVE_DATA;
    if (IsWitnessEnabled(pindexNew->pprev, consensusParams)) {
        pindexNew->nStatus |= BLOCK_OPT_WITNESS;
    }
    pindexNew->RaiseValidity(BLOCK_VALID_TRANSACTIONS);
    setDirtyBlockIndex.insert(pindexNew);

    if (pindexNew->pprev == nullptr || pindexNew->pprev->nChainTx) {
        // If pindexNew is the genesis block or all parents are BLOCK_VALID_TRANSACTIONS.
        std::deque<CBlockIndex*> queue;
        queue.push_back(pindexNew);

        // Recursively process any descendant blocks that now may be eligible to be connected.
        while (!queue.empty()) {
            CBlockIndex *pindex = queue.front();
            queue.pop_front();
            pindex->nChainTx = (pindex->pprev ? pindex->pprev->nChainTx : 0) + pindex->nTx;
            {
                LOCK(cs_nBlockSequenceId);
                pindex->nSequenceId = nBlockSequenceId++;
            }
            if (chainActive.Tip() == nullptr || !setBlockIndexCandidates.value_comp()(pindex, chainActive.Tip())) {
                setBlockIndexCandidates.insert(pindex);
            }
            std::pair<std::multimap<CBlockIndex*, CBlockIndex*>::iterator, std::multimap<CBlockIndex*, CBlockIndex*>::iterator> range = mapBlocksUnlinked.equal_range(pindex);
            while (range.first != range.second) {
                std::multimap<CBlockIndex*, CBlockIndex*>::iterator it = range.first;
                queue.push_back(it->second);
                range.first++;
                mapBlocksUnlinked.erase(it);
            }
        }
    } else {
        if (pindexNew->pprev && pindexNew->pprev->IsValid(BLOCK_VALID_TREE)) {
            mapBlocksUnlinked.insert(std::make_pair(pindexNew->pprev, pindexNew));
        }
    }

    return true;
}

static bool FindBlockPos(CValidationState &state, CDiskBlockPos &pos, unsigned int nAddSize, unsigned int nHeight, uint64_t nTime, bool fKnown = false)
{
    LOCK(cs_LastBlockFile);

    unsigned int nFile = fKnown ? pos.nFile : nLastBlockFile;
    if (vinfoBlockFile.size() <= nFile) {
        vinfoBlockFile.resize(nFile + 1);
    }

    if (!fKnown) {
        while (vinfoBlockFile[nFile].nSize + nAddSize >= MAX_BLOCKFILE_SIZE) {
            nFile++;
            if (vinfoBlockFile.size() <= nFile) {
                vinfoBlockFile.resize(nFile + 1);
            }
        }
        pos.nFile = nFile;
        pos.nPos = vinfoBlockFile[nFile].nSize;
    }

    if ((int)nFile != nLastBlockFile) {
        if (!fKnown) {
            LogPrintf("Leaving block file %i: %s\n", nLastBlockFile, vinfoBlockFile[nLastBlockFile].ToString());
        }
        FlushBlockFile(!fKnown);
        nLastBlockFile = nFile;
    }

    vinfoBlockFile[nFile].AddBlock(nHeight, nTime);
    if (fKnown)
        vinfoBlockFile[nFile].nSize = std::max(pos.nPos + nAddSize, vinfoBlockFile[nFile].nSize);
    else
        vinfoBlockFile[nFile].nSize += nAddSize;

    if (!fKnown) {
        unsigned int nOldChunks = (pos.nPos + BLOCKFILE_CHUNK_SIZE - 1) / BLOCKFILE_CHUNK_SIZE;
        unsigned int nNewChunks = (vinfoBlockFile[nFile].nSize + BLOCKFILE_CHUNK_SIZE - 1) / BLOCKFILE_CHUNK_SIZE;
        if (nNewChunks > nOldChunks) {
            if (fPruneMode)
                fCheckForPruning = true;
            if (CheckDiskSpace(nNewChunks * BLOCKFILE_CHUNK_SIZE - pos.nPos)) {
                FILE *file = OpenBlockFile(pos);
                if (file) {
                    LogPrintf("Pre-allocating up to position 0x%x in blk%05u.dat\n", nNewChunks * BLOCKFILE_CHUNK_SIZE, pos.nFile);
                    AllocateFileRange(file, pos.nPos, nNewChunks * BLOCKFILE_CHUNK_SIZE - pos.nPos);
                    fclose(file);
                }
            }
            else
                return state.Error("out of disk space");
        }
    }

    setDirtyFileInfo.insert(nFile);
    return true;
}

static bool FindUndoPos(CValidationState &state, int nFile, CDiskBlockPos &pos, unsigned int nAddSize)
{
    pos.nFile = nFile;

    LOCK(cs_LastBlockFile);

    unsigned int nNewSize;
    pos.nPos = vinfoBlockFile[nFile].nUndoSize;
    nNewSize = vinfoBlockFile[nFile].nUndoSize += nAddSize;
    setDirtyFileInfo.insert(nFile);

    unsigned int nOldChunks = (pos.nPos + UNDOFILE_CHUNK_SIZE - 1) / UNDOFILE_CHUNK_SIZE;
    unsigned int nNewChunks = (nNewSize + UNDOFILE_CHUNK_SIZE - 1) / UNDOFILE_CHUNK_SIZE;
    if (nNewChunks > nOldChunks) {
        if (fPruneMode)
            fCheckForPruning = true;
        if (CheckDiskSpace(nNewChunks * UNDOFILE_CHUNK_SIZE - pos.nPos)) {
            FILE *file = OpenUndoFile(pos);
            if (file) {
                LogPrintf("Pre-allocating up to position 0x%x in rev%05u.dat\n", nNewChunks * UNDOFILE_CHUNK_SIZE, pos.nFile);
                AllocateFileRange(file, pos.nPos, nNewChunks * UNDOFILE_CHUNK_SIZE - pos.nPos);
                fclose(file);
            }
        }
        else
            return state.Error("out of disk space");
    }

    return true;
}

static bool CheckBlockHeader(const CBlockHeader& block, CValidationState& state, const Consensus::Params& consensusParams, bool fCheckPOW = true)
{
    // Check proof of work matches claimed amount
    if (fCheckPOW && !CheckProofOfWork(block.GetHash(), block.nBits, consensusParams))
        return state.DoS(50, false, REJECT_INVALID, "high-hash", false, "proof of work failed");

    return true;
}

bool CheckBlock(const CBlock& block, CValidationState& state, const Consensus::Params& consensusParams, bool fCheckPOW, bool fCheckMerkleRoot)
{
    // These are checks that are independent of context.

    if (block.fChecked)
        return true;

    // Check that the header is valid (particularly PoW).  This is mostly
    // redundant with the call in AcceptBlockHeader.
    if (!CheckBlockHeader(block, state, consensusParams, fCheckPOW))
        return false;

    // Check the merkle root.
    if (fCheckMerkleRoot) {
        bool mutated;
        uint256 hashMerkleRoot2 = BlockMerkleRoot(block, &mutated);
        if (block.hashMerkleRoot != hashMerkleRoot2)
            return state.DoS(100, false, REJECT_INVALID, "bad-txnmrklroot", true, "hashMerkleRoot mismatch");

        // Check for merkle tree malleability (CVE-2012-2459): repeating sequences
        // of transactions in a block without affecting the merkle root of a block,
        // while still invalidating it.
        if (mutated)
            return state.DoS(100, false, REJECT_INVALID, "bad-txns-duplicate", true, "duplicate transaction");
    }

    // All potential-corruption validation must be done before we do any
    // transaction validation, as otherwise we may mark the header as invalid
    // because we receive the wrong transactions for it.
    // Note that witness malleability is checked in ContextualCheckBlock, so no
    // checks that use witness data may be performed here.

    // Size limits
    if (block.vtx.empty() || block.vtx.size() * WITNESS_SCALE_FACTOR > MAX_BLOCK_WEIGHT || ::GetSerializeSize(block, SER_NETWORK, PROTOCOL_VERSION | SERIALIZE_TRANSACTION_NO_WITNESS) * WITNESS_SCALE_FACTOR > MAX_BLOCK_WEIGHT)
        return state.DoS(100, false, REJECT_INVALID, "bad-blk-length", false, "size limits failed");

    // First transaction must be coinbase, the rest must not be
    if (block.vtx.empty() || !block.vtx[0]->IsCoinBase())
        return state.DoS(100, false, REJECT_INVALID, "bad-cb-missing", false, "first tx is not coinbase");
    for (unsigned int i = 1; i < block.vtx.size(); i++)
        if (block.vtx[i]->IsCoinBase())
            return state.DoS(100, false, REJECT_INVALID, "bad-cb-multiple", false, "more than one coinbase");

    // Check transactions
    for (const auto& tx : block.vtx)
        if (!CheckTransaction(*tx, state, false))
            return state.Invalid(false, state.GetRejectCode(), state.GetRejectReason(),
                                 strprintf("Transaction check failed (tx hash %s) %s", tx->GetHash().ToString(), state.GetDebugMessage()));

    unsigned int nSigOps = 0;
    for (const auto& tx : block.vtx)
    {
        nSigOps += GetLegacySigOpCount(*tx);
    }
    if (nSigOps * WITNESS_SCALE_FACTOR > MAX_BLOCK_SIGOPS_COST)
        return state.DoS(100, false, REJECT_INVALID, "bad-blk-sigops", false, "out-of-bounds SigOpCount");

    if (fCheckPOW && fCheckMerkleRoot)
        block.fChecked = true;

    return true;
}

bool IsWitnessEnabled(const CBlockIndex* pindexPrev, const Consensus::Params& params)
{
    LOCK(cs_main);
    return (VersionBitsState(pindexPrev, params, Consensus::DEPLOYMENT_SEGWIT, versionbitscache) == THRESHOLD_ACTIVE);
}

// Compute at which vout of the block's coinbase transaction the witness
// commitment occurs, or -1 if not found.
static int GetWitnessCommitmentIndex(const CBlock& block)
{
    int commitpos = -1;
    if (!block.vtx.empty()) {
        for (size_t o = 0; o < block.vtx[0]->vout.size(); o++) {
            if (block.vtx[0]->vout[o].scriptPubKey.size() >= 38 && block.vtx[0]->vout[o].scriptPubKey[0] == OP_RETURN && block.vtx[0]->vout[o].scriptPubKey[1] == 0x24 && block.vtx[0]->vout[o].scriptPubKey[2] == 0xaa && block.vtx[0]->vout[o].scriptPubKey[3] == 0x21 && block.vtx[0]->vout[o].scriptPubKey[4] == 0xa9 && block.vtx[0]->vout[o].scriptPubKey[5] == 0xed) {
                commitpos = o;
            }
        }
    }
    return commitpos;
}

void UpdateUncommittedBlockStructures(CBlock& block, const CBlockIndex* pindexPrev, const Consensus::Params& consensusParams)
{
    int commitpos = GetWitnessCommitmentIndex(block);
    static const std::vector<unsigned char> nonce(32, 0x00);
    if (commitpos != -1 && IsWitnessEnabled(pindexPrev, consensusParams) && !block.vtx[0]->HasWitness()) {
        CMutableTransaction tx(*block.vtx[0]);
        tx.vin[0].scriptWitness.stack.resize(1);
        tx.vin[0].scriptWitness.stack[0] = nonce;
        block.vtx[0] = MakeTransactionRef(std::move(tx));
    }
}

std::vector<unsigned char> GenerateCoinbaseCommitment(CBlock& block, const CBlockIndex* pindexPrev, const Consensus::Params& consensusParams)
{
    std::vector<unsigned char> commitment;
    int commitpos = GetWitnessCommitmentIndex(block);
    std::vector<unsigned char> ret(32, 0x00);
    if (consensusParams.vDeployments[Consensus::DEPLOYMENT_SEGWIT].nTimeout != 0) {
        if (commitpos == -1) {
            uint256 witnessroot = BlockWitnessMerkleRoot(block, nullptr);
            CHash256().Write(witnessroot.begin(), 32).Write(ret.data(), 32).Finalize(witnessroot.begin());
            CTxOut out;
            out.nValue = 0;
            out.scriptPubKey.resize(38);
            out.scriptPubKey[0] = OP_RETURN;
            out.scriptPubKey[1] = 0x24;
            out.scriptPubKey[2] = 0xaa;
            out.scriptPubKey[3] = 0x21;
            out.scriptPubKey[4] = 0xa9;
            out.scriptPubKey[5] = 0xed;
            memcpy(&out.scriptPubKey[6], witnessroot.begin(), 32);
            commitment = std::vector<unsigned char>(out.scriptPubKey.begin(), out.scriptPubKey.end());
            CMutableTransaction tx(*block.vtx[0]);
            tx.vout.push_back(out);
            block.vtx[0] = MakeTransactionRef(std::move(tx));
        }
    }
    UpdateUncommittedBlockStructures(block, pindexPrev, consensusParams);
    return commitment;
}

/** Context-dependent validity checks.
 *  By "context", we mean only the previous block headers, but not the UTXO
 *  set; UTXO-related validity checks are done in ConnectBlock(). */
static bool ContextualCheckBlockHeader(const CBlockHeader& block, CValidationState& state, const CChainParams& params, const CBlockIndex* pindexPrev, int64_t nAdjustedTime)
{
    assert(pindexPrev != nullptr);
    const int nHeight = pindexPrev->nHeight + 1;

    // Check proof of work
    const Consensus::Params& consensusParams = params.GetConsensus();
    if (block.nBits != GetNextWorkRequired(pindexPrev, &block, consensusParams))
        return state.DoS(100, false, REJECT_INVALID, "bad-diffbits", false, "incorrect proof of work");

    // Check against checkpoints
    if (fCheckpointsEnabled) {
        // Don't accept any forks from the main chain prior to last checkpoint.
        // GetLastCheckpoint finds the last checkpoint in MapCheckpoints that's in our
        // MapBlockIndex.
        CBlockIndex* pcheckpoint = Checkpoints::GetLastCheckpoint(params.Checkpoints());
        if (pcheckpoint && nHeight < pcheckpoint->nHeight)
            return state.DoS(100, error("%s: forked chain older than last checkpoint (height %d)", __func__, nHeight), REJECT_CHECKPOINT, "bad-fork-prior-to-checkpoint");
    }

    // Check timestamp against prev
    if (block.GetBlockTime() <= pindexPrev->GetMedianTimePast())
        return state.Invalid(false, REJECT_INVALID, "time-too-old", "block's timestamp is too early");

    // Check timestamp
    if (block.GetBlockTime() > nAdjustedTime + MAX_FUTURE_BLOCK_TIME)
        return state.Invalid(false, REJECT_INVALID, "time-too-new", "block timestamp too far in the future");

    // Reject outdated version blocks when 95% (75% on testnet) of the network has upgraded:
    // check for version 2, 3 and 4 upgrades
    if((block.nVersion < 2 && nHeight >= consensusParams.BIP34Height) ||
       (block.nVersion < 3 && nHeight >= consensusParams.BIP66Height) ||
       (block.nVersion < 4 && nHeight >= consensusParams.BIP65Height))
            return state.Invalid(false, REJECT_OBSOLETE, strprintf("bad-version(0x%08x)", block.nVersion),
                                 strprintf("rejected nVersion=0x%08x block", block.nVersion));

    return true;
}

static bool ContextualCheckBlock(const CBlock& block, CValidationState& state, const Consensus::Params& consensusParams, const CBlockIndex* pindexPrev)
{
    const int nHeight = pindexPrev == nullptr ? 0 : pindexPrev->nHeight + 1;

    // Start enforcing BIP113 (Median Time Past) using versionbits logic.
    int nLockTimeFlags = 0;
    if (VersionBitsState(pindexPrev, consensusParams, Consensus::DEPLOYMENT_CSV, versionbitscache) == THRESHOLD_ACTIVE) {
        nLockTimeFlags |= LOCKTIME_MEDIAN_TIME_PAST;
    }

    int64_t nLockTimeCutoff = (nLockTimeFlags & LOCKTIME_MEDIAN_TIME_PAST)
                              ? pindexPrev->GetMedianTimePast()
                              : block.GetBlockTime();

    // Check that all transactions are finalized
    for (const auto& tx : block.vtx) {
        if (!IsFinalTx(*tx, nHeight, nLockTimeCutoff)) {
            return state.DoS(10, false, REJECT_INVALID, "bad-txns-nonfinal", false, "non-final transaction");
        }
    }

    // Enforce rule that the coinbase starts with serialized block height
    if (nHeight >= consensusParams.BIP34Height)
    {
        CScript expect = CScript() << nHeight;
        if (block.vtx[0]->vin[0].scriptSig.size() < expect.size() ||
            !std::equal(expect.begin(), expect.end(), block.vtx[0]->vin[0].scriptSig.begin())) {
            return state.DoS(100, false, REJECT_INVALID, "bad-cb-height", false, "block height mismatch in coinbase");
        }
    }

    // Validation for witness commitments.
    // * We compute the witness hash (which is the hash including witnesses) of all the block's transactions, except the
    //   coinbase (where 0x0000....0000 is used instead).
    // * The coinbase scriptWitness is a stack of a single 32-byte vector, containing a witness nonce (unconstrained).
    // * We build a merkle tree with all those witness hashes as leaves (similar to the hashMerkleRoot in the block header).
    // * There must be at least one output whose scriptPubKey is a single 36-byte push, the first 4 bytes of which are
    //   {0xaa, 0x21, 0xa9, 0xed}, and the following 32 bytes are SHA256^2(witness root, witness nonce). In case there are
    //   multiple, the last one is used.
    bool fHaveWitness = false;
    if (VersionBitsState(pindexPrev, consensusParams, Consensus::DEPLOYMENT_SEGWIT, versionbitscache) == THRESHOLD_ACTIVE) {
        int commitpos = GetWitnessCommitmentIndex(block);
        if (commitpos != -1) {
            bool malleated = false;
            uint256 hashWitness = BlockWitnessMerkleRoot(block, &malleated);
            // The malleation check is ignored; as the transaction tree itself
            // already does not permit it, it is impossible to trigger in the
            // witness tree.
            if (block.vtx[0]->vin[0].scriptWitness.stack.size() != 1 || block.vtx[0]->vin[0].scriptWitness.stack[0].size() != 32) {
                return state.DoS(100, false, REJECT_INVALID, "bad-witness-nonce-size", true, strprintf("%s : invalid witness nonce size", __func__));
            }
            CHash256().Write(hashWitness.begin(), 32).Write(&block.vtx[0]->vin[0].scriptWitness.stack[0][0], 32).Finalize(hashWitness.begin());
            if (memcmp(hashWitness.begin(), &block.vtx[0]->vout[commitpos].scriptPubKey[6], 32)) {
                return state.DoS(100, false, REJECT_INVALID, "bad-witness-merkle-match", true, strprintf("%s : witness merkle commitment mismatch", __func__));
            }
            fHaveWitness = true;
        }
    }

    // No witness data is allowed in blocks that don't commit to witness data, as this would otherwise leave room for spam
    if (!fHaveWitness) {
      for (const auto& tx : block.vtx) {
            if (tx->HasWitness()) {
                return state.DoS(100, false, REJECT_INVALID, "unexpected-witness", true, strprintf("%s : unexpected witness data found", __func__));
            }
        }
    }

    // After the coinbase witness nonce and commitment are verified,
    // we can check if the block weight passes (before we've checked the
    // coinbase witness, it would be possible for the weight to be too
    // large by filling up the coinbase witness, which doesn't change
    // the block hash, so we couldn't mark the block as permanently
    // failed).
    if (GetBlockWeight(block) > MAX_BLOCK_WEIGHT) {
        return state.DoS(100, false, REJECT_INVALID, "bad-blk-weight", false, strprintf("%s : weight limit failed", __func__));
    }

    return true;
}

static bool AcceptBlockHeader(const CBlockHeader& block, CValidationState& state, const CChainParams& chainparams, CBlockIndex** ppindex)
{
    AssertLockHeld(cs_main);
    // Check for duplicate
    uint256 hash = block.GetHash();
    BlockMap::iterator miSelf = mapBlockIndex.find(hash);
    CBlockIndex *pindex = nullptr;
    if (hash != chainparams.GetConsensus().hashGenesisBlock) {

        if (miSelf != mapBlockIndex.end()) {
            // Block header is already known.
            pindex = miSelf->second;
            if (ppindex)
                *ppindex = pindex;
            if (pindex->nStatus & BLOCK_FAILED_MASK)
                return state.Invalid(error("%s: block %s is marked invalid", __func__, hash.ToString()), 0, "duplicate");
            return true;
        }

        if (!CheckBlockHeader(block, state, chainparams.GetConsensus()))
            return error("%s: Consensus::CheckBlockHeader: %s, %s", __func__, hash.ToString(), FormatStateMessage(state));

        // Get prev block index
        CBlockIndex* pindexPrev = nullptr;
        BlockMap::iterator mi = mapBlockIndex.find(block.hashPrevBlock);
        if (mi == mapBlockIndex.end())
            return state.DoS(10, error("%s: prev block not found", __func__), 0, "prev-blk-not-found");
        pindexPrev = (*mi).second;
        if (pindexPrev->nStatus & BLOCK_FAILED_MASK)
            return state.DoS(100, error("%s: prev block invalid", __func__), REJECT_INVALID, "bad-prevblk");
        if (!ContextualCheckBlockHeader(block, state, chainparams, pindexPrev, GetAdjustedTime()))
            return error("%s: Consensus::ContextualCheckBlockHeader: %s, %s", __func__, hash.ToString(), FormatStateMessage(state));
    }
    if (pindex == nullptr)
        pindex = AddToBlockIndex(block);

    if (ppindex)
        *ppindex = pindex;

    CheckBlockIndex(chainparams.GetConsensus());

    return true;
}

// Exposed wrapper for AcceptBlockHeader
bool ProcessNewBlockHeaders(const std::vector<CBlockHeader>& headers, CValidationState& state, const CChainParams& chainparams, const CBlockIndex** ppindex)
{
    {
        LOCK(cs_main);
        for (const CBlockHeader& header : headers) {
            CBlockIndex *pindex = nullptr; // Use a temp pindex instead of ppindex to avoid a const_cast
            if (!AcceptBlockHeader(header, state, chainparams, &pindex)) {
                return false;
            }
            if (ppindex) {
                *ppindex = pindex;
            }
        }
    }
    NotifyHeaderTip();
    return true;
}

/** Store block on disk. If dbp is non-nullptr, the file is known to already reside on disk */
static bool AcceptBlock(const std::shared_ptr<const CBlock>& pblock, CValidationState& state, const CChainParams& chainparams, CBlockIndex** ppindex, bool fRequested, const CDiskBlockPos* dbp, bool* fNewBlock)
{
    const CBlock& block = *pblock;

    if (fNewBlock) *fNewBlock = false;
    AssertLockHeld(cs_main);

    CBlockIndex *pindexDummy = nullptr;
    CBlockIndex *&pindex = ppindex ? *ppindex : pindexDummy;

    if (!AcceptBlockHeader(block, state, chainparams, &pindex))
        return false;

    // Try to process all requested blocks that we don't have, but only
    // process an unrequested block if it's new and has enough work to
    // advance our tip, and isn't too many blocks ahead.
    bool fAlreadyHave = pindex->nStatus & BLOCK_HAVE_DATA;
    bool fHasMoreWork = (chainActive.Tip() ? pindex->nChainWork > chainActive.Tip()->nChainWork : true);
    // Blocks that are too out-of-order needlessly limit the effectiveness of
    // pruning, because pruning will not delete block files that contain any
    // blocks which are too close in height to the tip.  Apply this test
    // regardless of whether pruning is enabled; it should generally be safe to
    // not process unrequested blocks.
    bool fTooFarAhead = (pindex->nHeight > int(chainActive.Height() + MIN_BLOCKS_TO_KEEP));

    // TODO: Decouple this function from the block download logic by removing fRequested
    // This requires some new chain data structure to efficiently look up if a
    // block is in a chain leading to a candidate for best tip, despite not
    // being such a candidate itself.

    // TODO: deal better with return value and error conditions for duplicate
    // and unrequested blocks.
    if (fAlreadyHave) return true;
    if (!fRequested) {  // If we didn't ask for it:
        if (pindex->nTx != 0) return true;  // This is a previously-processed block that was pruned
        if (!fHasMoreWork) return true;     // Don't process less-work chains
        if (fTooFarAhead) return true;      // Block height is too high
    }
    if (fNewBlock) *fNewBlock = true;

    if (!CheckBlock(block, state, chainparams.GetConsensus()) ||
        !ContextualCheckBlock(block, state, chainparams.GetConsensus(), pindex->pprev)) {
        if (state.IsInvalid() && !state.CorruptionPossible()) {
            pindex->nStatus |= BLOCK_FAILED_VALID;
            setDirtyBlockIndex.insert(pindex);
        }
        return error("%s: %s", __func__, FormatStateMessage(state));
    }

    // Header is valid/has work, merkle tree and segwit merkle tree are good...RELAY NOW
    // (but if it does not build on our best tip, let the SendMessages loop relay it)
    if (!IsInitialBlockDownload() && chainActive.Tip() == pindex->pprev)
        GetMainSignals().NewPoWValidBlock(pindex, pblock);

    int nHeight = pindex->nHeight;

    // Write block to history file
    try {
        unsigned int nBlockSize = ::GetSerializeSize(block, SER_DISK, CLIENT_VERSION);
        CDiskBlockPos blockPos;
        if (dbp != nullptr)
            blockPos = *dbp;
        if (!FindBlockPos(state, blockPos, nBlockSize+8, nHeight, block.GetBlockTime(), dbp != nullptr))
            return error("AcceptBlock(): FindBlockPos failed");
        if (dbp == nullptr)
            if (!WriteBlockToDisk(block, blockPos, chainparams.MessageStart()))
                AbortNode(state, "Failed to write block");
        if (!ReceivedBlockTransactions(block, state, pindex, blockPos, chainparams.GetConsensus()))
            return error("AcceptBlock(): ReceivedBlockTransactions failed");
    } catch (const std::runtime_error& e) {
        return AbortNode(state, std::string("System error: ") + e.what());
    }

    if (fCheckForPruning)
        FlushStateToDisk(chainparams, state, FLUSH_STATE_NONE); // we just allocated more disk space for block files

    return true;
}

bool ProcessNewBlock(const CChainParams& chainparams, const std::shared_ptr<const CBlock> pblock, bool fForceProcessing, bool *fNewBlock)
{
    {
        CBlockIndex *pindex = nullptr;
        if (fNewBlock) *fNewBlock = false;
        CValidationState state;
        // Ensure that CheckBlock() passes before calling AcceptBlock, as
        // belt-and-suspenders.
        bool ret = CheckBlock(*pblock, state, chainparams.GetConsensus());

        LOCK(cs_main);

        if (ret) {
            // Store to disk
            ret = AcceptBlock(pblock, state, chainparams, &pindex, fForceProcessing, nullptr, fNewBlock);
        }
        CheckBlockIndex(chainparams.GetConsensus());
        if (!ret) {
            GetMainSignals().BlockChecked(*pblock, state);
            return error("%s: AcceptBlock FAILED", __func__);
        }
    }

    NotifyHeaderTip();

    CValidationState state; // Only used to report errors, not invalidity - ignore it
    if (!ActivateBestChain(state, chainparams, pblock))
        return error("%s: ActivateBestChain failed", __func__);

    return true;
}

bool TestBlockValidity(CValidationState& state, const CChainParams& chainparams, const CBlock& block, CBlockIndex* pindexPrev, bool fCheckPOW, bool fCheckMerkleRoot)
{
    AssertLockHeld(cs_main);
    assert(pindexPrev && pindexPrev == chainActive.Tip());
    CCoinsViewCache viewNew(pcoinsTip);
    CBlockIndex indexDummy(block);
    indexDummy.pprev = pindexPrev;
    indexDummy.nHeight = pindexPrev->nHeight + 1;

    // NOTE: CheckBlockHeader is called by CheckBlock
    if (!ContextualCheckBlockHeader(block, state, chainparams, pindexPrev, GetAdjustedTime()))
        return error("%s: Consensus::ContextualCheckBlockHeader: %s", __func__, FormatStateMessage(state));
    if (!CheckBlock(block, state, chainparams.GetConsensus(), fCheckPOW, fCheckMerkleRoot))
        return error("%s: Consensus::CheckBlock: %s", __func__, FormatStateMessage(state));
    if (!ContextualCheckBlock(block, state, chainparams.GetConsensus(), pindexPrev))
        return error("%s: Consensus::ContextualCheckBlock: %s", __func__, FormatStateMessage(state));
    if (!ConnectBlock(block, state, &indexDummy, viewNew, chainparams, true))
        return false;
    assert(state.IsValid());

    return true;
}

/**
 * BLOCK PRUNING CODE
 */

/* Calculate the amount of disk space the block & undo files currently use */
static uint64_t CalculateCurrentUsage()
{
    uint64_t retval = 0;
    for (const CBlockFileInfo &file : vinfoBlockFile) {
        retval += file.nSize + file.nUndoSize;
    }
    return retval;
}

/* Prune a block file (modify associated database entries)*/
void PruneOneBlockFile(const int fileNumber)
{
    for (BlockMap::iterator it = mapBlockIndex.begin(); it != mapBlockIndex.end(); ++it) {
        CBlockIndex* pindex = it->second;
        if (pindex->nFile == fileNumber) {
            pindex->nStatus &= ~BLOCK_HAVE_DATA;
            pindex->nStatus &= ~BLOCK_HAVE_UNDO;
            pindex->nFile = 0;
            pindex->nDataPos = 0;
            pindex->nUndoPos = 0;
            setDirtyBlockIndex.insert(pindex);

            // Prune from mapBlocksUnlinked -- any block we prune would have
            // to be downloaded again in order to consider its chain, at which
            // point it would be considered as a candidate for
            // mapBlocksUnlinked or setBlockIndexCandidates.
            std::pair<std::multimap<CBlockIndex*, CBlockIndex*>::iterator, std::multimap<CBlockIndex*, CBlockIndex*>::iterator> range = mapBlocksUnlinked.equal_range(pindex->pprev);
            while (range.first != range.second) {
                std::multimap<CBlockIndex *, CBlockIndex *>::iterator _it = range.first;
                range.first++;
                if (_it->second == pindex) {
                    mapBlocksUnlinked.erase(_it);
                }
            }
        }
    }

    vinfoBlockFile[fileNumber].SetNull();
    setDirtyFileInfo.insert(fileNumber);
}


void UnlinkPrunedFiles(const std::set<int>& setFilesToPrune)
{
    for (std::set<int>::iterator it = setFilesToPrune.begin(); it != setFilesToPrune.end(); ++it) {
        CDiskBlockPos pos(*it, 0);
        fs::remove(GetBlockPosFilename(pos, "blk"));
        fs::remove(GetBlockPosFilename(pos, "rev"));
        LogPrintf("Prune: %s deleted blk/rev (%05u)\n", __func__, *it);
    }
}

/* Calculate the block/rev files to delete based on height specified by user with RPC command pruneblockchain */
static void FindFilesToPruneManual(std::set<int>& setFilesToPrune, int nManualPruneHeight)
{
    assert(fPruneMode && nManualPruneHeight > 0);

    LOCK2(cs_main, cs_LastBlockFile);
    if (chainActive.Tip() == nullptr)
        return;

    // last block to prune is the lesser of (user-specified height, MIN_BLOCKS_TO_KEEP from the tip)
    unsigned int nLastBlockWeCanPrune = std::min((unsigned)nManualPruneHeight, chainActive.Tip()->nHeight - MIN_BLOCKS_TO_KEEP);
    int count=0;
    for (int fileNumber = 0; fileNumber < nLastBlockFile; fileNumber++) {
        if (vinfoBlockFile[fileNumber].nSize == 0 || vinfoBlockFile[fileNumber].nHeightLast > nLastBlockWeCanPrune)
            continue;
        PruneOneBlockFile(fileNumber);
        setFilesToPrune.insert(fileNumber);
        count++;
    }
    LogPrintf("Prune (Manual): prune_height=%d removed %d blk/rev pairs\n", nLastBlockWeCanPrune, count);
}

/* This function is called from the RPC code for pruneblockchain */
void PruneBlockFilesManual(int nManualPruneHeight)
{
    CValidationState state;
    const CChainParams& chainparams = Params();
    FlushStateToDisk(chainparams, state, FLUSH_STATE_NONE, nManualPruneHeight);
}

/**
 * Prune block and undo files (blk???.dat and undo???.dat) so that the disk space used is less than a user-defined target.
 * The user sets the target (in MB) on the command line or in config file.  This will be run on startup and whenever new
 * space is allocated in a block or undo file, staying below the target. Changing back to unpruned requires a reindex
 * (which in this case means the blockchain must be re-downloaded.)
 *
 * Pruning functions are called from FlushStateToDisk when the global fCheckForPruning flag has been set.
 * Block and undo files are deleted in lock-step (when blk00003.dat is deleted, so is rev00003.dat.)
 * Pruning cannot take place until the longest chain is at least a certain length (100000 on mainnet, 1000 on testnet, 1000 on regtest).
 * Pruning will never delete a block within a defined distance (currently 288) from the active chain's tip.
 * The block index is updated by unsetting HAVE_DATA and HAVE_UNDO for any blocks that were stored in the deleted files.
 * A db flag records the fact that at least some block files have been pruned.
 *
 * @param[out]   setFilesToPrune   The set of file indices that can be unlinked will be returned
 */
static void FindFilesToPrune(std::set<int>& setFilesToPrune, uint64_t nPruneAfterHeight)
{
    LOCK2(cs_main, cs_LastBlockFile);
    if (chainActive.Tip() == nullptr || nPruneTarget == 0) {
        return;
    }
    if ((uint64_t)chainActive.Tip()->nHeight <= nPruneAfterHeight) {
        return;
    }

    unsigned int nLastBlockWeCanPrune = chainActive.Tip()->nHeight - MIN_BLOCKS_TO_KEEP;
    uint64_t nCurrentUsage = CalculateCurrentUsage();
    // We don't check to prune until after we've allocated new space for files
    // So we should leave a buffer under our target to account for another allocation
    // before the next pruning.
    uint64_t nBuffer = BLOCKFILE_CHUNK_SIZE + UNDOFILE_CHUNK_SIZE;
    uint64_t nBytesToPrune;
    int count=0;

    if (nCurrentUsage + nBuffer >= nPruneTarget) {
        for (int fileNumber = 0; fileNumber < nLastBlockFile; fileNumber++) {
            nBytesToPrune = vinfoBlockFile[fileNumber].nSize + vinfoBlockFile[fileNumber].nUndoSize;

            if (vinfoBlockFile[fileNumber].nSize == 0)
                continue;

            if (nCurrentUsage + nBuffer < nPruneTarget)  // are we below our target?
                break;

            // don't prune files that could have a block within MIN_BLOCKS_TO_KEEP of the main chain's tip but keep scanning
            if (vinfoBlockFile[fileNumber].nHeightLast > nLastBlockWeCanPrune)
                continue;

            PruneOneBlockFile(fileNumber);
            // Queue up the files for removal
            setFilesToPrune.insert(fileNumber);
            nCurrentUsage -= nBytesToPrune;
            count++;
        }
    }

    LogPrint(BCLog::PRUNE, "Prune: target=%dMiB actual=%dMiB diff=%dMiB max_prune_height=%d removed %d blk/rev pairs\n",
           nPruneTarget/1024/1024, nCurrentUsage/1024/1024,
           ((int64_t)nPruneTarget - (int64_t)nCurrentUsage)/1024/1024,
           nLastBlockWeCanPrune, count);
}

bool CheckDiskSpace(uint64_t nAdditionalBytes)
{
    uint64_t nFreeBytesAvailable = fs::space(GetDataDir()).available;

    // Check for nMinDiskSpace bytes (currently 50MB)
    if (nFreeBytesAvailable < nMinDiskSpace + nAdditionalBytes)
        return AbortNode("Disk space is low!", _("Error: Disk space is low!"));

    return true;
}

static FILE* OpenDiskFile(const CDiskBlockPos &pos, const char *prefix, bool fReadOnly)
{
    if (pos.IsNull())
        return nullptr;
    fs::path path = GetBlockPosFilename(pos, prefix);
    fs::create_directories(path.parent_path());
    FILE* file = fsbridge::fopen(path, "rb+");
    if (!file && !fReadOnly)
        file = fsbridge::fopen(path, "wb+");
    if (!file) {
        LogPrintf("Unable to open file %s\n", path.string());
        return nullptr;
    }
    if (pos.nPos) {
        if (fseek(file, pos.nPos, SEEK_SET)) {
            LogPrintf("Unable to seek to position %u of %s\n", pos.nPos, path.string());
            fclose(file);
            return nullptr;
        }
    }
    return file;
}

FILE* OpenBlockFile(const CDiskBlockPos &pos, bool fReadOnly) {
    return OpenDiskFile(pos, "blk", fReadOnly);
}

/** Open an undo file (rev?????.dat) */
static FILE* OpenUndoFile(const CDiskBlockPos &pos, bool fReadOnly) {
    return OpenDiskFile(pos, "rev", fReadOnly);
}

fs::path GetBlockPosFilename(const CDiskBlockPos &pos, const char *prefix)
{
    return GetDataDir() / "blocks" / strprintf("%s%05u.dat", prefix, pos.nFile);
}

CBlockIndex * InsertBlockIndex(uint256 hash)
{
    if (hash.IsNull())
        return nullptr;

    // Return existing
    BlockMap::iterator mi = mapBlockIndex.find(hash);
    if (mi != mapBlockIndex.end())
        return (*mi).second;

    // Create new
    CBlockIndex* pindexNew = new CBlockIndex();
    if (!pindexNew)
        throw std::runtime_error(std::string(__func__) + ": new CBlockIndex failed");
    mi = mapBlockIndex.insert(std::make_pair(hash, pindexNew)).first;
    pindexNew->phashBlock = &((*mi).first);

    return pindexNew;
}

bool static LoadBlockIndexDB(const CChainParams& chainparams)
{
    if (!pblocktree->LoadBlockIndexGuts(chainparams.GetConsensus(), InsertBlockIndex))
        return false;

    boost::this_thread::interruption_point();

    // Calculate nChainWork
    std::vector<std::pair<int, CBlockIndex*> > vSortedByHeight;
    vSortedByHeight.reserve(mapBlockIndex.size());
    for (const std::pair<uint256, CBlockIndex*>& item : mapBlockIndex)
    {
        CBlockIndex* pindex = item.second;
        vSortedByHeight.push_back(std::make_pair(pindex->nHeight, pindex));
    }
    sort(vSortedByHeight.begin(), vSortedByHeight.end());
    for (const std::pair<int, CBlockIndex*>& item : vSortedByHeight)
    {
        CBlockIndex* pindex = item.second;
        pindex->nChainWork = (pindex->pprev ? pindex->pprev->nChainWork : 0) + GetBlockProof(*pindex);
        pindex->nTimeMax = (pindex->pprev ? std::max(pindex->pprev->nTimeMax, pindex->nTime) : pindex->nTime);
        // We can link the chain of blocks for which we've received transactions at some point.
        // Pruned nodes may have deleted the block.
        if (pindex->nTx > 0) {
            if (pindex->pprev) {
                if (pindex->pprev->nChainTx) {
                    pindex->nChainTx = pindex->pprev->nChainTx + pindex->nTx;
                } else {
                    pindex->nChainTx = 0;
                    mapBlocksUnlinked.insert(std::make_pair(pindex->pprev, pindex));
                }
            } else {
                pindex->nChainTx = pindex->nTx;
            }
        }
        if (pindex->IsValid(BLOCK_VALID_TRANSACTIONS) && (pindex->nChainTx || pindex->pprev == nullptr))
            setBlockIndexCandidates.insert(pindex);
        if (pindex->nStatus & BLOCK_FAILED_MASK && (!pindexBestInvalid || pindex->nChainWork > pindexBestInvalid->nChainWork))
            pindexBestInvalid = pindex;
        if (pindex->pprev)
            pindex->BuildSkip();
        if (pindex->IsValid(BLOCK_VALID_TREE) && (pindexBestHeader == nullptr || CBlockIndexWorkComparator()(pindexBestHeader, pindex)))
            pindexBestHeader = pindex;
    }

    // Load block file info
    pblocktree->ReadLastBlockFile(nLastBlockFile);
    vinfoBlockFile.resize(nLastBlockFile + 1);
    LogPrintf("%s: last block file = %i\n", __func__, nLastBlockFile);
    for (int nFile = 0; nFile <= nLastBlockFile; nFile++) {
        pblocktree->ReadBlockFileInfo(nFile, vinfoBlockFile[nFile]);
    }
    LogPrintf("%s: last block file info: %s\n", __func__, vinfoBlockFile[nLastBlockFile].ToString());
    for (int nFile = nLastBlockFile + 1; true; nFile++) {
        CBlockFileInfo info;
        if (pblocktree->ReadBlockFileInfo(nFile, info)) {
            vinfoBlockFile.push_back(info);
        } else {
            break;
        }
    }

    // Check presence of blk files
    LogPrintf("Checking all blk files are present...\n");
    std::set<int> setBlkDataFiles;
    for (const std::pair<uint256, CBlockIndex*>& item : mapBlockIndex)
    {
        CBlockIndex* pindex = item.second;
        if (pindex->nStatus & BLOCK_HAVE_DATA) {
            setBlkDataFiles.insert(pindex->nFile);
        }
    }
    for (std::set<int>::iterator it = setBlkDataFiles.begin(); it != setBlkDataFiles.end(); it++)
    {
        CDiskBlockPos pos(*it, 0);
        if (CAutoFile(OpenBlockFile(pos, true), SER_DISK, CLIENT_VERSION).IsNull()) {
            return false;
        }
    }

    // Check whether we have ever pruned block & undo files
    pblocktree->ReadFlag("prunedblockfiles", fHavePruned);
    if (fHavePruned)
        LogPrintf("LoadBlockIndexDB(): Block files have previously been pruned\n");

    // Check whether we need to continue reindexing
    bool fReindexing = false;
    pblocktree->ReadReindexing(fReindexing);
    fReindex |= fReindexing;

    // Check whether we have a transaction index
    pblocktree->ReadFlag("txindex", fTxIndex);
    LogPrintf("%s: transaction index %s\n", __func__, fTxIndex ? "enabled" : "disabled");

    return true;
}

bool LoadChainTip(const CChainParams& chainparams)
{
    if (chainActive.Tip() && chainActive.Tip()->GetBlockHash() == pcoinsTip->GetBestBlock()) return true;

    if (pcoinsTip->GetBestBlock().IsNull() && mapBlockIndex.size() == 1) {
        // In case we just added the genesis block, connect it now, so
        // that we always have a chainActive.Tip() when we return.
        LogPrintf("%s: Connecting genesis block...\n", __func__);
        CValidationState state;
        if (!ActivateBestChain(state, chainparams)) {
            return false;
        }
    }

    // Load pointer to end of best chain
    BlockMap::iterator it = mapBlockIndex.find(pcoinsTip->GetBestBlock());
    if (it == mapBlockIndex.end())
        return false;
    chainActive.SetTip(it->second);

    PruneBlockIndexCandidates();

    LogPrintf("Loaded best chain: hashBestChain=%s height=%d date=%s progress=%f\n",
        chainActive.Tip()->GetBlockHash().ToString(), chainActive.Height(),
        DateTimeStrFormat("%Y-%m-%d %H:%M:%S", chainActive.Tip()->GetBlockTime()),
        GuessVerificationProgress(chainparams.TxData(), chainActive.Tip()));
    return true;
}

CVerifyDB::CVerifyDB()
{
    uiInterface.ShowProgress(_("Verifying blocks..."), 0);
}

CVerifyDB::~CVerifyDB()
{
    uiInterface.ShowProgress("", 100);
}

bool CVerifyDB::VerifyDB(const CChainParams& chainparams, CCoinsView *coinsview, int nCheckLevel, int nCheckDepth)
{
    LOCK(cs_main);
    if (chainActive.Tip() == nullptr || chainActive.Tip()->pprev == nullptr)
        return true;

    // Verify blocks in the best chain
    if (nCheckDepth <= 0 || nCheckDepth > chainActive.Height())
        nCheckDepth = chainActive.Height();
    nCheckLevel = std::max(0, std::min(4, nCheckLevel));
    LogPrintf("Verifying last %i blocks at level %i\n", nCheckDepth, nCheckLevel);
    CCoinsViewCache coins(coinsview);
    CBlockIndex* pindexState = chainActive.Tip();
    CBlockIndex* pindexFailure = nullptr;
    int nGoodTransactions = 0;
    CValidationState state;
    int reportDone = 0;
    LogPrintf("[0%%]...");
    for (CBlockIndex* pindex = chainActive.Tip(); pindex && pindex->pprev; pindex = pindex->pprev)
    {
        boost::this_thread::interruption_point();
        int percentageDone = std::max(1, std::min(99, (int)(((double)(chainActive.Height() - pindex->nHeight)) / (double)nCheckDepth * (nCheckLevel >= 4 ? 50 : 100))));
        if (reportDone < percentageDone/10) {
            // report every 10% step
            LogPrintf("[%d%%]...", percentageDone);
            reportDone = percentageDone/10;
        }
        uiInterface.ShowProgress(_("Verifying blocks..."), percentageDone);
        if (pindex->nHeight < chainActive.Height()-nCheckDepth)
            break;
        if (fPruneMode && !(pindex->nStatus & BLOCK_HAVE_DATA)) {
            // If pruning, only go back as far as we have data.
            LogPrintf("VerifyDB(): block verification stopping at height %d (pruning, no data)\n", pindex->nHeight);
            break;
        }
        CBlock block;
        // check level 0: read from disk
        if (!ReadBlockFromDisk(block, pindex, chainparams.GetConsensus()))
            return error("VerifyDB(): *** ReadBlockFromDisk failed at %d, hash=%s", pindex->nHeight, pindex->GetBlockHash().ToString());
        // check level 1: verify block validity
        if (nCheckLevel >= 1 && !CheckBlock(block, state, chainparams.GetConsensus()))
            return error("%s: *** found bad block at %d, hash=%s (%s)\n", __func__,
                         pindex->nHeight, pindex->GetBlockHash().ToString(), FormatStateMessage(state));
        // check level 2: verify undo validity
        if (nCheckLevel >= 2 && pindex) {
            CBlockUndo undo;
            CDiskBlockPos pos = pindex->GetUndoPos();
            if (!pos.IsNull()) {
                if (!UndoReadFromDisk(undo, pos, pindex->pprev->GetBlockHash()))
                    return error("VerifyDB(): *** found bad undo data at %d, hash=%s\n", pindex->nHeight, pindex->GetBlockHash().ToString());
            }
        }
        // check level 3: check for inconsistencies during memory-only disconnect of tip blocks
        if (nCheckLevel >= 3 && pindex == pindexState && (coins.DynamicMemoryUsage() + pcoinsTip->DynamicMemoryUsage()) <= nCoinCacheUsage) {
            assert(coins.GetBestBlock() == pindex->GetBlockHash());
            DisconnectResult res = DisconnectBlock(block, pindex, coins);
            if (res == DISCONNECT_FAILED) {
                return error("VerifyDB(): *** irrecoverable inconsistency in block data at %d, hash=%s", pindex->nHeight, pindex->GetBlockHash().ToString());
            }
            pindexState = pindex->pprev;
            if (res == DISCONNECT_UNCLEAN) {
                nGoodTransactions = 0;
                pindexFailure = pindex;
            } else {
                nGoodTransactions += block.vtx.size();
            }
        }
        if (ShutdownRequested())
            return true;
    }
    if (pindexFailure)
        return error("VerifyDB(): *** coin database inconsistencies found (last %i blocks, %i good transactions before that)\n", chainActive.Height() - pindexFailure->nHeight + 1, nGoodTransactions);

    // check level 4: try reconnecting blocks
    if (nCheckLevel >= 4) {
        CBlockIndex *pindex = pindexState;
        while (pindex != chainActive.Tip()) {
            boost::this_thread::interruption_point();
            uiInterface.ShowProgress(_("Verifying blocks..."), std::max(1, std::min(99, 100 - (int)(((double)(chainActive.Height() - pindex->nHeight)) / (double)nCheckDepth * 50))));
            pindex = chainActive.Next(pindex);
            CBlock block;
            if (!ReadBlockFromDisk(block, pindex, chainparams.GetConsensus()))
                return error("VerifyDB(): *** ReadBlockFromDisk failed at %d, hash=%s", pindex->nHeight, pindex->GetBlockHash().ToString());
            if (!ConnectBlock(block, state, pindex, coins, chainparams))
                return error("VerifyDB(): *** found unconnectable block at %d, hash=%s", pindex->nHeight, pindex->GetBlockHash().ToString());
        }
    }

    LogPrintf("[DONE].\n");
    LogPrintf("No coin database inconsistencies in last %i blocks (%i transactions)\n", chainActive.Height() - pindexState->nHeight, nGoodTransactions);

    return true;
}

/** Apply the effects of a block on the utxo cache, ignoring that it may already have been applied. */
static bool RollforwardBlock(const CBlockIndex* pindex, CCoinsViewCache& inputs, const CChainParams& params)
{
    // TODO: merge with ConnectBlock
    CBlock block;
    if (!ReadBlockFromDisk(block, pindex, params.GetConsensus())) {
        return error("ReplayBlock(): ReadBlockFromDisk failed at %d, hash=%s", pindex->nHeight, pindex->GetBlockHash().ToString());
    }

    for (const CTransactionRef& tx : block.vtx) {
        if (!tx->IsCoinBase()) {
            for (const CTxIn &txin : tx->vin) {
                inputs.SpendCoin(txin.prevout);
            }
        }
        // Pass check = true as every addition may be an overwrite.
        AddCoins(inputs, *tx, pindex->nHeight, true);
    }
    return true;
}

bool ReplayBlocks(const CChainParams& params, CCoinsView* view)
{
    LOCK(cs_main);

    CCoinsViewCache cache(view);

    std::vector<uint256> hashHeads = view->GetHeadBlocks();
    if (hashHeads.empty()) return true; // We're already in a consistent state.
    if (hashHeads.size() != 2) return error("ReplayBlocks(): unknown inconsistent state");

    uiInterface.ShowProgress(_("Replaying blocks..."), 0);
    LogPrintf("Replaying blocks\n");

    const CBlockIndex* pindexOld = nullptr;  // Old tip during the interrupted flush.
    const CBlockIndex* pindexNew;            // New tip during the interrupted flush.
    const CBlockIndex* pindexFork = nullptr; // Latest block common to both the old and the new tip.

    if (mapBlockIndex.count(hashHeads[0]) == 0) {
        return error("ReplayBlocks(): reorganization to unknown block requested");
    }
    pindexNew = mapBlockIndex[hashHeads[0]];

    if (!hashHeads[1].IsNull()) { // The old tip is allowed to be 0, indicating it's the first flush.
        if (mapBlockIndex.count(hashHeads[1]) == 0) {
            return error("ReplayBlocks(): reorganization from unknown block requested");
        }
        pindexOld = mapBlockIndex[hashHeads[1]];
        pindexFork = LastCommonAncestor(pindexOld, pindexNew);
        assert(pindexFork != nullptr);
    }

    // Rollback along the old branch.
    while (pindexOld != pindexFork) {
        if (pindexOld->nHeight > 0) { // Never disconnect the genesis block.
            CBlock block;
            if (!ReadBlockFromDisk(block, pindexOld, params.GetConsensus())) {
                return error("RollbackBlock(): ReadBlockFromDisk() failed at %d, hash=%s", pindexOld->nHeight, pindexOld->GetBlockHash().ToString());
            }
            LogPrintf("Rolling back %s (%i)\n", pindexOld->GetBlockHash().ToString(), pindexOld->nHeight);
            DisconnectResult res = DisconnectBlock(block, pindexOld, cache);
            if (res == DISCONNECT_FAILED) {
                return error("RollbackBlock(): DisconnectBlock failed at %d, hash=%s", pindexOld->nHeight, pindexOld->GetBlockHash().ToString());
            }
            // If DISCONNECT_UNCLEAN is returned, it means a non-existing UTXO was deleted, or an existing UTXO was
            // overwritten. It corresponds to cases where the block-to-be-disconnect never had all its operations
            // applied to the UTXO set. However, as both writing a UTXO and deleting a UTXO are idempotent operations,
            // the result is still a version of the UTXO set with the effects of that block undone.
        }
        pindexOld = pindexOld->pprev;
    }

    // Roll forward from the forking point to the new tip.
    int nForkHeight = pindexFork ? pindexFork->nHeight : 0;
    for (int nHeight = nForkHeight + 1; nHeight <= pindexNew->nHeight; ++nHeight) {
        const CBlockIndex* pindex = pindexNew->GetAncestor(nHeight);
        LogPrintf("Rolling forward %s (%i)\n", pindex->GetBlockHash().ToString(), nHeight);
        if (!RollforwardBlock(pindex, cache, params)) return false;
    }

    cache.SetBestBlock(pindexNew->GetBlockHash());
    cache.Flush();
    uiInterface.ShowProgress("", 100);
    return true;
}

bool RewindBlockIndex(const CChainParams& params)
{
    LOCK(cs_main);

    // Note that during -reindex-chainstate we are called with an empty chainActive!

    int nHeight = 1;
    while (nHeight <= chainActive.Height()) {
        if (IsWitnessEnabled(chainActive[nHeight - 1], params.GetConsensus()) && !(chainActive[nHeight]->nStatus & BLOCK_OPT_WITNESS)) {
            break;
        }
        nHeight++;
    }

    // nHeight is now the height of the first insufficiently-validated block, or tipheight + 1
    CValidationState state;
    CBlockIndex* pindex = chainActive.Tip();
    while (chainActive.Height() >= nHeight) {
        if (fPruneMode && !(chainActive.Tip()->nStatus & BLOCK_HAVE_DATA)) {
            // If pruning, don't try rewinding past the HAVE_DATA point;
            // since older blocks can't be served anyway, there's
            // no need to walk further, and trying to DisconnectTip()
            // will fail (and require a needless reindex/redownload
            // of the blockchain).
            break;
        }
        if (!DisconnectTip(state, params, nullptr)) {
            return error("RewindBlockIndex: unable to disconnect block at height %i", pindex->nHeight);
        }
        // Occasionally flush state to disk.
        if (!FlushStateToDisk(params, state, FLUSH_STATE_PERIODIC))
            return false;
    }

    // Reduce validity flag and have-data flags.
    // We do this after actual disconnecting, otherwise we'll end up writing the lack of data
    // to disk before writing the chainstate, resulting in a failure to continue if interrupted.
    for (BlockMap::iterator it = mapBlockIndex.begin(); it != mapBlockIndex.end(); it++) {
        CBlockIndex* pindexIter = it->second;

        // Note: If we encounter an insufficiently validated block that
        // is on chainActive, it must be because we are a pruning node, and
        // this block or some successor doesn't HAVE_DATA, so we were unable to
        // rewind all the way.  Blocks remaining on chainActive at this point
        // must not have their validity reduced.
        if (IsWitnessEnabled(pindexIter->pprev, params.GetConsensus()) && !(pindexIter->nStatus & BLOCK_OPT_WITNESS) && !chainActive.Contains(pindexIter)) {
            // Reduce validity
            pindexIter->nStatus = std::min<unsigned int>(pindexIter->nStatus & BLOCK_VALID_MASK, BLOCK_VALID_TREE) | (pindexIter->nStatus & ~BLOCK_VALID_MASK);
            // Remove have-data flags.
            pindexIter->nStatus &= ~(BLOCK_HAVE_DATA | BLOCK_HAVE_UNDO);
            // Remove storage location.
            pindexIter->nFile = 0;
            pindexIter->nDataPos = 0;
            pindexIter->nUndoPos = 0;
            // Remove various other things
            pindexIter->nTx = 0;
            pindexIter->nChainTx = 0;
            pindexIter->nSequenceId = 0;
            // Make sure it gets written.
            setDirtyBlockIndex.insert(pindexIter);
            // Update indexes
            setBlockIndexCandidates.erase(pindexIter);
            std::pair<std::multimap<CBlockIndex*, CBlockIndex*>::iterator, std::multimap<CBlockIndex*, CBlockIndex*>::iterator> ret = mapBlocksUnlinked.equal_range(pindexIter->pprev);
            while (ret.first != ret.second) {
                if (ret.first->second == pindexIter) {
                    mapBlocksUnlinked.erase(ret.first++);
                } else {
                    ++ret.first;
                }
            }
        } else if (pindexIter->IsValid(BLOCK_VALID_TRANSACTIONS) && pindexIter->nChainTx) {
            setBlockIndexCandidates.insert(pindexIter);
        }
    }

    if (chainActive.Tip() != nullptr) {
        // We can't prune block index candidates based on our tip if we have
        // no tip due to chainActive being empty!
        PruneBlockIndexCandidates();

        CheckBlockIndex(params.GetConsensus());

        // FlushStateToDisk can possibly read chainActive. Be conservative
        // and skip it here, we're about to -reindex-chainstate anyway, so
        // it'll get called a bunch real soon.
        if (!FlushStateToDisk(params, state, FLUSH_STATE_ALWAYS)) {
            return false;
        }
    }

    return true;
}

// May NOT be used after any connections are up as much
// of the peer-processing logic assumes a consistent
// block index state
void UnloadBlockIndex()
{
    LOCK(cs_main);
    setBlockIndexCandidates.clear();
    chainActive.SetTip(nullptr);
    pindexBestInvalid = nullptr;
    pindexBestHeader = nullptr;
    mempool.clear();
    mapBlocksUnlinked.clear();
    vinfoBlockFile.clear();
    nLastBlockFile = 0;
    nBlockSequenceId = 1;
    setDirtyBlockIndex.clear();
    setDirtyFileInfo.clear();
    versionbitscache.Clear();
    for (int b = 0; b < VERSIONBITS_NUM_BITS; b++) {
        warningcache[b].clear();
    }

    for (BlockMap::value_type& entry : mapBlockIndex) {
        delete entry.second;
    }
    mapBlockIndex.clear();
    fHavePruned = false;
}

bool LoadBlockIndex(const CChainParams& chainparams)
{
    // Load block index from databases
    bool needs_init = fReindex;
    if (!fReindex) {
        bool ret = LoadBlockIndexDB(chainparams);
        if (!ret) return false;
        needs_init = mapBlockIndex.empty();
    }

    if (needs_init) {
        // Everything here is for *new* reindex/DBs. Thus, though
        // LoadBlockIndexDB may have set fReindex if we shut down
        // mid-reindex previously, we don't check fReindex and
        // instead only check it prior to LoadBlockIndexDB to set
        // needs_init.

        LogPrintf("Initializing databases...\n");
        // Use the provided setting for -txindex in the new database
        fTxIndex = gArgs.GetBoolArg("-txindex", DEFAULT_TXINDEX);
        pblocktree->WriteFlag("txindex", fTxIndex);
    }
    return true;
}

bool LoadGenesisBlock(const CChainParams& chainparams)
{
    LOCK(cs_main);

    // Check whether we're already initialized by checking for genesis in
    // mapBlockIndex. Note that we can't use chainActive here, since it is
    // set based on the coins db, not the block index db, which is the only
    // thing loaded at this point.
    if (mapBlockIndex.count(chainparams.GenesisBlock().GetHash()))
        return true;

    try {
        CBlock &block = const_cast<CBlock&>(chainparams.GenesisBlock());
        // Start new block file
        unsigned int nBlockSize = ::GetSerializeSize(block, SER_DISK, CLIENT_VERSION);
        CDiskBlockPos blockPos;
        CValidationState state;
        if (!FindBlockPos(state, blockPos, nBlockSize+8, 0, block.GetBlockTime()))
            return error("%s: FindBlockPos failed", __func__);
        if (!WriteBlockToDisk(block, blockPos, chainparams.MessageStart()))
            return error("%s: writing genesis block to disk failed", __func__);
        CBlockIndex *pindex = AddToBlockIndex(block);
        if (!ReceivedBlockTransactions(block, state, pindex, blockPos, chainparams.GetConsensus()))
            return error("%s: genesis block not accepted", __func__);
    } catch (const std::runtime_error& e) {
        return error("%s: failed to write genesis block: %s", __func__, e.what());
    }

    return true;
}

bool LoadExternalBlockFile(const CChainParams& chainparams, FILE* fileIn, CDiskBlockPos *dbp)
{
    // Map of disk positions for blocks with unknown parent (only used for reindex)
    static std::multimap<uint256, CDiskBlockPos> mapBlocksUnknownParent;
    int64_t nStart = GetTimeMillis();

    int nLoaded = 0;
    try {
        // This takes over fileIn and calls fclose() on it in the CBufferedFile destructor
        CBufferedFile blkdat(fileIn, 2*MAX_BLOCK_SERIALIZED_SIZE, MAX_BLOCK_SERIALIZED_SIZE+8, SER_DISK, CLIENT_VERSION);
        uint64_t nRewind = blkdat.GetPos();
        while (!blkdat.eof()) {
            boost::this_thread::interruption_point();

            blkdat.SetPos(nRewind);
            nRewind++; // start one byte further next time, in case of failure
            blkdat.SetLimit(); // remove former limit
            unsigned int nSize = 0;
            try {
                // locate a header
                unsigned char buf[CMessageHeader::MESSAGE_START_SIZE];
                blkdat.FindByte(chainparams.MessageStart()[0]);
                nRewind = blkdat.GetPos()+1;
                blkdat >> FLATDATA(buf);
                if (memcmp(buf, chainparams.MessageStart(), CMessageHeader::MESSAGE_START_SIZE))
                    continue;
                // read size
                blkdat >> nSize;
                if (nSize < 80 || nSize > MAX_BLOCK_SERIALIZED_SIZE)
                    continue;
            } catch (const std::exception&) {
                // no valid block header found; don't complain
                break;
            }
            try {
                // read block
                uint64_t nBlockPos = blkdat.GetPos();
                if (dbp)
                    dbp->nPos = nBlockPos;
                blkdat.SetLimit(nBlockPos + nSize);
                blkdat.SetPos(nBlockPos);
                std::shared_ptr<CBlock> pblock = std::make_shared<CBlock>();
                CBlock& block = *pblock;
                blkdat >> block;
                nRewind = blkdat.GetPos();

                // detect out of order blocks, and store them for later
                uint256 hash = block.GetHash();
                if (hash != chainparams.GetConsensus().hashGenesisBlock && mapBlockIndex.find(block.hashPrevBlock) == mapBlockIndex.end()) {
                    LogPrint(BCLog::REINDEX, "%s: Out of order block %s, parent %s not known\n", __func__, hash.ToString(),
                            block.hashPrevBlock.ToString());
                    if (dbp)
                        mapBlocksUnknownParent.insert(std::make_pair(block.hashPrevBlock, *dbp));
                    continue;
                }

                // process in case the block isn't known yet
                if (mapBlockIndex.count(hash) == 0 || (mapBlockIndex[hash]->nStatus & BLOCK_HAVE_DATA) == 0) {
                    LOCK(cs_main);
                    CValidationState state;
                    if (AcceptBlock(pblock, state, chainparams, nullptr, true, dbp, nullptr))
                        nLoaded++;
                    if (state.IsError())
                        break;
                } else if (hash != chainparams.GetConsensus().hashGenesisBlock && mapBlockIndex[hash]->nHeight % 1000 == 0) {
                    LogPrint(BCLog::REINDEX, "Block Import: already had block %s at height %d\n", hash.ToString(), mapBlockIndex[hash]->nHeight);
                }

                // Activate the genesis block so normal node progress can continue
                if (hash == chainparams.GetConsensus().hashGenesisBlock) {
                    CValidationState state;
                    if (!ActivateBestChain(state, chainparams)) {
                        break;
                    }
                }

                NotifyHeaderTip();

                // Recursively process earlier encountered successors of this block
                std::deque<uint256> queue;
                queue.push_back(hash);
                while (!queue.empty()) {
                    uint256 head = queue.front();
                    queue.pop_front();
                    std::pair<std::multimap<uint256, CDiskBlockPos>::iterator, std::multimap<uint256, CDiskBlockPos>::iterator> range = mapBlocksUnknownParent.equal_range(head);
                    while (range.first != range.second) {
                        std::multimap<uint256, CDiskBlockPos>::iterator it = range.first;
                        std::shared_ptr<CBlock> pblockrecursive = std::make_shared<CBlock>();
                        if (ReadBlockFromDisk(*pblockrecursive, it->second, chainparams.GetConsensus()))
                        {
                            LogPrint(BCLog::REINDEX, "%s: Processing out of order child %s of %s\n", __func__, pblockrecursive->GetHash().ToString(),
                                    head.ToString());
                            LOCK(cs_main);
                            CValidationState dummy;
                            if (AcceptBlock(pblockrecursive, dummy, chainparams, nullptr, true, &it->second, nullptr))
                            {
                                nLoaded++;
                                queue.push_back(pblockrecursive->GetHash());
                            }
                        }
                        range.first++;
                        mapBlocksUnknownParent.erase(it);
                        NotifyHeaderTip();
                    }
                }
            } catch (const std::exception& e) {
                LogPrintf("%s: Deserialize or I/O error - %s\n", __func__, e.what());
            }
        }
    } catch (const std::runtime_error& e) {
        AbortNode(std::string("System error: ") + e.what());
    }
    if (nLoaded > 0)
        LogPrintf("Loaded %i blocks from external file in %dms\n", nLoaded, GetTimeMillis() - nStart);
    return nLoaded > 0;
}

void static CheckBlockIndex(const Consensus::Params& consensusParams)
{
    if (!fCheckBlockIndex) {
        return;
    }

    LOCK(cs_main);

    // During a reindex, we read the genesis block and call CheckBlockIndex before ActivateBestChain,
    // so we have the genesis block in mapBlockIndex but no active chain.  (A few of the tests when
    // iterating the block tree require that chainActive has been initialized.)
    if (chainActive.Height() < 0) {
        assert(mapBlockIndex.size() <= 1);
        return;
    }

    // Build forward-pointing map of the entire block tree.
    std::multimap<CBlockIndex*,CBlockIndex*> forward;
    for (BlockMap::iterator it = mapBlockIndex.begin(); it != mapBlockIndex.end(); it++) {
        forward.insert(std::make_pair(it->second->pprev, it->second));
    }

    assert(forward.size() == mapBlockIndex.size());

    std::pair<std::multimap<CBlockIndex*,CBlockIndex*>::iterator,std::multimap<CBlockIndex*,CBlockIndex*>::iterator> rangeGenesis = forward.equal_range(nullptr);
    CBlockIndex *pindex = rangeGenesis.first->second;
    rangeGenesis.first++;
    assert(rangeGenesis.first == rangeGenesis.second); // There is only one index entry with parent nullptr.

    // Iterate over the entire block tree, using depth-first search.
    // Along the way, remember whether there are blocks on the path from genesis
    // block being explored which are the first to have certain properties.
    size_t nNodes = 0;
    int nHeight = 0;
    CBlockIndex* pindexFirstInvalid = nullptr; // Oldest ancestor of pindex which is invalid.
    CBlockIndex* pindexFirstMissing = nullptr; // Oldest ancestor of pindex which does not have BLOCK_HAVE_DATA.
    CBlockIndex* pindexFirstNeverProcessed = nullptr; // Oldest ancestor of pindex for which nTx == 0.
    CBlockIndex* pindexFirstNotTreeValid = nullptr; // Oldest ancestor of pindex which does not have BLOCK_VALID_TREE (regardless of being valid or not).
    CBlockIndex* pindexFirstNotTransactionsValid = nullptr; // Oldest ancestor of pindex which does not have BLOCK_VALID_TRANSACTIONS (regardless of being valid or not).
    CBlockIndex* pindexFirstNotChainValid = nullptr; // Oldest ancestor of pindex which does not have BLOCK_VALID_CHAIN (regardless of being valid or not).
    CBlockIndex* pindexFirstNotScriptsValid = nullptr; // Oldest ancestor of pindex which does not have BLOCK_VALID_SCRIPTS (regardless of being valid or not).
    while (pindex != nullptr) {
        nNodes++;
        if (pindexFirstInvalid == nullptr && pindex->nStatus & BLOCK_FAILED_VALID) pindexFirstInvalid = pindex;
        if (pindexFirstMissing == nullptr && !(pindex->nStatus & BLOCK_HAVE_DATA)) pindexFirstMissing = pindex;
        if (pindexFirstNeverProcessed == nullptr && pindex->nTx == 0) pindexFirstNeverProcessed = pindex;
        if (pindex->pprev != nullptr && pindexFirstNotTreeValid == nullptr && (pindex->nStatus & BLOCK_VALID_MASK) < BLOCK_VALID_TREE) pindexFirstNotTreeValid = pindex;
        if (pindex->pprev != nullptr && pindexFirstNotTransactionsValid == nullptr && (pindex->nStatus & BLOCK_VALID_MASK) < BLOCK_VALID_TRANSACTIONS) pindexFirstNotTransactionsValid = pindex;
        if (pindex->pprev != nullptr && pindexFirstNotChainValid == nullptr && (pindex->nStatus & BLOCK_VALID_MASK) < BLOCK_VALID_CHAIN) pindexFirstNotChainValid = pindex;
        if (pindex->pprev != nullptr && pindexFirstNotScriptsValid == nullptr && (pindex->nStatus & BLOCK_VALID_MASK) < BLOCK_VALID_SCRIPTS) pindexFirstNotScriptsValid = pindex;

        // Begin: actual consistency checks.
        if (pindex->pprev == nullptr) {
            // Genesis block checks.
            assert(pindex->GetBlockHash() == consensusParams.hashGenesisBlock); // Genesis block's hash must match.
            assert(pindex == chainActive.Genesis()); // The current active chain's genesis block must be this block.
        }
        if (pindex->nChainTx == 0) assert(pindex->nSequenceId <= 0);  // nSequenceId can't be set positive for blocks that aren't linked (negative is used for preciousblock)
        // VALID_TRANSACTIONS is equivalent to nTx > 0 for all nodes (whether or not pruning has occurred).
        // HAVE_DATA is only equivalent to nTx > 0 (or VALID_TRANSACTIONS) if no pruning has occurred.
        if (!fHavePruned) {
            // If we've never pruned, then HAVE_DATA should be equivalent to nTx > 0
            assert(!(pindex->nStatus & BLOCK_HAVE_DATA) == (pindex->nTx == 0));
            assert(pindexFirstMissing == pindexFirstNeverProcessed);
        } else {
            // If we have pruned, then we can only say that HAVE_DATA implies nTx > 0
            if (pindex->nStatus & BLOCK_HAVE_DATA) assert(pindex->nTx > 0);
        }
        if (pindex->nStatus & BLOCK_HAVE_UNDO) assert(pindex->nStatus & BLOCK_HAVE_DATA);
        assert(((pindex->nStatus & BLOCK_VALID_MASK) >= BLOCK_VALID_TRANSACTIONS) == (pindex->nTx > 0)); // This is pruning-independent.
        // All parents having had data (at some point) is equivalent to all parents being VALID_TRANSACTIONS, which is equivalent to nChainTx being set.
        assert((pindexFirstNeverProcessed != nullptr) == (pindex->nChainTx == 0)); // nChainTx != 0 is used to signal that all parent blocks have been processed (but may have been pruned).
        assert((pindexFirstNotTransactionsValid != nullptr) == (pindex->nChainTx == 0));
        assert(pindex->nHeight == nHeight); // nHeight must be consistent.
        assert(pindex->pprev == nullptr || pindex->nChainWork >= pindex->pprev->nChainWork); // For every block except the genesis block, the chainwork must be larger than the parent's.
        assert(nHeight < 2 || (pindex->pskip && (pindex->pskip->nHeight < nHeight))); // The pskip pointer must point back for all but the first 2 blocks.
        assert(pindexFirstNotTreeValid == nullptr); // All mapBlockIndex entries must at least be TREE valid
        if ((pindex->nStatus & BLOCK_VALID_MASK) >= BLOCK_VALID_TREE) assert(pindexFirstNotTreeValid == nullptr); // TREE valid implies all parents are TREE valid
        if ((pindex->nStatus & BLOCK_VALID_MASK) >= BLOCK_VALID_CHAIN) assert(pindexFirstNotChainValid == nullptr); // CHAIN valid implies all parents are CHAIN valid
        if ((pindex->nStatus & BLOCK_VALID_MASK) >= BLOCK_VALID_SCRIPTS) assert(pindexFirstNotScriptsValid == nullptr); // SCRIPTS valid implies all parents are SCRIPTS valid
        if (pindexFirstInvalid == nullptr) {
            // Checks for not-invalid blocks.
            assert((pindex->nStatus & BLOCK_FAILED_MASK) == 0); // The failed mask cannot be set for blocks without invalid parents.
        }
        if (!CBlockIndexWorkComparator()(pindex, chainActive.Tip()) && pindexFirstNeverProcessed == nullptr) {
            if (pindexFirstInvalid == nullptr) {
                // If this block sorts at least as good as the current tip and
                // is valid and we have all data for its parents, it must be in
                // setBlockIndexCandidates.  chainActive.Tip() must also be there
                // even if some data has been pruned.
                if (pindexFirstMissing == nullptr || pindex == chainActive.Tip()) {
                    assert(setBlockIndexCandidates.count(pindex));
                }
                // If some parent is missing, then it could be that this block was in
                // setBlockIndexCandidates but had to be removed because of the missing data.
                // In this case it must be in mapBlocksUnlinked -- see test below.
            }
        } else { // If this block sorts worse than the current tip or some ancestor's block has never been seen, it cannot be in setBlockIndexCandidates.
            assert(setBlockIndexCandidates.count(pindex) == 0);
        }
        // Check whether this block is in mapBlocksUnlinked.
        std::pair<std::multimap<CBlockIndex*,CBlockIndex*>::iterator,std::multimap<CBlockIndex*,CBlockIndex*>::iterator> rangeUnlinked = mapBlocksUnlinked.equal_range(pindex->pprev);
        bool foundInUnlinked = false;
        while (rangeUnlinked.first != rangeUnlinked.second) {
            assert(rangeUnlinked.first->first == pindex->pprev);
            if (rangeUnlinked.first->second == pindex) {
                foundInUnlinked = true;
                break;
            }
            rangeUnlinked.first++;
        }
        if (pindex->pprev && (pindex->nStatus & BLOCK_HAVE_DATA) && pindexFirstNeverProcessed != nullptr && pindexFirstInvalid == nullptr) {
            // If this block has block data available, some parent was never received, and has no invalid parents, it must be in mapBlocksUnlinked.
            assert(foundInUnlinked);
        }
        if (!(pindex->nStatus & BLOCK_HAVE_DATA)) assert(!foundInUnlinked); // Can't be in mapBlocksUnlinked if we don't HAVE_DATA
        if (pindexFirstMissing == nullptr) assert(!foundInUnlinked); // We aren't missing data for any parent -- cannot be in mapBlocksUnlinked.
        if (pindex->pprev && (pindex->nStatus & BLOCK_HAVE_DATA) && pindexFirstNeverProcessed == nullptr && pindexFirstMissing != nullptr) {
            // We HAVE_DATA for this block, have received data for all parents at some point, but we're currently missing data for some parent.
            assert(fHavePruned); // We must have pruned.
            // This block may have entered mapBlocksUnlinked if:
            //  - it has a descendant that at some point had more work than the
            //    tip, and
            //  - we tried switching to that descendant but were missing
            //    data for some intermediate block between chainActive and the
            //    tip.
            // So if this block is itself better than chainActive.Tip() and it wasn't in
            // setBlockIndexCandidates, then it must be in mapBlocksUnlinked.
            if (!CBlockIndexWorkComparator()(pindex, chainActive.Tip()) && setBlockIndexCandidates.count(pindex) == 0) {
                if (pindexFirstInvalid == nullptr) {
                    assert(foundInUnlinked);
                }
            }
        }
        // assert(pindex->GetBlockHash() == pindex->GetBlockHeader().GetHash()); // Perhaps too slow
        // End: actual consistency checks.

        // Try descending into the first subnode.
        std::pair<std::multimap<CBlockIndex*,CBlockIndex*>::iterator,std::multimap<CBlockIndex*,CBlockIndex*>::iterator> range = forward.equal_range(pindex);
        if (range.first != range.second) {
            // A subnode was found.
            pindex = range.first->second;
            nHeight++;
            continue;
        }
        // This is a leaf node.
        // Move upwards until we reach a node of which we have not yet visited the last child.
        while (pindex) {
            // We are going to either move to a parent or a sibling of pindex.
            // If pindex was the first with a certain property, unset the corresponding variable.
            if (pindex == pindexFirstInvalid) pindexFirstInvalid = nullptr;
            if (pindex == pindexFirstMissing) pindexFirstMissing = nullptr;
            if (pindex == pindexFirstNeverProcessed) pindexFirstNeverProcessed = nullptr;
            if (pindex == pindexFirstNotTreeValid) pindexFirstNotTreeValid = nullptr;
            if (pindex == pindexFirstNotTransactionsValid) pindexFirstNotTransactionsValid = nullptr;
            if (pindex == pindexFirstNotChainValid) pindexFirstNotChainValid = nullptr;
            if (pindex == pindexFirstNotScriptsValid) pindexFirstNotScriptsValid = nullptr;
            // Find our parent.
            CBlockIndex* pindexPar = pindex->pprev;
            // Find which child we just visited.
            std::pair<std::multimap<CBlockIndex*,CBlockIndex*>::iterator,std::multimap<CBlockIndex*,CBlockIndex*>::iterator> rangePar = forward.equal_range(pindexPar);
            while (rangePar.first->second != pindex) {
                assert(rangePar.first != rangePar.second); // Our parent must have at least the node we're coming from as child.
                rangePar.first++;
            }
            // Proceed to the next one.
            rangePar.first++;
            if (rangePar.first != rangePar.second) {
                // Move to the sibling.
                pindex = rangePar.first->second;
                break;
            } else {
                // Move up further.
                pindex = pindexPar;
                nHeight--;
                continue;
            }
        }
    }

    // Check that we actually traversed the entire map.
    assert(nNodes == forward.size());
}

std::string CBlockFileInfo::ToString() const
{
    return strprintf("CBlockFileInfo(blocks=%u, size=%u, heights=%u...%u, time=%s...%s)", nBlocks, nSize, nHeightFirst, nHeightLast, DateTimeStrFormat("%Y-%m-%d", nTimeFirst), DateTimeStrFormat("%Y-%m-%d", nTimeLast));
}

CBlockFileInfo* GetBlockFileInfo(size_t n)
{
    return &vinfoBlockFile.at(n);
}

ThresholdState VersionBitsTipState(const Consensus::Params& params, Consensus::DeploymentPos pos)
{
    LOCK(cs_main);
    return VersionBitsState(chainActive.Tip(), params, pos, versionbitscache);
}

BIP9Stats VersionBitsTipStatistics(const Consensus::Params& params, Consensus::DeploymentPos pos)
{
    LOCK(cs_main);
    return VersionBitsStatistics(chainActive.Tip(), params, pos);
}

int VersionBitsTipStateSinceHeight(const Consensus::Params& params, Consensus::DeploymentPos pos)
{
    LOCK(cs_main);
    return VersionBitsStateSinceHeight(chainActive.Tip(), params, pos, versionbitscache);
}

static const uint64_t MEMPOOL_DUMP_VERSION = 2;

bool LoadMempool(void)
{
    const CChainParams& chainparams = Params();
    int64_t nExpiryTimeout = gArgs.GetArg("-mempoolexpiry", DEFAULT_MEMPOOL_EXPIRY) * 60 * 60;
    FILE* filestr = fsbridge::fopen(GetDataDir() / "mempool.dat", "rb");
    CAutoFile file(filestr, SER_DISK, CLIENT_VERSION);
    if (file.IsNull()) {
        LogPrintf("Failed to open mempool file from disk. Continuing anyway.\n");
        return false;
    }

    int64_t count = 0;
    int64_t skipped = 0;
    int64_t failed = 0;
    int64_t nNow = GetTime();

    try {
        uint64_t version;
        file >> version;
        if (version != MEMPOOL_DUMP_VERSION) {
            return false;
        }
        std::map<std::string, std::vector<unsigned char>> mapData;
        file >> mapData;

        auto it = mapData.find("minfee");
        if (it != mapData.end()) {
            try {
                CDataStream ss(it->second, SER_DISK, CLIENT_VERSION);
                mempool.LoadMinFeeInternal(ss);
            } catch (const std::exception& e) {
                LogPrintf("Failed to deserialize mempool %s from disk: %s. Continuing anyway.\n", "minfee", e.what());
            }
        }

        it = mapData.find("deltas");
        if (it != mapData.end()) {
            try {
                CDataStream ss(it->second, SER_DISK, CLIENT_VERSION);
                std::map<uint256, std::pair<double, CAmount>> mapDeltas;
                ss >> mapDeltas;
                LOCK(mempool.cs);
                for (const auto& it : mapDeltas) {
                    const uint256& txid = it.first;
                    const CAmount& amountdelta = it.second.second;
                    mempool.PrioritiseTransaction(txid, amountdelta);
                }
            } catch (const std::exception& e) {
                LogPrintf("Failed to deserialize mempool %s from disk: %s. Continuing anyway.\n", "deltas", e.what());
            }
        }

        it = mapData.find("txs");
        if (it != mapData.end()) {
            std::vector<std::map<std::string, std::vector<unsigned char>>> txMapDatas;
            try {
                CDataStream(it->second, SER_DISK, CLIENT_VERSION) >> txMapDatas;
            } catch (const std::exception& e) {
                LogPrintf("Failed to deserialize mempool %s from disk: %s. Continuing anyway.\n", "transactions", e.what());
            }
            for (auto mapTxData : txMapDatas) {
                try {
                    it = mapTxData.find("t");
                    if (it == mapTxData.end()) {
                        throw std::runtime_error("mapTxData \"t\" key missing");
                    }
                    int64_t nTime;
                    CDataStream(it->second, SER_DISK, CLIENT_VERSION) >> nTime;
                    if (nTime + nExpiryTimeout <= nNow) {
                        ++skipped;
                        continue;
                    }

                    it = mapTxData.find("");
                    if (it == mapTxData.end()) {
                        throw std::runtime_error("mapTxData null key missing");
                    }
                    CDataStream ssTx(it->second, SER_DISK, CLIENT_VERSION);
                    CTransactionRef tx;
                    ssTx >> tx;

                    CValidationState state;
                    LOCK(cs_main);
                    AcceptToMemoryPoolWithTime(chainparams, mempool, state, tx, true, nullptr, nTime, nullptr, false, 0);
                    if (!state.IsValid()) {
                        throw std::runtime_error(state.GetRejectReason());
                    }
                    ++count;
                } catch (const std::exception& e) {
                    ++failed;
                }
            }
            if (ShutdownRequested())
                return false;
        }
    } catch (const std::exception& e) {
        LogPrintf("Failed to deserialize mempool data on disk: %s. Continuing anyway.\n", e.what());
        return false;
    }

    LogPrintf("Imported mempool transactions from disk: %i successes, %i failed, %i expired\n", count, failed, skipped);
    return true;
}

<<<<<<< HEAD
bool DumpMempool(void)
=======
template <class T>
std::vector<unsigned char> SerializeToVector(T o) {
    CDataStream ss(SER_DISK, CLIENT_VERSION);
    ss << o;
    return std::vector<unsigned char>(ss.begin(), ss.end());
}

void DumpMempool(void)
>>>>>>> 8d309b8d
{
    int64_t start = GetTimeMicros();

    std::vector<TxMempoolInfo> vinfo;
    std::map<uint256, std::pair<double, CAmount>> mapDeltas;

    {
        LOCK(mempool.cs);
        for (const auto &i : mempool.mapDeltas) {
            mapDeltas[i.first] = std::make_pair(0.0, i.second);
        }
        vinfo = mempool.infoAll();
    }

    int64_t mid = GetTimeMicros();

    try {
        std::map<std::string, std::vector<unsigned char>> mapData;
        mapData["deltas"] = SerializeToVector(mapDeltas);
        {
            std::vector<std::map<std::string, std::vector<unsigned char>>> txMapDatas;
            for (TxMempoolInfo info : vinfo) {
                std::map<std::string, std::vector<unsigned char>> mapTxData;
                mapTxData[""] = SerializeToVector(*(info.tx));
                mapTxData["t"] = SerializeToVector(info.nTime);
                txMapDatas.push_back(std::move(mapTxData));
            }

            mapData["txs"] = SerializeToVector(txMapDatas);
        }
        {
            CDataStream ss(SER_DISK, CLIENT_VERSION);
            mempool.DumpMinFeeInternal(ss);
            mapData["minfee"] = std::vector<unsigned char>(ss.begin(), ss.end());
        }

        FILE* filestr = fsbridge::fopen(GetDataDir() / "mempool.dat.new", "wb");
        if (!filestr) {
            return false;
        }

        CAutoFile file(filestr, SER_DISK, CLIENT_VERSION);

        uint64_t version = MEMPOOL_DUMP_VERSION;
        file << version;

        file << mapData;

        FileCommit(file.Get());
        file.fclose();
        RenameOver(GetDataDir() / "mempool.dat.new", GetDataDir() / "mempool.dat");
        int64_t last = GetTimeMicros();
        LogPrintf("Dumped mempool: %gs to copy, %gs to dump\n", (mid-start)*0.000001, (last-mid)*0.000001);
    } catch (const std::exception& e) {
        LogPrintf("Failed to dump mempool: %s. Continuing anyway.\n", e.what());
        return false;
    }
    return true;
}

//! Guess how far we are in the verification process at the given block index
double GuessVerificationProgress(const ChainTxData& data, CBlockIndex *pindex) {
    if (pindex == nullptr)
        return 0.0;

    int64_t nNow = time(nullptr);

    double fTxTotal;

    if (pindex->nChainTx <= data.nTxCount) {
        fTxTotal = data.nTxCount + (nNow - data.nTime) * data.dTxRate;
    } else {
        fTxTotal = pindex->nChainTx + (nNow - pindex->GetBlockTime()) * data.dTxRate;
    }

    return pindex->nChainTx / fTxTotal;
}

class CMainCleanup
{
public:
    CMainCleanup() {}
    ~CMainCleanup() {
        // block headers
        BlockMap::iterator it1 = mapBlockIndex.begin();
        for (; it1 != mapBlockIndex.end(); it1++)
            delete (*it1).second;
        mapBlockIndex.clear();
    }
} instance_of_cmaincleanup;<|MERGE_RESOLUTION|>--- conflicted
+++ resolved
@@ -4364,9 +4364,6 @@
     return true;
 }
 
-<<<<<<< HEAD
-bool DumpMempool(void)
-=======
 template <class T>
 std::vector<unsigned char> SerializeToVector(T o) {
     CDataStream ss(SER_DISK, CLIENT_VERSION);
@@ -4374,8 +4371,7 @@
     return std::vector<unsigned char>(ss.begin(), ss.end());
 }
 
-void DumpMempool(void)
->>>>>>> 8d309b8d
+bool DumpMempool(void)
 {
     int64_t start = GetTimeMicros();
 
