--- conflicted
+++ resolved
@@ -13,11 +13,8 @@
 #include <consensus/validation.h>
 #include <crypto/ripemd160.h>
 #include <logging.h>
-<<<<<<< HEAD
 #include <policy/coin_age_priority.h>
-=======
 #include <policy/fees.h>
->>>>>>> d5bfd443
 #include <policy/policy.h>
 #include <policy/settings.h>
 #include <random.h>
@@ -418,12 +415,9 @@
       m_incremental_relay_feerate{opts.incremental_relay_feerate},
       m_min_relay_feerate{opts.min_relay_feerate},
       m_dust_relay_feerate{opts.dust_relay_feerate},
-<<<<<<< HEAD
-=======
       m_dust_relay_feerate_floor{opts.dust_relay_feerate},
       m_dust_relay_target{opts.dust_relay_target},
       m_dust_relay_multiplier{opts.dust_relay_multiplier},
->>>>>>> d5bfd443
       m_permit_bare_pubkey{opts.permit_bare_pubkey},
       m_permit_bare_multisig{opts.permit_bare_multisig},
       m_max_datacarrier_bytes{opts.max_datacarrier_bytes},
