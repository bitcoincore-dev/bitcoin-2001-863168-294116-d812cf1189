--- conflicted
+++ resolved
@@ -18,10 +18,7 @@
 #include <policy/policy.h>
 #include <policy/settings.h>
 #include <reverse_iterator.h>
-<<<<<<< HEAD
 #include <scheduler.h>
-=======
->>>>>>> 007a954e
 #include <script/script.h>
 #include <util/check.h>
 #include <util/moneystr.h>
@@ -423,12 +420,9 @@
       m_incremental_relay_feerate{opts.incremental_relay_feerate},
       m_min_relay_feerate{opts.min_relay_feerate},
       m_dust_relay_feerate{opts.dust_relay_feerate},
-<<<<<<< HEAD
       m_dust_relay_feerate_floor{opts.dust_relay_feerate},
       m_dust_relay_target{opts.dust_relay_target},
       m_dust_relay_multiplier{opts.dust_relay_multiplier},
-=======
->>>>>>> 007a954e
       m_permit_bare_pubkey{opts.permit_bare_pubkey},
       m_permit_bare_multisig{opts.permit_bare_multisig},
       m_reject_tokens{opts.reject_tokens},
