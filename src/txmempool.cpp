// Copyright (c) 2009-2010 Satoshi Nakamoto
// Copyright (c) 2009-2022 The Bitcoin Core developers
// Distributed under the MIT software license, see the accompanying
// file COPYING or http://www.opensource.org/licenses/mit-license.php.

#include <txmempool.h>

#include <chain.h>
#include <coins.h>
#include <common/system.h>
#include <consensus/consensus.h>
#include <consensus/tx_verify.h>
#include <consensus/validation.h>
#include <crypto/ripemd160.h>
#include <logging.h>
#include <policy/coin_age_priority.h>
#include <policy/fees.h>
#include <policy/policy.h>
#include <policy/settings.h>
#include <reverse_iterator.h>
#include <scheduler.h>
#include <script/script.h>
#include <util/check.h>
#include <util/moneystr.h>
#include <util/overflow.h>
#include <util/result.h>
#include <util/time.h>
#include <util/trace.h>
#include <util/translation.h>
#include <validationinterface.h>

#include <cmath>
#include <numeric>
#include <optional>
#include <string_view>
#include <utility>

bool TestLockPointValidity(CChain& active_chain, const LockPoints& lp)
{
    AssertLockHeld(cs_main);
    // If there are relative lock times then the maxInputBlock will be set
    // If there are no relative lock times, the LockPoints don't depend on the chain
    if (lp.maxInputBlock) {
        // Check whether active_chain is an extension of the block at which the LockPoints
        // calculation was valid.  If not LockPoints are no longer valid
        if (!active_chain.Contains(lp.maxInputBlock)) {
            return false;
        }
    }

    // LockPoints still valid
    return true;
}

uint160 ScriptHashkey(const CScript& script)
{
    uint160 hash;
    CRIPEMD160().Write(script.data(), script.size()).Finalize(hash.begin());
    return hash;
}

void CTxMemPool::UpdateForDescendants(txiter updateIt, cacheMap& cachedDescendants,
                                      const std::set<uint256>& setExclude, std::set<uint256>& descendants_to_remove)
{
    CTxMemPoolEntry::Children stageEntries, descendants;
    stageEntries = updateIt->GetMemPoolChildrenConst();

    while (!stageEntries.empty()) {
        const CTxMemPoolEntry& descendant = *stageEntries.begin();
        descendants.insert(descendant);
        stageEntries.erase(descendant);
        const CTxMemPoolEntry::Children& children = descendant.GetMemPoolChildrenConst();
        for (const CTxMemPoolEntry& childEntry : children) {
            cacheMap::iterator cacheIt = cachedDescendants.find(mapTx.iterator_to(childEntry));
            if (cacheIt != cachedDescendants.end()) {
                // We've already calculated this one, just add the entries for this set
                // but don't traverse again.
                for (txiter cacheEntry : cacheIt->second) {
                    descendants.insert(*cacheEntry);
                }
            } else if (!descendants.count(childEntry)) {
                // Schedule for later processing
                stageEntries.insert(childEntry);
            }
        }
    }
    // descendants now contains all in-mempool descendants of updateIt.
    // Update and add to cached descendant map
    int32_t modifySize = 0;
    CAmount modifyFee = 0;
    int64_t modifyCount = 0;
    for (const CTxMemPoolEntry& descendant : descendants) {
        if (!setExclude.count(descendant.GetTx().GetHash())) {
            modifySize += descendant.GetTxSize();
            modifyFee += descendant.GetModifiedFee();
            modifyCount++;
            cachedDescendants[updateIt].insert(mapTx.iterator_to(descendant));
            // Update ancestor state for each descendant
            mapTx.modify(mapTx.iterator_to(descendant), [=](CTxMemPoolEntry& e) {
              e.UpdateAncestorState(updateIt->GetTxSize(), updateIt->GetModifiedFee(), 1, updateIt->GetSigOpCost());
            });
            // Don't directly remove the transaction here -- doing so would
            // invalidate iterators in cachedDescendants. Mark it for removal
            // by inserting into descendants_to_remove.
            if (descendant.GetCountWithAncestors() > uint64_t(m_limits.ancestor_count) || descendant.GetSizeWithAncestors() > m_limits.ancestor_size_vbytes) {
                descendants_to_remove.insert(descendant.GetTx().GetHash());
            }
        }
    }
    mapTx.modify(updateIt, [=](CTxMemPoolEntry& e) { e.UpdateDescendantState(modifySize, modifyFee, modifyCount); });
}

void CTxMemPool::UpdateTransactionsFromBlock(const std::vector<uint256>& vHashesToUpdate)
{
    AssertLockHeld(cs);
    // For each entry in vHashesToUpdate, store the set of in-mempool, but not
    // in-vHashesToUpdate transactions, so that we don't have to recalculate
    // descendants when we come across a previously seen entry.
    cacheMap mapMemPoolDescendantsToUpdate;

    // Use a set for lookups into vHashesToUpdate (these entries are already
    // accounted for in the state of their ancestors)
    std::set<uint256> setAlreadyIncluded(vHashesToUpdate.begin(), vHashesToUpdate.end());

    std::set<uint256> descendants_to_remove;

    // Iterate in reverse, so that whenever we are looking at a transaction
    // we are sure that all in-mempool descendants have already been processed.
    // This maximizes the benefit of the descendant cache and guarantees that
    // CTxMemPoolEntry::m_children will be updated, an assumption made in
    // UpdateForDescendants.
    for (const uint256 &hash : reverse_iterate(vHashesToUpdate)) {
        // calculate children from mapNextTx
        txiter it = mapTx.find(hash);
        if (it == mapTx.end()) {
            continue;
        }
        auto iter = mapNextTx.lower_bound(COutPoint(hash, 0));
        // First calculate the children, and update CTxMemPoolEntry::m_children to
        // include them, and update their CTxMemPoolEntry::m_parents to include this tx.
        // we cache the in-mempool children to avoid duplicate updates
        {
            WITH_FRESH_EPOCH(m_epoch);
            for (; iter != mapNextTx.end() && iter->first->hash == hash; ++iter) {
                const uint256 &childHash = iter->second->GetHash();
                txiter childIter = mapTx.find(childHash);
                assert(childIter != mapTx.end());
                // We can skip updating entries we've encountered before or that
                // are in the block (which are already accounted for).
                if (!visited(childIter) && !setAlreadyIncluded.count(childHash)) {
                    UpdateChild(it, childIter, true);
                    UpdateParent(childIter, it, true);
                }
            }
        } // release epoch guard for UpdateForDescendants
        UpdateForDescendants(it, mapMemPoolDescendantsToUpdate, setAlreadyIncluded, descendants_to_remove);
    }

    for (const auto& txid : descendants_to_remove) {
        // This txid may have been removed already in a prior call to removeRecursive.
        // Therefore we ensure it is not yet removed already.
        if (const std::optional<txiter> txiter = GetIter(txid)) {
            removeRecursive((*txiter)->GetTx(), MemPoolRemovalReason::SIZELIMIT);
        }
    }
}

util::Result<CTxMemPool::setEntries> CTxMemPool::CalculateAncestorsAndCheckLimits(
    int64_t entry_size,
    size_t entry_count,
    CTxMemPoolEntry::Parents& staged_ancestors,
    const Limits& limits) const
{
    int64_t totalSizeWithAncestors = entry_size;
    setEntries ancestors;

    while (!staged_ancestors.empty()) {
        const CTxMemPoolEntry& stage = staged_ancestors.begin()->get();
        txiter stageit = mapTx.iterator_to(stage);

        ancestors.insert(stageit);
        staged_ancestors.erase(stage);
        totalSizeWithAncestors += stageit->GetTxSize();

        if (stageit->GetSizeWithDescendants() + entry_size > limits.descendant_size_vbytes) {
            return util::Error{Untranslated(strprintf("exceeds descendant size limit for tx %s [limit: %u]", stageit->GetTx().GetHash().ToString(), limits.descendant_size_vbytes))};
        } else if (stageit->GetCountWithDescendants() + entry_count > static_cast<uint64_t>(limits.descendant_count)) {
            return util::Error{Untranslated(strprintf("too many descendants for tx %s [limit: %u]", stageit->GetTx().GetHash().ToString(), limits.descendant_count))};
        } else if (totalSizeWithAncestors > limits.ancestor_size_vbytes) {
            return util::Error{Untranslated(strprintf("exceeds ancestor size limit [limit: %u]", limits.ancestor_size_vbytes))};
        }

        const CTxMemPoolEntry::Parents& parents = stageit->GetMemPoolParentsConst();
        for (const CTxMemPoolEntry& parent : parents) {
            txiter parent_it = mapTx.iterator_to(parent);

            // If this is a new ancestor, add it.
            if (ancestors.count(parent_it) == 0) {
                staged_ancestors.insert(parent);
            }
            if (staged_ancestors.size() + ancestors.size() + entry_count > static_cast<uint64_t>(limits.ancestor_count)) {
                return util::Error{Untranslated(strprintf("too many unconfirmed ancestors [limit: %u]", limits.ancestor_count))};
            }
        }
    }

    return ancestors;
}

bool CTxMemPool::CheckPackageLimits(const Package& package,
                                    const int64_t total_vsize,
                                    std::string &errString) const
{
    size_t pack_count = package.size();

    // Package itself is busting mempool limits; should be rejected even if no staged_ancestors exist
    if (pack_count > static_cast<uint64_t>(m_limits.ancestor_count)) {
        errString = strprintf("package count %u exceeds ancestor count limit [limit: %u]", pack_count, m_limits.ancestor_count);
        return false;
    } else if (pack_count > static_cast<uint64_t>(m_limits.descendant_count)) {
        errString = strprintf("package count %u exceeds descendant count limit [limit: %u]", pack_count, m_limits.descendant_count);
        return false;
    } else if (total_vsize > m_limits.ancestor_size_vbytes) {
        errString = strprintf("package size %u exceeds ancestor size limit [limit: %u]", total_vsize, m_limits.ancestor_size_vbytes);
        return false;
    } else if (total_vsize > m_limits.descendant_size_vbytes) {
        errString = strprintf("package size %u exceeds descendant size limit [limit: %u]", total_vsize, m_limits.descendant_size_vbytes);
        return false;
    }

    CTxMemPoolEntry::Parents staged_ancestors;
    for (const auto& tx : package) {
        for (const auto& input : tx->vin) {
            std::optional<txiter> piter = GetIter(input.prevout.hash);
            if (piter) {
                staged_ancestors.insert(**piter);
                if (staged_ancestors.size() + package.size() > static_cast<uint64_t>(m_limits.ancestor_count)) {
                    errString = strprintf("too many unconfirmed parents [limit: %u]", m_limits.ancestor_count);
                    return false;
                }
            }
        }
    }
    // When multiple transactions are passed in, the ancestors and descendants of all transactions
    // considered together must be within limits even if they are not interdependent. This may be
    // stricter than the limits for each individual transaction.
    const auto ancestors{CalculateAncestorsAndCheckLimits(total_vsize, package.size(),
                                                          staged_ancestors, m_limits)};
    // It's possible to overestimate the ancestor/descendant totals.
    if (!ancestors.has_value()) errString = "possibly " + util::ErrorString(ancestors).original;
    return ancestors.has_value();
}

util::Result<CTxMemPool::setEntries> CTxMemPool::CalculateMemPoolAncestors(
    const CTxMemPoolEntry &entry,
    const Limits& limits,
    bool fSearchForParents /* = true */) const
{
    CTxMemPoolEntry::Parents staged_ancestors;
    const CTransaction &tx = entry.GetTx();

    if (fSearchForParents) {
        // Get parents of this transaction that are in the mempool
        // GetMemPoolParents() is only valid for entries in the mempool, so we
        // iterate mapTx to find parents.
        for (unsigned int i = 0; i < tx.vin.size(); i++) {
            std::optional<txiter> piter = GetIter(tx.vin[i].prevout.hash);
            if (piter) {
                staged_ancestors.insert(**piter);
                if (staged_ancestors.size() + 1 > static_cast<uint64_t>(limits.ancestor_count)) {
                    return util::Error{Untranslated(strprintf("too many unconfirmed parents [limit: %u]", limits.ancestor_count))};
                }
            }
        }
    } else {
        // If we're not searching for parents, we require this to already be an
        // entry in the mempool and use the entry's cached parents.
        txiter it = mapTx.iterator_to(entry);
        staged_ancestors = it->GetMemPoolParentsConst();
    }

    return CalculateAncestorsAndCheckLimits(entry.GetTxSize(), /*entry_count=*/1, staged_ancestors,
                                            limits);
}

CTxMemPool::setEntries CTxMemPool::AssumeCalculateMemPoolAncestors(
    std::string_view calling_fn_name,
    const CTxMemPoolEntry &entry,
    const Limits& limits,
    bool fSearchForParents /* = true */) const
{
    auto result{CalculateMemPoolAncestors(entry, limits, fSearchForParents)};
    if (!Assume(result)) {
        LogPrintLevel(BCLog::MEMPOOL, BCLog::Level::Error, "%s: CalculateMemPoolAncestors failed unexpectedly, continuing with empty ancestor set (%s)\n",
                      calling_fn_name, util::ErrorString(result).original);
    }
    return std::move(result).value_or(CTxMemPool::setEntries{});
}

void CTxMemPool::UpdateAncestorsOf(bool add, txiter it, setEntries &setAncestors)
{
    const CTxMemPoolEntry::Parents& parents = it->GetMemPoolParentsConst();
    // add or remove this tx as a child of each parent
    for (const CTxMemPoolEntry& parent : parents) {
        UpdateChild(mapTx.iterator_to(parent), it, add);
    }
    const int32_t updateCount = (add ? 1 : -1);
    const int32_t updateSize{updateCount * it->GetTxSize()};
    const CAmount updateFee = updateCount * it->GetModifiedFee();
    for (txiter ancestorIt : setAncestors) {
        mapTx.modify(ancestorIt, [=](CTxMemPoolEntry& e) { e.UpdateDescendantState(updateSize, updateFee, updateCount); });
    }
}

void CTxMemPool::UpdateEntryForAncestors(txiter it, const setEntries &setAncestors)
{
    int64_t updateCount = setAncestors.size();
    int64_t updateSize = 0;
    CAmount updateFee = 0;
    int64_t updateSigOpsCost = 0;
    for (txiter ancestorIt : setAncestors) {
        updateSize += ancestorIt->GetTxSize();
        updateFee += ancestorIt->GetModifiedFee();
        updateSigOpsCost += ancestorIt->GetSigOpCost();
    }
    mapTx.modify(it, [=](CTxMemPoolEntry& e){ e.UpdateAncestorState(updateSize, updateFee, updateCount, updateSigOpsCost); });
}

void CTxMemPool::UpdateChildrenForRemoval(txiter it)
{
    const CTxMemPoolEntry::Children& children = it->GetMemPoolChildrenConst();
    for (const CTxMemPoolEntry& updateIt : children) {
        UpdateParent(mapTx.iterator_to(updateIt), it, false);
    }
}

void CTxMemPool::UpdateForRemoveFromMempool(const setEntries &entriesToRemove, bool updateDescendants)
{
    // For each entry, walk back all ancestors and decrement size associated with this
    // transaction
    if (updateDescendants) {
        // updateDescendants should be true whenever we're not recursively
        // removing a tx and all its descendants, eg when a transaction is
        // confirmed in a block.
        // Here we only update statistics and not data in CTxMemPool::Parents
        // and CTxMemPoolEntry::Children (which we need to preserve until we're
        // finished with all operations that need to traverse the mempool).
        for (txiter removeIt : entriesToRemove) {
            setEntries setDescendants;
            CalculateDescendants(removeIt, setDescendants);
            setDescendants.erase(removeIt); // don't update state for self
            int32_t modifySize = -removeIt->GetTxSize();
            CAmount modifyFee = -removeIt->GetModifiedFee();
            int modifySigOps = -removeIt->GetSigOpCost();
            for (txiter dit : setDescendants) {
                mapTx.modify(dit, [=](CTxMemPoolEntry& e){ e.UpdateAncestorState(modifySize, modifyFee, -1, modifySigOps); });
            }
        }
    }
    for (txiter removeIt : entriesToRemove) {
        const CTxMemPoolEntry &entry = *removeIt;
        // Since this is a tx that is already in the mempool, we can call CMPA
        // with fSearchForParents = false.  If the mempool is in a consistent
        // state, then using true or false should both be correct, though false
        // should be a bit faster.
        // However, if we happen to be in the middle of processing a reorg, then
        // the mempool can be in an inconsistent state.  In this case, the set
        // of ancestors reachable via GetMemPoolParents()/GetMemPoolChildren()
        // will be the same as the set of ancestors whose packages include this
        // transaction, because when we add a new transaction to the mempool in
        // addUnchecked(), we assume it has no children, and in the case of a
        // reorg where that assumption is false, the in-mempool children aren't
        // linked to the in-block tx's until UpdateTransactionsFromBlock() is
        // called.
        // So if we're being called during a reorg, ie before
        // UpdateTransactionsFromBlock() has been called, then
        // GetMemPoolParents()/GetMemPoolChildren() will differ from the set of
        // mempool parents we'd calculate by searching, and it's important that
        // we use the cached notion of ancestor transactions as the set of
        // things to update for removal.
        auto ancestors{AssumeCalculateMemPoolAncestors(__func__, entry, Limits::NoLimits(), /*fSearchForParents=*/false)};
        // Note that UpdateAncestorsOf severs the child links that point to
        // removeIt in the entries for the parents of removeIt.
        UpdateAncestorsOf(false, removeIt, ancestors);
    }
    // After updating all the ancestor sizes, we can now sever the link between each
    // transaction being removed and any mempool children (ie, update CTxMemPoolEntry::m_parents
    // for each direct child of a transaction being removed).
    for (txiter removeIt : entriesToRemove) {
        UpdateChildrenForRemoval(removeIt);
    }
}

void CTxMemPoolEntry::UpdateDescendantState(int32_t modifySize, CAmount modifyFee, int64_t modifyCount)
{
    nSizeWithDescendants += modifySize;
    assert(nSizeWithDescendants > 0);
    nModFeesWithDescendants = SaturatingAdd(nModFeesWithDescendants, modifyFee);
    m_count_with_descendants += modifyCount;
    assert(m_count_with_descendants > 0);
}

void CTxMemPoolEntry::UpdateAncestorState(int32_t modifySize, CAmount modifyFee, int64_t modifyCount, int64_t modifySigOps)
{
    nSizeWithAncestors += modifySize;
    assert(nSizeWithAncestors > 0);
    nModFeesWithAncestors = SaturatingAdd(nModFeesWithAncestors, modifyFee);
    m_count_with_ancestors += modifyCount;
    assert(m_count_with_ancestors > 0);
    nSigOpCostWithAncestors += modifySigOps;
    assert(int(nSigOpCostWithAncestors) >= 0);
}

CTxMemPool::CTxMemPool(const Options& opts)
    : m_check_ratio{opts.check_ratio},
      minerPolicyEstimator{opts.estimator},
      scheduler{opts.scheduler},
      m_max_size_bytes{opts.max_size_bytes},
      m_expiry{opts.expiry},
      m_incremental_relay_feerate{opts.incremental_relay_feerate},
      m_min_relay_feerate{opts.min_relay_feerate},
      m_dust_relay_feerate{opts.dust_relay_feerate},
<<<<<<< HEAD
=======
      m_dust_relay_feerate_floor{opts.dust_relay_feerate},
      m_dust_relay_target{opts.dust_relay_target},
      m_dust_relay_multiplier{opts.dust_relay_multiplier},
>>>>>>> 361d2751
      m_permit_bare_pubkey{opts.permit_bare_pubkey},
      m_permit_bare_multisig{opts.permit_bare_multisig},
      m_max_datacarrier_bytes{opts.max_datacarrier_bytes},
      m_require_standard{opts.require_standard},
      m_rbf_policy{opts.rbf_policy},
      m_limits{opts.limits}
{
    Assert(scheduler || !m_dust_relay_target);
    if (scheduler) {
        scheduler->scheduleEvery([this]{
            UpdateDynamicDustFeerate();
        }, DYNAMIC_DUST_FEERATE_UPDATE_INTERVAL);
    }
}

bool CTxMemPool::isSpent(const COutPoint& outpoint) const
{
    LOCK(cs);
    return mapNextTx.count(outpoint);
}

unsigned int CTxMemPool::GetTransactionsUpdated() const
{
    return nTransactionsUpdated;
}

void CTxMemPool::AddTransactionsUpdated(unsigned int n)
{
    nTransactionsUpdated += n;
}

void CTxMemPool::addUnchecked(const CTxMemPoolEntry &entry, setEntries &setAncestors, bool validFeeEstimate)
{
    // Add to memory pool without checking anything.
    // Used by AcceptToMemoryPool(), which DOES do
    // all the appropriate checks.
    indexed_transaction_set::iterator newit = mapTx.insert(entry).first;

    // Update transaction for any feeDelta created by PrioritiseTransaction
    double priority_delta{0.};
    CAmount delta{0};
    ApplyDeltas(entry.GetTx().GetHash(), priority_delta, delta);
    // NOTE: priority_delta is handled in addPriorityTxs
    // The following call to UpdateModifiedFee assumes no previous fee modifications
    Assume(entry.GetFee() == entry.GetModifiedFee());
    if (delta) {
        mapTx.modify(newit, [&delta](CTxMemPoolEntry& e) { e.UpdateModifiedFee(delta); });
    }

    // Update cachedInnerUsage to include contained transaction's usage.
    // (When we update the entry for in-mempool parents, memory usage will be
    // further updated.)
    cachedInnerUsage += entry.DynamicMemoryUsage();

    const CTransaction& tx = newit->GetTx();
    std::set<uint256> setParentTransactions;
    for (unsigned int i = 0; i < tx.vin.size(); i++) {
        mapNextTx.insert(std::make_pair(&tx.vin[i].prevout, &tx));
        setParentTransactions.insert(tx.vin[i].prevout.hash);
    }
    // Don't bother worrying about child transactions of this one.
    // Normal case of a new transaction arriving is that there can't be any
    // children, because such children would be orphans.
    // An exception to that is if a transaction enters that used to be in a block.
    // In that case, our disconnect block logic will call UpdateTransactionsFromBlock
    // to clean up the mess we're leaving here.

    // Update ancestors with information about this tx
    for (const auto& pit : GetIterSet(setParentTransactions)) {
            UpdateParent(newit, pit, true);
    }
    UpdateAncestorsOf(true, newit, setAncestors);
    UpdateEntryForAncestors(newit, setAncestors);

    nTransactionsUpdated++;
    totalTxSize += entry.GetTxSize();
    m_total_fee += entry.GetFee();
    if (minerPolicyEstimator) {
        minerPolicyEstimator->processTransaction(entry, validFeeEstimate);
    }

    vTxHashes.emplace_back(tx.GetWitnessHash(), newit);
    newit->vTxHashesIdx = vTxHashes.size() - 1;

    for (auto& vSPK : entry.mapSPK) {
        const uint160& SPKKey = vSPK.first;
        const MemPool_SPK_State& claims = vSPK.second;
        if (claims & MSS_CREATED) {
            mapUsedSPK[SPKKey].first = &tx;
        }
        if (claims & MSS_SPENT) {
            mapUsedSPK[SPKKey].second = &tx;
        }
    }

    TRACE3(mempool, added,
        entry.GetTx().GetHash().data(),
        entry.GetTxSize(),
        entry.GetFee()
    );
}

void CTxMemPool::removeUnchecked(txiter it, MemPoolRemovalReason reason)
{
    // We increment mempool sequence value no matter removal reason
    // even if not directly reported below.
    uint64_t mempool_sequence = GetAndIncrementSequence();

    if (reason != MemPoolRemovalReason::BLOCK) {
        // Notify clients that a transaction has been removed from the mempool
        // for any reason except being included in a block. Clients interested
        // in transactions included in blocks can subscribe to the BlockConnected
        // notification.
        GetMainSignals().TransactionRemovedFromMempool(it->GetSharedTx(), reason, mempool_sequence);
    }
    TRACE5(mempool, removed,
        it->GetTx().GetHash().data(),
        RemovalReasonToString(reason).c_str(),
        it->GetTxSize(),
        it->GetFee(),
        std::chrono::duration_cast<std::chrono::duration<std::uint64_t>>(it->GetTime()).count()
    );

    const CTransaction& tx = it->GetTx();
    const uint256 hash = it->GetTx().GetHash();
    for (const CTxIn& txin : it->GetTx().vin)
        mapNextTx.erase(txin.prevout);

    RemoveUnbroadcastTx(hash, true /* add logging because unchecked */ );

    if (vTxHashes.size() > 1) {
        vTxHashes[it->vTxHashesIdx] = std::move(vTxHashes.back());
        vTxHashes[it->vTxHashesIdx].second->vTxHashesIdx = it->vTxHashesIdx;
        vTxHashes.pop_back();
        if (vTxHashes.size() * 2 < vTxHashes.capacity())
            vTxHashes.shrink_to_fit();
    } else
        vTxHashes.clear();

    for (auto& vSPK : it->mapSPK) {
        const uint160& SPKKey = vSPK.first;
        if (mapUsedSPK[SPKKey].first == &tx) {
            mapUsedSPK[SPKKey].first = NULL;
        }
        if (mapUsedSPK[SPKKey].second == &tx) {
            mapUsedSPK[SPKKey].second = NULL;
        }
        if (!(mapUsedSPK[SPKKey].first || mapUsedSPK[SPKKey].second)) {
            mapUsedSPK.erase(SPKKey);
        }
    }

    totalTxSize -= it->GetTxSize();
    m_total_fee -= it->GetFee();
    cachedInnerUsage -= it->DynamicMemoryUsage();
    cachedInnerUsage -= memusage::DynamicUsage(it->GetMemPoolParentsConst()) + memusage::DynamicUsage(it->GetMemPoolChildrenConst());
    mapTx.erase(it);
    nTransactionsUpdated++;
    if (minerPolicyEstimator) {minerPolicyEstimator->removeTx(hash, false);}
}

// Calculates descendants of entry that are not already in setDescendants, and adds to
// setDescendants. Assumes entryit is already a tx in the mempool and CTxMemPoolEntry::m_children
// is correct for tx and all descendants.
// Also assumes that if an entry is in setDescendants already, then all
// in-mempool descendants of it are already in setDescendants as well, so that we
// can save time by not iterating over those entries.
void CTxMemPool::CalculateDescendants(txiter entryit, setEntries& setDescendants) const
{
    setEntries stage;
    if (setDescendants.count(entryit) == 0) {
        stage.insert(entryit);
    }
    // Traverse down the children of entry, only adding children that are not
    // accounted for in setDescendants already (because those children have either
    // already been walked, or will be walked in this iteration).
    while (!stage.empty()) {
        txiter it = *stage.begin();
        setDescendants.insert(it);
        stage.erase(it);

        const CTxMemPoolEntry::Children& children = it->GetMemPoolChildrenConst();
        for (const CTxMemPoolEntry& child : children) {
            txiter childiter = mapTx.iterator_to(child);
            if (!setDescendants.count(childiter)) {
                stage.insert(childiter);
            }
        }
    }
}

void CTxMemPool::removeRecursive(const CTransaction &origTx, MemPoolRemovalReason reason)
{
    // Remove transaction from memory pool
    AssertLockHeld(cs);
        setEntries txToRemove;
        txiter origit = mapTx.find(origTx.GetHash());
        if (origit != mapTx.end()) {
            txToRemove.insert(origit);
        } else {
            // When recursively removing but origTx isn't in the mempool
            // be sure to remove any children that are in the pool. This can
            // happen during chain re-orgs if origTx isn't re-accepted into
            // the mempool for any reason.
            for (unsigned int i = 0; i < origTx.vout.size(); i++) {
                auto it = mapNextTx.find(COutPoint(origTx.GetHash(), i));
                if (it == mapNextTx.end())
                    continue;
                txiter nextit = mapTx.find(it->second->GetHash());
                assert(nextit != mapTx.end());
                txToRemove.insert(nextit);
            }
        }
        setEntries setAllRemoves;
        for (txiter it : txToRemove) {
            CalculateDescendants(it, setAllRemoves);
        }

        RemoveStaged(setAllRemoves, false, reason);
}

void CTxMemPool::removeForReorg(CChain& chain, std::function<bool(txiter)> check_final_and_mature)
{
    // Remove transactions spending a coinbase which are now immature and no-longer-final transactions
    AssertLockHeld(cs);
    AssertLockHeld(::cs_main);

    setEntries txToRemove;
    for (indexed_transaction_set::const_iterator it = mapTx.begin(); it != mapTx.end(); it++) {
        if (check_final_and_mature(it)) txToRemove.insert(it);
    }
    setEntries setAllRemoves;
    for (txiter it : txToRemove) {
        CalculateDescendants(it, setAllRemoves);
    }
    RemoveStaged(setAllRemoves, false, MemPoolRemovalReason::REORG);
    for (indexed_transaction_set::const_iterator it = mapTx.begin(); it != mapTx.end(); it++) {
        assert(TestLockPointValidity(chain, it->GetLockPoints()));
    }
}

void CTxMemPool::removeConflicts(const CTransaction &tx)
{
    // Remove transactions which depend on inputs of tx, recursively
    AssertLockHeld(cs);
    for (const CTxIn &txin : tx.vin) {
        auto it = mapNextTx.find(txin.prevout);
        if (it != mapNextTx.end()) {
            const CTransaction &txConflict = *it->second;
            if (txConflict != tx)
            {
                ClearPrioritisation(txConflict.GetHash());
                removeRecursive(txConflict, MemPoolRemovalReason::CONFLICT);
            }
        }
    }
}

/**
 * Called when a block is connected. Removes from mempool and updates the miner fee estimator.
 */
void CTxMemPool::removeForBlock(const std::vector<CTransactionRef>& vtx, unsigned int nBlockHeight)
{
    AssertLockHeld(cs);
    std::vector<const CTxMemPoolEntry*> entries;
    for (const auto& tx : vtx)
    {
        uint256 hash = tx->GetHash();

        indexed_transaction_set::iterator i = mapTx.find(hash);
        if (i != mapTx.end())
            entries.push_back(&*i);
    }
    // Before the txs in the new block have been removed from the mempool, update policy estimates
    if (minerPolicyEstimator) {minerPolicyEstimator->processBlock(nBlockHeight, entries);}
    for (const auto& tx : vtx)
    {
        UpdateDependentPriorities(*tx, nBlockHeight, true);
        txiter it = mapTx.find(tx->GetHash());
        if (it != mapTx.end()) {
            setEntries stage;
            stage.insert(it);
            RemoveStaged(stage, true, MemPoolRemovalReason::BLOCK);
        }
        removeConflicts(*tx);
        ClearPrioritisation(tx->GetHash());
    }
    lastRollingFeeUpdate = GetTime();
    blockSinceLastRollingFeeBump = true;
}

void CTxMemPool::UpdateDynamicDustFeerate()
{
    CFeeRate est_feerate{0};
    if (m_dust_relay_target < 0 && minerPolicyEstimator) {
        static constexpr double target_success_threshold{0.8};
        est_feerate = minerPolicyEstimator->estimateRawFee(-m_dust_relay_target, target_success_threshold, FeeEstimateHorizon::LONG_HALFLIFE, nullptr);
    } else if (m_dust_relay_target > 0) {
        auto bytes_remaining = int64_t{m_dust_relay_target} * 1'000;
        LOCK(cs);
        for (auto mi = mapTx.get<ancestor_score>().begin(); mi != mapTx.get<ancestor_score>().end(); ++mi) {
            bytes_remaining -= mi->GetTxSize();
            if (bytes_remaining <= 0) {
                est_feerate = CFeeRate(mi->GetFee(), mi->GetTxSize());
                break;
            }
        }
    }

    est_feerate = (est_feerate * m_dust_relay_multiplier) / 1'000;

    if (est_feerate < m_dust_relay_feerate_floor) {
        est_feerate = m_dust_relay_feerate_floor;
    }

    if (m_dust_relay_feerate != est_feerate) {
        LogPrint(BCLog::MEMPOOL, "Updating dust feerate to %s\n", est_feerate.ToString(FeeEstimateMode::SAT_VB));
        m_dust_relay_feerate = est_feerate;
    }
}

void CTxMemPool::check(const CCoinsViewCache& active_coins_tip, int64_t spendheight) const
{
    if (m_check_ratio == 0) return;

    if (GetRand(m_check_ratio) >= 1) return;

    AssertLockHeld(::cs_main);
    LOCK(cs);
    LogPrint(BCLog::MEMPOOL, "Checking mempool with %u transactions and %u inputs\n", (unsigned int)mapTx.size(), (unsigned int)mapNextTx.size());

    uint64_t checkTotal = 0;
    CAmount check_total_fee{0};
    uint64_t innerUsage = 0;
    uint64_t prev_ancestor_count{0};

    CCoinsViewCache mempoolDuplicate(const_cast<CCoinsViewCache*>(&active_coins_tip));

    for (const auto& it : GetSortedDepthAndScore()) {
        checkTotal += it->GetTxSize();
        CAmount dummyValue;
        const double fresh_coin_age = GetCoinAge(it->GetTx(), active_coins_tip, spendheight, dummyValue);
        const auto fresh_mod_vsize = CalculateModifiedSize(it->GetTx(), it->GetTxSize());
        const double freshPriority = ComputePriority2(fresh_coin_age, fresh_mod_vsize);
        double cachePriority = it->GetPriority(spendheight);
        double priDiff = cachePriority > freshPriority ? cachePriority - freshPriority : freshPriority - cachePriority;
        // Verify that the difference between the on the fly calculation and a fresh calculation
        // is small enough to be a result of double imprecision.
        assert(priDiff < .0001 * freshPriority + 1);
        check_total_fee += it->GetFee();
        innerUsage += it->DynamicMemoryUsage();
        const CTransaction& tx = it->GetTx();
        innerUsage += memusage::DynamicUsage(it->GetMemPoolParentsConst()) + memusage::DynamicUsage(it->GetMemPoolChildrenConst());
        CTxMemPoolEntry::Parents setParentCheck;
        for (const CTxIn &txin : tx.vin) {
            // Check that every mempool transaction's inputs refer to available coins, or other mempool tx's.
            indexed_transaction_set::const_iterator it2 = mapTx.find(txin.prevout.hash);
            if (it2 != mapTx.end()) {
                const CTransaction& tx2 = it2->GetTx();
                assert(tx2.vout.size() > txin.prevout.n && !tx2.vout[txin.prevout.n].IsNull());
                setParentCheck.insert(*it2);
            }
            // We are iterating through the mempool entries sorted in order by ancestor count.
            // All parents must have been checked before their children and their coins added to
            // the mempoolDuplicate coins cache.
            assert(mempoolDuplicate.HaveCoin(txin.prevout));
            // Check whether its inputs are marked in mapNextTx.
            auto it3 = mapNextTx.find(txin.prevout);
            assert(it3 != mapNextTx.end());
            assert(it3->first == &txin.prevout);
            assert(it3->second == &tx);
        }
        auto comp = [](const CTxMemPoolEntry& a, const CTxMemPoolEntry& b) -> bool {
            return a.GetTx().GetHash() == b.GetTx().GetHash();
        };
        assert(setParentCheck.size() == it->GetMemPoolParentsConst().size());
        assert(std::equal(setParentCheck.begin(), setParentCheck.end(), it->GetMemPoolParentsConst().begin(), comp));
        // Verify ancestor state is correct.
        auto ancestors{AssumeCalculateMemPoolAncestors(__func__, *it, Limits::NoLimits())};
        uint64_t nCountCheck = ancestors.size() + 1;
        int32_t nSizeCheck = it->GetTxSize();
        CAmount nFeesCheck = it->GetModifiedFee();
        int64_t nSigOpCheck = it->GetSigOpCost();

        for (txiter ancestorIt : ancestors) {
            nSizeCheck += ancestorIt->GetTxSize();
            nFeesCheck += ancestorIt->GetModifiedFee();
            nSigOpCheck += ancestorIt->GetSigOpCost();
        }

        assert(it->GetCountWithAncestors() == nCountCheck);
        assert(it->GetSizeWithAncestors() == nSizeCheck);
        assert(it->GetSigOpCostWithAncestors() == nSigOpCheck);
        assert(it->GetModFeesWithAncestors() == nFeesCheck);
        // Sanity check: we are walking in ascending ancestor count order.
        assert(prev_ancestor_count <= it->GetCountWithAncestors());
        prev_ancestor_count = it->GetCountWithAncestors();

        // Check children against mapNextTx
        CTxMemPoolEntry::Children setChildrenCheck;
        auto iter = mapNextTx.lower_bound(COutPoint(it->GetTx().GetHash(), 0));
        int32_t child_sizes{0};
        for (; iter != mapNextTx.end() && iter->first->hash == it->GetTx().GetHash(); ++iter) {
            txiter childit = mapTx.find(iter->second->GetHash());
            assert(childit != mapTx.end()); // mapNextTx points to in-mempool transactions
            if (setChildrenCheck.insert(*childit).second) {
                child_sizes += childit->GetTxSize();
            }
        }
        assert(setChildrenCheck.size() == it->GetMemPoolChildrenConst().size());
        assert(std::equal(setChildrenCheck.begin(), setChildrenCheck.end(), it->GetMemPoolChildrenConst().begin(), comp));
        // Also check to make sure size is greater than sum with immediate children.
        // just a sanity check, not definitive that this calc is correct...
        assert(it->GetSizeWithDescendants() >= child_sizes + it->GetTxSize());

        TxValidationState dummy_state; // Not used. CheckTxInputs() should always pass
        CAmount txfee = 0;
        assert(!tx.IsCoinBase());
        assert(Consensus::CheckTxInputs(tx, dummy_state, mempoolDuplicate, spendheight, txfee));
        for (const auto& input: tx.vin) mempoolDuplicate.SpendCoin(input.prevout);
        AddCoins(mempoolDuplicate, tx, std::numeric_limits<int>::max());
    }
    for (auto it = mapNextTx.cbegin(); it != mapNextTx.cend(); it++) {
        uint256 hash = it->second->GetHash();
        indexed_transaction_set::const_iterator it2 = mapTx.find(hash);
        const CTransaction& tx = it2->GetTx();
        assert(it2 != mapTx.end());
        assert(&tx == it->second);
    }

    assert(totalTxSize == checkTotal);
    assert(m_total_fee == check_total_fee);
    assert(innerUsage == cachedInnerUsage);
}

bool CTxMemPool::CompareDepthAndScore(const uint256& hasha, const uint256& hashb, bool wtxid)
{
    /* Return `true` if hasha should be considered sooner than hashb. Namely when:
     *   a is not in the mempool, but b is
     *   both are in the mempool and a has fewer ancestors than b
     *   both are in the mempool and a has a higher score than b
     */
    LOCK(cs);
    indexed_transaction_set::const_iterator j = wtxid ? get_iter_from_wtxid(hashb) : mapTx.find(hashb);
    if (j == mapTx.end()) return false;
    indexed_transaction_set::const_iterator i = wtxid ? get_iter_from_wtxid(hasha) : mapTx.find(hasha);
    if (i == mapTx.end()) return true;
    uint64_t counta = i->GetCountWithAncestors();
    uint64_t countb = j->GetCountWithAncestors();
    if (counta == countb) {
        return CompareTxMemPoolEntryByScore()(*i, *j);
    }
    return counta < countb;
}

namespace {
class DepthAndScoreComparator
{
public:
    bool operator()(const CTxMemPool::indexed_transaction_set::const_iterator& a, const CTxMemPool::indexed_transaction_set::const_iterator& b)
    {
        uint64_t counta = a->GetCountWithAncestors();
        uint64_t countb = b->GetCountWithAncestors();
        if (counta == countb) {
            return CompareTxMemPoolEntryByScore()(*a, *b);
        }
        return counta < countb;
    }
};
} // namespace

std::vector<CTxMemPool::indexed_transaction_set::const_iterator> CTxMemPool::GetSortedDepthAndScore() const
{
    std::vector<indexed_transaction_set::const_iterator> iters;
    AssertLockHeld(cs);

    iters.reserve(mapTx.size());

    for (indexed_transaction_set::iterator mi = mapTx.begin(); mi != mapTx.end(); ++mi) {
        iters.push_back(mi);
    }
    std::sort(iters.begin(), iters.end(), DepthAndScoreComparator());
    return iters;
}

void CTxMemPool::queryHashes(std::vector<uint256>& vtxid) const
{
    LOCK(cs);
    auto iters = GetSortedDepthAndScore();

    vtxid.clear();
    vtxid.reserve(mapTx.size());

    for (auto it : iters) {
        vtxid.push_back(it->GetTx().GetHash());
    }
}

void CTxMemPool::FindScriptPubKey(const std::set<CScript>& needles, std::map<COutPoint, Coin>& out_results) {
    LOCK(cs);
    for (const CTxMemPoolEntry& entry : mapTx) {
        const CTransaction& tx = entry.GetTx();
        const uint256& hash = tx.GetHash();
        for (size_t txo_index = tx.vout.size(); txo_index > 0; ) {
            --txo_index;
            const CTxOut& txo = tx.vout[txo_index];
            if (needles.count(txo.scriptPubKey)) {
                out_results.emplace(COutPoint(hash, txo_index), Coin(txo, MEMPOOL_HEIGHT, false));
            }
        }
    }
}

static TxMempoolInfo GetInfo(CTxMemPool::indexed_transaction_set::const_iterator it) {
    return TxMempoolInfo{it->GetSharedTx(), it->GetTime(), it->GetFee(), it->GetTxSize(), it->GetModifiedFee() - it->GetFee()};
}

std::vector<CTxMemPoolEntryRef> CTxMemPool::entryAll() const
{
    AssertLockHeld(cs);

    std::vector<CTxMemPoolEntryRef> ret;
    ret.reserve(mapTx.size());
    for (const auto& it : GetSortedDepthAndScore()) {
        ret.emplace_back(*it);
    }
    return ret;
}

std::vector<TxMempoolInfo> CTxMemPool::infoAll() const
{
    LOCK(cs);
    auto iters = GetSortedDepthAndScore();

    std::vector<TxMempoolInfo> ret;
    ret.reserve(mapTx.size());
    for (auto it : iters) {
        ret.push_back(GetInfo(it));
    }

    return ret;
}

CTransactionRef CTxMemPool::get(const uint256& hash) const
{
    LOCK(cs);
    indexed_transaction_set::const_iterator i = mapTx.find(hash);
    if (i == mapTx.end())
        return nullptr;
    return i->GetSharedTx();
}

TxMempoolInfo CTxMemPool::info(const GenTxid& gtxid) const
{
    LOCK(cs);
    indexed_transaction_set::const_iterator i = (gtxid.IsWtxid() ? get_iter_from_wtxid(gtxid.GetHash()) : mapTx.find(gtxid.GetHash()));
    if (i == mapTx.end())
        return TxMempoolInfo();
    return GetInfo(i);
}

TxMempoolInfo CTxMemPool::info_for_relay(const GenTxid& gtxid, uint64_t last_sequence) const
{
    LOCK(cs);
    indexed_transaction_set::const_iterator i = (gtxid.IsWtxid() ? get_iter_from_wtxid(gtxid.GetHash()) : mapTx.find(gtxid.GetHash()));
    if (i != mapTx.end() && i->GetSequence() < last_sequence) {
        return GetInfo(i);
    } else {
        return TxMempoolInfo();
    }
}

void CTxMemPool::PrioritiseTransaction(const uint256& hash, double dPriorityDelta, const CAmount& nFeeDelta)
{
    {
        LOCK(cs);
        std::pair<double, CAmount> &deltas = mapDeltas[hash];
        deltas.first += dPriorityDelta;
        deltas.second = SaturatingAdd(deltas.second, nFeeDelta);
        txiter it = mapTx.find(hash);
        if (it != mapTx.end()) {
            mapTx.modify(it, [&nFeeDelta](CTxMemPoolEntry& e) { e.UpdateModifiedFee(nFeeDelta); });

            // Now update all ancestors' modified fees with descendants
            auto ancestors{AssumeCalculateMemPoolAncestors(__func__, *it, Limits::NoLimits(), /*fSearchForParents=*/false)};
            for (txiter ancestorIt : ancestors) {
                mapTx.modify(ancestorIt, [=](CTxMemPoolEntry& e){ e.UpdateDescendantState(0, nFeeDelta, 0);});
            }
            // Now update all descendants' modified fees with ancestors
            setEntries setDescendants;
            CalculateDescendants(it, setDescendants);
            setDescendants.erase(it);
            for (txiter descendantIt : setDescendants) {
                mapTx.modify(descendantIt, [=](CTxMemPoolEntry& e){ e.UpdateAncestorState(0, nFeeDelta, 0, 0); });
            }
            ++nTransactionsUpdated;
        }
        if (deltas.first == 0. && deltas.second == 0) {
            mapDeltas.erase(hash);
            LogPrintf("PrioritiseTransaction: %s (%sin mempool) delta cleared\n", hash.ToString(), it == mapTx.end() ? "not " : "");
        } else {
            LogPrintf("PrioritiseTransaction: %s (%sin mempool) priority += %f, fee += %s, new delta=%s\n",
                      hash.ToString(),
                      it == mapTx.end() ? "not " : "",
                      dPriorityDelta,
                      FormatMoney(nFeeDelta),
                      FormatMoney(deltas.second));
        }
    }
}

void CTxMemPool::ApplyDeltas(const uint256& hash, double &dPriorityDelta, CAmount &nFeeDelta) const
{
    AssertLockHeld(cs);
    std::map<uint256, std::pair<double, CAmount> >::const_iterator pos = mapDeltas.find(hash);
    if (pos == mapDeltas.end())
        return;
    const std::pair<double, CAmount> &deltas = pos->second;
    dPriorityDelta += deltas.first;
    nFeeDelta += deltas.second;
}

void CTxMemPool::ClearPrioritisation(const uint256& hash)
{
    AssertLockHeld(cs);
    mapDeltas.erase(hash);
}

std::vector<CTxMemPool::delta_info> CTxMemPool::GetPrioritisedTransactions() const
{
    AssertLockNotHeld(cs);
    LOCK(cs);
    std::vector<delta_info> result;
    result.reserve(mapDeltas.size());
    for (const auto& [txid, delta] : mapDeltas) {
        const auto iter{mapTx.find(txid)};
        const bool in_mempool{iter != mapTx.end()};
        std::optional<CAmount> modified_fee;
        if (in_mempool) modified_fee = iter->GetModifiedFee();
        result.emplace_back(delta_info{in_mempool, delta.second, delta.first, modified_fee, txid});
    }
    return result;
}

const CTransaction* CTxMemPool::GetConflictTx(const COutPoint& prevout) const
{
    const auto it = mapNextTx.find(prevout);
    return it == mapNextTx.end() ? nullptr : it->second;
}

std::optional<CTxMemPool::txiter> CTxMemPool::GetIter(const uint256& txid) const
{
    auto it = mapTx.find(txid);
    if (it != mapTx.end()) return it;
    return std::nullopt;
}

CTxMemPool::setEntries CTxMemPool::GetIterSet(const std::set<uint256>& hashes) const
{
    CTxMemPool::setEntries ret;
    for (const auto& h : hashes) {
        const auto mi = GetIter(h);
        if (mi) ret.insert(*mi);
    }
    return ret;
}

std::vector<CTxMemPool::txiter> CTxMemPool::GetIterVec(const std::vector<uint256>& txids) const
{
    AssertLockHeld(cs);
    std::vector<txiter> ret;
    ret.reserve(txids.size());
    for (const auto& txid : txids) {
        const auto it{GetIter(txid)};
        if (!it) return {};
        ret.push_back(*it);
    }
    return ret;
}

bool CTxMemPool::HasNoInputsOf(const CTransaction &tx) const
{
    for (unsigned int i = 0; i < tx.vin.size(); i++)
        if (exists(GenTxid::Txid(tx.vin[i].prevout.hash)))
            return false;
    return true;
}

CCoinsViewMemPool::CCoinsViewMemPool(CCoinsView* baseIn, const CTxMemPool& mempoolIn) : CCoinsViewBacked(baseIn), mempool(mempoolIn) { }

bool CCoinsViewMemPool::GetCoin(const COutPoint &outpoint, Coin &coin) const {
    // Check to see if the inputs are made available by another tx in the package.
    // These Coins would not be available in the underlying CoinsView.
    if (auto it = m_temp_added.find(outpoint); it != m_temp_added.end()) {
        coin = it->second;
        return true;
    }

    // If an entry in the mempool exists, always return that one, as it's guaranteed to never
    // conflict with the underlying cache, and it cannot have pruned entries (as it contains full)
    // transactions. First checking the underlying cache risks returning a pruned entry instead.
    CTransactionRef ptx = mempool.get(outpoint.hash);
    if (ptx) {
        if (outpoint.n < ptx->vout.size()) {
            coin = Coin(ptx->vout[outpoint.n], MEMPOOL_HEIGHT, false);
            m_non_base_coins.emplace(outpoint);
            return true;
        } else {
            return false;
        }
    }
    return base->GetCoin(outpoint, coin);
}

void CCoinsViewMemPool::PackageAddTransaction(const CTransactionRef& tx)
{
    for (unsigned int n = 0; n < tx->vout.size(); ++n) {
        m_temp_added.emplace(COutPoint(tx->GetHash(), n), Coin(tx->vout[n], MEMPOOL_HEIGHT, false));
        m_non_base_coins.emplace(tx->GetHash(), n);
    }
}
void CCoinsViewMemPool::Reset()
{
    m_temp_added.clear();
    m_non_base_coins.clear();
}

size_t CTxMemPool::DynamicMemoryUsage() const {
    LOCK(cs);
    // Estimate the overhead of mapTx to be 15 pointers + an allocation, as no exact formula for boost::multi_index_contained is implemented.
    return memusage::MallocUsage(sizeof(CTxMemPoolEntry) + 15 * sizeof(void*)) * mapTx.size() + memusage::DynamicUsage(mapNextTx) + memusage::DynamicUsage(mapDeltas) + memusage::DynamicUsage(vTxHashes) + cachedInnerUsage;
}

void CTxMemPool::RemoveUnbroadcastTx(const uint256& txid, const bool unchecked) {
    LOCK(cs);

    if (m_unbroadcast_txids.erase(txid))
    {
        LogPrint(BCLog::MEMPOOL, "Removed %i from set of unbroadcast txns%s\n", txid.GetHex(), (unchecked ? " before confirmation that txn was sent out" : ""));
    }
}

void CTxMemPool::RemoveStaged(setEntries &stage, bool updateDescendants, MemPoolRemovalReason reason) {
    AssertLockHeld(cs);
    UpdateForRemoveFromMempool(stage, updateDescendants);
    for (txiter it : stage) {
        removeUnchecked(it, reason);
    }
}

int CTxMemPool::Expire(std::chrono::seconds time)
{
    AssertLockHeld(cs);
    indexed_transaction_set::index<entry_time>::type::iterator it = mapTx.get<entry_time>().begin();
    setEntries toremove;
    while (it != mapTx.get<entry_time>().end() && it->GetTime() < time) {
        toremove.insert(mapTx.project<0>(it));
        it++;
    }
    setEntries stage;
    for (txiter removeit : toremove) {
        CalculateDescendants(removeit, stage);
    }
    RemoveStaged(stage, false, MemPoolRemovalReason::EXPIRY);
    return stage.size();
}

void CTxMemPool::addUnchecked(const CTxMemPoolEntry &entry, bool validFeeEstimate)
{
    auto ancestors{AssumeCalculateMemPoolAncestors(__func__, entry, Limits::NoLimits())};
    return addUnchecked(entry, ancestors, validFeeEstimate);
}

void CTxMemPool::UpdateChild(txiter entry, txiter child, bool add)
{
    AssertLockHeld(cs);
    CTxMemPoolEntry::Children s;
    if (add && entry->GetMemPoolChildren().insert(*child).second) {
        cachedInnerUsage += memusage::IncrementalDynamicUsage(s);
    } else if (!add && entry->GetMemPoolChildren().erase(*child)) {
        cachedInnerUsage -= memusage::IncrementalDynamicUsage(s);
    }
}

void CTxMemPool::UpdateParent(txiter entry, txiter parent, bool add)
{
    AssertLockHeld(cs);
    CTxMemPoolEntry::Parents s;
    if (add && entry->GetMemPoolParents().insert(*parent).second) {
        cachedInnerUsage += memusage::IncrementalDynamicUsage(s);
    } else if (!add && entry->GetMemPoolParents().erase(*parent)) {
        cachedInnerUsage -= memusage::IncrementalDynamicUsage(s);
    }
}

CFeeRate CTxMemPool::GetMinFee(size_t sizelimit) const {
    LOCK(cs);
    if (!blockSinceLastRollingFeeBump || rollingMinimumFeeRate == 0)
        return CFeeRate(llround(rollingMinimumFeeRate));

    int64_t time = GetTime();
    if (time > lastRollingFeeUpdate + 10) {
        double halflife = ROLLING_FEE_HALFLIFE;
        if (DynamicMemoryUsage() < sizelimit / 4)
            halflife /= 4;
        else if (DynamicMemoryUsage() < sizelimit / 2)
            halflife /= 2;

        rollingMinimumFeeRate = rollingMinimumFeeRate / pow(2.0, (time - lastRollingFeeUpdate) / halflife);
        lastRollingFeeUpdate = time;

        if (rollingMinimumFeeRate < (double)m_incremental_relay_feerate.GetFeePerK() / 2) {
            rollingMinimumFeeRate = 0;
            return CFeeRate(0);
        }
    }
    return std::max(CFeeRate(llround(rollingMinimumFeeRate)), m_incremental_relay_feerate);
}

void CTxMemPool::trackPackageRemoved(const CFeeRate& rate) {
    AssertLockHeld(cs);
    if (rate.GetFeePerK() > rollingMinimumFeeRate) {
        rollingMinimumFeeRate = rate.GetFeePerK();
        blockSinceLastRollingFeeBump = false;
    }
}

void CTxMemPool::TrimToSize(size_t sizelimit, std::vector<COutPoint>* pvNoSpendsRemaining) {
    AssertLockHeld(cs);

    unsigned nTxnRemoved = 0;
    CFeeRate maxFeeRateRemoved(0);
    while (!mapTx.empty() && DynamicMemoryUsage() > sizelimit) {
        indexed_transaction_set::index<descendant_score>::type::iterator it = mapTx.get<descendant_score>().begin();

        // We set the new mempool min fee to the feerate of the removed set, plus the
        // "minimum reasonable fee rate" (ie some value under which we consider txn
        // to have 0 fee). This way, we don't allow txn to enter mempool with feerate
        // equal to txn which were removed with no block in between.
        CFeeRate removed(it->GetModFeesWithDescendants(), it->GetSizeWithDescendants());
        removed += m_incremental_relay_feerate;
        trackPackageRemoved(removed);
        maxFeeRateRemoved = std::max(maxFeeRateRemoved, removed);

        setEntries stage;
        CalculateDescendants(mapTx.project<0>(it), stage);
        nTxnRemoved += stage.size();

        std::vector<CTransaction> txn;
        if (pvNoSpendsRemaining) {
            txn.reserve(stage.size());
            for (txiter iter : stage)
                txn.push_back(iter->GetTx());
        }
        RemoveStaged(stage, false, MemPoolRemovalReason::SIZELIMIT);
        if (pvNoSpendsRemaining) {
            for (const CTransaction& tx : txn) {
                for (const CTxIn& txin : tx.vin) {
                    if (exists(GenTxid::Txid(txin.prevout.hash))) continue;
                    pvNoSpendsRemaining->push_back(txin.prevout);
                }
            }
        }
    }

    if (maxFeeRateRemoved > CFeeRate(0)) {
        LogPrint(BCLog::MEMPOOL, "Removed %u txn, rolling minimum fee bumped to %s\n", nTxnRemoved, maxFeeRateRemoved.ToString());
    }
}

uint64_t CTxMemPool::CalculateDescendantMaximum(txiter entry) const {
    // find parent with highest descendant count
    std::vector<txiter> candidates;
    setEntries counted;
    candidates.push_back(entry);
    uint64_t maximum = 0;
    while (candidates.size()) {
        txiter candidate = candidates.back();
        candidates.pop_back();
        if (!counted.insert(candidate).second) continue;
        const CTxMemPoolEntry::Parents& parents = candidate->GetMemPoolParentsConst();
        if (parents.size() == 0) {
            maximum = std::max(maximum, candidate->GetCountWithDescendants());
        } else {
            for (const CTxMemPoolEntry& i : parents) {
                candidates.push_back(mapTx.iterator_to(i));
            }
        }
    }
    return maximum;
}

void CTxMemPool::GetTransactionAncestry(const uint256& txid, size_t& ancestors, size_t& descendants, size_t* const ancestorsize, CAmount* const ancestorfees) const {
    LOCK(cs);
    auto it = mapTx.find(txid);
    ancestors = descendants = 0;
    if (it != mapTx.end()) {
        ancestors = it->GetCountWithAncestors();
        if (ancestorsize) *ancestorsize = it->GetSizeWithAncestors();
        if (ancestorfees) *ancestorfees = it->GetModFeesWithAncestors();
        descendants = CalculateDescendantMaximum(it);
    }
}

bool CTxMemPool::GetLoadTried() const
{
    LOCK(cs);
    return m_load_tried;
}

void CTxMemPool::SetLoadTried(bool load_tried)
{
    LOCK(cs);
    m_load_tried = load_tried;
}

std::vector<CTxMemPool::txiter> CTxMemPool::GatherClusters(const std::vector<uint256>& txids) const
{
    AssertLockHeld(cs);
    std::vector<txiter> clustered_txs{GetIterVec(txids)};
    // Use epoch: visiting an entry means we have added it to the clustered_txs vector. It does not
    // necessarily mean the entry has been processed.
    WITH_FRESH_EPOCH(m_epoch);
    for (const auto& it : clustered_txs) {
        visited(it);
    }
    // i = index of where the list of entries to process starts
    for (size_t i{0}; i < clustered_txs.size(); ++i) {
        // DoS protection: if there are 500 or more entries to process, just quit.
        if (clustered_txs.size() > 500) return {};
        const txiter& tx_iter = clustered_txs.at(i);
        for (const auto& entries : {tx_iter->GetMemPoolParentsConst(), tx_iter->GetMemPoolChildrenConst()}) {
            for (const CTxMemPoolEntry& entry : entries) {
                const auto entry_it = mapTx.iterator_to(entry);
                if (!visited(entry_it)) {
                    clustered_txs.push_back(entry_it);
                }
            }
        }
    }
    return clustered_txs;
}<|MERGE_RESOLUTION|>--- conflicted
+++ resolved
@@ -420,12 +420,9 @@
       m_incremental_relay_feerate{opts.incremental_relay_feerate},
       m_min_relay_feerate{opts.min_relay_feerate},
       m_dust_relay_feerate{opts.dust_relay_feerate},
-<<<<<<< HEAD
-=======
       m_dust_relay_feerate_floor{opts.dust_relay_feerate},
       m_dust_relay_target{opts.dust_relay_target},
       m_dust_relay_multiplier{opts.dust_relay_multiplier},
->>>>>>> 361d2751
       m_permit_bare_pubkey{opts.permit_bare_pubkey},
       m_permit_bare_multisig{opts.permit_bare_multisig},
       m_max_datacarrier_bytes{opts.max_datacarrier_bytes},
