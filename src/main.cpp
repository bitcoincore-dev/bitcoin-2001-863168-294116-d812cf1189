// Copyright (c) 2009-2010 Satoshi Nakamoto
// Copyright (c) 2009-2016 The Bitcoin Core developers
// Distributed under the MIT software license, see the accompanying
// file COPYING or http://www.opensource.org/licenses/mit-license.php.

#include "main.h"

#include "addrman.h"
#include "arith_uint256.h"
#include "blockencodings.h"
#include "chainparams.h"
#include "checkpoints.h"
#include "checkqueue.h"
#include "consensus/consensus.h"
#include "consensus/merkle.h"
#include "consensus/validation.h"
#include "hash.h"
#include "init.h"
#include "merkleblock.h"
#include "net.h"
#include "policy/fees.h"
#include "policy/policy.h"
#include "pow.h"
#include "primitives/block.h"
#include "primitives/transaction.h"
#include "random.h"
#include "script/script.h"
#include "script/sigcache.h"
#include "script/standard.h"
#include "tinyformat.h"
#include "txdb.h"
#include "txmempool.h"
#include "ui_interface.h"
#include "undo.h"
#include "util.h"
#include "utilmoneystr.h"
#include "utilstrencodings.h"
#include "validationinterface.h"
#include "versionbits.h"

#include <atomic>
#include <sstream>

#include <boost/algorithm/string/replace.hpp>
#include <boost/algorithm/string/join.hpp>
#include <boost/filesystem.hpp>
#include <boost/filesystem/fstream.hpp>
#include <boost/math/distributions/poisson.hpp>
#include <boost/thread.hpp>

using namespace std;

#if defined(NDEBUG)
# error "Bitcoin cannot be compiled without assertions."
#endif

/**
 * Global state
 */

CCriticalSection cs_main;

BlockMap mapBlockIndex;
CChain chainActive;
CBlockIndex *pindexBestHeader = NULL;
int64_t nTimeBestReceived = 0;
CWaitableCriticalSection csBestBlock;
CConditionVariable cvBlockChange;
int nScriptCheckThreads = 0;
bool fImporting = false;
bool fReindex = false;
bool fTxIndex = false;
bool fHavePruned = false;
bool fPruneMode = false;
bool fIsBareMultisigStd = DEFAULT_PERMIT_BAREMULTISIG;
bool fRequireStandard = true;
bool fCheckBlockIndex = false;
bool fCheckpointsEnabled = DEFAULT_CHECKPOINTS_ENABLED;
size_t nCoinCacheUsage = 5000 * 300;
uint64_t nPruneTarget = 0;
int64_t nMaxTipAge = DEFAULT_MAX_TIP_AGE;
bool fEnableReplacement = DEFAULT_ENABLE_REPLACEMENT;


CFeeRate minRelayTxFee = CFeeRate(DEFAULT_MIN_RELAY_TX_FEE);
CAmount maxTxFee = DEFAULT_TRANSACTION_MAXFEE;

CTxMemPool mempool(::minRelayTxFee);
FeeFilterRounder filterRounder(::minRelayTxFee);

struct IteratorComparator
{
    template<typename I>
    bool operator()(const I& a, const I& b)
    {
        return &(*a) < &(*b);
    }
};

struct COrphanTx {
    CTransaction tx;
    NodeId fromPeer;
    int64_t nTimeExpire;
};
map<uint256, COrphanTx> mapOrphanTransactions GUARDED_BY(cs_main);
map<COutPoint, set<map<uint256, COrphanTx>::iterator, IteratorComparator>> mapOrphanTransactionsByPrev GUARDED_BY(cs_main);
void EraseOrphansFor(NodeId peer) EXCLUSIVE_LOCKS_REQUIRED(cs_main);

/**
 * Returns true if there are nRequired or more blocks of minVersion or above
 * in the last Consensus::Params::nMajorityWindow blocks, starting at pstart and going backwards.
 */
static bool IsSuperMajority(int minVersion, const CBlockIndex* pstart, unsigned nRequired, const Consensus::Params& consensusParams);
static void CheckBlockIndex(const Consensus::Params& consensusParams);

/** Constant stuff for coinbase transactions we create: */
CScript COINBASE_FLAGS;

const string strMessageMagic = "Bitcoin Signed Message:\n";

// Internal stuff
namespace {

    struct CBlockIndexWorkComparator
    {
        bool operator()(CBlockIndex *pa, CBlockIndex *pb) const {
            // First sort by most total work, ...
            if (pa->nChainWork > pb->nChainWork) return false;
            if (pa->nChainWork < pb->nChainWork) return true;

            // ... then by earliest time received, ...
            if (pa->nSequenceId < pb->nSequenceId) return false;
            if (pa->nSequenceId > pb->nSequenceId) return true;

            // Use pointer address as tie breaker (should only happen with blocks
            // loaded from disk, as those all have id 0).
            if (pa < pb) return false;
            if (pa > pb) return true;

            // Identical blocks.
            return false;
        }
    };

    CBlockIndex *pindexBestInvalid;

    /**
     * The set of all CBlockIndex entries with BLOCK_VALID_TRANSACTIONS (for itself and all ancestors) and
     * as good as our current tip or better. Entries may be failed, though, and pruning nodes may be
     * missing the data for the block.
     */
    set<CBlockIndex*, CBlockIndexWorkComparator> setBlockIndexCandidates;
    /** Number of nodes with fSyncStarted. */
    int nSyncStarted = 0;
    /** All pairs A->B, where A (or one of its ancestors) misses transactions, but B has transactions.
     * Pruned nodes may have entries where B is missing data.
     */
    multimap<CBlockIndex*, CBlockIndex*> mapBlocksUnlinked;

    CCriticalSection cs_LastBlockFile;
    std::vector<CBlockFileInfo> vinfoBlockFile;
    int nLastBlockFile = 0;
    /** Global flag to indicate we should check to see if there are
     *  block/undo files that should be deleted.  Set on startup
     *  or if we allocate more file space when we're in prune mode
     */
    bool fCheckForPruning = false;

    /**
     * Every received block is assigned a unique and increasing identifier, so we
     * know which one to give priority in case of a fork.
     */
    CCriticalSection cs_nBlockSequenceId;
    /** Blocks loaded from disk are assigned id 0, so start the counter at 1. */
    uint32_t nBlockSequenceId = 1;

    /**
     * Sources of received blocks, saved to be able to send them reject
     * messages or ban them when processing happens afterwards. Protected by
     * cs_main.
     * Set mapBlockSource[hash].second to false if the node should not be
     * punished if the block is invalid.
     */
    map<uint256, std::pair<NodeId, bool>> mapBlockSource;

    /**
     * Filter for transactions that were recently rejected by
     * AcceptToMemoryPool. These are not rerequested until the chain tip
     * changes, at which point the entire filter is reset. Protected by
     * cs_main.
     *
     * Without this filter we'd be re-requesting txs from each of our peers,
     * increasing bandwidth consumption considerably. For instance, with 100
     * peers, half of which relay a tx we don't accept, that might be a 50x
     * bandwidth increase. A flooding attacker attempting to roll-over the
     * filter using minimum-sized, 60byte, transactions might manage to send
     * 1000/sec if we have fast peers, so we pick 120,000 to give our peers a
     * two minute window to send invs to us.
     *
     * Decreasing the false positive rate is fairly cheap, so we pick one in a
     * million to make it highly unlikely for users to have issues with this
     * filter.
     *
     * Memory used: 1.3 MB
     */
    boost::scoped_ptr<CRollingBloomFilter> recentRejects;
    uint256 hashRecentRejectsChainTip;

    /** Blocks that are in flight, and that are in the queue to be downloaded. Protected by cs_main. */
    struct QueuedBlock {
        uint256 hash;
        CBlockIndex* pindex;                                     //!< Optional.
        bool fValidatedHeaders;                                  //!< Whether this block has validated headers at the time of request.
        std::unique_ptr<PartiallyDownloadedBlock> partialBlock;  //!< Optional, used for CMPCTBLOCK downloads
    };
    map<uint256, pair<NodeId, list<QueuedBlock>::iterator> > mapBlocksInFlight;

    /** Stack of nodes which we have set to announce using compact blocks */
    list<NodeId> lNodesAnnouncingHeaderAndIDs;

    /** Number of preferable block download peers. */
    int nPreferredDownload = 0;

    /** Dirty block index entries. */
    set<CBlockIndex*> setDirtyBlockIndex;

    /** Dirty block file entries. */
    set<int> setDirtyFileInfo;

    /** Number of peers from which we're downloading blocks. */
    int nPeersWithValidatedDownloads = 0;

    /** Relay map, protected by cs_main. */
    typedef std::map<uint256, std::shared_ptr<const CTransaction>> MapRelay;
    MapRelay mapRelay;
    /** Expiration-time ordered list of (expire time, relay map entry) pairs, protected by cs_main). */
    std::deque<std::pair<int64_t, MapRelay::iterator>> vRelayExpiration;
} // anon namespace

//////////////////////////////////////////////////////////////////////////////
//
// Registration of network node signals.
//

namespace {

struct CBlockReject {
    unsigned char chRejectCode;
    string strRejectReason;
    uint256 hashBlock;
};

/**
 * Maintain validation-specific state about nodes, protected by cs_main, instead
 * by CNode's own locks. This simplifies asynchronous operation, where
 * processing of incoming data is done after the ProcessMessage call returns,
 * and we're no longer holding the node's locks.
 */
struct CNodeState {
    //! The peer's address
    CService address;
    //! Whether we have a fully established connection.
    bool fCurrentlyConnected;
    //! Accumulated misbehaviour score for this peer.
    int nMisbehavior;
    //! Whether this peer should be disconnected and banned (unless whitelisted).
    bool fShouldBan;
    //! String name of this peer (debugging/logging purposes).
    std::string name;
    //! List of asynchronously-determined block rejections to notify this peer about.
    std::vector<CBlockReject> rejects;
    //! The best known block we know this peer has announced.
    CBlockIndex *pindexBestKnownBlock;
    //! The hash of the last unknown block this peer has announced.
    uint256 hashLastUnknownBlock;
    //! The last full block we both have.
    CBlockIndex *pindexLastCommonBlock;
    //! The best header we have sent our peer.
    CBlockIndex *pindexBestHeaderSent;
    //! Length of current-streak of unconnecting headers announcements
    int nUnconnectingHeaders;
    //! Whether we've started headers synchronization with this peer.
    bool fSyncStarted;
    //! Since when we're stalling block download progress (in microseconds), or 0.
    int64_t nStallingSince;
    list<QueuedBlock> vBlocksInFlight;
    //! When the first entry in vBlocksInFlight started downloading. Don't care when vBlocksInFlight is empty.
    int64_t nDownloadingSince;
    int nBlocksInFlight;
    int nBlocksInFlightValidHeaders;
    //! Whether we consider this a preferred download peer.
    bool fPreferredDownload;
    //! Whether this peer wants invs or headers (when possible) for block announcements.
    bool fPreferHeaders;
    //! Whether this peer wants invs or cmpctblocks (when possible) for block announcements.
    bool fPreferHeaderAndIDs;
    /**
      * Whether this peer will send us cmpctblocks if we request them.
      * This is not used to gate request logic, as we really only care about fSupportsDesiredCmpctVersion,
      * but is used as a flag to "lock in" the version of compact blocks (fWantsCmpctWitness) we send.
      */
    bool fProvidesHeaderAndIDs;
    //! Whether this peer can give us witnesses
    bool fHaveWitness;
    //! Whether this peer wants witnesses in cmpctblocks/blocktxns
    bool fWantsCmpctWitness;
    /**
     * If we've announced NODE_WITNESS to this peer: whether the peer sends witnesses in cmpctblocks/blocktxns,
     * otherwise: whether this peer sends non-witnesses in cmpctblocks/blocktxns.
     */
    bool fSupportsDesiredCmpctVersion;

    CNodeState() {
        fCurrentlyConnected = false;
        nMisbehavior = 0;
        fShouldBan = false;
        pindexBestKnownBlock = NULL;
        hashLastUnknownBlock.SetNull();
        pindexLastCommonBlock = NULL;
        pindexBestHeaderSent = NULL;
        nUnconnectingHeaders = 0;
        fSyncStarted = false;
        nStallingSince = 0;
        nDownloadingSince = 0;
        nBlocksInFlight = 0;
        nBlocksInFlightValidHeaders = 0;
        fPreferredDownload = false;
        fPreferHeaders = false;
        fPreferHeaderAndIDs = false;
        fProvidesHeaderAndIDs = false;
        fHaveWitness = false;
        fWantsCmpctWitness = false;
        fSupportsDesiredCmpctVersion = false;
    }
};

/** Map maintaining per-node state. Requires cs_main. */
map<NodeId, CNodeState> mapNodeState;

// Requires cs_main.
CNodeState *State(NodeId pnode) {
    map<NodeId, CNodeState>::iterator it = mapNodeState.find(pnode);
    if (it == mapNodeState.end())
        return NULL;
    return &it->second;
}

int GetHeight()
{
    LOCK(cs_main);
    return chainActive.Height();
}

void UpdatePreferredDownload(CNode* node, CNodeState* state)
{
    nPreferredDownload -= state->fPreferredDownload;

    // Whether this node should be marked as a preferred download node.
    state->fPreferredDownload = (!node->fInbound || node->fWhitelisted) && !node->fOneShot && !node->fClient;

    nPreferredDownload += state->fPreferredDownload;
}

void InitializeNode(NodeId nodeid, const CNode *pnode) {
    LOCK(cs_main);
    CNodeState &state = mapNodeState.insert(std::make_pair(nodeid, CNodeState())).first->second;
    state.name = pnode->addrName;
    state.address = pnode->addr;
}

void FinalizeNode(NodeId nodeid) {
    LOCK(cs_main);
    CNodeState *state = State(nodeid);

    if (state->fSyncStarted)
        nSyncStarted--;

    if (state->nMisbehavior == 0 && state->fCurrentlyConnected) {
        AddressCurrentlyConnected(state->address);
    }

    BOOST_FOREACH(const QueuedBlock& entry, state->vBlocksInFlight) {
        mapBlocksInFlight.erase(entry.hash);
    }
    EraseOrphansFor(nodeid);
    nPreferredDownload -= state->fPreferredDownload;
    nPeersWithValidatedDownloads -= (state->nBlocksInFlightValidHeaders != 0);
    assert(nPeersWithValidatedDownloads >= 0);

    mapNodeState.erase(nodeid);

    if (mapNodeState.empty()) {
        // Do a consistency check after the last peer is removed.
        assert(mapBlocksInFlight.empty());
        assert(nPreferredDownload == 0);
        assert(nPeersWithValidatedDownloads == 0);
    }
}

// Requires cs_main.
// Returns a bool indicating whether we requested this block.
// Also used if a block was /not/ received and timed out or started with another peer
bool MarkBlockAsReceived(const uint256& hash) {
    map<uint256, pair<NodeId, list<QueuedBlock>::iterator> >::iterator itInFlight = mapBlocksInFlight.find(hash);
    if (itInFlight != mapBlocksInFlight.end()) {
        CNodeState *state = State(itInFlight->second.first);
        state->nBlocksInFlightValidHeaders -= itInFlight->second.second->fValidatedHeaders;
        if (state->nBlocksInFlightValidHeaders == 0 && itInFlight->second.second->fValidatedHeaders) {
            // Last validated block on the queue was received.
            nPeersWithValidatedDownloads--;
        }
        if (state->vBlocksInFlight.begin() == itInFlight->second.second) {
            // First block on the queue was received, update the start download time for the next one
            state->nDownloadingSince = std::max(state->nDownloadingSince, GetTimeMicros());
        }
        state->vBlocksInFlight.erase(itInFlight->second.second);
        state->nBlocksInFlight--;
        state->nStallingSince = 0;
        mapBlocksInFlight.erase(itInFlight);
        return true;
    }
    return false;
}

// Requires cs_main.
// returns false, still setting pit, if the block was already in flight from the same peer
// pit will only be valid as long as the same cs_main lock is being held
bool MarkBlockAsInFlight(NodeId nodeid, const uint256& hash, const Consensus::Params& consensusParams, CBlockIndex *pindex = NULL, list<QueuedBlock>::iterator **pit = NULL) {
    CNodeState *state = State(nodeid);
    assert(state != NULL);

    // Short-circuit most stuff in case its from the same node
    map<uint256, pair<NodeId, list<QueuedBlock>::iterator> >::iterator itInFlight = mapBlocksInFlight.find(hash);
    if (itInFlight != mapBlocksInFlight.end() && itInFlight->second.first == nodeid) {
        *pit = &itInFlight->second.second;
        return false;
    }

    // Make sure it's not listed somewhere already.
    MarkBlockAsReceived(hash);

    list<QueuedBlock>::iterator it = state->vBlocksInFlight.insert(state->vBlocksInFlight.end(),
            {hash, pindex, pindex != NULL, std::unique_ptr<PartiallyDownloadedBlock>(pit ? new PartiallyDownloadedBlock(&mempool) : NULL)});
    state->nBlocksInFlight++;
    state->nBlocksInFlightValidHeaders += it->fValidatedHeaders;
    if (state->nBlocksInFlight == 1) {
        // We're starting a block download (batch) from this peer.
        state->nDownloadingSince = GetTimeMicros();
    }
    if (state->nBlocksInFlightValidHeaders == 1 && pindex != NULL) {
        nPeersWithValidatedDownloads++;
    }
    itInFlight = mapBlocksInFlight.insert(std::make_pair(hash, std::make_pair(nodeid, it))).first;
    if (pit)
        *pit = &itInFlight->second.second;
    return true;
}

/** Check whether the last unknown block a peer advertised is not yet known. */
void ProcessBlockAvailability(NodeId nodeid) {
    CNodeState *state = State(nodeid);
    assert(state != NULL);

    if (!state->hashLastUnknownBlock.IsNull()) {
        BlockMap::iterator itOld = mapBlockIndex.find(state->hashLastUnknownBlock);
        if (itOld != mapBlockIndex.end() && itOld->second->nChainWork > 0) {
            if (state->pindexBestKnownBlock == NULL || itOld->second->nChainWork >= state->pindexBestKnownBlock->nChainWork)
                state->pindexBestKnownBlock = itOld->second;
            state->hashLastUnknownBlock.SetNull();
        }
    }
}

/** Update tracking information about which blocks a peer is assumed to have. */
void UpdateBlockAvailability(NodeId nodeid, const uint256 &hash) {
    CNodeState *state = State(nodeid);
    assert(state != NULL);

    ProcessBlockAvailability(nodeid);

    BlockMap::iterator it = mapBlockIndex.find(hash);
    if (it != mapBlockIndex.end() && it->second->nChainWork > 0) {
        // An actually better block was announced.
        if (state->pindexBestKnownBlock == NULL || it->second->nChainWork >= state->pindexBestKnownBlock->nChainWork)
            state->pindexBestKnownBlock = it->second;
    } else {
        // An unknown block was announced; just assume that the latest one is the best one.
        state->hashLastUnknownBlock = hash;
    }
}

void MaybeSetPeerAsAnnouncingHeaderAndIDs(const CNodeState* nodestate, CNode* pfrom) {
    if (!nodestate->fSupportsDesiredCmpctVersion) {
        // Never ask from peers who can't provide witnesses.
        return;
    }
    if (nodestate->fProvidesHeaderAndIDs) {
        for (std::list<NodeId>::iterator it = lNodesAnnouncingHeaderAndIDs.begin(); it != lNodesAnnouncingHeaderAndIDs.end(); it++) {
            if (*it == pfrom->GetId()) {
                lNodesAnnouncingHeaderAndIDs.erase(it);
                lNodesAnnouncingHeaderAndIDs.push_back(pfrom->GetId());
                return;
            }
        }
        bool fAnnounceUsingCMPCTBLOCK = false;
        uint64_t nCMPCTBLOCKVersion = (nLocalServices & NODE_WITNESS) ? 2 : 1;
        if (lNodesAnnouncingHeaderAndIDs.size() >= 3) {
            // As per BIP152, we only get 3 of our peers to announce
            // blocks using compact encodings.
            CNode* pnodeStop = FindNode(lNodesAnnouncingHeaderAndIDs.front());
            if (pnodeStop) {
                pnodeStop->PushMessage(NetMsgType::SENDCMPCT, fAnnounceUsingCMPCTBLOCK, nCMPCTBLOCKVersion);
            }
            lNodesAnnouncingHeaderAndIDs.pop_front();
        }
        fAnnounceUsingCMPCTBLOCK = true;
        pfrom->PushMessage(NetMsgType::SENDCMPCT, fAnnounceUsingCMPCTBLOCK, nCMPCTBLOCKVersion);
        lNodesAnnouncingHeaderAndIDs.push_back(pfrom->GetId());
    }
}

// Requires cs_main
bool CanDirectFetch(const Consensus::Params &consensusParams)
{
    return chainActive.Tip()->GetBlockTime() > GetAdjustedTime() - consensusParams.nPowTargetSpacing * 20;
}

// Requires cs_main
bool PeerHasHeader(CNodeState *state, CBlockIndex *pindex)
{
    if (state->pindexBestKnownBlock && pindex == state->pindexBestKnownBlock->GetAncestor(pindex->nHeight))
        return true;
    if (state->pindexBestHeaderSent && pindex == state->pindexBestHeaderSent->GetAncestor(pindex->nHeight))
        return true;
    return false;
}

/** Find the last common ancestor two blocks have.
 *  Both pa and pb must be non-NULL. */
CBlockIndex* LastCommonAncestor(CBlockIndex* pa, CBlockIndex* pb) {
    if (pa->nHeight > pb->nHeight) {
        pa = pa->GetAncestor(pb->nHeight);
    } else if (pb->nHeight > pa->nHeight) {
        pb = pb->GetAncestor(pa->nHeight);
    }

    while (pa != pb && pa && pb) {
        pa = pa->pprev;
        pb = pb->pprev;
    }

    // Eventually all chain branches meet at the genesis block.
    assert(pa == pb);
    return pa;
}

/** Update pindexLastCommonBlock and add not-in-flight missing successors to vBlocks, until it has
 *  at most count entries. */
void FindNextBlocksToDownload(NodeId nodeid, unsigned int count, std::vector<CBlockIndex*>& vBlocks, NodeId& nodeStaller, const Consensus::Params& consensusParams) {
    if (count == 0)
        return;

    vBlocks.reserve(vBlocks.size() + count);
    CNodeState *state = State(nodeid);
    assert(state != NULL);

    // Make sure pindexBestKnownBlock is up to date, we'll need it.
    ProcessBlockAvailability(nodeid);

    if (state->pindexBestKnownBlock == NULL || state->pindexBestKnownBlock->nChainWork < chainActive.Tip()->nChainWork) {
        // This peer has nothing interesting.
        return;
    }

    if (state->pindexLastCommonBlock == NULL) {
        // Bootstrap quickly by guessing a parent of our best tip is the forking point.
        // Guessing wrong in either direction is not a problem.
        state->pindexLastCommonBlock = chainActive[std::min(state->pindexBestKnownBlock->nHeight, chainActive.Height())];
    }

    // If the peer reorganized, our previous pindexLastCommonBlock may not be an ancestor
    // of its current tip anymore. Go back enough to fix that.
    state->pindexLastCommonBlock = LastCommonAncestor(state->pindexLastCommonBlock, state->pindexBestKnownBlock);
    if (state->pindexLastCommonBlock == state->pindexBestKnownBlock)
        return;

    std::vector<CBlockIndex*> vToFetch;
    CBlockIndex *pindexWalk = state->pindexLastCommonBlock;
    // Never fetch further than the best block we know the peer has, or more than BLOCK_DOWNLOAD_WINDOW + 1 beyond the last
    // linked block we have in common with this peer. The +1 is so we can detect stalling, namely if we would be able to
    // download that next block if the window were 1 larger.
    int nWindowEnd = state->pindexLastCommonBlock->nHeight + BLOCK_DOWNLOAD_WINDOW;
    int nMaxHeight = std::min<int>(state->pindexBestKnownBlock->nHeight, nWindowEnd + 1);
    NodeId waitingfor = -1;
    while (pindexWalk->nHeight < nMaxHeight) {
        // Read up to 128 (or more, if more blocks than that are needed) successors of pindexWalk (towards
        // pindexBestKnownBlock) into vToFetch. We fetch 128, because CBlockIndex::GetAncestor may be as expensive
        // as iterating over ~100 CBlockIndex* entries anyway.
        int nToFetch = std::min(nMaxHeight - pindexWalk->nHeight, std::max<int>(count - vBlocks.size(), 128));
        vToFetch.resize(nToFetch);
        pindexWalk = state->pindexBestKnownBlock->GetAncestor(pindexWalk->nHeight + nToFetch);
        vToFetch[nToFetch - 1] = pindexWalk;
        for (unsigned int i = nToFetch - 1; i > 0; i--) {
            vToFetch[i - 1] = vToFetch[i]->pprev;
        }

        // Iterate over those blocks in vToFetch (in forward direction), adding the ones that
        // are not yet downloaded and not in flight to vBlocks. In the mean time, update
        // pindexLastCommonBlock as long as all ancestors are already downloaded, or if it's
        // already part of our chain (and therefore don't need it even if pruned).
        BOOST_FOREACH(CBlockIndex* pindex, vToFetch) {
            if (!pindex->IsValid(BLOCK_VALID_TREE)) {
                // We consider the chain that this peer is on invalid.
                return;
            }
            if (!State(nodeid)->fHaveWitness && IsWitnessEnabled(pindex->pprev, consensusParams)) {
                // We wouldn't download this block or its descendants from this peer.
                return;
            }
            if (pindex->nStatus & BLOCK_HAVE_DATA || chainActive.Contains(pindex)) {
                if (pindex->nChainTx)
                    state->pindexLastCommonBlock = pindex;
            } else if (mapBlocksInFlight.count(pindex->GetBlockHash()) == 0) {
                // The block is not already downloaded, and not yet in flight.
                if (pindex->nHeight > nWindowEnd) {
                    // We reached the end of the window.
                    if (vBlocks.size() == 0 && waitingfor != nodeid) {
                        // We aren't able to fetch anything, but we would be if the download window was one larger.
                        nodeStaller = waitingfor;
                    }
                    return;
                }
                vBlocks.push_back(pindex);
                if (vBlocks.size() == count) {
                    return;
                }
            } else if (waitingfor == -1) {
                // This is the first already-in-flight block.
                waitingfor = mapBlocksInFlight[pindex->GetBlockHash()].first;
            }
        }
    }
}

} // anon namespace

bool GetNodeStateStats(NodeId nodeid, CNodeStateStats &stats) {
    LOCK(cs_main);
    CNodeState *state = State(nodeid);
    if (state == NULL)
        return false;
    stats.nMisbehavior = state->nMisbehavior;
    stats.nSyncHeight = state->pindexBestKnownBlock ? state->pindexBestKnownBlock->nHeight : -1;
    stats.nCommonHeight = state->pindexLastCommonBlock ? state->pindexLastCommonBlock->nHeight : -1;
    BOOST_FOREACH(const QueuedBlock& queue, state->vBlocksInFlight) {
        if (queue.pindex)
            stats.vHeightInFlight.push_back(queue.pindex->nHeight);
    }
    return true;
}

void RegisterNodeSignals(CNodeSignals& nodeSignals)
{
    nodeSignals.GetHeight.connect(&GetHeight);
    nodeSignals.ProcessMessages.connect(&ProcessMessages);
    nodeSignals.SendMessages.connect(&SendMessages);
    nodeSignals.InitializeNode.connect(&InitializeNode);
    nodeSignals.FinalizeNode.connect(&FinalizeNode);
}

void UnregisterNodeSignals(CNodeSignals& nodeSignals)
{
    nodeSignals.GetHeight.disconnect(&GetHeight);
    nodeSignals.ProcessMessages.disconnect(&ProcessMessages);
    nodeSignals.SendMessages.disconnect(&SendMessages);
    nodeSignals.InitializeNode.disconnect(&InitializeNode);
    nodeSignals.FinalizeNode.disconnect(&FinalizeNode);
}

CBlockIndex* FindForkInGlobalIndex(const CChain& chain, const CBlockLocator& locator)
{
    // Find the first block the caller has in the main chain
    BOOST_FOREACH(const uint256& hash, locator.vHave) {
        BlockMap::iterator mi = mapBlockIndex.find(hash);
        if (mi != mapBlockIndex.end())
        {
            CBlockIndex* pindex = (*mi).second;
            if (chain.Contains(pindex))
                return pindex;
            if (pindex->GetAncestor(chain.Height()) == chain.Tip()) {
                return chain.Tip();
            }
        }
    }
    return chain.Genesis();
}

CCoinsViewCache *pcoinsTip = NULL;
CBlockTreeDB *pblocktree = NULL;

//////////////////////////////////////////////////////////////////////////////
//
// mapOrphanTransactions
//

bool AddOrphanTx(const CTransaction& tx, NodeId peer) EXCLUSIVE_LOCKS_REQUIRED(cs_main)
{
    uint256 hash = tx.GetHash();
    if (mapOrphanTransactions.count(hash))
        return false;

    // Ignore big transactions, to avoid a
    // send-big-orphans memory exhaustion attack. If a peer has a legitimate
    // large transaction with a missing parent then we assume
    // it will rebroadcast it later, after the parent transaction(s)
    // have been mined or received.
    // 100 orphans, each of which is at most 99,999 bytes big is
    // at most 10 megabytes of orphans and somewhat more byprev index (in the worst case):
    unsigned int sz = GetTransactionWeight(tx);
    if (sz >= MAX_STANDARD_TX_WEIGHT)
    {
        LogPrint("mempool", "ignoring large orphan tx (size: %u, hash: %s)\n", sz, hash.ToString());
        return false;
    }

    auto ret = mapOrphanTransactions.emplace(hash, COrphanTx{tx, peer, GetTime() + ORPHAN_TX_EXPIRE_TIME});
    assert(ret.second);
    BOOST_FOREACH(const CTxIn& txin, tx.vin) {
        mapOrphanTransactionsByPrev[txin.prevout].insert(ret.first);
    }

    LogPrint("mempool", "stored orphan tx %s (mapsz %u outsz %u)\n", hash.ToString(),
             mapOrphanTransactions.size(), mapOrphanTransactionsByPrev.size());
    return true;
}

int static EraseOrphanTx(uint256 hash) EXCLUSIVE_LOCKS_REQUIRED(cs_main)
{
    map<uint256, COrphanTx>::iterator it = mapOrphanTransactions.find(hash);
    if (it == mapOrphanTransactions.end())
        return 0;
    BOOST_FOREACH(const CTxIn& txin, it->second.tx.vin)
    {
        auto itPrev = mapOrphanTransactionsByPrev.find(txin.prevout);
        if (itPrev == mapOrphanTransactionsByPrev.end())
            continue;
        itPrev->second.erase(it);
        if (itPrev->second.empty())
            mapOrphanTransactionsByPrev.erase(itPrev);
    }
    mapOrphanTransactions.erase(it);
    return 1;
}

void EraseOrphansFor(NodeId peer)
{
    int nErased = 0;
    map<uint256, COrphanTx>::iterator iter = mapOrphanTransactions.begin();
    while (iter != mapOrphanTransactions.end())
    {
        map<uint256, COrphanTx>::iterator maybeErase = iter++; // increment to avoid iterator becoming invalid
        if (maybeErase->second.fromPeer == peer)
        {
            nErased += EraseOrphanTx(maybeErase->second.tx.GetHash());
        }
    }
    if (nErased > 0) LogPrint("mempool", "Erased %d orphan tx from peer %d\n", nErased, peer);
}


unsigned int LimitOrphanTxSize(unsigned int nMaxOrphans) EXCLUSIVE_LOCKS_REQUIRED(cs_main)
{
    unsigned int nEvicted = 0;
    static int64_t nNextSweep;
    int64_t nNow = GetTime();
    if (nNextSweep <= nNow) {
        // Sweep out expired orphan pool entries:
        int nErased = 0;
        int64_t nMinExpTime = nNow + ORPHAN_TX_EXPIRE_TIME - ORPHAN_TX_EXPIRE_INTERVAL;
        map<uint256, COrphanTx>::iterator iter = mapOrphanTransactions.begin();
        while (iter != mapOrphanTransactions.end())
        {
            map<uint256, COrphanTx>::iterator maybeErase = iter++;
            if (maybeErase->second.nTimeExpire <= nNow) {
                nErased += EraseOrphanTx(maybeErase->second.tx.GetHash());
            } else {
                nMinExpTime = std::min(maybeErase->second.nTimeExpire, nMinExpTime);
            }
        }
        // Sweep again 5 minutes after the next entry that expires in order to batch the linear scan.
        nNextSweep = nMinExpTime + ORPHAN_TX_EXPIRE_INTERVAL;
        if (nErased > 0) LogPrint("mempool", "Erased %d orphan tx due to expiration\n", nErased);
    }
    while (mapOrphanTransactions.size() > nMaxOrphans)
    {
        // Evict a random orphan:
        uint256 randomhash = GetRandHash();
        map<uint256, COrphanTx>::iterator it = mapOrphanTransactions.lower_bound(randomhash);
        if (it == mapOrphanTransactions.end())
            it = mapOrphanTransactions.begin();
        EraseOrphanTx(it->first);
        ++nEvicted;
    }
    return nEvicted;
}

bool IsFinalTx(const CTransaction &tx, int nBlockHeight, int64_t nBlockTime)
{
    if (tx.nLockTime == 0)
        return true;
    if ((int64_t)tx.nLockTime < ((int64_t)tx.nLockTime < LOCKTIME_THRESHOLD ? (int64_t)nBlockHeight : nBlockTime))
        return true;
    BOOST_FOREACH(const CTxIn& txin, tx.vin) {
        if (!(txin.nSequence == CTxIn::SEQUENCE_FINAL))
            return false;
    }
    return true;
}

bool CheckFinalTx(const CTransaction &tx, int flags)
{
    AssertLockHeld(cs_main);

    // By convention a negative value for flags indicates that the
    // current network-enforced consensus rules should be used. In
    // a future soft-fork scenario that would mean checking which
    // rules would be enforced for the next block and setting the
    // appropriate flags. At the present time no soft-forks are
    // scheduled, so no flags are set.
    flags = std::max(flags, 0);

    // CheckFinalTx() uses chainActive.Height()+1 to evaluate
    // nLockTime because when IsFinalTx() is called within
    // CBlock::AcceptBlock(), the height of the block *being*
    // evaluated is what is used. Thus if we want to know if a
    // transaction can be part of the *next* block, we need to call
    // IsFinalTx() with one more than chainActive.Height().
    const int nBlockHeight = chainActive.Height() + 1;

    // BIP113 will require that time-locked transactions have nLockTime set to
    // less than the median time of the previous block they're contained in.
    // When the next block is created its previous block will be the current
    // chain tip, so we use that to calculate the median time passed to
    // IsFinalTx() if LOCKTIME_MEDIAN_TIME_PAST is set.
    const int64_t nBlockTime = (flags & LOCKTIME_MEDIAN_TIME_PAST)
                             ? chainActive.Tip()->GetMedianTimePast()
                             : GetAdjustedTime();

    return IsFinalTx(tx, nBlockHeight, nBlockTime);
}

/**
 * Calculates the block height and previous block's median time past at
 * which the transaction will be considered final in the context of BIP 68.
 * Also removes from the vector of input heights any entries which did not
 * correspond to sequence locked inputs as they do not affect the calculation.
 */
static std::pair<int, int64_t> CalculateSequenceLocks(const CTransaction &tx, int flags, std::vector<int>* prevHeights, const CBlockIndex& block)
{
    assert(prevHeights->size() == tx.vin.size());

    // Will be set to the equivalent height- and time-based nLockTime
    // values that would be necessary to satisfy all relative lock-
    // time constraints given our view of block chain history.
    // The semantics of nLockTime are the last invalid height/time, so
    // use -1 to have the effect of any height or time being valid.
    int nMinHeight = -1;
    int64_t nMinTime = -1;

    // tx.nVersion is signed integer so requires cast to unsigned otherwise
    // we would be doing a signed comparison and half the range of nVersion
    // wouldn't support BIP 68.
    bool fEnforceBIP68 = static_cast<uint32_t>(tx.nVersion) >= 2
                      && flags & LOCKTIME_VERIFY_SEQUENCE;

    // Do not enforce sequence numbers as a relative lock time
    // unless we have been instructed to
    if (!fEnforceBIP68) {
        return std::make_pair(nMinHeight, nMinTime);
    }

    for (size_t txinIndex = 0; txinIndex < tx.vin.size(); txinIndex++) {
        const CTxIn& txin = tx.vin[txinIndex];

        // Sequence numbers with the most significant bit set are not
        // treated as relative lock-times, nor are they given any
        // consensus-enforced meaning at this point.
        if (txin.nSequence & CTxIn::SEQUENCE_LOCKTIME_DISABLE_FLAG) {
            // The height of this input is not relevant for sequence locks
            (*prevHeights)[txinIndex] = 0;
            continue;
        }

        int nCoinHeight = (*prevHeights)[txinIndex];

        if (txin.nSequence & CTxIn::SEQUENCE_LOCKTIME_TYPE_FLAG) {
            int64_t nCoinTime = block.GetAncestor(std::max(nCoinHeight-1, 0))->GetMedianTimePast();
            // NOTE: Subtract 1 to maintain nLockTime semantics
            // BIP 68 relative lock times have the semantics of calculating
            // the first block or time at which the transaction would be
            // valid. When calculating the effective block time or height
            // for the entire transaction, we switch to using the
            // semantics of nLockTime which is the last invalid block
            // time or height.  Thus we subtract 1 from the calculated
            // time or height.

            // Time-based relative lock-times are measured from the
            // smallest allowed timestamp of the block containing the
            // txout being spent, which is the median time past of the
            // block prior.
            nMinTime = std::max(nMinTime, nCoinTime + (int64_t)((txin.nSequence & CTxIn::SEQUENCE_LOCKTIME_MASK) << CTxIn::SEQUENCE_LOCKTIME_GRANULARITY) - 1);
        } else {
            nMinHeight = std::max(nMinHeight, nCoinHeight + (int)(txin.nSequence & CTxIn::SEQUENCE_LOCKTIME_MASK) - 1);
        }
    }

    return std::make_pair(nMinHeight, nMinTime);
}

static bool EvaluateSequenceLocks(const CBlockIndex& block, std::pair<int, int64_t> lockPair)
{
    assert(block.pprev);
    int64_t nBlockTime = block.pprev->GetMedianTimePast();
    if (lockPair.first >= block.nHeight || lockPair.second >= nBlockTime)
        return false;

    return true;
}

bool SequenceLocks(const CTransaction &tx, int flags, std::vector<int>* prevHeights, const CBlockIndex& block)
{
    return EvaluateSequenceLocks(block, CalculateSequenceLocks(tx, flags, prevHeights, block));
}

bool TestLockPointValidity(const LockPoints* lp)
{
    AssertLockHeld(cs_main);
    assert(lp);
    // If there are relative lock times then the maxInputBlock will be set
    // If there are no relative lock times, the LockPoints don't depend on the chain
    if (lp->maxInputBlock) {
        // Check whether chainActive is an extension of the block at which the LockPoints
        // calculation was valid.  If not LockPoints are no longer valid
        if (!chainActive.Contains(lp->maxInputBlock)) {
            return false;
        }
    }

    // LockPoints still valid
    return true;
}

bool CheckSequenceLocks(const CTransaction &tx, int flags, LockPoints* lp, bool useExistingLockPoints)
{
    AssertLockHeld(cs_main);
    AssertLockHeld(mempool.cs);

    CBlockIndex* tip = chainActive.Tip();
    CBlockIndex index;
    index.pprev = tip;
    // CheckSequenceLocks() uses chainActive.Height()+1 to evaluate
    // height based locks because when SequenceLocks() is called within
    // ConnectBlock(), the height of the block *being*
    // evaluated is what is used.
    // Thus if we want to know if a transaction can be part of the
    // *next* block, we need to use one more than chainActive.Height()
    index.nHeight = tip->nHeight + 1;

    std::pair<int, int64_t> lockPair;
    if (useExistingLockPoints) {
        assert(lp);
        lockPair.first = lp->height;
        lockPair.second = lp->time;
    }
    else {
        // pcoinsTip contains the UTXO set for chainActive.Tip()
        CCoinsViewMemPool viewMemPool(pcoinsTip, mempool);
        std::vector<int> prevheights;
        prevheights.resize(tx.vin.size());
        for (size_t txinIndex = 0; txinIndex < tx.vin.size(); txinIndex++) {
            const CTxIn& txin = tx.vin[txinIndex];
            CCoins coins;
            if (!viewMemPool.GetCoins(txin.prevout.hash, coins)) {
                return error("%s: Missing input", __func__);
            }
            if (coins.nHeight == MEMPOOL_HEIGHT) {
                // Assume all mempool transaction confirm in the next block
                prevheights[txinIndex] = tip->nHeight + 1;
            } else {
                prevheights[txinIndex] = coins.nHeight;
            }
        }
        lockPair = CalculateSequenceLocks(tx, flags, &prevheights, index);
        if (lp) {
            lp->height = lockPair.first;
            lp->time = lockPair.second;
            // Also store the hash of the block with the highest height of
            // all the blocks which have sequence locked prevouts.
            // This hash needs to still be on the chain
            // for these LockPoint calculations to be valid
            // Note: It is impossible to correctly calculate a maxInputBlock
            // if any of the sequence locked inputs depend on unconfirmed txs,
            // except in the special case where the relative lock time/height
            // is 0, which is equivalent to no sequence lock. Since we assume
            // input height of tip+1 for mempool txs and test the resulting
            // lockPair from CalculateSequenceLocks against tip+1.  We know
            // EvaluateSequenceLocks will fail if there was a non-zero sequence
            // lock on a mempool input, so we can use the return value of
            // CheckSequenceLocks to indicate the LockPoints validity
            int maxInputHeight = 0;
            BOOST_FOREACH(int height, prevheights) {
                // Can ignore mempool inputs since we'll fail if they had non-zero locks
                if (height != tip->nHeight+1) {
                    maxInputHeight = std::max(maxInputHeight, height);
                }
            }
            lp->maxInputBlock = tip->GetAncestor(maxInputHeight);
        }
    }
    return EvaluateSequenceLocks(index, lockPair);
}


unsigned int GetLegacySigOpCount(const CTransaction& tx)
{
    unsigned int nSigOps = 0;
    BOOST_FOREACH(const CTxIn& txin, tx.vin)
    {
        nSigOps += txin.scriptSig.GetSigOpCount(false);
    }
    BOOST_FOREACH(const CTxOut& txout, tx.vout)
    {
        nSigOps += txout.scriptPubKey.GetSigOpCount(false);
    }
    return nSigOps;
}

unsigned int GetP2SHSigOpCount(const CTransaction& tx, const CCoinsViewCache& inputs)
{
    if (tx.IsCoinBase())
        return 0;

    unsigned int nSigOps = 0;
    for (unsigned int i = 0; i < tx.vin.size(); i++)
    {
        const CTxOut &prevout = inputs.GetOutputFor(tx.vin[i]);
        if (prevout.scriptPubKey.IsPayToScriptHash())
            nSigOps += prevout.scriptPubKey.GetSigOpCount(tx.vin[i].scriptSig);
    }
    return nSigOps;
}

int64_t GetTransactionSigOpCost(const CTransaction& tx, const CCoinsViewCache& inputs, int flags)
{
    int64_t nSigOps = GetLegacySigOpCount(tx) * WITNESS_SCALE_FACTOR;

    if (tx.IsCoinBase())
        return nSigOps;

    if (flags & SCRIPT_VERIFY_P2SH) {
        nSigOps += GetP2SHSigOpCount(tx, inputs) * WITNESS_SCALE_FACTOR;
    }

    for (unsigned int i = 0; i < tx.vin.size(); i++)
    {
        const CTxOut &prevout = inputs.GetOutputFor(tx.vin[i]);
        nSigOps += CountWitnessSigOps(tx.vin[i].scriptSig, prevout.scriptPubKey, i < tx.wit.vtxinwit.size() ? &tx.wit.vtxinwit[i].scriptWitness : NULL, flags);
    }
    return nSigOps;
}





bool CheckTransaction(const CTransaction& tx, CValidationState &state)
{
    // Basic checks that don't depend on any context
    if (tx.vin.empty())
        return state.DoS(10, false, REJECT_INVALID, "bad-txns-vin-empty");
    if (tx.vout.empty())
        return state.DoS(10, false, REJECT_INVALID, "bad-txns-vout-empty");
    // Size limits (this doesn't take the witness into account, as that hasn't been checked for malleability)
    if (::GetSerializeSize(tx, SER_NETWORK, PROTOCOL_VERSION | SERIALIZE_TRANSACTION_NO_WITNESS) > MAX_BLOCK_BASE_SIZE)
        return state.DoS(100, false, REJECT_INVALID, "bad-txns-oversize");

    // Check for negative or overflow output values
    CAmount nValueOut = 0;
    BOOST_FOREACH(const CTxOut& txout, tx.vout)
    {
        if (txout.nValue < 0)
            return state.DoS(100, false, REJECT_INVALID, "bad-txns-vout-negative");
        if (txout.nValue > MAX_MONEY)
            return state.DoS(100, false, REJECT_INVALID, "bad-txns-vout-toolarge");
        nValueOut += txout.nValue;
        if (!MoneyRange(nValueOut))
            return state.DoS(100, false, REJECT_INVALID, "bad-txns-txouttotal-toolarge");
    }

    // Check for duplicate inputs
    set<COutPoint> vInOutPoints;
    BOOST_FOREACH(const CTxIn& txin, tx.vin)
    {
        if (vInOutPoints.count(txin.prevout))
            return state.DoS(100, false, REJECT_INVALID, "bad-txns-inputs-duplicate");
        vInOutPoints.insert(txin.prevout);
    }

    if (tx.IsCoinBase())
    {
        if (tx.vin[0].scriptSig.size() < 2 || tx.vin[0].scriptSig.size() > 100)
            return state.DoS(100, false, REJECT_INVALID, "bad-cb-length");
    }
    else
    {
        BOOST_FOREACH(const CTxIn& txin, tx.vin)
            if (txin.prevout.IsNull())
                return state.DoS(10, false, REJECT_INVALID, "bad-txns-prevout-null");
    }

    return true;
}

void LimitMempoolSize(CTxMemPool& pool, size_t limit, unsigned long age) {
    int expired = pool.Expire(GetTime() - age);
    if (expired != 0)
        LogPrint("mempool", "Expired %i transactions from the memory pool\n", expired);

    std::vector<uint256> vNoSpendsRemaining;
    pool.TrimToSize(limit, &vNoSpendsRemaining);
    BOOST_FOREACH(const uint256& removed, vNoSpendsRemaining)
        pcoinsTip->Uncache(removed);
}

/** Convert CValidationState to a human-readable message for logging */
std::string FormatStateMessage(const CValidationState &state)
{
    return strprintf("%s%s (code %i)",
        state.GetRejectReason(),
        state.GetDebugMessage().empty() ? "" : ", "+state.GetDebugMessage(),
        state.GetRejectCode());
}

bool AcceptToMemoryPoolWorker(CTxMemPool& pool, CValidationState& state, const CTransaction& tx, bool fLimitFree,
                              bool* pfMissingInputs, int64_t nAcceptTime, bool fOverrideMempoolLimit, const CAmount& nAbsurdFee,
                              std::vector<uint256>& vHashTxnToUncache)
{
    const uint256 hash = tx.GetHash();
    AssertLockHeld(cs_main);
    if (pfMissingInputs)
        *pfMissingInputs = false;

    if (!CheckTransaction(tx, state))
        return false; // state filled in by CheckTransaction

    // Coinbase is only valid in a block, not as a loose transaction
    if (tx.IsCoinBase())
        return state.DoS(100, false, REJECT_INVALID, "coinbase");

    // Don't relay version 2 transactions until CSV is active, and we can be
    // sure that such transactions will be mined (unless we're on
    // -testnet/-regtest).
    const CChainParams& chainparams = Params();
    if (fRequireStandard && tx.nVersion >= 2 && VersionBitsTipState(chainparams.GetConsensus(), Consensus::DEPLOYMENT_CSV) != THRESHOLD_ACTIVE) {
        return state.DoS(0, false, REJECT_NONSTANDARD, "premature-version2-tx");
    }

    // Reject transactions with witness before segregated witness activates (override with -prematurewitness)
    bool witnessEnabled = IsWitnessEnabled(chainActive.Tip(), Params().GetConsensus());
    if (!GetBoolArg("-prematurewitness",false) && !tx.wit.IsNull() && !witnessEnabled) {
        return state.DoS(0, false, REJECT_NONSTANDARD, "no-witness-yet", true);
    }

    // Rather not work on nonstandard transactions (unless -testnet/-regtest)
    string reason;
    if (fRequireStandard && !IsStandardTx(tx, reason, witnessEnabled))
        return state.DoS(0, false, REJECT_NONSTANDARD, reason);

    // Only accept nLockTime-using transactions that can be mined in the next
    // block; we don't want our mempool filled up with transactions that can't
    // be mined yet.
    if (!CheckFinalTx(tx, STANDARD_LOCKTIME_VERIFY_FLAGS))
        return state.DoS(0, false, REJECT_NONSTANDARD, "non-final");

    // is it already in the memory pool?
    if (pool.exists(hash))
        return state.Invalid(false, REJECT_ALREADY_KNOWN, "txn-already-in-mempool");

    // Check for conflicts with in-memory transactions
    set<uint256> setConflicts;
    {
    LOCK(pool.cs); // protect pool.mapNextTx
    BOOST_FOREACH(const CTxIn &txin, tx.vin)
    {
        auto itConflicting = pool.mapNextTx.find(txin.prevout);
        if (itConflicting != pool.mapNextTx.end())
        {
            const CTransaction *ptxConflicting = itConflicting->second;
            if (!setConflicts.count(ptxConflicting->GetHash()))
            {
                // Allow opt-out of transaction replacement by setting
                // nSequence >= maxint-1 on all inputs.
                //
                // maxint-1 is picked to still allow use of nLockTime by
                // non-replaceable transactions. All inputs rather than just one
                // is for the sake of multi-party protocols, where we don't
                // want a single party to be able to disable replacement.
                //
                // The opt-out ignores descendants as anyone relying on
                // first-seen mempool behavior should be checking all
                // unconfirmed ancestors anyway; doing otherwise is hopelessly
                // insecure.
                bool fReplacementOptOut = true;
                if (fEnableReplacement)
                {
                    BOOST_FOREACH(const CTxIn &txin, ptxConflicting->vin)
                    {
                        if (txin.nSequence < std::numeric_limits<unsigned int>::max()-1)
                        {
                            fReplacementOptOut = false;
                            break;
                        }
                    }
                }
                if (fReplacementOptOut)
                    return state.Invalid(false, REJECT_CONFLICT, "txn-mempool-conflict");

                setConflicts.insert(ptxConflicting->GetHash());
            }
        }
    }
    }

    {
        CCoinsView dummy;
        CCoinsViewCache view(&dummy);

        CAmount nValueIn = 0;
        LockPoints lp;
        {
        LOCK(pool.cs);
        CCoinsViewMemPool viewMemPool(pcoinsTip, pool);
        view.SetBackend(viewMemPool);

        // do we already have it?
        bool fHadTxInCache = pcoinsTip->HaveCoinsInCache(hash);
        if (view.HaveCoins(hash)) {
            if (!fHadTxInCache)
                vHashTxnToUncache.push_back(hash);
            return state.Invalid(false, REJECT_ALREADY_KNOWN, "txn-already-known");
        }

        // do all inputs exist?
        // Note that this does not check for the presence of actual outputs (see the next check for that),
        // and only helps with filling in pfMissingInputs (to determine missing vs spent).
        BOOST_FOREACH(const CTxIn txin, tx.vin) {
            if (!pcoinsTip->HaveCoinsInCache(txin.prevout.hash))
                vHashTxnToUncache.push_back(txin.prevout.hash);
            if (!view.HaveCoins(txin.prevout.hash)) {
                if (pfMissingInputs)
                    *pfMissingInputs = true;
                return false; // fMissingInputs and !state.IsInvalid() is used to detect this condition, don't set state.Invalid()
            }
        }

        // are the actual inputs available?
        if (!view.HaveInputs(tx))
            return state.Invalid(false, REJECT_DUPLICATE, "bad-txns-inputs-spent");

        // Bring the best block into scope
        view.GetBestBlock();

        nValueIn = view.GetValueIn(tx);

        // we have all inputs cached now, so switch back to dummy, so we don't need to keep lock on mempool
        view.SetBackend(dummy);

        // Only accept BIP68 sequence locked transactions that can be mined in the next
        // block; we don't want our mempool filled up with transactions that can't
        // be mined yet.
        // Must keep pool.cs for this unless we change CheckSequenceLocks to take a
        // CoinsViewCache instead of create its own
        if (!CheckSequenceLocks(tx, STANDARD_LOCKTIME_VERIFY_FLAGS, &lp))
            return state.DoS(0, false, REJECT_NONSTANDARD, "non-BIP68-final");
        }

        // Check for non-standard pay-to-script-hash in inputs
        if (fRequireStandard && !AreInputsStandard(tx, view))
            return state.Invalid(false, REJECT_NONSTANDARD, "bad-txns-nonstandard-inputs");

        // Check for non-standard witness in P2WSH
        if (!tx.wit.IsNull() && fRequireStandard && !IsWitnessStandard(tx, view))
            return state.DoS(0, false, REJECT_NONSTANDARD, "bad-witness-nonstandard", true);

        int64_t nSigOpsCost = GetTransactionSigOpCost(tx, view, STANDARD_SCRIPT_VERIFY_FLAGS);

        CAmount nValueOut = tx.GetValueOut();
        CAmount nFees = nValueIn-nValueOut;
        // nModifiedFees includes any fee deltas from PrioritiseTransaction
        CAmount nModifiedFees = nFees;
        double nPriorityDummy = 0;
        pool.ApplyDeltas(hash, nPriorityDummy, nModifiedFees);

        CAmount inChainInputValue;
        double dPriority = view.GetPriority(tx, chainActive.Height(), inChainInputValue);

        // Keep track of transactions that spend a coinbase, which we re-scan
        // during reorgs to ensure COINBASE_MATURITY is still met.
        bool fSpendsCoinbase = false;
        BOOST_FOREACH(const CTxIn &txin, tx.vin) {
            const CCoins *coins = view.AccessCoins(txin.prevout.hash);
            if (coins->IsCoinBase()) {
                fSpendsCoinbase = true;
                break;
            }
        }

        CTxMemPoolEntry entry(tx, nFees, nAcceptTime, dPriority, chainActive.Height(), pool.HasNoInputsOf(tx), inChainInputValue, fSpendsCoinbase, nSigOpsCost, lp);
        unsigned int nSize = entry.GetTxSize();

        // Check that the transaction doesn't have an excessive number of
        // sigops, making it impossible to mine. Since the coinbase transaction
        // itself can contain sigops MAX_STANDARD_TX_SIGOPS is less than
        // MAX_BLOCK_SIGOPS; we still consider this an invalid rather than
        // merely non-standard transaction.
        if (nSigOpsCost > MAX_STANDARD_TX_SIGOPS_COST)
            return state.DoS(0, false, REJECT_NONSTANDARD, "bad-txns-too-many-sigops", false,
                strprintf("%d", nSigOpsCost));

        CAmount mempoolRejectFee = pool.GetMinFee(GetArg("-maxmempool", DEFAULT_MAX_MEMPOOL_SIZE) * 1000000).GetFee(nSize);
        if (mempoolRejectFee > 0 && nModifiedFees < mempoolRejectFee) {
            return state.DoS(0, false, REJECT_INSUFFICIENTFEE, "mempool min fee not met", false, strprintf("%d < %d", nFees, mempoolRejectFee));
        } else if (GetBoolArg("-relaypriority", DEFAULT_RELAYPRIORITY) && nModifiedFees < ::minRelayTxFee.GetFee(nSize) && !AllowFree(entry.GetPriority(chainActive.Height() + 1))) {
            // Require that free transactions have sufficient priority to be mined in the next block.
            return state.DoS(0, false, REJECT_INSUFFICIENTFEE, "insufficient priority");
        }

        // Continuously rate-limit free (really, very-low-fee) transactions
        // This mitigates 'penny-flooding' -- sending thousands of free transactions just to
        // be annoying or make others' transactions take longer to confirm.
        if (fLimitFree && nModifiedFees < ::minRelayTxFee.GetFee(nSize))
        {
            static CCriticalSection csFreeLimiter;
            static double dFreeCount;
            static int64_t nLastTime;
            int64_t nNow = GetTime();

            LOCK(csFreeLimiter);

            // Use an exponentially decaying ~10-minute window:
            dFreeCount *= pow(1.0 - 1.0/600.0, (double)(nNow - nLastTime));
            nLastTime = nNow;
            // -limitfreerelay unit is thousand-bytes-per-minute
            // At default rate it would take over a month to fill 1GB
            if (dFreeCount + nSize >= GetArg("-limitfreerelay", DEFAULT_LIMITFREERELAY) * 10 * 1000)
                return state.DoS(0, false, REJECT_INSUFFICIENTFEE, "rate limited free transaction");
            LogPrint("mempool", "Rate limit dFreeCount: %g => %g\n", dFreeCount, dFreeCount+nSize);
            dFreeCount += nSize;
        }

        if (nAbsurdFee && nFees > nAbsurdFee)
            return state.Invalid(false,
                REJECT_HIGHFEE, "absurdly-high-fee",
                strprintf("%d > %d", nFees, nAbsurdFee));

        // Calculate in-mempool ancestors, up to a limit.
        CTxMemPool::setEntries setAncestors;
        size_t nLimitAncestors = GetArg("-limitancestorcount", DEFAULT_ANCESTOR_LIMIT);
        size_t nLimitAncestorSize = GetArg("-limitancestorsize", DEFAULT_ANCESTOR_SIZE_LIMIT)*1000;
        size_t nLimitDescendants = GetArg("-limitdescendantcount", DEFAULT_DESCENDANT_LIMIT);
        size_t nLimitDescendantSize = GetArg("-limitdescendantsize", DEFAULT_DESCENDANT_SIZE_LIMIT)*1000;
        std::string errString;
        if (!pool.CalculateMemPoolAncestors(entry, setAncestors, nLimitAncestors, nLimitAncestorSize, nLimitDescendants, nLimitDescendantSize, errString)) {
            return state.DoS(0, false, REJECT_NONSTANDARD, "too-long-mempool-chain", false, errString);
        }

        // A transaction that spends outputs that would be replaced by it is invalid. Now
        // that we have the set of all ancestors we can detect this
        // pathological case by making sure setConflicts and setAncestors don't
        // intersect.
        BOOST_FOREACH(CTxMemPool::txiter ancestorIt, setAncestors)
        {
            const uint256 &hashAncestor = ancestorIt->GetTx().GetHash();
            if (setConflicts.count(hashAncestor))
            {
                return state.DoS(10, false,
                                 REJECT_INVALID, "bad-txns-spends-conflicting-tx", false,
                                 strprintf("%s spends conflicting transaction %s",
                                           hash.ToString(),
                                           hashAncestor.ToString()));
            }
        }

        // Check if it's economically rational to mine this transaction rather
        // than the ones it replaces.
        CAmount nConflictingFees = 0;
        size_t nConflictingSize = 0;
        uint64_t nConflictingCount = 0;
        CTxMemPool::setEntries allConflicting;

        // If we don't hold the lock allConflicting might be incomplete; the
        // subsequent RemoveStaged() and addUnchecked() calls don't guarantee
        // mempool consistency for us.
        LOCK(pool.cs);
        if (setConflicts.size())
        {
            CFeeRate newFeeRate(nModifiedFees, nSize);
            set<uint256> setConflictsParents;
            const int maxDescendantsToVisit = 100;
            CTxMemPool::setEntries setIterConflicting;
            BOOST_FOREACH(const uint256 &hashConflicting, setConflicts)
            {
                CTxMemPool::txiter mi = pool.mapTx.find(hashConflicting);
                if (mi == pool.mapTx.end())
                    continue;

                // Save these to avoid repeated lookups
                setIterConflicting.insert(mi);

                // Don't allow the replacement to reduce the feerate of the
                // mempool.
                //
                // We usually don't want to accept replacements with lower
                // feerates than what they replaced as that would lower the
                // feerate of the next block. Requiring that the feerate always
                // be increased is also an easy-to-reason about way to prevent
                // DoS attacks via replacements.
                //
                // The mining code doesn't (currently) take children into
                // account (CPFP) so we only consider the feerates of
                // transactions being directly replaced, not their indirect
                // descendants. While that does mean high feerate children are
                // ignored when deciding whether or not to replace, we do
                // require the replacement to pay more overall fees too,
                // mitigating most cases.
                CFeeRate oldFeeRate(mi->GetModifiedFee(), mi->GetTxSize());
                if (newFeeRate <= oldFeeRate)
                {
                    return state.DoS(0, false,
                            REJECT_INSUFFICIENTFEE, "insufficient fee", false,
                            strprintf("rejecting replacement %s; new feerate %s <= old feerate %s",
                                  hash.ToString(),
                                  newFeeRate.ToString(),
                                  oldFeeRate.ToString()));
                }

                BOOST_FOREACH(const CTxIn &txin, mi->GetTx().vin)
                {
                    setConflictsParents.insert(txin.prevout.hash);
                }

                nConflictingCount += mi->GetCountWithDescendants();
            }
            // This potentially overestimates the number of actual descendants
            // but we just want to be conservative to avoid doing too much
            // work.
            if (nConflictingCount <= maxDescendantsToVisit) {
                // If not too many to replace, then calculate the set of
                // transactions that would have to be evicted
                BOOST_FOREACH(CTxMemPool::txiter it, setIterConflicting) {
                    pool.CalculateDescendants(it, allConflicting);
                }
                BOOST_FOREACH(CTxMemPool::txiter it, allConflicting) {
                    nConflictingFees += it->GetModifiedFee();
                    nConflictingSize += it->GetTxSize();
                }
            } else {
                return state.DoS(0, false,
                        REJECT_NONSTANDARD, "too many potential replacements", false,
                        strprintf("rejecting replacement %s; too many potential replacements (%d > %d)\n",
                            hash.ToString(),
                            nConflictingCount,
                            maxDescendantsToVisit));
            }

            for (unsigned int j = 0; j < tx.vin.size(); j++)
            {
                // We don't want to accept replacements that require low
                // feerate junk to be mined first. Ideally we'd keep track of
                // the ancestor feerates and make the decision based on that,
                // but for now requiring all new inputs to be confirmed works.
                if (!setConflictsParents.count(tx.vin[j].prevout.hash))
                {
                    // Rather than check the UTXO set - potentially expensive -
                    // it's cheaper to just check if the new input refers to a
                    // tx that's in the mempool.
                    if (pool.mapTx.find(tx.vin[j].prevout.hash) != pool.mapTx.end())
                        return state.DoS(0, false,
                                         REJECT_NONSTANDARD, "replacement-adds-unconfirmed", false,
                                         strprintf("replacement %s adds unconfirmed input, idx %d",
                                                  hash.ToString(), j));
                }
            }

            // The replacement must pay greater fees than the transactions it
            // replaces - if we did the bandwidth used by those conflicting
            // transactions would not be paid for.
            if (nModifiedFees < nConflictingFees)
            {
                return state.DoS(0, false,
                                 REJECT_INSUFFICIENTFEE, "insufficient fee", false,
                                 strprintf("rejecting replacement %s, less fees than conflicting txs; %s < %s",
                                          hash.ToString(), FormatMoney(nModifiedFees), FormatMoney(nConflictingFees)));
            }

            // Finally in addition to paying more fees than the conflicts the
            // new transaction must pay for its own bandwidth.
            CAmount nDeltaFees = nModifiedFees - nConflictingFees;
            if (nDeltaFees < ::minRelayTxFee.GetFee(nSize))
            {
                return state.DoS(0, false,
                        REJECT_INSUFFICIENTFEE, "insufficient fee", false,
                        strprintf("rejecting replacement %s, not enough additional fees to relay; %s < %s",
                              hash.ToString(),
                              FormatMoney(nDeltaFees),
                              FormatMoney(::minRelayTxFee.GetFee(nSize))));
            }
        }

        unsigned int scriptVerifyFlags = STANDARD_SCRIPT_VERIFY_FLAGS;
        if (!Params().RequireStandard()) {
            scriptVerifyFlags = GetArg("-promiscuousmempoolflags", scriptVerifyFlags);
        }

        // Check against previous transactions
        // This is done last to help prevent CPU exhaustion denial-of-service attacks.
        PrecomputedTransactionData txdata(tx);
        if (!CheckInputs(tx, state, view, true, scriptVerifyFlags, true, txdata)) {
            // SCRIPT_VERIFY_CLEANSTACK requires SCRIPT_VERIFY_WITNESS, so we
            // need to turn both off, and compare against just turning off CLEANSTACK
            // to see if the failure is specifically due to witness validation.
            if (tx.wit.IsNull() && CheckInputs(tx, state, view, true, scriptVerifyFlags & ~(SCRIPT_VERIFY_WITNESS | SCRIPT_VERIFY_CLEANSTACK), true, txdata) &&
                !CheckInputs(tx, state, view, true, scriptVerifyFlags & ~SCRIPT_VERIFY_CLEANSTACK, true, txdata)) {
                // Only the witness is missing, so the transaction itself may be fine.
                state.SetCorruptionPossible();
            }
            return false;
        }

        // Check again against just the consensus-critical mandatory script
        // verification flags, in case of bugs in the standard flags that cause
        // transactions to pass as valid when they're actually invalid. For
        // instance the STRICTENC flag was incorrectly allowing certain
        // CHECKSIG NOT scripts to pass, even though they were invalid.
        //
        // There is a similar check in CreateNewBlock() to prevent creating
        // invalid blocks, however allowing such transactions into the mempool
        // can be exploited as a DoS attack.
        if (!CheckInputs(tx, state, view, true, MANDATORY_SCRIPT_VERIFY_FLAGS, true, txdata))
        {
            return error("%s: BUG! PLEASE REPORT THIS! ConnectInputs failed against MANDATORY but not STANDARD flags %s, %s",
                __func__, hash.ToString(), FormatStateMessage(state));
        }

        // Remove conflicting transactions from the mempool
        BOOST_FOREACH(const CTxMemPool::txiter it, allConflicting)
        {
            LogPrint("mempool", "replacing tx %s with %s for %s BTC additional fees, %d delta bytes\n",
                    it->GetTx().GetHash().ToString(),
                    hash.ToString(),
                    FormatMoney(nModifiedFees - nConflictingFees),
                    (int)nSize - (int)nConflictingSize);
        }
        pool.RemoveStaged(allConflicting, false);

        // Store transaction in memory
        pool.addUnchecked(hash, entry, setAncestors, !IsInitialBlockDownload());

        // trim mempool and check if tx was trimmed
        if (!fOverrideMempoolLimit) {
            LimitMempoolSize(pool, GetArg("-maxmempool", DEFAULT_MAX_MEMPOOL_SIZE) * 1000000, GetArg("-mempoolexpiry", DEFAULT_MEMPOOL_EXPIRY) * 60 * 60);
            if (!pool.exists(hash))
                return state.DoS(0, false, REJECT_INSUFFICIENTFEE, "mempool full");
        }
    }

    SyncWithWallets(tx, NULL, NULL);

    return true;
}

bool AcceptToMemoryPoolWithTime(CTxMemPool& pool, CValidationState &state, const CTransaction &tx, bool fLimitFree,
                        bool* pfMissingInputs, int64_t nAcceptTime, bool fOverrideMempoolLimit, const CAmount nAbsurdFee)
{
    std::vector<uint256> vHashTxToUncache;
    bool res = AcceptToMemoryPoolWorker(pool, state, tx, fLimitFree, pfMissingInputs, nAcceptTime, fOverrideMempoolLimit, nAbsurdFee, vHashTxToUncache);
    if (!res) {
        BOOST_FOREACH(const uint256& hashTx, vHashTxToUncache)
            pcoinsTip->Uncache(hashTx);
    }
    return res;
}

<<<<<<< HEAD
/** Return transaction in txOut, and if it was found inside a block, its hash is placed in hashBlock */
=======
bool AcceptToMemoryPool(CTxMemPool& pool, CValidationState &state, const CTransaction &tx, bool fLimitFree,
                        bool* pfMissingInputs, bool fOverrideMempoolLimit, const CAmount nAbsurdFee)
{
    return AcceptToMemoryPoolWithTime(pool, state, tx, fLimitFree, pfMissingInputs, GetTime(), fOverrideMempoolLimit, nAbsurdFee);
}

/** Return transaction in tx, and if it was found inside a block, its hash is placed in hashBlock */
>>>>>>> 7e4b10be
bool GetTransaction(const uint256 &hash, CTransaction &txOut, const Consensus::Params& consensusParams, uint256 &hashBlock, bool fAllowSlow)
{
    CBlockIndex *pindexSlow = NULL;

    LOCK(cs_main);

    std::shared_ptr<const CTransaction> ptx = mempool.get(hash);
    if (ptx)
    {
        txOut = *ptx;
        return true;
    }

    if (fTxIndex) {
        CDiskTxPos postx;
        if (pblocktree->ReadTxIndex(hash, postx)) {
            CAutoFile file(OpenBlockFile(postx, true), SER_DISK, CLIENT_VERSION);
            if (file.IsNull())
                return error("%s: OpenBlockFile failed", __func__);
            CBlockHeader header;
            try {
                file >> header;
                fseek(file.Get(), postx.nTxOffset, SEEK_CUR);
                file >> txOut;
            } catch (const std::exception& e) {
                return error("%s: Deserialize or I/O error - %s", __func__, e.what());
            }
            hashBlock = header.GetHash();
            if (txOut.GetHash() != hash)
                return error("%s: txid mismatch", __func__);
            return true;
        }
    }

    if (fAllowSlow) { // use coin database to locate block that contains transaction, and scan it
        int nHeight = -1;
        {
            const CCoinsViewCache& view = *pcoinsTip;
            const CCoins* coins = view.AccessCoins(hash);
            if (coins)
                nHeight = coins->nHeight;
        }
        if (nHeight > 0)
            pindexSlow = chainActive[nHeight];
    }

    if (pindexSlow) {
        CBlock block;
        if (ReadBlockFromDisk(block, pindexSlow, consensusParams)) {
            BOOST_FOREACH(const CTransaction &tx, block.vtx) {
                if (tx.GetHash() == hash) {
                    txOut = tx;
                    hashBlock = pindexSlow->GetBlockHash();
                    return true;
                }
            }
        }
    }

    return false;
}






//////////////////////////////////////////////////////////////////////////////
//
// CBlock and CBlockIndex
//

bool WriteBlockToDisk(const CBlock& block, CDiskBlockPos& pos, const CMessageHeader::MessageStartChars& messageStart)
{
    // Open history file to append
    CAutoFile fileout(OpenBlockFile(pos), SER_DISK, CLIENT_VERSION);
    if (fileout.IsNull())
        return error("WriteBlockToDisk: OpenBlockFile failed");

    // Write index header
    unsigned int nSize = fileout.GetSerializeSize(block);
    fileout << FLATDATA(messageStart) << nSize;

    // Write block
    long fileOutPos = ftell(fileout.Get());
    if (fileOutPos < 0)
        return error("WriteBlockToDisk: ftell failed");
    pos.nPos = (unsigned int)fileOutPos;
    fileout << block;

    return true;
}

bool ReadBlockFromDisk(CBlock& block, const CDiskBlockPos& pos, const Consensus::Params& consensusParams)
{
    block.SetNull();

    // Open history file to read
    CAutoFile filein(OpenBlockFile(pos, true), SER_DISK, CLIENT_VERSION);
    if (filein.IsNull())
        return error("ReadBlockFromDisk: OpenBlockFile failed for %s", pos.ToString());

    // Read block
    try {
        filein >> block;
    }
    catch (const std::exception& e) {
        return error("%s: Deserialize or I/O error - %s at %s", __func__, e.what(), pos.ToString());
    }

    // Check the header
    if (!CheckProofOfWork(block.GetHash(), block.nBits, consensusParams))
        return error("ReadBlockFromDisk: Errors in block header at %s", pos.ToString());

    return true;
}

bool ReadBlockFromDisk(CBlock& block, const CBlockIndex* pindex, const Consensus::Params& consensusParams)
{
    if (!ReadBlockFromDisk(block, pindex->GetBlockPos(), consensusParams))
        return false;
    if (block.GetHash() != pindex->GetBlockHash())
        return error("ReadBlockFromDisk(CBlock&, CBlockIndex*): GetHash() doesn't match index for %s at %s",
                pindex->ToString(), pindex->GetBlockPos().ToString());
    return true;
}

CAmount GetBlockSubsidy(int nHeight, const Consensus::Params& consensusParams)
{
    int halvings = nHeight / consensusParams.nSubsidyHalvingInterval;
    // Force block reward to zero when right shift is undefined.
    if (halvings >= 64)
        return 0;

    CAmount nSubsidy = 50 * COIN;
    // Subsidy is cut in half every 210,000 blocks which will occur approximately every 4 years.
    nSubsidy >>= halvings;
    return nSubsidy;
}

bool IsInitialBlockDownload()
{
    const CChainParams& chainParams = Params();

    // Once this function has returned false, it must remain false.
    static std::atomic<bool> latchToFalse{false};
    // Optimization: pre-test latch before taking the lock.
    if (latchToFalse.load(std::memory_order_relaxed))
        return false;

    LOCK(cs_main);
    if (latchToFalse.load(std::memory_order_relaxed))
        return false;
    if (fImporting || fReindex)
        return true;
    if (fCheckpointsEnabled && chainActive.Height() < Checkpoints::GetTotalBlocksEstimate(chainParams.Checkpoints()))
        return true;
    bool state = (chainActive.Height() < pindexBestHeader->nHeight - 24 * 6 ||
            std::max(chainActive.Tip()->GetBlockTime(), pindexBestHeader->GetBlockTime()) < GetTime() - nMaxTipAge);
    if (!state)
        latchToFalse.store(true, std::memory_order_relaxed);
    return state;
}

bool fLargeWorkForkFound = false;
bool fLargeWorkInvalidChainFound = false;
CBlockIndex *pindexBestForkTip = NULL, *pindexBestForkBase = NULL;

static void AlertNotify(const std::string& strMessage)
{
    uiInterface.NotifyAlertChanged();
    std::string strCmd = GetArg("-alertnotify", "");
    if (strCmd.empty()) return;

    // Alert text should be plain ascii coming from a trusted source, but to
    // be safe we first strip anything not in safeChars, then add single quotes around
    // the whole string before passing it to the shell:
    std::string singleQuote("'");
    std::string safeStatus = SanitizeString(strMessage);
    safeStatus = singleQuote+safeStatus+singleQuote;
    boost::replace_all(strCmd, "%s", safeStatus);

    boost::thread t(runCommand, strCmd); // thread runs free
}

void CheckForkWarningConditions()
{
    AssertLockHeld(cs_main);
    // Before we get past initial download, we cannot reliably alert about forks
    // (we assume we don't get stuck on a fork before the last checkpoint)
    if (IsInitialBlockDownload())
        return;

    // If our best fork is no longer within 72 blocks (+/- 12 hours if no one mines it)
    // of our head, drop it
    if (pindexBestForkTip && chainActive.Height() - pindexBestForkTip->nHeight >= 72)
        pindexBestForkTip = NULL;

    if (pindexBestForkTip || (pindexBestInvalid && pindexBestInvalid->nChainWork > chainActive.Tip()->nChainWork + (GetBlockProof(*chainActive.Tip()) * 6)))
    {
        if (!fLargeWorkForkFound && pindexBestForkBase)
        {
            std::string warning = std::string("'Warning: Large-work fork detected, forking after block ") +
                pindexBestForkBase->phashBlock->ToString() + std::string("'");
            AlertNotify(warning);
        }
        if (pindexBestForkTip && pindexBestForkBase)
        {
            LogPrintf("%s: Warning: Large valid fork found\n  forking the chain at height %d (%s)\n  lasting to height %d (%s).\nChain state database corruption likely.\n", __func__,
                   pindexBestForkBase->nHeight, pindexBestForkBase->phashBlock->ToString(),
                   pindexBestForkTip->nHeight, pindexBestForkTip->phashBlock->ToString());
            fLargeWorkForkFound = true;
        }
        else
        {
            LogPrintf("%s: Warning: Found invalid chain at least ~6 blocks longer than our best chain.\nChain state database corruption likely.\n", __func__);
            fLargeWorkInvalidChainFound = true;
        }
    }
    else
    {
        fLargeWorkForkFound = false;
        fLargeWorkInvalidChainFound = false;
    }
}

void CheckForkWarningConditionsOnNewFork(CBlockIndex* pindexNewForkTip)
{
    AssertLockHeld(cs_main);
    // If we are on a fork that is sufficiently large, set a warning flag
    CBlockIndex* pfork = pindexNewForkTip;
    CBlockIndex* plonger = chainActive.Tip();
    while (pfork && pfork != plonger)
    {
        while (plonger && plonger->nHeight > pfork->nHeight)
            plonger = plonger->pprev;
        if (pfork == plonger)
            break;
        pfork = pfork->pprev;
    }

    // We define a condition where we should warn the user about as a fork of at least 7 blocks
    // with a tip within 72 blocks (+/- 12 hours if no one mines it) of ours
    // We use 7 blocks rather arbitrarily as it represents just under 10% of sustained network
    // hash rate operating on the fork.
    // or a chain that is entirely longer than ours and invalid (note that this should be detected by both)
    // We define it this way because it allows us to only store the highest fork tip (+ base) which meets
    // the 7-block condition and from this always have the most-likely-to-cause-warning fork
    if (pfork && (!pindexBestForkTip || (pindexBestForkTip && pindexNewForkTip->nHeight > pindexBestForkTip->nHeight)) &&
            pindexNewForkTip->nChainWork - pfork->nChainWork > (GetBlockProof(*pfork) * 7) &&
            chainActive.Height() - pindexNewForkTip->nHeight < 72)
    {
        pindexBestForkTip = pindexNewForkTip;
        pindexBestForkBase = pfork;
    }

    CheckForkWarningConditions();
}

// Requires cs_main.
void Misbehaving(NodeId pnode, int howmuch)
{
    if (howmuch == 0)
        return;

    CNodeState *state = State(pnode);
    if (state == NULL)
        return;

    state->nMisbehavior += howmuch;
    int banscore = GetArg("-banscore", DEFAULT_BANSCORE_THRESHOLD);
    if (state->nMisbehavior >= banscore && state->nMisbehavior - howmuch < banscore)
    {
        LogPrintf("%s: %s (%d -> %d) BAN THRESHOLD EXCEEDED\n", __func__, state->name, state->nMisbehavior-howmuch, state->nMisbehavior);
        state->fShouldBan = true;
    } else
        LogPrintf("%s: %s (%d -> %d)\n", __func__, state->name, state->nMisbehavior-howmuch, state->nMisbehavior);
}

void static InvalidChainFound(CBlockIndex* pindexNew)
{
    if (!pindexBestInvalid || pindexNew->nChainWork > pindexBestInvalid->nChainWork)
        pindexBestInvalid = pindexNew;

    LogPrintf("%s: invalid block=%s  height=%d  log2_work=%.8g  date=%s\n", __func__,
      pindexNew->GetBlockHash().ToString(), pindexNew->nHeight,
      log(pindexNew->nChainWork.getdouble())/log(2.0), DateTimeStrFormat("%Y-%m-%d %H:%M:%S",
      pindexNew->GetBlockTime()));
    CBlockIndex *tip = chainActive.Tip();
    assert (tip);
    LogPrintf("%s:  current best=%s  height=%d  log2_work=%.8g  date=%s\n", __func__,
      tip->GetBlockHash().ToString(), chainActive.Height(), log(tip->nChainWork.getdouble())/log(2.0),
      DateTimeStrFormat("%Y-%m-%d %H:%M:%S", tip->GetBlockTime()));
    CheckForkWarningConditions();
}

void static InvalidBlockFound(CBlockIndex *pindex, const CValidationState &state) {
    int nDoS = 0;
    if (state.IsInvalid(nDoS)) {
        std::map<uint256, std::pair<NodeId, bool>>::iterator it = mapBlockSource.find(pindex->GetBlockHash());
        if (it != mapBlockSource.end() && State(it->second.first)) {
            assert (state.GetRejectCode() < REJECT_INTERNAL); // Blocks are never rejected with internal reject codes
            CBlockReject reject = {(unsigned char)state.GetRejectCode(), state.GetRejectReason().substr(0, MAX_REJECT_MESSAGE_LENGTH), pindex->GetBlockHash()};
            State(it->second.first)->rejects.push_back(reject);
            if (nDoS > 0 && it->second.second)
                Misbehaving(it->second.first, nDoS);
        }
    }
    if (!state.CorruptionPossible()) {
        pindex->nStatus |= BLOCK_FAILED_VALID;
        setDirtyBlockIndex.insert(pindex);
        setBlockIndexCandidates.erase(pindex);
        InvalidChainFound(pindex);
    }
}

void UpdateCoins(const CTransaction& tx, CCoinsViewCache& inputs, CTxUndo &txundo, int nHeight)
{
    // mark inputs spent
    if (!tx.IsCoinBase()) {
        txundo.vprevout.reserve(tx.vin.size());
        BOOST_FOREACH(const CTxIn &txin, tx.vin) {
            CCoinsModifier coins = inputs.ModifyCoins(txin.prevout.hash);
            unsigned nPos = txin.prevout.n;

            if (nPos >= coins->vout.size() || coins->vout[nPos].IsNull())
                assert(false);
            // mark an outpoint spent, and construct undo information
            txundo.vprevout.push_back(CTxInUndo(coins->vout[nPos]));
            coins->Spend(nPos);
            if (coins->vout.size() == 0) {
                CTxInUndo& undo = txundo.vprevout.back();
                undo.nHeight = coins->nHeight;
                undo.fCoinBase = coins->fCoinBase;
                undo.nVersion = coins->nVersion;
            }
        }
    }
    // add outputs
    inputs.ModifyNewCoins(tx.GetHash(), tx.IsCoinBase())->FromTx(tx, nHeight);
}

void UpdateCoins(const CTransaction& tx, CCoinsViewCache& inputs, int nHeight)
{
    CTxUndo txundo;
    UpdateCoins(tx, inputs, txundo, nHeight);
}

bool CScriptCheck::operator()() {
    const CScript &scriptSig = ptxTo->vin[nIn].scriptSig;
    const CScriptWitness *witness = (nIn < ptxTo->wit.vtxinwit.size()) ? &ptxTo->wit.vtxinwit[nIn].scriptWitness : NULL;
    if (!VerifyScript(scriptSig, scriptPubKey, witness, nFlags, CachingTransactionSignatureChecker(ptxTo, nIn, amount, cacheStore, *txdata), &error)) {
        return false;
    }
    return true;
}

int GetSpendHeight(const CCoinsViewCache& inputs)
{
    LOCK(cs_main);
    CBlockIndex* pindexPrev = mapBlockIndex.find(inputs.GetBestBlock())->second;
    return pindexPrev->nHeight + 1;
}

namespace Consensus {
bool CheckTxInputs(const CTransaction& tx, CValidationState& state, const CCoinsViewCache& inputs, int nSpendHeight)
{
        // This doesn't trigger the DoS code on purpose; if it did, it would make it easier
        // for an attacker to attempt to split the network.
        if (!inputs.HaveInputs(tx))
            return state.Invalid(false, 0, "", "Inputs unavailable");

        CAmount nValueIn = 0;
        CAmount nFees = 0;
        for (unsigned int i = 0; i < tx.vin.size(); i++)
        {
            const COutPoint &prevout = tx.vin[i].prevout;
            const CCoins *coins = inputs.AccessCoins(prevout.hash);
            assert(coins);

            // If prev is coinbase, check that it's matured
            if (coins->IsCoinBase()) {
                if (nSpendHeight - coins->nHeight < COINBASE_MATURITY)
                    return state.Invalid(false,
                        REJECT_INVALID, "bad-txns-premature-spend-of-coinbase",
                        strprintf("tried to spend coinbase at depth %d", nSpendHeight - coins->nHeight));
            }

            // Check for negative or overflow input values
            nValueIn += coins->vout[prevout.n].nValue;
            if (!MoneyRange(coins->vout[prevout.n].nValue) || !MoneyRange(nValueIn))
                return state.DoS(100, false, REJECT_INVALID, "bad-txns-inputvalues-outofrange");

        }

        if (nValueIn < tx.GetValueOut())
            return state.DoS(100, false, REJECT_INVALID, "bad-txns-in-belowout", false,
                strprintf("value in (%s) < value out (%s)", FormatMoney(nValueIn), FormatMoney(tx.GetValueOut())));

        // Tally transaction fees
        CAmount nTxFee = nValueIn - tx.GetValueOut();
        if (nTxFee < 0)
            return state.DoS(100, false, REJECT_INVALID, "bad-txns-fee-negative");
        nFees += nTxFee;
        if (!MoneyRange(nFees))
            return state.DoS(100, false, REJECT_INVALID, "bad-txns-fee-outofrange");
    return true;
}
}// namespace Consensus

bool CheckInputs(const CTransaction& tx, CValidationState &state, const CCoinsViewCache &inputs, bool fScriptChecks, unsigned int flags, bool cacheStore, PrecomputedTransactionData& txdata, std::vector<CScriptCheck> *pvChecks)
{
    if (!tx.IsCoinBase())
    {
        if (!Consensus::CheckTxInputs(tx, state, inputs, GetSpendHeight(inputs)))
            return false;

        if (pvChecks)
            pvChecks->reserve(tx.vin.size());

        // The first loop above does all the inexpensive checks.
        // Only if ALL inputs pass do we perform expensive ECDSA signature checks.
        // Helps prevent CPU exhaustion attacks.

        // Skip ECDSA signature verification when connecting blocks before the
        // last block chain checkpoint. Assuming the checkpoints are valid this
        // is safe because block merkle hashes are still computed and checked,
        // and any change will be caught at the next checkpoint. Of course, if
        // the checkpoint is for a chain that's invalid due to false scriptSigs
        // this optimization would allow an invalid chain to be accepted.
        if (fScriptChecks) {
            for (unsigned int i = 0; i < tx.vin.size(); i++) {
                const COutPoint &prevout = tx.vin[i].prevout;
                const CCoins* coins = inputs.AccessCoins(prevout.hash);
                assert(coins);

                // Verify signature
                CScriptCheck check(*coins, tx, i, flags, cacheStore, &txdata);
                if (pvChecks) {
                    pvChecks->push_back(CScriptCheck());
                    check.swap(pvChecks->back());
                } else if (!check()) {
                    if (flags & STANDARD_NOT_MANDATORY_VERIFY_FLAGS) {
                        // Check whether the failure was caused by a
                        // non-mandatory script verification check, such as
                        // non-standard DER encodings or non-null dummy
                        // arguments; if so, don't trigger DoS protection to
                        // avoid splitting the network between upgraded and
                        // non-upgraded nodes.
                        CScriptCheck check2(*coins, tx, i,
                                flags & ~STANDARD_NOT_MANDATORY_VERIFY_FLAGS, cacheStore, &txdata);
                        if (check2())
                            return state.Invalid(false, REJECT_NONSTANDARD, strprintf("non-mandatory-script-verify-flag (%s)", ScriptErrorString(check.GetScriptError())));
                    }
                    // Failures of other flags indicate a transaction that is
                    // invalid in new blocks, e.g. a invalid P2SH. We DoS ban
                    // such nodes as they are not following the protocol. That
                    // said during an upgrade careful thought should be taken
                    // as to the correct behavior - we may want to continue
                    // peering with non-upgraded nodes even after soft-fork
                    // super-majority signaling has occurred.
                    return state.DoS(100,false, REJECT_INVALID, strprintf("mandatory-script-verify-flag-failed (%s)", ScriptErrorString(check.GetScriptError())));
                }
            }
        }
    }

    return true;
}

namespace {

bool UndoWriteToDisk(const CBlockUndo& blockundo, CDiskBlockPos& pos, const uint256& hashBlock, const CMessageHeader::MessageStartChars& messageStart)
{
    // Open history file to append
    CAutoFile fileout(OpenUndoFile(pos), SER_DISK, CLIENT_VERSION);
    if (fileout.IsNull())
        return error("%s: OpenUndoFile failed", __func__);

    // Write index header
    unsigned int nSize = fileout.GetSerializeSize(blockundo);
    fileout << FLATDATA(messageStart) << nSize;

    // Write undo data
    long fileOutPos = ftell(fileout.Get());
    if (fileOutPos < 0)
        return error("%s: ftell failed", __func__);
    pos.nPos = (unsigned int)fileOutPos;
    fileout << blockundo;

    // calculate & write checksum
    CHashWriter hasher(SER_GETHASH, PROTOCOL_VERSION);
    hasher << hashBlock;
    hasher << blockundo;
    fileout << hasher.GetHash();

    return true;
}

bool UndoReadFromDisk(CBlockUndo& blockundo, const CDiskBlockPos& pos, const uint256& hashBlock)
{
    // Open history file to read
    CAutoFile filein(OpenUndoFile(pos, true), SER_DISK, CLIENT_VERSION);
    if (filein.IsNull())
        return error("%s: OpenUndoFile failed", __func__);

    // Read block
    uint256 hashChecksum;
    try {
        filein >> blockundo;
        filein >> hashChecksum;
    }
    catch (const std::exception& e) {
        return error("%s: Deserialize or I/O error - %s", __func__, e.what());
    }

    // Verify checksum
    CHashWriter hasher(SER_GETHASH, PROTOCOL_VERSION);
    hasher << hashBlock;
    hasher << blockundo;
    if (hashChecksum != hasher.GetHash())
        return error("%s: Checksum mismatch", __func__);

    return true;
}

/** Abort with a message */
bool AbortNode(const std::string& strMessage, const std::string& userMessage="")
{
    strMiscWarning = strMessage;
    LogPrintf("*** %s\n", strMessage);
    uiInterface.ThreadSafeMessageBox(
        userMessage.empty() ? _("Error: A fatal internal error occurred, see debug.log for details") : userMessage,
        "", CClientUIInterface::MSG_ERROR);
    StartShutdown();
    return false;
}

bool AbortNode(CValidationState& state, const std::string& strMessage, const std::string& userMessage="")
{
    AbortNode(strMessage, userMessage);
    return state.Error(strMessage);
}

} // anon namespace

/**
 * Apply the undo operation of a CTxInUndo to the given chain state.
 * @param undo The undo object.
 * @param view The coins view to which to apply the changes.
 * @param out The out point that corresponds to the tx input.
 * @return True on success.
 */
static bool ApplyTxInUndo(const CTxInUndo& undo, CCoinsViewCache& view, const COutPoint& out)
{
    bool fClean = true;

    CCoinsModifier coins = view.ModifyCoins(out.hash);
    if (undo.nHeight != 0) {
        // undo data contains height: this is the last output of the prevout tx being spent
        if (!coins->IsPruned())
            fClean = fClean && error("%s: undo data overwriting existing transaction", __func__);
        coins->Clear();
        coins->fCoinBase = undo.fCoinBase;
        coins->nHeight = undo.nHeight;
        coins->nVersion = undo.nVersion;
    } else {
        if (coins->IsPruned())
            fClean = fClean && error("%s: undo data adding output to missing transaction", __func__);
    }
    if (coins->IsAvailable(out.n))
        fClean = fClean && error("%s: undo data overwriting existing output", __func__);
    if (coins->vout.size() < out.n+1)
        coins->vout.resize(out.n+1);
    coins->vout[out.n] = undo.txout;

    return fClean;
}

bool DisconnectBlock(const CBlock& block, CValidationState& state, const CBlockIndex* pindex, CCoinsViewCache& view, bool* pfClean)
{
    assert(pindex->GetBlockHash() == view.GetBestBlock());

    if (pfClean)
        *pfClean = false;

    bool fClean = true;

    CBlockUndo blockUndo;
    CDiskBlockPos pos = pindex->GetUndoPos();
    if (pos.IsNull())
        return error("DisconnectBlock(): no undo data available");
    if (!UndoReadFromDisk(blockUndo, pos, pindex->pprev->GetBlockHash()))
        return error("DisconnectBlock(): failure reading undo data");

    if (blockUndo.vtxundo.size() + 1 != block.vtx.size())
        return error("DisconnectBlock(): block and undo data inconsistent");

    // undo transactions in reverse order
    for (int i = block.vtx.size() - 1; i >= 0; i--) {
        const CTransaction &tx = block.vtx[i];
        uint256 hash = tx.GetHash();

        // Check that all outputs are available and match the outputs in the block itself
        // exactly.
        {
        CCoinsModifier outs = view.ModifyCoins(hash);
        outs->ClearUnspendable();

        CCoins outsBlock(tx, pindex->nHeight);
        // The CCoins serialization does not serialize negative numbers.
        // No network rules currently depend on the version here, so an inconsistency is harmless
        // but it must be corrected before txout nversion ever influences a network rule.
        if (outsBlock.nVersion < 0)
            outs->nVersion = outsBlock.nVersion;
        if (*outs != outsBlock)
            fClean = fClean && error("DisconnectBlock(): added transaction mismatch? database corrupted");

        // remove outputs
        outs->Clear();
        }

        // restore inputs
        if (i > 0) { // not coinbases
            const CTxUndo &txundo = blockUndo.vtxundo[i-1];
            if (txundo.vprevout.size() != tx.vin.size())
                return error("DisconnectBlock(): transaction and undo data inconsistent");
            for (unsigned int j = tx.vin.size(); j-- > 0;) {
                const COutPoint &out = tx.vin[j].prevout;
                const CTxInUndo &undo = txundo.vprevout[j];
                if (!ApplyTxInUndo(undo, view, out))
                    fClean = false;
            }
        }
    }

    // move best block pointer to prevout block
    view.SetBestBlock(pindex->pprev->GetBlockHash());

    if (pfClean) {
        *pfClean = fClean;
        return true;
    }

    return fClean;
}

void static FlushBlockFile(bool fFinalize = false)
{
    LOCK(cs_LastBlockFile);

    CDiskBlockPos posOld(nLastBlockFile, 0);

    FILE *fileOld = OpenBlockFile(posOld);
    if (fileOld) {
        if (fFinalize)
            TruncateFile(fileOld, vinfoBlockFile[nLastBlockFile].nSize);
        FileCommit(fileOld);
        fclose(fileOld);
    }

    fileOld = OpenUndoFile(posOld);
    if (fileOld) {
        if (fFinalize)
            TruncateFile(fileOld, vinfoBlockFile[nLastBlockFile].nUndoSize);
        FileCommit(fileOld);
        fclose(fileOld);
    }
}

bool FindUndoPos(CValidationState &state, int nFile, CDiskBlockPos &pos, unsigned int nAddSize);

static CCheckQueue<CScriptCheck> scriptcheckqueue(128);

void ThreadScriptCheck() {
    RenameThread("bitcoin-scriptch");
    scriptcheckqueue.Thread();
}

// Protected by cs_main
VersionBitsCache versionbitscache;

int32_t ComputeBlockVersion(const CBlockIndex* pindexPrev, const Consensus::Params& params)
{
    LOCK(cs_main);
    int32_t nVersion = VERSIONBITS_TOP_BITS;

    for (int i = 0; i < (int)Consensus::MAX_VERSION_BITS_DEPLOYMENTS; i++) {
        ThresholdState state = VersionBitsState(pindexPrev, params, (Consensus::DeploymentPos)i, versionbitscache);
        if (state == THRESHOLD_LOCKED_IN || state == THRESHOLD_STARTED) {
            nVersion |= VersionBitsMask(params, (Consensus::DeploymentPos)i);
        }
    }

    return nVersion;
}

/**
 * Threshold condition checker that triggers when unknown versionbits are seen on the network.
 */
class WarningBitsConditionChecker : public AbstractThresholdConditionChecker
{
private:
    int bit;

public:
    WarningBitsConditionChecker(int bitIn) : bit(bitIn) {}

    int64_t BeginTime(const Consensus::Params& params) const { return 0; }
    int64_t EndTime(const Consensus::Params& params) const { return std::numeric_limits<int64_t>::max(); }
    int Period(const Consensus::Params& params) const { return params.nMinerConfirmationWindow; }
    int Threshold(const Consensus::Params& params) const { return params.nRuleChangeActivationThreshold; }

    bool Condition(const CBlockIndex* pindex, const Consensus::Params& params) const
    {
        return ((pindex->nVersion & VERSIONBITS_TOP_MASK) == VERSIONBITS_TOP_BITS) &&
               ((pindex->nVersion >> bit) & 1) != 0 &&
               ((ComputeBlockVersion(pindex->pprev, params) >> bit) & 1) == 0;
    }
};

// Protected by cs_main
static ThresholdConditionCache warningcache[VERSIONBITS_NUM_BITS];

static int64_t nTimeCheck = 0;
static int64_t nTimeForks = 0;
static int64_t nTimeVerify = 0;
static int64_t nTimeConnect = 0;
static int64_t nTimeIndex = 0;
static int64_t nTimeCallbacks = 0;
static int64_t nTimeTotal = 0;

bool ConnectBlock(const CBlock& block, CValidationState& state, CBlockIndex* pindex,
                  CCoinsViewCache& view, const CChainParams& chainparams, bool fJustCheck)
{
    AssertLockHeld(cs_main);

    int64_t nTimeStart = GetTimeMicros();

    // Check it again in case a previous version let a bad block in
    if (!CheckBlock(block, state, chainparams.GetConsensus(), !fJustCheck, !fJustCheck))
        return error("%s: Consensus::CheckBlock: %s", __func__, FormatStateMessage(state));

    // verify that the view's current state corresponds to the previous block
    uint256 hashPrevBlock = pindex->pprev == NULL ? uint256() : pindex->pprev->GetBlockHash();
    assert(hashPrevBlock == view.GetBestBlock());

    // Special case for the genesis block, skipping connection of its transactions
    // (its coinbase is unspendable)
    if (block.GetHash() == chainparams.GetConsensus().hashGenesisBlock) {
        if (!fJustCheck)
            view.SetBestBlock(pindex->GetBlockHash());
        return true;
    }

    bool fScriptChecks = true;
    if (fCheckpointsEnabled) {
        CBlockIndex *pindexLastCheckpoint = Checkpoints::GetLastCheckpoint(chainparams.Checkpoints());
        if (pindexLastCheckpoint && pindexLastCheckpoint->GetAncestor(pindex->nHeight) == pindex) {
            // This block is an ancestor of a checkpoint: disable script checks
            fScriptChecks = false;
        }
    }

    int64_t nTime1 = GetTimeMicros(); nTimeCheck += nTime1 - nTimeStart;
    LogPrint("bench", "    - Sanity checks: %.2fms [%.2fs]\n", 0.001 * (nTime1 - nTimeStart), nTimeCheck * 0.000001);

    // Do not allow blocks that contain transactions which 'overwrite' older transactions,
    // unless those are already completely spent.
    // If such overwrites are allowed, coinbases and transactions depending upon those
    // can be duplicated to remove the ability to spend the first instance -- even after
    // being sent to another address.
    // See BIP30 and http://r6.ca/blog/20120206T005236Z.html for more information.
    // This logic is not necessary for memory pool transactions, as AcceptToMemoryPool
    // already refuses previously-known transaction ids entirely.
    // This rule was originally applied to all blocks with a timestamp after March 15, 2012, 0:00 UTC.
    // Now that the whole chain is irreversibly beyond that time it is applied to all blocks except the
    // two in the chain that violate it. This prevents exploiting the issue against nodes during their
    // initial block download.
    bool fEnforceBIP30 = (!pindex->phashBlock) || // Enforce on CreateNewBlock invocations which don't have a hash.
                          !((pindex->nHeight==91842 && pindex->GetBlockHash() == uint256S("0x00000000000a4d0a398161ffc163c503763b1f4360639393e0e4c8e300e0caec")) ||
                           (pindex->nHeight==91880 && pindex->GetBlockHash() == uint256S("0x00000000000743f190a18c5577a3c2d2a1f610ae9601ac046a38084ccb7cd721")));

    // Once BIP34 activated it was not possible to create new duplicate coinbases and thus other than starting
    // with the 2 existing duplicate coinbase pairs, not possible to create overwriting txs.  But by the
    // time BIP34 activated, in each of the existing pairs the duplicate coinbase had overwritten the first
    // before the first had been spent.  Since those coinbases are sufficiently buried its no longer possible to create further
    // duplicate transactions descending from the known pairs either.
    // If we're on the known chain at height greater than where BIP34 activated, we can save the db accesses needed for the BIP30 check.
    CBlockIndex *pindexBIP34height = pindex->pprev->GetAncestor(chainparams.GetConsensus().BIP34Height);
    //Only continue to enforce if we're below BIP34 activation height or the block hash at that height doesn't correspond.
    fEnforceBIP30 = fEnforceBIP30 && (!pindexBIP34height || !(pindexBIP34height->GetBlockHash() == chainparams.GetConsensus().BIP34Hash));

    if (fEnforceBIP30) {
        BOOST_FOREACH(const CTransaction& tx, block.vtx) {
            const CCoins* coins = view.AccessCoins(tx.GetHash());
            if (coins && !coins->IsPruned())
                return state.DoS(100, error("ConnectBlock(): tried to overwrite transaction"),
                                 REJECT_INVALID, "bad-txns-BIP30");
        }
    }

    // BIP16 didn't become active until Apr 1 2012
    int64_t nBIP16SwitchTime = 1333238400;
    bool fStrictPayToScriptHash = (pindex->GetBlockTime() >= nBIP16SwitchTime);

    unsigned int flags = fStrictPayToScriptHash ? SCRIPT_VERIFY_P2SH : SCRIPT_VERIFY_NONE;

    // Start enforcing the DERSIG (BIP66) rules, for block.nVersion=3 blocks,
    // when 75% of the network has upgraded:
    if (block.nVersion >= 3 && IsSuperMajority(3, pindex->pprev, chainparams.GetConsensus().nMajorityEnforceBlockUpgrade, chainparams.GetConsensus())) {
        flags |= SCRIPT_VERIFY_DERSIG;
    }

    // Start enforcing CHECKLOCKTIMEVERIFY, (BIP65) for block.nVersion=4
    // blocks, when 75% of the network has upgraded:
    if (block.nVersion >= 4 && IsSuperMajority(4, pindex->pprev, chainparams.GetConsensus().nMajorityEnforceBlockUpgrade, chainparams.GetConsensus())) {
        flags |= SCRIPT_VERIFY_CHECKLOCKTIMEVERIFY;
    }

    // Start enforcing BIP68 (sequence locks) and BIP112 (CHECKSEQUENCEVERIFY) using versionbits logic.
    int nLockTimeFlags = 0;
    if (VersionBitsState(pindex->pprev, chainparams.GetConsensus(), Consensus::DEPLOYMENT_CSV, versionbitscache) == THRESHOLD_ACTIVE) {
        flags |= SCRIPT_VERIFY_CHECKSEQUENCEVERIFY;
        nLockTimeFlags |= LOCKTIME_VERIFY_SEQUENCE;
    }

    // Start enforcing WITNESS rules using versionbits logic.
    if (IsWitnessEnabled(pindex->pprev, chainparams.GetConsensus())) {
        flags |= SCRIPT_VERIFY_WITNESS;
        flags |= SCRIPT_VERIFY_NULLDUMMY;
    }

    int64_t nTime2 = GetTimeMicros(); nTimeForks += nTime2 - nTime1;
    LogPrint("bench", "    - Fork checks: %.2fms [%.2fs]\n", 0.001 * (nTime2 - nTime1), nTimeForks * 0.000001);

    CBlockUndo blockundo;

    CCheckQueueControl<CScriptCheck> control(fScriptChecks && nScriptCheckThreads ? &scriptcheckqueue : NULL);

    std::vector<uint256> vOrphanErase;
    std::vector<int> prevheights;
    CAmount nFees = 0;
    int nInputs = 0;
    int64_t nSigOpsCost = 0;
    CDiskTxPos pos(pindex->GetBlockPos(), GetSizeOfCompactSize(block.vtx.size()));
    std::vector<std::pair<uint256, CDiskTxPos> > vPos;
    vPos.reserve(block.vtx.size());
    blockundo.vtxundo.reserve(block.vtx.size() - 1);
    std::vector<PrecomputedTransactionData> txdata;
    txdata.reserve(block.vtx.size()); // Required so that pointers to individual PrecomputedTransactionData don't get invalidated
    for (unsigned int i = 0; i < block.vtx.size(); i++)
    {
        const CTransaction &tx = block.vtx[i];

        nInputs += tx.vin.size();

        if (!tx.IsCoinBase())
        {
            if (!view.HaveInputs(tx))
                return state.DoS(100, error("ConnectBlock(): inputs missing/spent"),
                                 REJECT_INVALID, "bad-txns-inputs-missingorspent");

            // Check that transaction is BIP68 final
            // BIP68 lock checks (as opposed to nLockTime checks) must
            // be in ConnectBlock because they require the UTXO set
            prevheights.resize(tx.vin.size());
            for (size_t j = 0; j < tx.vin.size(); j++) {
                prevheights[j] = view.AccessCoins(tx.vin[j].prevout.hash)->nHeight;
            }

            // Which orphan pool entries must we evict?
            for (size_t j = 0; j < tx.vin.size(); j++) {
                auto itByPrev = mapOrphanTransactionsByPrev.find(tx.vin[j].prevout);
                if (itByPrev == mapOrphanTransactionsByPrev.end()) continue;
                for (auto mi = itByPrev->second.begin(); mi != itByPrev->second.end(); ++mi) {
                    const CTransaction& orphanTx = (*mi)->second.tx;
                    const uint256& orphanHash = orphanTx.GetHash();
                    vOrphanErase.push_back(orphanHash);
                }
            }

            if (!SequenceLocks(tx, nLockTimeFlags, &prevheights, *pindex)) {
                return state.DoS(100, error("%s: contains a non-BIP68-final transaction", __func__),
                                 REJECT_INVALID, "bad-txns-nonfinal");
            }
        }

        // GetTransactionSigOpCost counts 3 types of sigops:
        // * legacy (always)
        // * p2sh (when P2SH enabled in flags and excludes coinbase)
        // * witness (when witness enabled in flags and excludes coinbase)
        nSigOpsCost += GetTransactionSigOpCost(tx, view, flags);
        if (nSigOpsCost > MAX_BLOCK_SIGOPS_COST)
            return state.DoS(100, error("ConnectBlock(): too many sigops"),
                             REJECT_INVALID, "bad-blk-sigops");

        txdata.emplace_back(tx);
        if (!tx.IsCoinBase())
        {
            nFees += view.GetValueIn(tx)-tx.GetValueOut();

            std::vector<CScriptCheck> vChecks;
            bool fCacheResults = fJustCheck; /* Don't cache results if we're actually connecting blocks (still consult the cache, though) */
            if (!CheckInputs(tx, state, view, fScriptChecks, flags, fCacheResults, txdata[i], nScriptCheckThreads ? &vChecks : NULL))
                return error("ConnectBlock(): CheckInputs on %s failed with %s",
                    tx.GetHash().ToString(), FormatStateMessage(state));
            control.Add(vChecks);
        }

        CTxUndo undoDummy;
        if (i > 0) {
            blockundo.vtxundo.push_back(CTxUndo());
        }
        UpdateCoins(tx, view, i == 0 ? undoDummy : blockundo.vtxundo.back(), pindex->nHeight);

        vPos.push_back(std::make_pair(tx.GetHash(), pos));
        pos.nTxOffset += ::GetSerializeSize(tx, SER_DISK, CLIENT_VERSION);
    }
    int64_t nTime3 = GetTimeMicros(); nTimeConnect += nTime3 - nTime2;
    LogPrint("bench", "      - Connect %u transactions: %.2fms (%.3fms/tx, %.3fms/txin) [%.2fs]\n", (unsigned)block.vtx.size(), 0.001 * (nTime3 - nTime2), 0.001 * (nTime3 - nTime2) / block.vtx.size(), nInputs <= 1 ? 0 : 0.001 * (nTime3 - nTime2) / (nInputs-1), nTimeConnect * 0.000001);

    CAmount blockReward = nFees + GetBlockSubsidy(pindex->nHeight, chainparams.GetConsensus());
    if (block.vtx[0].GetValueOut() > blockReward)
        return state.DoS(100,
                         error("ConnectBlock(): coinbase pays too much (actual=%d vs limit=%d)",
                               block.vtx[0].GetValueOut(), blockReward),
                               REJECT_INVALID, "bad-cb-amount");

    if (!control.Wait())
        return state.DoS(100, false);
    int64_t nTime4 = GetTimeMicros(); nTimeVerify += nTime4 - nTime2;
    LogPrint("bench", "    - Verify %u txins: %.2fms (%.3fms/txin) [%.2fs]\n", nInputs - 1, 0.001 * (nTime4 - nTime2), nInputs <= 1 ? 0 : 0.001 * (nTime4 - nTime2) / (nInputs-1), nTimeVerify * 0.000001);

    if (fJustCheck)
        return true;

    // Write undo information to disk
    if (pindex->GetUndoPos().IsNull() || !pindex->IsValid(BLOCK_VALID_SCRIPTS))
    {
        if (pindex->GetUndoPos().IsNull()) {
            CDiskBlockPos pos;
            if (!FindUndoPos(state, pindex->nFile, pos, ::GetSerializeSize(blockundo, SER_DISK, CLIENT_VERSION) + 40))
                return error("ConnectBlock(): FindUndoPos failed");
            if (!UndoWriteToDisk(blockundo, pos, pindex->pprev->GetBlockHash(), chainparams.MessageStart()))
                return AbortNode(state, "Failed to write undo data");

            // update nUndoPos in block index
            pindex->nUndoPos = pos.nPos;
            pindex->nStatus |= BLOCK_HAVE_UNDO;
        }

        pindex->RaiseValidity(BLOCK_VALID_SCRIPTS);
        setDirtyBlockIndex.insert(pindex);
    }

    if (fTxIndex)
        if (!pblocktree->WriteTxIndex(vPos))
            return AbortNode(state, "Failed to write transaction index");

    // add this block to the view's block chain
    view.SetBestBlock(pindex->GetBlockHash());

    int64_t nTime5 = GetTimeMicros(); nTimeIndex += nTime5 - nTime4;
    LogPrint("bench", "    - Index writing: %.2fms [%.2fs]\n", 0.001 * (nTime5 - nTime4), nTimeIndex * 0.000001);

    // Watch for changes to the previous coinbase transaction.
    static uint256 hashPrevBestCoinBase;
    GetMainSignals().UpdatedTransaction(hashPrevBestCoinBase);
    hashPrevBestCoinBase = block.vtx[0].GetHash();

    // Erase orphan transactions include or precluded by this block
    if (vOrphanErase.size()) {
        int nErased = 0;
        BOOST_FOREACH(uint256 &orphanHash, vOrphanErase) {
            nErased += EraseOrphanTx(orphanHash);
        }
        LogPrint("mempool", "Erased %d orphan tx included or conflicted by block\n", nErased);
    }

    int64_t nTime6 = GetTimeMicros(); nTimeCallbacks += nTime6 - nTime5;
    LogPrint("bench", "    - Callbacks: %.2fms [%.2fs]\n", 0.001 * (nTime6 - nTime5), nTimeCallbacks * 0.000001);

    return true;
}

enum FlushStateMode {
    FLUSH_STATE_NONE,
    FLUSH_STATE_IF_NEEDED,
    FLUSH_STATE_PERIODIC,
    FLUSH_STATE_ALWAYS
};

/**
 * Update the on-disk chain state.
 * The caches and indexes are flushed depending on the mode we're called with
 * if they're too large, if it's been a while since the last write,
 * or always and in all cases if we're in prune mode and are deleting files.
 */
bool static FlushStateToDisk(CValidationState &state, FlushStateMode mode) {
    const CChainParams& chainparams = Params();
    LOCK2(cs_main, cs_LastBlockFile);
    static int64_t nLastWrite = 0;
    static int64_t nLastFlush = 0;
    static int64_t nLastSetChain = 0;
    std::set<int> setFilesToPrune;
    bool fFlushForPrune = false;
    try {
    if (fPruneMode && fCheckForPruning && !fReindex) {
        FindFilesToPrune(setFilesToPrune, chainparams.PruneAfterHeight());
        fCheckForPruning = false;
        if (!setFilesToPrune.empty()) {
            fFlushForPrune = true;
            if (!fHavePruned) {
                pblocktree->WriteFlag("prunedblockfiles", true);
                fHavePruned = true;
            }
        }
    }
    int64_t nNow = GetTimeMicros();
    // Avoid writing/flushing immediately after startup.
    if (nLastWrite == 0) {
        nLastWrite = nNow;
    }
    if (nLastFlush == 0) {
        nLastFlush = nNow;
    }
    if (nLastSetChain == 0) {
        nLastSetChain = nNow;
    }
    size_t cacheSize = pcoinsTip->DynamicMemoryUsage();
    // The cache is large and close to the limit, but we have time now (not in the middle of a block processing).
    bool fCacheLarge = mode == FLUSH_STATE_PERIODIC && cacheSize * (10.0/9) > nCoinCacheUsage;
    // The cache is over the limit, we have to write now.
    bool fCacheCritical = mode == FLUSH_STATE_IF_NEEDED && cacheSize > nCoinCacheUsage;
    // It's been a while since we wrote the block index to disk. Do this frequently, so we don't need to redownload after a crash.
    bool fPeriodicWrite = mode == FLUSH_STATE_PERIODIC && nNow > nLastWrite + (int64_t)DATABASE_WRITE_INTERVAL * 1000000;
    // It's been very long since we flushed the cache. Do this infrequently, to optimize cache usage.
    bool fPeriodicFlush = mode == FLUSH_STATE_PERIODIC && nNow > nLastFlush + (int64_t)DATABASE_FLUSH_INTERVAL * 1000000;
    // Combine all conditions that result in a full cache flush.
    bool fDoFullFlush = (mode == FLUSH_STATE_ALWAYS) || fCacheLarge || fCacheCritical || fPeriodicFlush || fFlushForPrune;
    // Write blocks and block index to disk.
    if (fDoFullFlush || fPeriodicWrite) {
        // Depend on nMinDiskSpace to ensure we can write block index
        if (!CheckDiskSpace(0))
            return state.Error("out of disk space");
        // First make sure all block and undo data is flushed to disk.
        FlushBlockFile();
        // Then update all block file information (which may refer to block and undo files).
        {
            std::vector<std::pair<int, const CBlockFileInfo*> > vFiles;
            vFiles.reserve(setDirtyFileInfo.size());
            for (set<int>::iterator it = setDirtyFileInfo.begin(); it != setDirtyFileInfo.end(); ) {
                vFiles.push_back(make_pair(*it, &vinfoBlockFile[*it]));
                setDirtyFileInfo.erase(it++);
            }
            std::vector<const CBlockIndex*> vBlocks;
            vBlocks.reserve(setDirtyBlockIndex.size());
            for (set<CBlockIndex*>::iterator it = setDirtyBlockIndex.begin(); it != setDirtyBlockIndex.end(); ) {
                vBlocks.push_back(*it);
                setDirtyBlockIndex.erase(it++);
            }
            if (!pblocktree->WriteBatchSync(vFiles, nLastBlockFile, vBlocks)) {
                return AbortNode(state, "Files to write to block index database");
            }
        }
        // Finally remove any pruned files
        if (fFlushForPrune)
            UnlinkPrunedFiles(setFilesToPrune);
        nLastWrite = nNow;
    }
    // Flush best chain related state. This can only be done if the blocks / block index write was also done.
    if (fDoFullFlush) {
        // Typical CCoins structures on disk are around 128 bytes in size.
        // Pushing a new one to the database can cause it to be written
        // twice (once in the log, and once in the tables). This is already
        // an overestimation, as most will delete an existing entry or
        // overwrite one. Still, use a conservative safety factor of 2.
        if (!CheckDiskSpace(128 * 2 * 2 * pcoinsTip->GetCacheSize()))
            return state.Error("out of disk space");
        // Flush the chainstate (which may refer to block index entries).
        if (!pcoinsTip->Flush())
            return AbortNode(state, "Failed to write to coin database");
        nLastFlush = nNow;
    }
    if (fDoFullFlush || ((mode == FLUSH_STATE_ALWAYS || mode == FLUSH_STATE_PERIODIC) && nNow > nLastSetChain + (int64_t)DATABASE_WRITE_INTERVAL * 1000000)) {
        // Update best block in wallet (so we can detect restored wallets).
        GetMainSignals().SetBestChain(chainActive.GetLocator());
        nLastSetChain = nNow;
    }
    } catch (const std::runtime_error& e) {
        return AbortNode(state, std::string("System error while flushing: ") + e.what());
    }
    return true;
}

void FlushStateToDisk() {
    CValidationState state;
    FlushStateToDisk(state, FLUSH_STATE_ALWAYS);
}

void PruneAndFlush() {
    CValidationState state;
    fCheckForPruning = true;
    FlushStateToDisk(state, FLUSH_STATE_NONE);
}

/** Update chainActive and related internal data structures. */
void static UpdateTip(CBlockIndex *pindexNew, const CChainParams& chainParams) {
    chainActive.SetTip(pindexNew);

    // New best block
    nTimeBestReceived = GetTime();
    mempool.AddTransactionsUpdated(1);

    cvBlockChange.notify_all();

    static bool fWarned = false;
    std::vector<std::string> warningMessages;
    if (!IsInitialBlockDownload())
    {
        int nUpgraded = 0;
        const CBlockIndex* pindex = chainActive.Tip();
        for (int bit = 0; bit < VERSIONBITS_NUM_BITS; bit++) {
            WarningBitsConditionChecker checker(bit);
            ThresholdState state = checker.GetStateFor(pindex, chainParams.GetConsensus(), warningcache[bit]);
            if (state == THRESHOLD_ACTIVE || state == THRESHOLD_LOCKED_IN) {
                if (state == THRESHOLD_ACTIVE) {
                    strMiscWarning = strprintf(_("Warning: unknown new rules activated (versionbit %i)"), bit);
                    if (!fWarned) {
                        AlertNotify(strMiscWarning);
                        fWarned = true;
                    }
                } else {
                    warningMessages.push_back(strprintf("unknown new rules are about to activate (versionbit %i)", bit));
                }
            }
        }
        // Check the version of the last 100 blocks to see if we need to upgrade:
        for (int i = 0; i < 100 && pindex != NULL; i++)
        {
            int32_t nExpectedVersion = ComputeBlockVersion(pindex->pprev, chainParams.GetConsensus());
            if (pindex->nVersion > VERSIONBITS_LAST_OLD_BLOCK_VERSION && (pindex->nVersion & ~nExpectedVersion) != 0)
                ++nUpgraded;
            pindex = pindex->pprev;
        }
        if (nUpgraded > 0)
            warningMessages.push_back(strprintf("%d of last 100 blocks have unexpected version", nUpgraded));
        if (nUpgraded > 100/2)
        {
            // strMiscWarning is read by GetWarnings(), called by Qt and the JSON-RPC code to warn the user:
            strMiscWarning = _("Warning: Unknown block versions being mined! It's possible unknown rules are in effect");
            if (!fWarned) {
                AlertNotify(strMiscWarning);
                fWarned = true;
            }
        }
    }
    LogPrintf("%s: new best=%s height=%d version=0x%08x log2_work=%.8g tx=%lu date='%s' progress=%f cache=%.1fMiB(%utx)", __func__,
      chainActive.Tip()->GetBlockHash().ToString(), chainActive.Height(), chainActive.Tip()->nVersion,
      log(chainActive.Tip()->nChainWork.getdouble())/log(2.0), (unsigned long)chainActive.Tip()->nChainTx,
      DateTimeStrFormat("%Y-%m-%d %H:%M:%S", chainActive.Tip()->GetBlockTime()),
      Checkpoints::GuessVerificationProgress(chainParams.Checkpoints(), chainActive.Tip()), pcoinsTip->DynamicMemoryUsage() * (1.0 / (1<<20)), pcoinsTip->GetCacheSize());
    if (!warningMessages.empty())
        LogPrintf(" warning='%s'", boost::algorithm::join(warningMessages, ", "));
    LogPrintf("\n");

}

/** Disconnect chainActive's tip. You probably want to call mempool.removeForReorg and manually re-limit mempool size after this, with cs_main held. */
bool static DisconnectTip(CValidationState& state, const CChainParams& chainparams, bool fBare = false)
{
    CBlockIndex *pindexDelete = chainActive.Tip();
    assert(pindexDelete);
    // Read block from disk.
    CBlock block;
    if (!ReadBlockFromDisk(block, pindexDelete, chainparams.GetConsensus()))
        return AbortNode(state, "Failed to read block");
    // Apply the block atomically to the chain state.
    int64_t nStart = GetTimeMicros();
    {
        CCoinsViewCache view(pcoinsTip);
        if (!DisconnectBlock(block, state, pindexDelete, view))
            return error("DisconnectTip(): DisconnectBlock %s failed", pindexDelete->GetBlockHash().ToString());
        assert(view.Flush());
    }
    LogPrint("bench", "- Disconnect block: %.2fms\n", (GetTimeMicros() - nStart) * 0.001);
    // Write the chain state to disk, if necessary.
    if (!FlushStateToDisk(state, FLUSH_STATE_IF_NEEDED))
        return false;

    if (!fBare) {
        // Resurrect mempool transactions from the disconnected block.
        std::vector<uint256> vHashUpdate;
        BOOST_FOREACH(const CTransaction &tx, block.vtx) {
            // ignore validation errors in resurrected transactions
            list<CTransaction> removed;
            CValidationState stateDummy;
            if (tx.IsCoinBase() || !AcceptToMemoryPool(mempool, stateDummy, tx, false, NULL, true)) {
                mempool.removeRecursive(tx, removed);
            } else if (mempool.exists(tx.GetHash())) {
                vHashUpdate.push_back(tx.GetHash());
            }
        }
        // AcceptToMemoryPool/addUnchecked all assume that new mempool entries have
        // no in-mempool children, which is generally not true when adding
        // previously-confirmed transactions back to the mempool.
        // UpdateTransactionsFromBlock finds descendants of any transactions in this
        // block that were added back and cleans up the mempool state.
        mempool.UpdateTransactionsFromBlock(vHashUpdate);
    }

    // Update chainActive and related variables.
    UpdateTip(pindexDelete->pprev, chainparams);
    // Let wallets know transactions went from 1-confirmed to
    // 0-confirmed or conflicted:
    BOOST_FOREACH(const CTransaction &tx, block.vtx) {
        SyncWithWallets(tx, pindexDelete->pprev, NULL);
    }
    return true;
}

static int64_t nTimeReadFromDisk = 0;
static int64_t nTimeConnectTotal = 0;
static int64_t nTimeFlush = 0;
static int64_t nTimeChainState = 0;
static int64_t nTimePostConnect = 0;

/**
 * Connect a new block to chainActive. pblock is either NULL or a pointer to a CBlock
 * corresponding to pindexNew, to bypass loading it again from disk.
 */
bool static ConnectTip(CValidationState& state, const CChainParams& chainparams, CBlockIndex* pindexNew, const CBlock* pblock)
{
    assert(pindexNew->pprev == chainActive.Tip());
    // Read block from disk.
    int64_t nTime1 = GetTimeMicros();
    CBlock block;
    if (!pblock) {
        if (!ReadBlockFromDisk(block, pindexNew, chainparams.GetConsensus()))
            return AbortNode(state, "Failed to read block");
        pblock = &block;
    }
    // Apply the block atomically to the chain state.
    int64_t nTime2 = GetTimeMicros(); nTimeReadFromDisk += nTime2 - nTime1;
    int64_t nTime3;
    LogPrint("bench", "  - Load block from disk: %.2fms [%.2fs]\n", (nTime2 - nTime1) * 0.001, nTimeReadFromDisk * 0.000001);
    {
        CCoinsViewCache view(pcoinsTip);
        bool rv = ConnectBlock(*pblock, state, pindexNew, view, chainparams);
        GetMainSignals().BlockChecked(*pblock, state);
        if (!rv) {
            if (state.IsInvalid())
                InvalidBlockFound(pindexNew, state);
            return error("ConnectTip(): ConnectBlock %s failed", pindexNew->GetBlockHash().ToString());
        }
        mapBlockSource.erase(pindexNew->GetBlockHash());
        nTime3 = GetTimeMicros(); nTimeConnectTotal += nTime3 - nTime2;
        LogPrint("bench", "  - Connect total: %.2fms [%.2fs]\n", (nTime3 - nTime2) * 0.001, nTimeConnectTotal * 0.000001);
        assert(view.Flush());
    }
    int64_t nTime4 = GetTimeMicros(); nTimeFlush += nTime4 - nTime3;
    LogPrint("bench", "  - Flush: %.2fms [%.2fs]\n", (nTime4 - nTime3) * 0.001, nTimeFlush * 0.000001);
    // Write the chain state to disk, if necessary.
    if (!FlushStateToDisk(state, FLUSH_STATE_IF_NEEDED))
        return false;
    int64_t nTime5 = GetTimeMicros(); nTimeChainState += nTime5 - nTime4;
    LogPrint("bench", "  - Writing chainstate: %.2fms [%.2fs]\n", (nTime5 - nTime4) * 0.001, nTimeChainState * 0.000001);
    // Remove conflicting transactions from the mempool.
    list<CTransaction> txConflicted;
    mempool.removeForBlock(pblock->vtx, pindexNew->nHeight, txConflicted, !IsInitialBlockDownload());
    // Update chainActive & related variables.
    UpdateTip(pindexNew, chainparams);
    // Tell wallet about transactions that went from mempool
    // to conflicted:
    BOOST_FOREACH(const CTransaction &tx, txConflicted) {
        SyncWithWallets(tx, pindexNew, NULL);
    }
    // ... and about transactions that got confirmed:
    BOOST_FOREACH(const CTransaction &tx, pblock->vtx) {
        SyncWithWallets(tx, pindexNew, pblock);
    }

    int64_t nTime6 = GetTimeMicros(); nTimePostConnect += nTime6 - nTime5; nTimeTotal += nTime6 - nTime1;
    LogPrint("bench", "  - Connect postprocess: %.2fms [%.2fs]\n", (nTime6 - nTime5) * 0.001, nTimePostConnect * 0.000001);
    LogPrint("bench", "- Connect block: %.2fms [%.2fs]\n", (nTime6 - nTime1) * 0.001, nTimeTotal * 0.000001);
    return true;
}

/**
 * Return the tip of the chain with the most work in it, that isn't
 * known to be invalid (it's however far from certain to be valid).
 */
static CBlockIndex* FindMostWorkChain() {
    do {
        CBlockIndex *pindexNew = NULL;

        // Find the best candidate header.
        {
            std::set<CBlockIndex*, CBlockIndexWorkComparator>::reverse_iterator it = setBlockIndexCandidates.rbegin();
            if (it == setBlockIndexCandidates.rend())
                return NULL;
            pindexNew = *it;
        }

        // Check whether all blocks on the path between the currently active chain and the candidate are valid.
        // Just going until the active chain is an optimization, as we know all blocks in it are valid already.
        CBlockIndex *pindexTest = pindexNew;
        bool fInvalidAncestor = false;
        while (pindexTest && !chainActive.Contains(pindexTest)) {
            assert(pindexTest->nChainTx || pindexTest->nHeight == 0);

            // Pruned nodes may have entries in setBlockIndexCandidates for
            // which block files have been deleted.  Remove those as candidates
            // for the most work chain if we come across them; we can't switch
            // to a chain unless we have all the non-active-chain parent blocks.
            bool fFailedChain = pindexTest->nStatus & BLOCK_FAILED_MASK;
            bool fMissingData = !(pindexTest->nStatus & BLOCK_HAVE_DATA);
            if (fFailedChain || fMissingData) {
                // Candidate chain is not usable (either invalid or missing data)
                if (fFailedChain && (pindexBestInvalid == NULL || pindexNew->nChainWork > pindexBestInvalid->nChainWork))
                    pindexBestInvalid = pindexNew;
                CBlockIndex *pindexFailed = pindexNew;
                // Remove the entire chain from the set.
                while (pindexTest != pindexFailed) {
                    if (fFailedChain) {
                        pindexFailed->nStatus |= BLOCK_FAILED_CHILD;
                    } else if (fMissingData) {
                        // If we're missing data, then add back to mapBlocksUnlinked,
                        // so that if the block arrives in the future we can try adding
                        // to setBlockIndexCandidates again.
                        mapBlocksUnlinked.insert(std::make_pair(pindexFailed->pprev, pindexFailed));
                    }
                    setBlockIndexCandidates.erase(pindexFailed);
                    pindexFailed = pindexFailed->pprev;
                }
                setBlockIndexCandidates.erase(pindexTest);
                fInvalidAncestor = true;
                break;
            }
            pindexTest = pindexTest->pprev;
        }
        if (!fInvalidAncestor)
            return pindexNew;
    } while(true);
}

/** Delete all entries in setBlockIndexCandidates that are worse than the current tip. */
static void PruneBlockIndexCandidates() {
    // Note that we can't delete the current block itself, as we may need to return to it later in case a
    // reorganization to a better block fails.
    std::set<CBlockIndex*, CBlockIndexWorkComparator>::iterator it = setBlockIndexCandidates.begin();
    while (it != setBlockIndexCandidates.end() && setBlockIndexCandidates.value_comp()(*it, chainActive.Tip())) {
        setBlockIndexCandidates.erase(it++);
    }
    // Either the current tip or a successor of it we're working towards is left in setBlockIndexCandidates.
    assert(!setBlockIndexCandidates.empty());
}

/**
 * Try to make some progress towards making pindexMostWork the active block.
 * pblock is either NULL or a pointer to a CBlock corresponding to pindexMostWork.
 */
static bool ActivateBestChainStep(CValidationState& state, const CChainParams& chainparams, CBlockIndex* pindexMostWork, const CBlock* pblock, bool& fInvalidFound)
{
    AssertLockHeld(cs_main);
    const CBlockIndex *pindexOldTip = chainActive.Tip();
    const CBlockIndex *pindexFork = chainActive.FindFork(pindexMostWork);

    // Disconnect active blocks which are no longer in the best chain.
    bool fBlocksDisconnected = false;
    while (chainActive.Tip() && chainActive.Tip() != pindexFork) {
        if (!DisconnectTip(state, chainparams))
            return false;
        fBlocksDisconnected = true;
    }

    // Build list of new blocks to connect.
    std::vector<CBlockIndex*> vpindexToConnect;
    bool fContinue = true;
    int nHeight = pindexFork ? pindexFork->nHeight : -1;
    while (fContinue && nHeight != pindexMostWork->nHeight) {
        // Don't iterate the entire list of potential improvements toward the best tip, as we likely only need
        // a few blocks along the way.
        int nTargetHeight = std::min(nHeight + 32, pindexMostWork->nHeight);
        vpindexToConnect.clear();
        vpindexToConnect.reserve(nTargetHeight - nHeight);
        CBlockIndex *pindexIter = pindexMostWork->GetAncestor(nTargetHeight);
        while (pindexIter && pindexIter->nHeight != nHeight) {
            vpindexToConnect.push_back(pindexIter);
            pindexIter = pindexIter->pprev;
        }
        nHeight = nTargetHeight;

        // Connect new blocks.
        BOOST_REVERSE_FOREACH(CBlockIndex *pindexConnect, vpindexToConnect) {
            if (!ConnectTip(state, chainparams, pindexConnect, pindexConnect == pindexMostWork ? pblock : NULL)) {
                if (state.IsInvalid()) {
                    // The block violates a consensus rule.
                    if (!state.CorruptionPossible())
                        InvalidChainFound(vpindexToConnect.back());
                    state = CValidationState();
                    fInvalidFound = true;
                    fContinue = false;
                    break;
                } else {
                    // A system error occurred (disk space, database error, ...).
                    return false;
                }
            } else {
                PruneBlockIndexCandidates();
                if (!pindexOldTip || chainActive.Tip()->nChainWork > pindexOldTip->nChainWork) {
                    // We're in a better position than we were. Return temporarily to release the lock.
                    fContinue = false;
                    break;
                }
            }
        }
    }

    if (fBlocksDisconnected) {
        mempool.removeForReorg(pcoinsTip, chainActive.Tip()->nHeight + 1, STANDARD_LOCKTIME_VERIFY_FLAGS);
        LimitMempoolSize(mempool, GetArg("-maxmempool", DEFAULT_MAX_MEMPOOL_SIZE) * 1000000, GetArg("-mempoolexpiry", DEFAULT_MEMPOOL_EXPIRY) * 60 * 60);
    }
    mempool.check(pcoinsTip);

    // Callbacks/notifications for a new best chain.
    if (fInvalidFound)
        CheckForkWarningConditionsOnNewFork(vpindexToConnect.back());
    else
        CheckForkWarningConditions();

    return true;
}

static void NotifyHeaderTip() {
    bool fNotify = false;
    bool fInitialBlockDownload = false;
    static CBlockIndex* pindexHeaderOld = NULL;
    CBlockIndex* pindexHeader = NULL;
    {
        LOCK(cs_main);
        if (!setBlockIndexCandidates.empty()) {
            pindexHeader = *setBlockIndexCandidates.rbegin();
        }
        if (pindexHeader != pindexHeaderOld) {
            fNotify = true;
            fInitialBlockDownload = IsInitialBlockDownload();
            pindexHeaderOld = pindexHeader;
        }
    }
    // Send block tip changed notifications without cs_main
    if (fNotify) {
        uiInterface.NotifyHeaderTip(fInitialBlockDownload, pindexHeader);
    }
}

/**
 * Make the best chain active, in multiple steps. The result is either failure
 * or an activated best chain. pblock is either NULL or a pointer to a block
 * that is already loaded (to avoid loading it again from disk).
 */
bool ActivateBestChain(CValidationState &state, const CChainParams& chainparams, const CBlock *pblock) {
    CBlockIndex *pindexMostWork = NULL;
    CBlockIndex *pindexNewTip = NULL;
    do {
        boost::this_thread::interruption_point();
        if (ShutdownRequested())
            break;

        const CBlockIndex *pindexFork;
        bool fInitialDownload;
        int nNewHeight;
        {
            LOCK(cs_main);
            CBlockIndex *pindexOldTip = chainActive.Tip();
            if (pindexMostWork == NULL) {
                pindexMostWork = FindMostWorkChain();
            }

            // Whether we have anything to do at all.
            if (pindexMostWork == NULL || pindexMostWork == chainActive.Tip())
                return true;

            bool fInvalidFound = false;
            if (!ActivateBestChainStep(state, chainparams, pindexMostWork, pblock && pblock->GetHash() == pindexMostWork->GetBlockHash() ? pblock : NULL, fInvalidFound))
                return false;

            if (fInvalidFound) {
                // Wipe cache, we may need another branch now.
                pindexMostWork = NULL;
            }
            pindexNewTip = chainActive.Tip();
            pindexFork = chainActive.FindFork(pindexOldTip);
            fInitialDownload = IsInitialBlockDownload();
            nNewHeight = chainActive.Height();
        }
        // When we reach this point, we switched to a new tip (stored in pindexNewTip).

        // Notifications/callbacks that can run without cs_main
        // Always notify the UI if a new block tip was connected
        if (pindexFork != pindexNewTip) {
            uiInterface.NotifyBlockTip(fInitialDownload, pindexNewTip);

            if (!fInitialDownload) {
                // Find the hashes of all blocks that weren't previously in the best chain.
                std::vector<uint256> vHashes;
                CBlockIndex *pindexToAnnounce = pindexNewTip;
                while (pindexToAnnounce != pindexFork) {
                    vHashes.push_back(pindexToAnnounce->GetBlockHash());
                    pindexToAnnounce = pindexToAnnounce->pprev;
                    if (vHashes.size() == MAX_BLOCKS_TO_ANNOUNCE) {
                        // Limit announcements in case of a huge reorganization.
                        // Rely on the peer's synchronization mechanism in that case.
                        break;
                    }
                }
                // Relay inventory, but don't relay old inventory during initial block download.
                int nBlockEstimate = 0;
                if (fCheckpointsEnabled)
                    nBlockEstimate = Checkpoints::GetTotalBlocksEstimate(chainparams.Checkpoints());
                {
                    LOCK(cs_vNodes);
                    BOOST_FOREACH(CNode* pnode, vNodes) {
                        if (nNewHeight > (pnode->nStartingHeight != -1 ? pnode->nStartingHeight - 2000 : nBlockEstimate)) {
                            BOOST_REVERSE_FOREACH(const uint256& hash, vHashes) {
                                pnode->PushBlockHash(hash);
                            }
                        }
                    }
                }
                // Notify external listeners about the new tip.
                if (!vHashes.empty()) {
                    GetMainSignals().UpdatedBlockTip(pindexNewTip);
                }
            }
        }
    } while (pindexNewTip != pindexMostWork);
    CheckBlockIndex(chainparams.GetConsensus());

    // Write changes periodically to disk, after relay.
    if (!FlushStateToDisk(state, FLUSH_STATE_PERIODIC)) {
        return false;
    }

    return true;
}

bool InvalidateBlock(CValidationState& state, const CChainParams& chainparams, CBlockIndex *pindex)
{
    AssertLockHeld(cs_main);

    // Mark the block itself as invalid.
    pindex->nStatus |= BLOCK_FAILED_VALID;
    setDirtyBlockIndex.insert(pindex);
    setBlockIndexCandidates.erase(pindex);

    while (chainActive.Contains(pindex)) {
        CBlockIndex *pindexWalk = chainActive.Tip();
        pindexWalk->nStatus |= BLOCK_FAILED_CHILD;
        setDirtyBlockIndex.insert(pindexWalk);
        setBlockIndexCandidates.erase(pindexWalk);
        // ActivateBestChain considers blocks already in chainActive
        // unconditionally valid already, so force disconnect away from it.
        if (!DisconnectTip(state, chainparams)) {
            mempool.removeForReorg(pcoinsTip, chainActive.Tip()->nHeight + 1, STANDARD_LOCKTIME_VERIFY_FLAGS);
            return false;
        }
    }

    LimitMempoolSize(mempool, GetArg("-maxmempool", DEFAULT_MAX_MEMPOOL_SIZE) * 1000000, GetArg("-mempoolexpiry", DEFAULT_MEMPOOL_EXPIRY) * 60 * 60);

    // The resulting new best tip may not be in setBlockIndexCandidates anymore, so
    // add it again.
    BlockMap::iterator it = mapBlockIndex.begin();
    while (it != mapBlockIndex.end()) {
        if (it->second->IsValid(BLOCK_VALID_TRANSACTIONS) && it->second->nChainTx && !setBlockIndexCandidates.value_comp()(it->second, chainActive.Tip())) {
            setBlockIndexCandidates.insert(it->second);
        }
        it++;
    }

    InvalidChainFound(pindex);
    mempool.removeForReorg(pcoinsTip, chainActive.Tip()->nHeight + 1, STANDARD_LOCKTIME_VERIFY_FLAGS);
    uiInterface.NotifyBlockTip(IsInitialBlockDownload(), pindex->pprev);
    return true;
}

bool ResetBlockFailureFlags(CBlockIndex *pindex) {
    AssertLockHeld(cs_main);

    int nHeight = pindex->nHeight;

    // Remove the invalidity flag from this block and all its descendants.
    BlockMap::iterator it = mapBlockIndex.begin();
    while (it != mapBlockIndex.end()) {
        if (!it->second->IsValid() && it->second->GetAncestor(nHeight) == pindex) {
            it->second->nStatus &= ~BLOCK_FAILED_MASK;
            setDirtyBlockIndex.insert(it->second);
            if (it->second->IsValid(BLOCK_VALID_TRANSACTIONS) && it->second->nChainTx && setBlockIndexCandidates.value_comp()(chainActive.Tip(), it->second)) {
                setBlockIndexCandidates.insert(it->second);
            }
            if (it->second == pindexBestInvalid) {
                // Reset invalid block marker if it was pointing to one of those.
                pindexBestInvalid = NULL;
            }
        }
        it++;
    }

    // Remove the invalidity flag from all ancestors too.
    while (pindex != NULL) {
        if (pindex->nStatus & BLOCK_FAILED_MASK) {
            pindex->nStatus &= ~BLOCK_FAILED_MASK;
            setDirtyBlockIndex.insert(pindex);
        }
        pindex = pindex->pprev;
    }
    return true;
}

CBlockIndex* AddToBlockIndex(const CBlockHeader& block)
{
    // Check for duplicate
    uint256 hash = block.GetHash();
    BlockMap::iterator it = mapBlockIndex.find(hash);
    if (it != mapBlockIndex.end())
        return it->second;

    // Construct new block index object
    CBlockIndex* pindexNew = new CBlockIndex(block);
    assert(pindexNew);
    // We assign the sequence id to blocks only when the full data is available,
    // to avoid miners withholding blocks but broadcasting headers, to get a
    // competitive advantage.
    pindexNew->nSequenceId = 0;
    BlockMap::iterator mi = mapBlockIndex.insert(make_pair(hash, pindexNew)).first;
    pindexNew->phashBlock = &((*mi).first);
    BlockMap::iterator miPrev = mapBlockIndex.find(block.hashPrevBlock);
    if (miPrev != mapBlockIndex.end())
    {
        pindexNew->pprev = (*miPrev).second;
        pindexNew->nHeight = pindexNew->pprev->nHeight + 1;
        pindexNew->BuildSkip();
    }
    pindexNew->nChainWork = (pindexNew->pprev ? pindexNew->pprev->nChainWork : 0) + GetBlockProof(*pindexNew);
    pindexNew->RaiseValidity(BLOCK_VALID_TREE);
    if (pindexBestHeader == NULL || pindexBestHeader->nChainWork < pindexNew->nChainWork)
        pindexBestHeader = pindexNew;

    setDirtyBlockIndex.insert(pindexNew);

    return pindexNew;
}

/** Mark a block as having its data received and checked (up to BLOCK_VALID_TRANSACTIONS). */
bool ReceivedBlockTransactions(const CBlock &block, CValidationState& state, CBlockIndex *pindexNew, const CDiskBlockPos& pos)
{
    pindexNew->nTx = block.vtx.size();
    pindexNew->nChainTx = 0;
    pindexNew->nFile = pos.nFile;
    pindexNew->nDataPos = pos.nPos;
    pindexNew->nUndoPos = 0;
    pindexNew->nStatus |= BLOCK_HAVE_DATA;
    if (IsWitnessEnabled(pindexNew->pprev, Params().GetConsensus())) {
        pindexNew->nStatus |= BLOCK_OPT_WITNESS;
    }
    pindexNew->RaiseValidity(BLOCK_VALID_TRANSACTIONS);
    setDirtyBlockIndex.insert(pindexNew);

    if (pindexNew->pprev == NULL || pindexNew->pprev->nChainTx) {
        // If pindexNew is the genesis block or all parents are BLOCK_VALID_TRANSACTIONS.
        deque<CBlockIndex*> queue;
        queue.push_back(pindexNew);

        // Recursively process any descendant blocks that now may be eligible to be connected.
        while (!queue.empty()) {
            CBlockIndex *pindex = queue.front();
            queue.pop_front();
            pindex->nChainTx = (pindex->pprev ? pindex->pprev->nChainTx : 0) + pindex->nTx;
            {
                LOCK(cs_nBlockSequenceId);
                pindex->nSequenceId = nBlockSequenceId++;
            }
            if (chainActive.Tip() == NULL || !setBlockIndexCandidates.value_comp()(pindex, chainActive.Tip())) {
                setBlockIndexCandidates.insert(pindex);
            }
            std::pair<std::multimap<CBlockIndex*, CBlockIndex*>::iterator, std::multimap<CBlockIndex*, CBlockIndex*>::iterator> range = mapBlocksUnlinked.equal_range(pindex);
            while (range.first != range.second) {
                std::multimap<CBlockIndex*, CBlockIndex*>::iterator it = range.first;
                queue.push_back(it->second);
                range.first++;
                mapBlocksUnlinked.erase(it);
            }
        }
    } else {
        if (pindexNew->pprev && pindexNew->pprev->IsValid(BLOCK_VALID_TREE)) {
            mapBlocksUnlinked.insert(std::make_pair(pindexNew->pprev, pindexNew));
        }
    }

    return true;
}

bool FindBlockPos(CValidationState &state, CDiskBlockPos &pos, unsigned int nAddSize, unsigned int nHeight, uint64_t nTime, bool fKnown = false)
{
    LOCK(cs_LastBlockFile);

    unsigned int nFile = fKnown ? pos.nFile : nLastBlockFile;
    if (vinfoBlockFile.size() <= nFile) {
        vinfoBlockFile.resize(nFile + 1);
    }

    if (!fKnown) {
        while (vinfoBlockFile[nFile].nSize + nAddSize >= MAX_BLOCKFILE_SIZE) {
            nFile++;
            if (vinfoBlockFile.size() <= nFile) {
                vinfoBlockFile.resize(nFile + 1);
            }
        }
        pos.nFile = nFile;
        pos.nPos = vinfoBlockFile[nFile].nSize;
    }

    if ((int)nFile != nLastBlockFile) {
        if (!fKnown) {
            LogPrintf("Leaving block file %i: %s\n", nLastBlockFile, vinfoBlockFile[nLastBlockFile].ToString());
        }
        FlushBlockFile(!fKnown);
        nLastBlockFile = nFile;
    }

    vinfoBlockFile[nFile].AddBlock(nHeight, nTime);
    if (fKnown)
        vinfoBlockFile[nFile].nSize = std::max(pos.nPos + nAddSize, vinfoBlockFile[nFile].nSize);
    else
        vinfoBlockFile[nFile].nSize += nAddSize;

    if (!fKnown) {
        unsigned int nOldChunks = (pos.nPos + BLOCKFILE_CHUNK_SIZE - 1) / BLOCKFILE_CHUNK_SIZE;
        unsigned int nNewChunks = (vinfoBlockFile[nFile].nSize + BLOCKFILE_CHUNK_SIZE - 1) / BLOCKFILE_CHUNK_SIZE;
        if (nNewChunks > nOldChunks) {
            if (fPruneMode)
                fCheckForPruning = true;
            if (CheckDiskSpace(nNewChunks * BLOCKFILE_CHUNK_SIZE - pos.nPos)) {
                FILE *file = OpenBlockFile(pos);
                if (file) {
                    LogPrintf("Pre-allocating up to position 0x%x in blk%05u.dat\n", nNewChunks * BLOCKFILE_CHUNK_SIZE, pos.nFile);
                    AllocateFileRange(file, pos.nPos, nNewChunks * BLOCKFILE_CHUNK_SIZE - pos.nPos);
                    fclose(file);
                }
            }
            else
                return state.Error("out of disk space");
        }
    }

    setDirtyFileInfo.insert(nFile);
    return true;
}

bool FindUndoPos(CValidationState &state, int nFile, CDiskBlockPos &pos, unsigned int nAddSize)
{
    pos.nFile = nFile;

    LOCK(cs_LastBlockFile);

    unsigned int nNewSize;
    pos.nPos = vinfoBlockFile[nFile].nUndoSize;
    nNewSize = vinfoBlockFile[nFile].nUndoSize += nAddSize;
    setDirtyFileInfo.insert(nFile);

    unsigned int nOldChunks = (pos.nPos + UNDOFILE_CHUNK_SIZE - 1) / UNDOFILE_CHUNK_SIZE;
    unsigned int nNewChunks = (nNewSize + UNDOFILE_CHUNK_SIZE - 1) / UNDOFILE_CHUNK_SIZE;
    if (nNewChunks > nOldChunks) {
        if (fPruneMode)
            fCheckForPruning = true;
        if (CheckDiskSpace(nNewChunks * UNDOFILE_CHUNK_SIZE - pos.nPos)) {
            FILE *file = OpenUndoFile(pos);
            if (file) {
                LogPrintf("Pre-allocating up to position 0x%x in rev%05u.dat\n", nNewChunks * UNDOFILE_CHUNK_SIZE, pos.nFile);
                AllocateFileRange(file, pos.nPos, nNewChunks * UNDOFILE_CHUNK_SIZE - pos.nPos);
                fclose(file);
            }
        }
        else
            return state.Error("out of disk space");
    }

    return true;
}

bool CheckBlockHeader(const CBlockHeader& block, CValidationState& state, const Consensus::Params& consensusParams, bool fCheckPOW)
{
    // Check proof of work matches claimed amount
    if (fCheckPOW && !CheckProofOfWork(block.GetHash(), block.nBits, consensusParams))
        return state.DoS(50, false, REJECT_INVALID, "high-hash", false, "proof of work failed");

    return true;
}

bool CheckBlock(const CBlock& block, CValidationState& state, const Consensus::Params& consensusParams, bool fCheckPOW, bool fCheckMerkleRoot)
{
    // These are checks that are independent of context.

    if (block.fChecked)
        return true;

    // Check that the header is valid (particularly PoW).  This is mostly
    // redundant with the call in AcceptBlockHeader.
    if (!CheckBlockHeader(block, state, consensusParams, fCheckPOW))
        return false;

    // Check the merkle root.
    if (fCheckMerkleRoot) {
        bool mutated;
        uint256 hashMerkleRoot2 = BlockMerkleRoot(block, &mutated);
        if (block.hashMerkleRoot != hashMerkleRoot2)
            return state.DoS(100, false, REJECT_INVALID, "bad-txnmrklroot", true, "hashMerkleRoot mismatch");

        // Check for merkle tree malleability (CVE-2012-2459): repeating sequences
        // of transactions in a block without affecting the merkle root of a block,
        // while still invalidating it.
        if (mutated)
            return state.DoS(100, false, REJECT_INVALID, "bad-txns-duplicate", true, "duplicate transaction");
    }

    // All potential-corruption validation must be done before we do any
    // transaction validation, as otherwise we may mark the header as invalid
    // because we receive the wrong transactions for it.
    // Note that witness malleability is checked in ContextualCheckBlock, so no
    // checks that use witness data may be performed here.

    // Size limits
    if (block.vtx.empty() || block.vtx.size() > MAX_BLOCK_BASE_SIZE || ::GetSerializeSize(block, SER_NETWORK, PROTOCOL_VERSION | SERIALIZE_TRANSACTION_NO_WITNESS) > MAX_BLOCK_BASE_SIZE)
        return state.DoS(100, false, REJECT_INVALID, "bad-blk-length", false, "size limits failed");

    // First transaction must be coinbase, the rest must not be
    if (block.vtx.empty() || !block.vtx[0].IsCoinBase())
        return state.DoS(100, false, REJECT_INVALID, "bad-cb-missing", false, "first tx is not coinbase");
    for (unsigned int i = 1; i < block.vtx.size(); i++)
        if (block.vtx[i].IsCoinBase())
            return state.DoS(100, false, REJECT_INVALID, "bad-cb-multiple", false, "more than one coinbase");

    // Check transactions
    BOOST_FOREACH(const CTransaction& tx, block.vtx)
        if (!CheckTransaction(tx, state))
            return state.Invalid(false, state.GetRejectCode(), state.GetRejectReason(),
                                 strprintf("Transaction check failed (tx hash %s) %s", tx.GetHash().ToString(), state.GetDebugMessage()));

    unsigned int nSigOps = 0;
    BOOST_FOREACH(const CTransaction& tx, block.vtx)
    {
        nSigOps += GetLegacySigOpCount(tx);
    }
    if (nSigOps * WITNESS_SCALE_FACTOR > MAX_BLOCK_SIGOPS_COST)
        return state.DoS(100, false, REJECT_INVALID, "bad-blk-sigops", false, "out-of-bounds SigOpCount");

    if (fCheckPOW && fCheckMerkleRoot)
        block.fChecked = true;

    return true;
}

static bool CheckIndexAgainstCheckpoint(const CBlockIndex* pindexPrev, CValidationState& state, const CChainParams& chainparams, const uint256& hash)
{
    if (*pindexPrev->phashBlock == chainparams.GetConsensus().hashGenesisBlock)
        return true;

    int nHeight = pindexPrev->nHeight+1;
    // Don't accept any forks from the main chain prior to last checkpoint
    CBlockIndex* pcheckpoint = Checkpoints::GetLastCheckpoint(chainparams.Checkpoints());
    if (pcheckpoint && nHeight < pcheckpoint->nHeight)
        return state.DoS(100, error("%s: forked chain older than last checkpoint (height %d)", __func__, nHeight));

    return true;
}

bool IsWitnessEnabled(const CBlockIndex* pindexPrev, const Consensus::Params& params)
{
    LOCK(cs_main);
    return (VersionBitsState(pindexPrev, params, Consensus::DEPLOYMENT_SEGWIT, versionbitscache) == THRESHOLD_ACTIVE);
}

// Compute at which vout of the block's coinbase transaction the witness
// commitment occurs, or -1 if not found.
static int GetWitnessCommitmentIndex(const CBlock& block)
{
    int commitpos = -1;
    for (size_t o = 0; o < block.vtx[0].vout.size(); o++) {
        if (block.vtx[0].vout[o].scriptPubKey.size() >= 38 && block.vtx[0].vout[o].scriptPubKey[0] == OP_RETURN && block.vtx[0].vout[o].scriptPubKey[1] == 0x24 && block.vtx[0].vout[o].scriptPubKey[2] == 0xaa && block.vtx[0].vout[o].scriptPubKey[3] == 0x21 && block.vtx[0].vout[o].scriptPubKey[4] == 0xa9 && block.vtx[0].vout[o].scriptPubKey[5] == 0xed) {
            commitpos = o;
        }
    }
    return commitpos;
}

void UpdateUncommittedBlockStructures(CBlock& block, const CBlockIndex* pindexPrev, const Consensus::Params& consensusParams)
{
    int commitpos = GetWitnessCommitmentIndex(block);
    static const std::vector<unsigned char> nonce(32, 0x00);
    if (commitpos != -1 && IsWitnessEnabled(pindexPrev, consensusParams) && block.vtx[0].wit.IsEmpty()) {
        block.vtx[0].wit.vtxinwit.resize(1);
        block.vtx[0].wit.vtxinwit[0].scriptWitness.stack.resize(1);
        block.vtx[0].wit.vtxinwit[0].scriptWitness.stack[0] = nonce;
    }
}

std::vector<unsigned char> GenerateCoinbaseCommitment(CBlock& block, const CBlockIndex* pindexPrev, const Consensus::Params& consensusParams)
{
    std::vector<unsigned char> commitment;
    int commitpos = GetWitnessCommitmentIndex(block);
    std::vector<unsigned char> ret(32, 0x00);
    if (consensusParams.vDeployments[Consensus::DEPLOYMENT_SEGWIT].nTimeout != 0) {
        if (commitpos == -1) {
            uint256 witnessroot = BlockWitnessMerkleRoot(block, NULL);
            CHash256().Write(witnessroot.begin(), 32).Write(&ret[0], 32).Finalize(witnessroot.begin());
            CTxOut out;
            out.nValue = 0;
            out.scriptPubKey.resize(38);
            out.scriptPubKey[0] = OP_RETURN;
            out.scriptPubKey[1] = 0x24;
            out.scriptPubKey[2] = 0xaa;
            out.scriptPubKey[3] = 0x21;
            out.scriptPubKey[4] = 0xa9;
            out.scriptPubKey[5] = 0xed;
            memcpy(&out.scriptPubKey[6], witnessroot.begin(), 32);
            commitment = std::vector<unsigned char>(out.scriptPubKey.begin(), out.scriptPubKey.end());
            const_cast<std::vector<CTxOut>*>(&block.vtx[0].vout)->push_back(out);
            block.vtx[0].UpdateHash();
        }
    }
    UpdateUncommittedBlockStructures(block, pindexPrev, consensusParams);
    return commitment;
}

bool ContextualCheckBlockHeader(const CBlockHeader& block, CValidationState& state, const Consensus::Params& consensusParams, CBlockIndex * const pindexPrev, int64_t nAdjustedTime)
{
    // Check proof of work
    if (block.nBits != GetNextWorkRequired(pindexPrev, &block, consensusParams))
        return state.DoS(100, false, REJECT_INVALID, "bad-diffbits", false, "incorrect proof of work");

    // Check timestamp against prev
    if (block.GetBlockTime() <= pindexPrev->GetMedianTimePast())
        return state.Invalid(false, REJECT_INVALID, "time-too-old", "block's timestamp is too early");

    // Check timestamp
    if (block.GetBlockTime() > nAdjustedTime + 2 * 60 * 60)
        return state.Invalid(false, REJECT_INVALID, "time-too-new", "block timestamp too far in the future");

    // Reject outdated version blocks when 95% (75% on testnet) of the network has upgraded:
    for (int32_t version = 2; version < 5; ++version) // check for version 2, 3 and 4 upgrades
        if (block.nVersion < version && IsSuperMajority(version, pindexPrev, consensusParams.nMajorityRejectBlockOutdated, consensusParams))
            return state.Invalid(false, REJECT_OBSOLETE, strprintf("bad-version(0x%08x)", version - 1),
                                 strprintf("rejected nVersion=0x%08x block", version - 1));

    return true;
}

bool ContextualCheckBlock(const CBlock& block, CValidationState& state, CBlockIndex * const pindexPrev)
{
    const int nHeight = pindexPrev == NULL ? 0 : pindexPrev->nHeight + 1;
    const Consensus::Params& consensusParams = Params().GetConsensus();

    // Start enforcing BIP113 (Median Time Past) using versionbits logic.
    int nLockTimeFlags = 0;
    if (VersionBitsState(pindexPrev, consensusParams, Consensus::DEPLOYMENT_CSV, versionbitscache) == THRESHOLD_ACTIVE) {
        nLockTimeFlags |= LOCKTIME_MEDIAN_TIME_PAST;
    }

    int64_t nLockTimeCutoff = (nLockTimeFlags & LOCKTIME_MEDIAN_TIME_PAST)
                              ? pindexPrev->GetMedianTimePast()
                              : block.GetBlockTime();

    // Check that all transactions are finalized
    BOOST_FOREACH(const CTransaction& tx, block.vtx) {
        if (!IsFinalTx(tx, nHeight, nLockTimeCutoff)) {
            return state.DoS(10, false, REJECT_INVALID, "bad-txns-nonfinal", false, "non-final transaction");
        }
    }

    // Enforce block.nVersion=2 rule that the coinbase starts with serialized block height
    // if 750 of the last 1,000 blocks are version 2 or greater (51/100 if testnet):
    if (block.nVersion >= 2 && IsSuperMajority(2, pindexPrev, consensusParams.nMajorityEnforceBlockUpgrade, consensusParams))
    {
        CScript expect = CScript() << nHeight;
        if (block.vtx[0].vin[0].scriptSig.size() < expect.size() ||
            !std::equal(expect.begin(), expect.end(), block.vtx[0].vin[0].scriptSig.begin())) {
            return state.DoS(100, false, REJECT_INVALID, "bad-cb-height", false, "block height mismatch in coinbase");
        }
    }

    // Validation for witness commitments.
    // * We compute the witness hash (which is the hash including witnesses) of all the block's transactions, except the
    //   coinbase (where 0x0000....0000 is used instead).
    // * The coinbase scriptWitness is a stack of a single 32-byte vector, containing a witness nonce (unconstrained).
    // * We build a merkle tree with all those witness hashes as leaves (similar to the hashMerkleRoot in the block header).
    // * There must be at least one output whose scriptPubKey is a single 36-byte push, the first 4 bytes of which are
    //   {0xaa, 0x21, 0xa9, 0xed}, and the following 32 bytes are SHA256^2(witness root, witness nonce). In case there are
    //   multiple, the last one is used.
    bool fHaveWitness = false;
    if (IsWitnessEnabled(pindexPrev, consensusParams)) {
        int commitpos = GetWitnessCommitmentIndex(block);
        if (commitpos != -1) {
            bool malleated = false;
            uint256 hashWitness = BlockWitnessMerkleRoot(block, &malleated);
            // The malleation check is ignored; as the transaction tree itself
            // already does not permit it, it is impossible to trigger in the
            // witness tree.
            if (block.vtx[0].wit.vtxinwit.size() != 1 || block.vtx[0].wit.vtxinwit[0].scriptWitness.stack.size() != 1 || block.vtx[0].wit.vtxinwit[0].scriptWitness.stack[0].size() != 32) {
                return state.DoS(100, error("%s : invalid witness nonce size", __func__), REJECT_INVALID, "bad-witness-nonce-size", true);
            }
            CHash256().Write(hashWitness.begin(), 32).Write(&block.vtx[0].wit.vtxinwit[0].scriptWitness.stack[0][0], 32).Finalize(hashWitness.begin());
            if (memcmp(hashWitness.begin(), &block.vtx[0].vout[commitpos].scriptPubKey[6], 32)) {
                return state.DoS(100, error("%s : witness merkle commitment mismatch", __func__), REJECT_INVALID, "bad-witness-merkle-match", true);
            }
            fHaveWitness = true;
        }
    }

    // No witness data is allowed in blocks that don't commit to witness data, as this would otherwise leave room for spam
    if (!fHaveWitness) {
        for (size_t i = 0; i < block.vtx.size(); i++) {
            if (!block.vtx[i].wit.IsNull()) {
                return state.DoS(100, error("%s : unexpected witness data found", __func__), REJECT_INVALID, "unexpected-witness", true);
            }
        }
    }

    // After the coinbase witness nonce and commitment are verified,
    // we can check if the block weight passes (before we've checked the
    // coinbase witness, it would be possible for the weight to be too
    // large by filling up the coinbase witness, which doesn't change
    // the block hash, so we couldn't mark the block as permanently
    // failed).
    if (GetBlockWeight(block) > MAX_BLOCK_WEIGHT) {
        return state.DoS(100, error("ContextualCheckBlock(): weight limit failed"), REJECT_INVALID, "bad-blk-weight");
    }

    return true;
}

static bool AcceptBlockHeader(const CBlockHeader& block, CValidationState& state, const CChainParams& chainparams, CBlockIndex** ppindex=NULL)
{
    AssertLockHeld(cs_main);
    // Check for duplicate
    uint256 hash = block.GetHash();
    BlockMap::iterator miSelf = mapBlockIndex.find(hash);
    CBlockIndex *pindex = NULL;
    if (hash != chainparams.GetConsensus().hashGenesisBlock) {

        if (miSelf != mapBlockIndex.end()) {
            // Block header is already known.
            pindex = miSelf->second;
            if (ppindex)
                *ppindex = pindex;
            if (pindex->nStatus & BLOCK_FAILED_MASK)
                return state.Invalid(error("%s: block %s is marked invalid", __func__, hash.ToString()), 0, "duplicate");
            return true;
        }

        if (!CheckBlockHeader(block, state, chainparams.GetConsensus()))
            return error("%s: Consensus::CheckBlockHeader: %s, %s", __func__, hash.ToString(), FormatStateMessage(state));

        // Get prev block index
        CBlockIndex* pindexPrev = NULL;
        BlockMap::iterator mi = mapBlockIndex.find(block.hashPrevBlock);
        if (mi == mapBlockIndex.end())
            return state.DoS(10, error("%s: prev block not found", __func__), 0, "bad-prevblk");
        pindexPrev = (*mi).second;
        if (pindexPrev->nStatus & BLOCK_FAILED_MASK)
            return state.DoS(100, error("%s: prev block invalid", __func__), REJECT_INVALID, "bad-prevblk");

        assert(pindexPrev);
        if (fCheckpointsEnabled && !CheckIndexAgainstCheckpoint(pindexPrev, state, chainparams, hash))
            return error("%s: CheckIndexAgainstCheckpoint(): %s", __func__, state.GetRejectReason().c_str());

        if (!ContextualCheckBlockHeader(block, state, chainparams.GetConsensus(), pindexPrev, GetAdjustedTime()))
            return error("%s: Consensus::ContextualCheckBlockHeader: %s, %s", __func__, hash.ToString(), FormatStateMessage(state));
    }
    if (pindex == NULL)
        pindex = AddToBlockIndex(block);

    if (ppindex)
        *ppindex = pindex;

    return true;
}

/** Store block on disk. If dbp is non-NULL, the file is known to already reside on disk */
static bool AcceptBlock(const CBlock& block, CValidationState& state, const CChainParams& chainparams, CBlockIndex** ppindex, bool fRequested, const CDiskBlockPos* dbp, bool* fNewBlock)
{
    if (fNewBlock) *fNewBlock = false;
    AssertLockHeld(cs_main);

    CBlockIndex *pindexDummy = NULL;
    CBlockIndex *&pindex = ppindex ? *ppindex : pindexDummy;

    if (!AcceptBlockHeader(block, state, chainparams, &pindex))
        return false;

    // Try to process all requested blocks that we don't have, but only
    // process an unrequested block if it's new and has enough work to
    // advance our tip, and isn't too many blocks ahead.
    bool fAlreadyHave = pindex->nStatus & BLOCK_HAVE_DATA;
    bool fHasMoreWork = (chainActive.Tip() ? pindex->nChainWork > chainActive.Tip()->nChainWork : true);
    // Blocks that are too out-of-order needlessly limit the effectiveness of
    // pruning, because pruning will not delete block files that contain any
    // blocks which are too close in height to the tip.  Apply this test
    // regardless of whether pruning is enabled; it should generally be safe to
    // not process unrequested blocks.
    bool fTooFarAhead = (pindex->nHeight > int(chainActive.Height() + MIN_BLOCKS_TO_KEEP));

    // TODO: deal better with return value and error conditions for duplicate
    // and unrequested blocks.
    if (fAlreadyHave) return true;
    if (!fRequested) {  // If we didn't ask for it:
        if (pindex->nTx != 0) return true;  // This is a previously-processed block that was pruned
        if (!fHasMoreWork) return true;     // Don't process less-work chains
        if (fTooFarAhead) return true;      // Block height is too high
    }
    if (fNewBlock) *fNewBlock = true;

    if ((!CheckBlock(block, state, chainparams.GetConsensus(), GetAdjustedTime())) || !ContextualCheckBlock(block, state, pindex->pprev)) {
        if (state.IsInvalid() && !state.CorruptionPossible()) {
            pindex->nStatus |= BLOCK_FAILED_VALID;
            setDirtyBlockIndex.insert(pindex);
        }
        return error("%s: %s", __func__, FormatStateMessage(state));
    }

    int nHeight = pindex->nHeight;

    // Write block to history file
    try {
        unsigned int nBlockSize = ::GetSerializeSize(block, SER_DISK, CLIENT_VERSION);
        CDiskBlockPos blockPos;
        if (dbp != NULL)
            blockPos = *dbp;
        if (!FindBlockPos(state, blockPos, nBlockSize+8, nHeight, block.GetBlockTime(), dbp != NULL))
            return error("AcceptBlock(): FindBlockPos failed");
        if (dbp == NULL)
            if (!WriteBlockToDisk(block, blockPos, chainparams.MessageStart()))
                AbortNode(state, "Failed to write block");
        if (!ReceivedBlockTransactions(block, state, pindex, blockPos))
            return error("AcceptBlock(): ReceivedBlockTransactions failed");
    } catch (const std::runtime_error& e) {
        return AbortNode(state, std::string("System error: ") + e.what());
    }

    if (fCheckForPruning)
        FlushStateToDisk(state, FLUSH_STATE_NONE); // we just allocated more disk space for block files

    return true;
}

static bool IsSuperMajority(int minVersion, const CBlockIndex* pstart, unsigned nRequired, const Consensus::Params& consensusParams)
{
    unsigned int nFound = 0;
    for (int i = 0; i < consensusParams.nMajorityWindow && nFound < nRequired && pstart != NULL; i++)
    {
        if (pstart->nVersion >= minVersion)
            ++nFound;
        pstart = pstart->pprev;
    }
    return (nFound >= nRequired);
}


bool ProcessNewBlock(CValidationState& state, const CChainParams& chainparams, CNode* pfrom, const CBlock* pblock, bool fForceProcessing, const CDiskBlockPos* dbp, bool fMayBanPeerIfInvalid)
{
    {
        LOCK(cs_main);
        bool fRequested = MarkBlockAsReceived(pblock->GetHash());
        fRequested |= fForceProcessing;

        // Store to disk
        CBlockIndex *pindex = NULL;
        bool fNewBlock = false;
        bool ret = AcceptBlock(*pblock, state, chainparams, &pindex, fRequested, dbp, &fNewBlock);
        if (pindex && pfrom) {
            mapBlockSource[pindex->GetBlockHash()] = std::make_pair(pfrom->GetId(), fMayBanPeerIfInvalid);
            if (fNewBlock) pfrom->nLastBlockTime = GetTime();
        }
        CheckBlockIndex(chainparams.GetConsensus());
        if (!ret)
            return error("%s: AcceptBlock FAILED", __func__);
    }

    NotifyHeaderTip();

    if (!ActivateBestChain(state, chainparams, pblock))
        return error("%s: ActivateBestChain failed", __func__);

    return true;
}

bool TestBlockValidity(CValidationState& state, const CChainParams& chainparams, const CBlock& block, CBlockIndex* pindexPrev, bool fCheckPOW, bool fCheckMerkleRoot)
{
    AssertLockHeld(cs_main);
    assert(pindexPrev && pindexPrev == chainActive.Tip());
    if (fCheckpointsEnabled && !CheckIndexAgainstCheckpoint(pindexPrev, state, chainparams, block.GetHash()))
        return error("%s: CheckIndexAgainstCheckpoint(): %s", __func__, state.GetRejectReason().c_str());

    CCoinsViewCache viewNew(pcoinsTip);
    CBlockIndex indexDummy(block);
    indexDummy.pprev = pindexPrev;
    indexDummy.nHeight = pindexPrev->nHeight + 1;

    // NOTE: CheckBlockHeader is called by CheckBlock
    if (!ContextualCheckBlockHeader(block, state, chainparams.GetConsensus(), pindexPrev, GetAdjustedTime()))
        return error("%s: Consensus::ContextualCheckBlockHeader: %s", __func__, FormatStateMessage(state));
    if (!CheckBlock(block, state, chainparams.GetConsensus(), fCheckPOW, fCheckMerkleRoot))
        return error("%s: Consensus::CheckBlock: %s", __func__, FormatStateMessage(state));
    if (!ContextualCheckBlock(block, state, pindexPrev))
        return error("%s: Consensus::ContextualCheckBlock: %s", __func__, FormatStateMessage(state));
    if (!ConnectBlock(block, state, &indexDummy, viewNew, chainparams, true))
        return false;
    assert(state.IsValid());

    return true;
}

/**
 * BLOCK PRUNING CODE
 */

/* Calculate the amount of disk space the block & undo files currently use */
uint64_t CalculateCurrentUsage()
{
    uint64_t retval = 0;
    BOOST_FOREACH(const CBlockFileInfo &file, vinfoBlockFile) {
        retval += file.nSize + file.nUndoSize;
    }
    return retval;
}

/* Prune a block file (modify associated database entries)*/
void PruneOneBlockFile(const int fileNumber)
{
    for (BlockMap::iterator it = mapBlockIndex.begin(); it != mapBlockIndex.end(); ++it) {
        CBlockIndex* pindex = it->second;
        if (pindex->nFile == fileNumber) {
            pindex->nStatus &= ~BLOCK_HAVE_DATA;
            pindex->nStatus &= ~BLOCK_HAVE_UNDO;
            pindex->nFile = 0;
            pindex->nDataPos = 0;
            pindex->nUndoPos = 0;
            setDirtyBlockIndex.insert(pindex);

            // Prune from mapBlocksUnlinked -- any block we prune would have
            // to be downloaded again in order to consider its chain, at which
            // point it would be considered as a candidate for
            // mapBlocksUnlinked or setBlockIndexCandidates.
            std::pair<std::multimap<CBlockIndex*, CBlockIndex*>::iterator, std::multimap<CBlockIndex*, CBlockIndex*>::iterator> range = mapBlocksUnlinked.equal_range(pindex->pprev);
            while (range.first != range.second) {
                std::multimap<CBlockIndex *, CBlockIndex *>::iterator it = range.first;
                range.first++;
                if (it->second == pindex) {
                    mapBlocksUnlinked.erase(it);
                }
            }
        }
    }

    vinfoBlockFile[fileNumber].SetNull();
    setDirtyFileInfo.insert(fileNumber);
}


void UnlinkPrunedFiles(std::set<int>& setFilesToPrune)
{
    for (set<int>::iterator it = setFilesToPrune.begin(); it != setFilesToPrune.end(); ++it) {
        CDiskBlockPos pos(*it, 0);
        boost::filesystem::remove(GetBlockPosFilename(pos, "blk"));
        boost::filesystem::remove(GetBlockPosFilename(pos, "rev"));
        LogPrintf("Prune: %s deleted blk/rev (%05u)\n", __func__, *it);
    }
}

/* Calculate the block/rev files that should be deleted to remain under target*/
void FindFilesToPrune(std::set<int>& setFilesToPrune, uint64_t nPruneAfterHeight)
{
    LOCK2(cs_main, cs_LastBlockFile);
    if (chainActive.Tip() == NULL || nPruneTarget == 0) {
        return;
    }
    if ((uint64_t)chainActive.Tip()->nHeight <= nPruneAfterHeight) {
        return;
    }

    unsigned int nLastBlockWeCanPrune = chainActive.Tip()->nHeight - MIN_BLOCKS_TO_KEEP;
    uint64_t nCurrentUsage = CalculateCurrentUsage();
    // We don't check to prune until after we've allocated new space for files
    // So we should leave a buffer under our target to account for another allocation
    // before the next pruning.
    uint64_t nBuffer = BLOCKFILE_CHUNK_SIZE + UNDOFILE_CHUNK_SIZE;
    uint64_t nBytesToPrune;
    int count=0;

    if (nCurrentUsage + nBuffer >= nPruneTarget) {
        for (int fileNumber = 0; fileNumber < nLastBlockFile; fileNumber++) {
            nBytesToPrune = vinfoBlockFile[fileNumber].nSize + vinfoBlockFile[fileNumber].nUndoSize;

            if (vinfoBlockFile[fileNumber].nSize == 0)
                continue;

            if (nCurrentUsage + nBuffer < nPruneTarget)  // are we below our target?
                break;

            // don't prune files that could have a block within MIN_BLOCKS_TO_KEEP of the main chain's tip but keep scanning
            if (vinfoBlockFile[fileNumber].nHeightLast > nLastBlockWeCanPrune)
                continue;

            PruneOneBlockFile(fileNumber);
            // Queue up the files for removal
            setFilesToPrune.insert(fileNumber);
            nCurrentUsage -= nBytesToPrune;
            count++;
        }
    }

    LogPrint("prune", "Prune: target=%dMiB actual=%dMiB diff=%dMiB max_prune_height=%d removed %d blk/rev pairs\n",
           nPruneTarget/1024/1024, nCurrentUsage/1024/1024,
           ((int64_t)nPruneTarget - (int64_t)nCurrentUsage)/1024/1024,
           nLastBlockWeCanPrune, count);
}

bool CheckDiskSpace(uint64_t nAdditionalBytes)
{
    uint64_t nFreeBytesAvailable = boost::filesystem::space(GetDataDir()).available;

    // Check for nMinDiskSpace bytes (currently 50MB)
    if (nFreeBytesAvailable < nMinDiskSpace + nAdditionalBytes)
        return AbortNode("Disk space is low!", _("Error: Disk space is low!"));

    return true;
}

FILE* OpenDiskFile(const CDiskBlockPos &pos, const char *prefix, bool fReadOnly)
{
    if (pos.IsNull())
        return NULL;
    boost::filesystem::path path = GetBlockPosFilename(pos, prefix);
    boost::filesystem::create_directories(path.parent_path());
    FILE* file = fopen(path.string().c_str(), "rb+");
    if (!file && !fReadOnly)
        file = fopen(path.string().c_str(), "wb+");
    if (!file) {
        LogPrintf("Unable to open file %s\n", path.string());
        return NULL;
    }
    if (pos.nPos) {
        if (fseek(file, pos.nPos, SEEK_SET)) {
            LogPrintf("Unable to seek to position %u of %s\n", pos.nPos, path.string());
            fclose(file);
            return NULL;
        }
    }
    return file;
}

FILE* OpenBlockFile(const CDiskBlockPos &pos, bool fReadOnly) {
    return OpenDiskFile(pos, "blk", fReadOnly);
}

FILE* OpenUndoFile(const CDiskBlockPos &pos, bool fReadOnly) {
    return OpenDiskFile(pos, "rev", fReadOnly);
}

boost::filesystem::path GetBlockPosFilename(const CDiskBlockPos &pos, const char *prefix)
{
    return GetDataDir() / "blocks" / strprintf("%s%05u.dat", prefix, pos.nFile);
}

CBlockIndex * InsertBlockIndex(uint256 hash)
{
    if (hash.IsNull())
        return NULL;

    // Return existing
    BlockMap::iterator mi = mapBlockIndex.find(hash);
    if (mi != mapBlockIndex.end())
        return (*mi).second;

    // Create new
    CBlockIndex* pindexNew = new CBlockIndex();
    if (!pindexNew)
        throw runtime_error(std::string(__func__) + ": new CBlockIndex failed");
    mi = mapBlockIndex.insert(make_pair(hash, pindexNew)).first;
    pindexNew->phashBlock = &((*mi).first);

    return pindexNew;
}

bool static LoadBlockIndexDB()
{
    const CChainParams& chainparams = Params();
    if (!pblocktree->LoadBlockIndexGuts(InsertBlockIndex))
        return false;

    boost::this_thread::interruption_point();

    // Calculate nChainWork
    vector<pair<int, CBlockIndex*> > vSortedByHeight;
    vSortedByHeight.reserve(mapBlockIndex.size());
    BOOST_FOREACH(const PAIRTYPE(uint256, CBlockIndex*)& item, mapBlockIndex)
    {
        CBlockIndex* pindex = item.second;
        vSortedByHeight.push_back(make_pair(pindex->nHeight, pindex));
    }
    sort(vSortedByHeight.begin(), vSortedByHeight.end());
    BOOST_FOREACH(const PAIRTYPE(int, CBlockIndex*)& item, vSortedByHeight)
    {
        CBlockIndex* pindex = item.second;
        pindex->nChainWork = (pindex->pprev ? pindex->pprev->nChainWork : 0) + GetBlockProof(*pindex);
        // We can link the chain of blocks for which we've received transactions at some point.
        // Pruned nodes may have deleted the block.
        if (pindex->nTx > 0) {
            if (pindex->pprev) {
                if (pindex->pprev->nChainTx) {
                    pindex->nChainTx = pindex->pprev->nChainTx + pindex->nTx;
                } else {
                    pindex->nChainTx = 0;
                    mapBlocksUnlinked.insert(std::make_pair(pindex->pprev, pindex));
                }
            } else {
                pindex->nChainTx = pindex->nTx;
            }
        }
        if (pindex->IsValid(BLOCK_VALID_TRANSACTIONS) && (pindex->nChainTx || pindex->pprev == NULL))
            setBlockIndexCandidates.insert(pindex);
        if (pindex->nStatus & BLOCK_FAILED_MASK && (!pindexBestInvalid || pindex->nChainWork > pindexBestInvalid->nChainWork))
            pindexBestInvalid = pindex;
        if (pindex->pprev)
            pindex->BuildSkip();
        if (pindex->IsValid(BLOCK_VALID_TREE) && (pindexBestHeader == NULL || CBlockIndexWorkComparator()(pindexBestHeader, pindex)))
            pindexBestHeader = pindex;
    }

    // Load block file info
    pblocktree->ReadLastBlockFile(nLastBlockFile);
    vinfoBlockFile.resize(nLastBlockFile + 1);
    LogPrintf("%s: last block file = %i\n", __func__, nLastBlockFile);
    for (int nFile = 0; nFile <= nLastBlockFile; nFile++) {
        pblocktree->ReadBlockFileInfo(nFile, vinfoBlockFile[nFile]);
    }
    LogPrintf("%s: last block file info: %s\n", __func__, vinfoBlockFile[nLastBlockFile].ToString());
    for (int nFile = nLastBlockFile + 1; true; nFile++) {
        CBlockFileInfo info;
        if (pblocktree->ReadBlockFileInfo(nFile, info)) {
            vinfoBlockFile.push_back(info);
        } else {
            break;
        }
    }

    // Check presence of blk files
    LogPrintf("Checking all blk files are present...\n");
    set<int> setBlkDataFiles;
    BOOST_FOREACH(const PAIRTYPE(uint256, CBlockIndex*)& item, mapBlockIndex)
    {
        CBlockIndex* pindex = item.second;
        if (pindex->nStatus & BLOCK_HAVE_DATA) {
            setBlkDataFiles.insert(pindex->nFile);
        }
    }
    for (std::set<int>::iterator it = setBlkDataFiles.begin(); it != setBlkDataFiles.end(); it++)
    {
        CDiskBlockPos pos(*it, 0);
        if (CAutoFile(OpenBlockFile(pos, true), SER_DISK, CLIENT_VERSION).IsNull()) {
            return false;
        }
    }

    // Check whether we have ever pruned block & undo files
    pblocktree->ReadFlag("prunedblockfiles", fHavePruned);
    if (fHavePruned)
        LogPrintf("LoadBlockIndexDB(): Block files have previously been pruned\n");

    // Check whether we need to continue reindexing
    bool fReindexing = false;
    pblocktree->ReadReindexing(fReindexing);
    fReindex |= fReindexing;

    // Check whether we have a transaction index
    pblocktree->ReadFlag("txindex", fTxIndex);
    LogPrintf("%s: transaction index %s\n", __func__, fTxIndex ? "enabled" : "disabled");

    // Load pointer to end of best chain
    BlockMap::iterator it = mapBlockIndex.find(pcoinsTip->GetBestBlock());
    if (it == mapBlockIndex.end())
        return true;
    chainActive.SetTip(it->second);

    PruneBlockIndexCandidates();

    LogPrintf("%s: hashBestChain=%s height=%d date=%s progress=%f\n", __func__,
        chainActive.Tip()->GetBlockHash().ToString(), chainActive.Height(),
        DateTimeStrFormat("%Y-%m-%d %H:%M:%S", chainActive.Tip()->GetBlockTime()),
        Checkpoints::GuessVerificationProgress(chainparams.Checkpoints(), chainActive.Tip()));

    return true;
}

CVerifyDB::CVerifyDB()
{
    uiInterface.ShowProgress(_("Verifying blocks..."), 0);
}

CVerifyDB::~CVerifyDB()
{
    uiInterface.ShowProgress("", 100);
}

bool CVerifyDB::VerifyDB(const CChainParams& chainparams, CCoinsView *coinsview, int nCheckLevel, int nCheckDepth)
{
    LOCK(cs_main);
    if (chainActive.Tip() == NULL || chainActive.Tip()->pprev == NULL)
        return true;

    // Verify blocks in the best chain
    if (nCheckDepth <= 0)
        nCheckDepth = 1000000000; // suffices until the year 19000
    if (nCheckDepth > chainActive.Height())
        nCheckDepth = chainActive.Height();
    nCheckLevel = std::max(0, std::min(4, nCheckLevel));
    LogPrintf("Verifying last %i blocks at level %i\n", nCheckDepth, nCheckLevel);
    CCoinsViewCache coins(coinsview);
    CBlockIndex* pindexState = chainActive.Tip();
    CBlockIndex* pindexFailure = NULL;
    int nGoodTransactions = 0;
    CValidationState state;
    int reportDone = 0;
    LogPrintf("[0%]...");
    for (CBlockIndex* pindex = chainActive.Tip(); pindex && pindex->pprev; pindex = pindex->pprev)
    {
        boost::this_thread::interruption_point();
        int percentageDone = std::max(1, std::min(99, (int)(((double)(chainActive.Height() - pindex->nHeight)) / (double)nCheckDepth * (nCheckLevel >= 4 ? 50 : 100))));
        if (reportDone < percentageDone/10) {
            // report every 10% step
            LogPrintf("[%d%%]...", percentageDone);
            reportDone = percentageDone/10;
        }
        uiInterface.ShowProgress(_("Verifying blocks..."), percentageDone);
        if (pindex->nHeight < chainActive.Height()-nCheckDepth)
            break;
        if (fPruneMode && !(pindex->nStatus & BLOCK_HAVE_DATA)) {
            // If pruning, only go back as far as we have data.
            LogPrintf("VerifyDB(): block verification stopping at height %d (pruning, no data)\n", pindex->nHeight);
            break;
        }
        CBlock block;
        // check level 0: read from disk
        if (!ReadBlockFromDisk(block, pindex, chainparams.GetConsensus()))
            return error("VerifyDB(): *** ReadBlockFromDisk failed at %d, hash=%s", pindex->nHeight, pindex->GetBlockHash().ToString());
        // check level 1: verify block validity
        if (nCheckLevel >= 1 && !CheckBlock(block, state, chainparams.GetConsensus()))
            return error("%s: *** found bad block at %d, hash=%s (%s)\n", __func__, 
                         pindex->nHeight, pindex->GetBlockHash().ToString(), FormatStateMessage(state));
        // check level 2: verify undo validity
        if (nCheckLevel >= 2 && pindex) {
            CBlockUndo undo;
            CDiskBlockPos pos = pindex->GetUndoPos();
            if (!pos.IsNull()) {
                if (!UndoReadFromDisk(undo, pos, pindex->pprev->GetBlockHash()))
                    return error("VerifyDB(): *** found bad undo data at %d, hash=%s\n", pindex->nHeight, pindex->GetBlockHash().ToString());
            }
        }
        // check level 3: check for inconsistencies during memory-only disconnect of tip blocks
        if (nCheckLevel >= 3 && pindex == pindexState && (coins.DynamicMemoryUsage() + pcoinsTip->DynamicMemoryUsage()) <= nCoinCacheUsage) {
            bool fClean = true;
            if (!DisconnectBlock(block, state, pindex, coins, &fClean))
                return error("VerifyDB(): *** irrecoverable inconsistency in block data at %d, hash=%s", pindex->nHeight, pindex->GetBlockHash().ToString());
            pindexState = pindex->pprev;
            if (!fClean) {
                nGoodTransactions = 0;
                pindexFailure = pindex;
            } else
                nGoodTransactions += block.vtx.size();
        }
        if (ShutdownRequested())
            return true;
    }
    if (pindexFailure)
        return error("VerifyDB(): *** coin database inconsistencies found (last %i blocks, %i good transactions before that)\n", chainActive.Height() - pindexFailure->nHeight + 1, nGoodTransactions);

    // check level 4: try reconnecting blocks
    if (nCheckLevel >= 4) {
        CBlockIndex *pindex = pindexState;
        while (pindex != chainActive.Tip()) {
            boost::this_thread::interruption_point();
            uiInterface.ShowProgress(_("Verifying blocks..."), std::max(1, std::min(99, 100 - (int)(((double)(chainActive.Height() - pindex->nHeight)) / (double)nCheckDepth * 50))));
            pindex = chainActive.Next(pindex);
            CBlock block;
            if (!ReadBlockFromDisk(block, pindex, chainparams.GetConsensus()))
                return error("VerifyDB(): *** ReadBlockFromDisk failed at %d, hash=%s", pindex->nHeight, pindex->GetBlockHash().ToString());
            if (!ConnectBlock(block, state, pindex, coins, chainparams))
                return error("VerifyDB(): *** found unconnectable block at %d, hash=%s", pindex->nHeight, pindex->GetBlockHash().ToString());
        }
    }

    LogPrintf("[DONE].\n");
    LogPrintf("No coin database inconsistencies in last %i blocks (%i transactions)\n", chainActive.Height() - pindexState->nHeight, nGoodTransactions);

    return true;
}

bool RewindBlockIndex(const CChainParams& params)
{
    LOCK(cs_main);

    int nHeight = 1;
    while (nHeight <= chainActive.Height()) {
        if (IsWitnessEnabled(chainActive[nHeight - 1], params.GetConsensus()) && !(chainActive[nHeight]->nStatus & BLOCK_OPT_WITNESS)) {
            break;
        }
        nHeight++;
    }

    // nHeight is now the height of the first insufficiently-validated block, or tipheight + 1
    CValidationState state;
    CBlockIndex* pindex = chainActive.Tip();
    while (chainActive.Height() >= nHeight) {
        if (fPruneMode && !(chainActive.Tip()->nStatus & BLOCK_HAVE_DATA)) {
            // If pruning, don't try rewinding past the HAVE_DATA point;
            // since older blocks can't be served anyway, there's
            // no need to walk further, and trying to DisconnectTip()
            // will fail (and require a needless reindex/redownload
            // of the blockchain).
            break;
        }
        if (!DisconnectTip(state, params, true)) {
            return error("RewindBlockIndex: unable to disconnect block at height %i", pindex->nHeight);
        }
        // Occasionally flush state to disk.
        if (!FlushStateToDisk(state, FLUSH_STATE_PERIODIC))
            return false;
    }

    // Reduce validity flag and have-data flags.
    // We do this after actual disconnecting, otherwise we'll end up writing the lack of data
    // to disk before writing the chainstate, resulting in a failure to continue if interrupted.
    for (BlockMap::iterator it = mapBlockIndex.begin(); it != mapBlockIndex.end(); it++) {
        CBlockIndex* pindexIter = it->second;

        // Note: If we encounter an insufficiently validated block that
        // is on chainActive, it must be because we are a pruning node, and
        // this block or some successor doesn't HAVE_DATA, so we were unable to
        // rewind all the way.  Blocks remaining on chainActive at this point
        // must not have their validity reduced.
        if (IsWitnessEnabled(pindexIter->pprev, params.GetConsensus()) && !(pindexIter->nStatus & BLOCK_OPT_WITNESS) && !chainActive.Contains(pindexIter)) {
            // Reduce validity
            pindexIter->nStatus = std::min<unsigned int>(pindexIter->nStatus & BLOCK_VALID_MASK, BLOCK_VALID_TREE) | (pindexIter->nStatus & ~BLOCK_VALID_MASK);
            // Remove have-data flags.
            pindexIter->nStatus &= ~(BLOCK_HAVE_DATA | BLOCK_HAVE_UNDO);
            // Remove storage location.
            pindexIter->nFile = 0;
            pindexIter->nDataPos = 0;
            pindexIter->nUndoPos = 0;
            // Remove various other things
            pindexIter->nTx = 0;
            pindexIter->nChainTx = 0;
            pindexIter->nSequenceId = 0;
            // Make sure it gets written.
            setDirtyBlockIndex.insert(pindexIter);
            // Update indexes
            setBlockIndexCandidates.erase(pindexIter);
            std::pair<std::multimap<CBlockIndex*, CBlockIndex*>::iterator, std::multimap<CBlockIndex*, CBlockIndex*>::iterator> ret = mapBlocksUnlinked.equal_range(pindexIter->pprev);
            while (ret.first != ret.second) {
                if (ret.first->second == pindexIter) {
                    mapBlocksUnlinked.erase(ret.first++);
                } else {
                    ++ret.first;
                }
            }
        } else if (pindexIter->IsValid(BLOCK_VALID_TRANSACTIONS) && pindexIter->nChainTx) {
            setBlockIndexCandidates.insert(pindexIter);
        }
    }

    PruneBlockIndexCandidates();

    CheckBlockIndex(params.GetConsensus());

    if (!FlushStateToDisk(state, FLUSH_STATE_ALWAYS)) {
        return false;
    }

    return true;
}

void UnloadBlockIndex()
{
    LOCK(cs_main);
    setBlockIndexCandidates.clear();
    chainActive.SetTip(NULL);
    pindexBestInvalid = NULL;
    pindexBestHeader = NULL;
    mempool.clear();
    mapOrphanTransactions.clear();
    mapOrphanTransactionsByPrev.clear();
    nSyncStarted = 0;
    mapBlocksUnlinked.clear();
    vinfoBlockFile.clear();
    nLastBlockFile = 0;
    nBlockSequenceId = 1;
    mapBlockSource.clear();
    mapBlocksInFlight.clear();
    nPreferredDownload = 0;
    setDirtyBlockIndex.clear();
    setDirtyFileInfo.clear();
    mapNodeState.clear();
    recentRejects.reset(NULL);
    versionbitscache.Clear();
    for (int b = 0; b < VERSIONBITS_NUM_BITS; b++) {
        warningcache[b].clear();
    }

    BOOST_FOREACH(BlockMap::value_type& entry, mapBlockIndex) {
        delete entry.second;
    }
    mapBlockIndex.clear();
    fHavePruned = false;
}

bool LoadBlockIndex()
{
    // Load block index from databases
    if (!fReindex && !LoadBlockIndexDB())
        return false;
    return true;
}

bool InitBlockIndex(const CChainParams& chainparams) 
{
    LOCK(cs_main);

    // Initialize global variables that cannot be constructed at startup.
    recentRejects.reset(new CRollingBloomFilter(120000, 0.000001));

    // Check whether we're already initialized
    if (chainActive.Genesis() != NULL)
        return true;

    // Use the provided setting for -txindex in the new database
    fTxIndex = GetBoolArg("-txindex", DEFAULT_TXINDEX);
    pblocktree->WriteFlag("txindex", fTxIndex);
    LogPrintf("Initializing databases...\n");

    // Only add the genesis block if not reindexing (in which case we reuse the one already on disk)
    if (!fReindex) {
        try {
            CBlock &block = const_cast<CBlock&>(chainparams.GenesisBlock());
            // Start new block file
            unsigned int nBlockSize = ::GetSerializeSize(block, SER_DISK, CLIENT_VERSION);
            CDiskBlockPos blockPos;
            CValidationState state;
            if (!FindBlockPos(state, blockPos, nBlockSize+8, 0, block.GetBlockTime()))
                return error("LoadBlockIndex(): FindBlockPos failed");
            if (!WriteBlockToDisk(block, blockPos, chainparams.MessageStart()))
                return error("LoadBlockIndex(): writing genesis block to disk failed");
            CBlockIndex *pindex = AddToBlockIndex(block);
            if (!ReceivedBlockTransactions(block, state, pindex, blockPos))
                return error("LoadBlockIndex(): genesis block not accepted");
            // Force a chainstate write so that when we VerifyDB in a moment, it doesn't check stale data
            return FlushStateToDisk(state, FLUSH_STATE_ALWAYS);
        } catch (const std::runtime_error& e) {
            return error("LoadBlockIndex(): failed to initialize block database: %s", e.what());
        }
    }

    return true;
}

bool LoadExternalBlockFile(const CChainParams& chainparams, FILE* fileIn, CDiskBlockPos *dbp)
{
    // Map of disk positions for blocks with unknown parent (only used for reindex)
    static std::multimap<uint256, CDiskBlockPos> mapBlocksUnknownParent;
    int64_t nStart = GetTimeMillis();

    int nLoaded = 0;
    try {
        // This takes over fileIn and calls fclose() on it in the CBufferedFile destructor
        CBufferedFile blkdat(fileIn, 2*MAX_BLOCK_SERIALIZED_SIZE, MAX_BLOCK_SERIALIZED_SIZE+8, SER_DISK, CLIENT_VERSION);
        uint64_t nRewind = blkdat.GetPos();
        while (!blkdat.eof()) {
            boost::this_thread::interruption_point();

            blkdat.SetPos(nRewind);
            nRewind++; // start one byte further next time, in case of failure
            blkdat.SetLimit(); // remove former limit
            unsigned int nSize = 0;
            try {
                // locate a header
                unsigned char buf[MESSAGE_START_SIZE];
                blkdat.FindByte(chainparams.MessageStart()[0]);
                nRewind = blkdat.GetPos()+1;
                blkdat >> FLATDATA(buf);
                if (memcmp(buf, chainparams.MessageStart(), MESSAGE_START_SIZE))
                    continue;
                // read size
                blkdat >> nSize;
                if (nSize < 80 || nSize > MAX_BLOCK_SERIALIZED_SIZE)
                    continue;
            } catch (const std::exception&) {
                // no valid block header found; don't complain
                break;
            }
            try {
                // read block
                uint64_t nBlockPos = blkdat.GetPos();
                if (dbp)
                    dbp->nPos = nBlockPos;
                blkdat.SetLimit(nBlockPos + nSize);
                blkdat.SetPos(nBlockPos);
                CBlock block;
                blkdat >> block;
                nRewind = blkdat.GetPos();

                // detect out of order blocks, and store them for later
                uint256 hash = block.GetHash();
                if (hash != chainparams.GetConsensus().hashGenesisBlock && mapBlockIndex.find(block.hashPrevBlock) == mapBlockIndex.end()) {
                    LogPrint("reindex", "%s: Out of order block %s, parent %s not known\n", __func__, hash.ToString(),
                            block.hashPrevBlock.ToString());
                    if (dbp)
                        mapBlocksUnknownParent.insert(std::make_pair(block.hashPrevBlock, *dbp));
                    continue;
                }

                // process in case the block isn't known yet
                if (mapBlockIndex.count(hash) == 0 || (mapBlockIndex[hash]->nStatus & BLOCK_HAVE_DATA) == 0) {
                    LOCK(cs_main);
                    CValidationState state;
                    if (AcceptBlock(block, state, chainparams, NULL, true, dbp, NULL))
                        nLoaded++;
                    if (state.IsError())
                        break;
                } else if (hash != chainparams.GetConsensus().hashGenesisBlock && mapBlockIndex[hash]->nHeight % 1000 == 0) {
                    LogPrint("reindex", "Block Import: already had block %s at height %d\n", hash.ToString(), mapBlockIndex[hash]->nHeight);
                }

                // Activate the genesis block so normal node progress can continue
                if (hash == chainparams.GetConsensus().hashGenesisBlock) {
                    CValidationState state;
                    if (!ActivateBestChain(state, chainparams)) {
                        break;
                    }
                }

                NotifyHeaderTip();

                // Recursively process earlier encountered successors of this block
                deque<uint256> queue;
                queue.push_back(hash);
                while (!queue.empty()) {
                    uint256 head = queue.front();
                    queue.pop_front();
                    std::pair<std::multimap<uint256, CDiskBlockPos>::iterator, std::multimap<uint256, CDiskBlockPos>::iterator> range = mapBlocksUnknownParent.equal_range(head);
                    while (range.first != range.second) {
                        std::multimap<uint256, CDiskBlockPos>::iterator it = range.first;
                        if (ReadBlockFromDisk(block, it->second, chainparams.GetConsensus()))
                        {
                            LogPrint("reindex", "%s: Processing out of order child %s of %s\n", __func__, block.GetHash().ToString(),
                                    head.ToString());
                            LOCK(cs_main);
                            CValidationState dummy;
                            if (AcceptBlock(block, dummy, chainparams, NULL, true, &it->second, NULL))
                            {
                                nLoaded++;
                                queue.push_back(block.GetHash());
                            }
                        }
                        range.first++;
                        mapBlocksUnknownParent.erase(it);
                        NotifyHeaderTip();
                    }
                }
            } catch (const std::exception& e) {
                LogPrintf("%s: Deserialize or I/O error - %s\n", __func__, e.what());
            }
        }
    } catch (const std::runtime_error& e) {
        AbortNode(std::string("System error: ") + e.what());
    }
    if (nLoaded > 0)
        LogPrintf("Loaded %i blocks from external file in %dms\n", nLoaded, GetTimeMillis() - nStart);
    return nLoaded > 0;
}

void static CheckBlockIndex(const Consensus::Params& consensusParams)
{
    if (!fCheckBlockIndex) {
        return;
    }

    LOCK(cs_main);

    // During a reindex, we read the genesis block and call CheckBlockIndex before ActivateBestChain,
    // so we have the genesis block in mapBlockIndex but no active chain.  (A few of the tests when
    // iterating the block tree require that chainActive has been initialized.)
    if (chainActive.Height() < 0) {
        assert(mapBlockIndex.size() <= 1);
        return;
    }

    // Build forward-pointing map of the entire block tree.
    std::multimap<CBlockIndex*,CBlockIndex*> forward;
    for (BlockMap::iterator it = mapBlockIndex.begin(); it != mapBlockIndex.end(); it++) {
        forward.insert(std::make_pair(it->second->pprev, it->second));
    }

    assert(forward.size() == mapBlockIndex.size());

    std::pair<std::multimap<CBlockIndex*,CBlockIndex*>::iterator,std::multimap<CBlockIndex*,CBlockIndex*>::iterator> rangeGenesis = forward.equal_range(NULL);
    CBlockIndex *pindex = rangeGenesis.first->second;
    rangeGenesis.first++;
    assert(rangeGenesis.first == rangeGenesis.second); // There is only one index entry with parent NULL.

    // Iterate over the entire block tree, using depth-first search.
    // Along the way, remember whether there are blocks on the path from genesis
    // block being explored which are the first to have certain properties.
    size_t nNodes = 0;
    int nHeight = 0;
    CBlockIndex* pindexFirstInvalid = NULL; // Oldest ancestor of pindex which is invalid.
    CBlockIndex* pindexFirstMissing = NULL; // Oldest ancestor of pindex which does not have BLOCK_HAVE_DATA.
    CBlockIndex* pindexFirstNeverProcessed = NULL; // Oldest ancestor of pindex for which nTx == 0.
    CBlockIndex* pindexFirstNotTreeValid = NULL; // Oldest ancestor of pindex which does not have BLOCK_VALID_TREE (regardless of being valid or not).
    CBlockIndex* pindexFirstNotTransactionsValid = NULL; // Oldest ancestor of pindex which does not have BLOCK_VALID_TRANSACTIONS (regardless of being valid or not).
    CBlockIndex* pindexFirstNotChainValid = NULL; // Oldest ancestor of pindex which does not have BLOCK_VALID_CHAIN (regardless of being valid or not).
    CBlockIndex* pindexFirstNotScriptsValid = NULL; // Oldest ancestor of pindex which does not have BLOCK_VALID_SCRIPTS (regardless of being valid or not).
    while (pindex != NULL) {
        nNodes++;
        if (pindexFirstInvalid == NULL && pindex->nStatus & BLOCK_FAILED_VALID) pindexFirstInvalid = pindex;
        if (pindexFirstMissing == NULL && !(pindex->nStatus & BLOCK_HAVE_DATA)) pindexFirstMissing = pindex;
        if (pindexFirstNeverProcessed == NULL && pindex->nTx == 0) pindexFirstNeverProcessed = pindex;
        if (pindex->pprev != NULL && pindexFirstNotTreeValid == NULL && (pindex->nStatus & BLOCK_VALID_MASK) < BLOCK_VALID_TREE) pindexFirstNotTreeValid = pindex;
        if (pindex->pprev != NULL && pindexFirstNotTransactionsValid == NULL && (pindex->nStatus & BLOCK_VALID_MASK) < BLOCK_VALID_TRANSACTIONS) pindexFirstNotTransactionsValid = pindex;
        if (pindex->pprev != NULL && pindexFirstNotChainValid == NULL && (pindex->nStatus & BLOCK_VALID_MASK) < BLOCK_VALID_CHAIN) pindexFirstNotChainValid = pindex;
        if (pindex->pprev != NULL && pindexFirstNotScriptsValid == NULL && (pindex->nStatus & BLOCK_VALID_MASK) < BLOCK_VALID_SCRIPTS) pindexFirstNotScriptsValid = pindex;

        // Begin: actual consistency checks.
        if (pindex->pprev == NULL) {
            // Genesis block checks.
            assert(pindex->GetBlockHash() == consensusParams.hashGenesisBlock); // Genesis block's hash must match.
            assert(pindex == chainActive.Genesis()); // The current active chain's genesis block must be this block.
        }
        if (pindex->nChainTx == 0) assert(pindex->nSequenceId == 0);  // nSequenceId can't be set for blocks that aren't linked
        // VALID_TRANSACTIONS is equivalent to nTx > 0 for all nodes (whether or not pruning has occurred).
        // HAVE_DATA is only equivalent to nTx > 0 (or VALID_TRANSACTIONS) if no pruning has occurred.
        if (!fHavePruned) {
            // If we've never pruned, then HAVE_DATA should be equivalent to nTx > 0
            assert(!(pindex->nStatus & BLOCK_HAVE_DATA) == (pindex->nTx == 0));
            assert(pindexFirstMissing == pindexFirstNeverProcessed);
        } else {
            // If we have pruned, then we can only say that HAVE_DATA implies nTx > 0
            if (pindex->nStatus & BLOCK_HAVE_DATA) assert(pindex->nTx > 0);
        }
        if (pindex->nStatus & BLOCK_HAVE_UNDO) assert(pindex->nStatus & BLOCK_HAVE_DATA);
        assert(((pindex->nStatus & BLOCK_VALID_MASK) >= BLOCK_VALID_TRANSACTIONS) == (pindex->nTx > 0)); // This is pruning-independent.
        // All parents having had data (at some point) is equivalent to all parents being VALID_TRANSACTIONS, which is equivalent to nChainTx being set.
        assert((pindexFirstNeverProcessed != NULL) == (pindex->nChainTx == 0)); // nChainTx != 0 is used to signal that all parent blocks have been processed (but may have been pruned).
        assert((pindexFirstNotTransactionsValid != NULL) == (pindex->nChainTx == 0));
        assert(pindex->nHeight == nHeight); // nHeight must be consistent.
        assert(pindex->pprev == NULL || pindex->nChainWork >= pindex->pprev->nChainWork); // For every block except the genesis block, the chainwork must be larger than the parent's.
        assert(nHeight < 2 || (pindex->pskip && (pindex->pskip->nHeight < nHeight))); // The pskip pointer must point back for all but the first 2 blocks.
        assert(pindexFirstNotTreeValid == NULL); // All mapBlockIndex entries must at least be TREE valid
        if ((pindex->nStatus & BLOCK_VALID_MASK) >= BLOCK_VALID_TREE) assert(pindexFirstNotTreeValid == NULL); // TREE valid implies all parents are TREE valid
        if ((pindex->nStatus & BLOCK_VALID_MASK) >= BLOCK_VALID_CHAIN) assert(pindexFirstNotChainValid == NULL); // CHAIN valid implies all parents are CHAIN valid
        if ((pindex->nStatus & BLOCK_VALID_MASK) >= BLOCK_VALID_SCRIPTS) assert(pindexFirstNotScriptsValid == NULL); // SCRIPTS valid implies all parents are SCRIPTS valid
        if (pindexFirstInvalid == NULL) {
            // Checks for not-invalid blocks.
            assert((pindex->nStatus & BLOCK_FAILED_MASK) == 0); // The failed mask cannot be set for blocks without invalid parents.
        }
        if (!CBlockIndexWorkComparator()(pindex, chainActive.Tip()) && pindexFirstNeverProcessed == NULL) {
            if (pindexFirstInvalid == NULL) {
                // If this block sorts at least as good as the current tip and
                // is valid and we have all data for its parents, it must be in
                // setBlockIndexCandidates.  chainActive.Tip() must also be there
                // even if some data has been pruned.
                if (pindexFirstMissing == NULL || pindex == chainActive.Tip()) {
                    assert(setBlockIndexCandidates.count(pindex));
                }
                // If some parent is missing, then it could be that this block was in
                // setBlockIndexCandidates but had to be removed because of the missing data.
                // In this case it must be in mapBlocksUnlinked -- see test below.
            }
        } else { // If this block sorts worse than the current tip or some ancestor's block has never been seen, it cannot be in setBlockIndexCandidates.
            assert(setBlockIndexCandidates.count(pindex) == 0);
        }
        // Check whether this block is in mapBlocksUnlinked.
        std::pair<std::multimap<CBlockIndex*,CBlockIndex*>::iterator,std::multimap<CBlockIndex*,CBlockIndex*>::iterator> rangeUnlinked = mapBlocksUnlinked.equal_range(pindex->pprev);
        bool foundInUnlinked = false;
        while (rangeUnlinked.first != rangeUnlinked.second) {
            assert(rangeUnlinked.first->first == pindex->pprev);
            if (rangeUnlinked.first->second == pindex) {
                foundInUnlinked = true;
                break;
            }
            rangeUnlinked.first++;
        }
        if (pindex->pprev && (pindex->nStatus & BLOCK_HAVE_DATA) && pindexFirstNeverProcessed != NULL && pindexFirstInvalid == NULL) {
            // If this block has block data available, some parent was never received, and has no invalid parents, it must be in mapBlocksUnlinked.
            assert(foundInUnlinked);
        }
        if (!(pindex->nStatus & BLOCK_HAVE_DATA)) assert(!foundInUnlinked); // Can't be in mapBlocksUnlinked if we don't HAVE_DATA
        if (pindexFirstMissing == NULL) assert(!foundInUnlinked); // We aren't missing data for any parent -- cannot be in mapBlocksUnlinked.
        if (pindex->pprev && (pindex->nStatus & BLOCK_HAVE_DATA) && pindexFirstNeverProcessed == NULL && pindexFirstMissing != NULL) {
            // We HAVE_DATA for this block, have received data for all parents at some point, but we're currently missing data for some parent.
            assert(fHavePruned); // We must have pruned.
            // This block may have entered mapBlocksUnlinked if:
            //  - it has a descendant that at some point had more work than the
            //    tip, and
            //  - we tried switching to that descendant but were missing
            //    data for some intermediate block between chainActive and the
            //    tip.
            // So if this block is itself better than chainActive.Tip() and it wasn't in
            // setBlockIndexCandidates, then it must be in mapBlocksUnlinked.
            if (!CBlockIndexWorkComparator()(pindex, chainActive.Tip()) && setBlockIndexCandidates.count(pindex) == 0) {
                if (pindexFirstInvalid == NULL) {
                    assert(foundInUnlinked);
                }
            }
        }
        // assert(pindex->GetBlockHash() == pindex->GetBlockHeader().GetHash()); // Perhaps too slow
        // End: actual consistency checks.

        // Try descending into the first subnode.
        std::pair<std::multimap<CBlockIndex*,CBlockIndex*>::iterator,std::multimap<CBlockIndex*,CBlockIndex*>::iterator> range = forward.equal_range(pindex);
        if (range.first != range.second) {
            // A subnode was found.
            pindex = range.first->second;
            nHeight++;
            continue;
        }
        // This is a leaf node.
        // Move upwards until we reach a node of which we have not yet visited the last child.
        while (pindex) {
            // We are going to either move to a parent or a sibling of pindex.
            // If pindex was the first with a certain property, unset the corresponding variable.
            if (pindex == pindexFirstInvalid) pindexFirstInvalid = NULL;
            if (pindex == pindexFirstMissing) pindexFirstMissing = NULL;
            if (pindex == pindexFirstNeverProcessed) pindexFirstNeverProcessed = NULL;
            if (pindex == pindexFirstNotTreeValid) pindexFirstNotTreeValid = NULL;
            if (pindex == pindexFirstNotTransactionsValid) pindexFirstNotTransactionsValid = NULL;
            if (pindex == pindexFirstNotChainValid) pindexFirstNotChainValid = NULL;
            if (pindex == pindexFirstNotScriptsValid) pindexFirstNotScriptsValid = NULL;
            // Find our parent.
            CBlockIndex* pindexPar = pindex->pprev;
            // Find which child we just visited.
            std::pair<std::multimap<CBlockIndex*,CBlockIndex*>::iterator,std::multimap<CBlockIndex*,CBlockIndex*>::iterator> rangePar = forward.equal_range(pindexPar);
            while (rangePar.first->second != pindex) {
                assert(rangePar.first != rangePar.second); // Our parent must have at least the node we're coming from as child.
                rangePar.first++;
            }
            // Proceed to the next one.
            rangePar.first++;
            if (rangePar.first != rangePar.second) {
                // Move to the sibling.
                pindex = rangePar.first->second;
                break;
            } else {
                // Move up further.
                pindex = pindexPar;
                nHeight--;
                continue;
            }
        }
    }

    // Check that we actually traversed the entire map.
    assert(nNodes == forward.size());
}

std::string GetWarnings(const std::string& strFor)
{
    string strStatusBar;
    string strRPC;
    string strGUI;
    const string uiAlertSeperator = "<hr />";

    if (!CLIENT_VERSION_IS_RELEASE) {
        strStatusBar = "This is a pre-release test build - use at your own risk - do not use for mining or merchant applications";
        strGUI = _("This is a pre-release test build - use at your own risk - do not use for mining or merchant applications");
    }

    if (GetBoolArg("-testsafemode", DEFAULT_TESTSAFEMODE))
        strStatusBar = strRPC = strGUI = "testsafemode enabled";

    // Misc warnings like out of disk space and clock is wrong
    if (strMiscWarning != "")
    {
        strStatusBar = strMiscWarning;
        strGUI += (strGUI.empty() ? "" : uiAlertSeperator) + strMiscWarning;
    }

    if (fLargeWorkForkFound)
    {
        strStatusBar = strRPC = "Warning: The network does not appear to fully agree! Some miners appear to be experiencing issues.";
        strGUI += (strGUI.empty() ? "" : uiAlertSeperator) + _("Warning: The network does not appear to fully agree! Some miners appear to be experiencing issues.");
    }
    else if (fLargeWorkInvalidChainFound)
    {
        strStatusBar = strRPC = "Warning: We do not appear to fully agree with our peers! You may need to upgrade, or other nodes may need to upgrade.";
        strGUI += (strGUI.empty() ? "" : uiAlertSeperator) + _("Warning: We do not appear to fully agree with our peers! You may need to upgrade, or other nodes may need to upgrade.");
    }

    if (strFor == "gui")
        return strGUI;
    else if (strFor == "statusbar")
        return strStatusBar;
    else if (strFor == "rpc")
        return strRPC;
    assert(!"GetWarnings(): invalid parameter");
    return "error";
}








//////////////////////////////////////////////////////////////////////////////
// Messages
//


bool static AlreadyHave(const CInv& inv) EXCLUSIVE_LOCKS_REQUIRED(cs_main)
{
    switch (inv.type)
    {
    case MSG_TX:
    case MSG_WITNESS_TX:
        {
            assert(recentRejects);
            if (chainActive.Tip()->GetBlockHash() != hashRecentRejectsChainTip)
            {
                // If the chain tip has changed previously rejected transactions
                // might be now valid, e.g. due to a nLockTime'd tx becoming valid,
                // or a double-spend. Reset the rejects filter and give those
                // txs a second chance.
                hashRecentRejectsChainTip = chainActive.Tip()->GetBlockHash();
                recentRejects->reset();
            }

            // Use pcoinsTip->HaveCoinsInCache as a quick approximation to exclude
            // requesting or processing some txs which have already been included in a block
            return recentRejects->contains(inv.hash) ||
                   mempool.exists(inv.hash) ||
                   mapOrphanTransactions.count(inv.hash) ||
                   pcoinsTip->HaveCoinsInCache(inv.hash);
        }
    case MSG_BLOCK:
    case MSG_WITNESS_BLOCK:
        return mapBlockIndex.count(inv.hash);
    }
    // Don't know what it is, just say we already got one
    return true;
}

void static ProcessGetData(CNode* pfrom, const Consensus::Params& consensusParams)
{
    std::deque<CInv>::iterator it = pfrom->vRecvGetData.begin();

    vector<CInv> vNotFound;

    LOCK(cs_main);

    while (it != pfrom->vRecvGetData.end()) {
        // Don't bother if send buffer is too full to respond anyway
        if (pfrom->nSendSize >= SendBufferSize())
            break;

        const CInv &inv = *it;
        {
            boost::this_thread::interruption_point();
            it++;

            if (inv.type == MSG_BLOCK || inv.type == MSG_FILTERED_BLOCK || inv.type == MSG_CMPCT_BLOCK || inv.type == MSG_WITNESS_BLOCK)
            {
                bool send = false;
                BlockMap::iterator mi = mapBlockIndex.find(inv.hash);
                if (mi != mapBlockIndex.end())
                {
                    if (chainActive.Contains(mi->second)) {
                        send = true;
                    } else {
                        static const int nOneMonth = 30 * 24 * 60 * 60;
                        // To prevent fingerprinting attacks, only send blocks outside of the active
                        // chain if they are valid, and no more than a month older (both in time, and in
                        // best equivalent proof of work) than the best header chain we know about.
                        send = mi->second->IsValid(BLOCK_VALID_SCRIPTS) && (pindexBestHeader != NULL) &&
                            (pindexBestHeader->GetBlockTime() - mi->second->GetBlockTime() < nOneMonth) &&
                            (GetBlockProofEquivalentTime(*pindexBestHeader, *mi->second, *pindexBestHeader, consensusParams) < nOneMonth);
                        if (!send) {
                            LogPrintf("%s: ignoring request from peer=%i for old block that isn't in the main chain\n", __func__, pfrom->GetId());
                        }
                    }
                }
                // disconnect node in case we have reached the outbound limit for serving historical blocks
                // never disconnect whitelisted nodes
                static const int nOneWeek = 7 * 24 * 60 * 60; // assume > 1 week = historical
                if (send && CNode::OutboundTargetReached(true) && ( ((pindexBestHeader != NULL) && (pindexBestHeader->GetBlockTime() - mi->second->GetBlockTime() > nOneWeek)) || inv.type == MSG_FILTERED_BLOCK) && !pfrom->fWhitelisted)
                {
                    LogPrint("net", "historical block serving limit reached, disconnect peer=%d\n", pfrom->GetId());

                    //disconnect node
                    pfrom->fDisconnect = true;
                    send = false;
                }
                // Pruned nodes may have deleted the block, so check whether
                // it's available before trying to send.
                if (send && (mi->second->nStatus & BLOCK_HAVE_DATA))
                {
                    // Send block from disk
                    CBlock block;
                    if (!ReadBlockFromDisk(block, (*mi).second, consensusParams))
                        assert(!"cannot load block from disk");
                    if (inv.type == MSG_BLOCK)
                        pfrom->PushMessageWithFlag(SERIALIZE_TRANSACTION_NO_WITNESS, NetMsgType::BLOCK, block);
                    else if (inv.type == MSG_WITNESS_BLOCK)
                        pfrom->PushMessage(NetMsgType::BLOCK, block);
                    else if (inv.type == MSG_FILTERED_BLOCK)
                    {
                        bool send = false;
                        CMerkleBlock merkleBlock;
                        {
                            LOCK(pfrom->cs_filter);
                            if (pfrom->pfilter) {
                                send = true;
                                merkleBlock = CMerkleBlock(block, *pfrom->pfilter);
                            }
                        }
                        if (send) {
                            pfrom->PushMessage(NetMsgType::MERKLEBLOCK, merkleBlock);
                            // CMerkleBlock just contains hashes, so also push any transactions in the block the client did not see
                            // This avoids hurting performance by pointlessly requiring a round-trip
                            // Note that there is currently no way for a node to request any single transactions we didn't send here -
                            // they must either disconnect and retry or request the full block.
                            // Thus, the protocol spec specified allows for us to provide duplicate txn here,
                            // however we MUST always provide at least what the remote peer needs
                            typedef std::pair<unsigned int, uint256> PairType;
                            BOOST_FOREACH(PairType& pair, merkleBlock.vMatchedTxn)
                                pfrom->PushMessageWithFlag(SERIALIZE_TRANSACTION_NO_WITNESS, NetMsgType::TX, block.vtx[pair.first]);
                        }
                        // else
                            // no response
                    }
                    else if (inv.type == MSG_CMPCT_BLOCK)
                    {
                        // If a peer is asking for old blocks, we're almost guaranteed
                        // they wont have a useful mempool to match against a compact block,
                        // and we don't feel like constructing the object for them, so
                        // instead we respond with the full, non-compact block.
                        bool fPeerWantsWitness = State(pfrom->GetId())->fWantsCmpctWitness;
                        if (CanDirectFetch(consensusParams) && mi->second->nHeight >= chainActive.Height() - MAX_CMPCTBLOCK_DEPTH) {
                            CBlockHeaderAndShortTxIDs cmpctblock(block, fPeerWantsWitness);
                            pfrom->PushMessageWithFlag(fPeerWantsWitness ? 0 : SERIALIZE_TRANSACTION_NO_WITNESS, NetMsgType::CMPCTBLOCK, cmpctblock);
                        } else
                            pfrom->PushMessageWithFlag(fPeerWantsWitness ? 0 : SERIALIZE_TRANSACTION_NO_WITNESS, NetMsgType::BLOCK, block);
                    }

                    // Trigger the peer node to send a getblocks request for the next batch of inventory
                    if (inv.hash == pfrom->hashContinue)
                    {
                        // Bypass PushInventory, this must send even if redundant,
                        // and we want it right after the last block so they don't
                        // wait for other stuff first.
                        vector<CInv> vInv;
                        vInv.push_back(CInv(MSG_BLOCK, chainActive.Tip()->GetBlockHash()));
                        pfrom->PushMessage(NetMsgType::INV, vInv);
                        pfrom->hashContinue.SetNull();
                    }
                }
            }
            else if (inv.type == MSG_TX || inv.type == MSG_WITNESS_TX)
            {
                // Send stream from relay memory
                bool push = false;
                auto mi = mapRelay.find(inv.hash);
                if (mi != mapRelay.end()) {
                    pfrom->PushMessageWithFlag(inv.type == MSG_TX ? SERIALIZE_TRANSACTION_NO_WITNESS : 0, NetMsgType::TX, *mi->second);
                    push = true;
                } else if (pfrom->timeLastMempoolReq) {
                    auto txinfo = mempool.info(inv.hash);
                    // To protect privacy, do not answer getdata using the mempool when
                    // that TX couldn't have been INVed in reply to a MEMPOOL request.
                    if (txinfo.tx && txinfo.nTime <= pfrom->timeLastMempoolReq) {
                        pfrom->PushMessageWithFlag(inv.type == MSG_TX ? SERIALIZE_TRANSACTION_NO_WITNESS : 0, NetMsgType::TX, *txinfo.tx);
                        push = true;
                    }
                }
                if (!push) {
                    vNotFound.push_back(inv);
                }
            }

            // Track requests for our stuff.
            GetMainSignals().Inventory(inv.hash);

            if (inv.type == MSG_BLOCK || inv.type == MSG_FILTERED_BLOCK || inv.type == MSG_CMPCT_BLOCK || inv.type == MSG_WITNESS_BLOCK)
                break;
        }
    }

    pfrom->vRecvGetData.erase(pfrom->vRecvGetData.begin(), it);

    if (!vNotFound.empty()) {
        // Let the peer know that we didn't find what it asked for, so it doesn't
        // have to wait around forever. Currently only SPV clients actually care
        // about this message: it's needed when they are recursively walking the
        // dependencies of relevant unconfirmed transactions. SPV clients want to
        // do that because they want to know about (and store and rebroadcast and
        // risk analyze) the dependencies of transactions relevant to them, without
        // having to download the entire memory pool.
        pfrom->PushMessage(NetMsgType::NOTFOUND, vNotFound);
    }
}

uint32_t GetFetchFlags(CNode* pfrom, CBlockIndex* pprev, const Consensus::Params& chainparams) {
    uint32_t nFetchFlags = 0;
    if ((nLocalServices & NODE_WITNESS) && State(pfrom->GetId())->fHaveWitness) {
        nFetchFlags |= MSG_WITNESS_FLAG;
    }
    return nFetchFlags;
}

bool static ProcessMessage(CNode* pfrom, string strCommand, CDataStream& vRecv, int64_t nTimeReceived, const CChainParams& chainparams)
{
    LogPrint("net", "received: %s (%u bytes) peer=%d\n", SanitizeString(strCommand), vRecv.size(), pfrom->id);
    if (mapArgs.count("-dropmessagestest") && GetRand(atoi(mapArgs["-dropmessagestest"])) == 0)
    {
        LogPrintf("dropmessagestest DROPPING RECV MESSAGE\n");
        return true;
    }


    if (!(nLocalServices & NODE_BLOOM) &&
              (strCommand == NetMsgType::FILTERLOAD ||
               strCommand == NetMsgType::FILTERADD ||
               strCommand == NetMsgType::FILTERCLEAR))
    {
        if (pfrom->nVersion >= NO_BLOOM_VERSION) {
            LOCK(cs_main);
            Misbehaving(pfrom->GetId(), 100);
            return false;
        } else {
            pfrom->fDisconnect = true;
            return false;
        }
    }


    if (strCommand == NetMsgType::VERSION)
    {
        // Feeler connections exist only to verify if address is online.
        if (pfrom->fFeeler) {
            assert(pfrom->fInbound == false);
            pfrom->fDisconnect = true;
        }

        // Each connection can only send one version message
        if (pfrom->nVersion != 0)
        {
            pfrom->PushMessage(NetMsgType::REJECT, strCommand, REJECT_DUPLICATE, string("Duplicate version message"));
            LOCK(cs_main);
            Misbehaving(pfrom->GetId(), 1);
            return false;
        }

        int64_t nTime;
        CAddress addrMe;
        CAddress addrFrom;
        uint64_t nNonce = 1;
        uint64_t nServiceInt;
        vRecv >> pfrom->nVersion >> nServiceInt >> nTime >> addrMe;
        pfrom->nServices = ServiceFlags(nServiceInt);
        if (!pfrom->fInbound)
        {
            addrman.SetServices(pfrom->addr, pfrom->nServices);
        }
        if (pfrom->nServicesExpected & ~pfrom->nServices)
        {
            LogPrint("net", "peer=%d does not offer the expected services (%08x offered, %08x expected); disconnecting\n", pfrom->id, pfrom->nServices, pfrom->nServicesExpected);
            pfrom->PushMessage(NetMsgType::REJECT, strCommand, REJECT_NONSTANDARD,
                               strprintf("Expected to offer services %08x", pfrom->nServicesExpected));
            pfrom->fDisconnect = true;
            return false;
        }

        if (pfrom->nVersion < MIN_PEER_PROTO_VERSION)
        {
            // disconnect from peers older than this proto version
            LogPrintf("peer=%d using obsolete version %i; disconnecting\n", pfrom->id, pfrom->nVersion);
            pfrom->PushMessage(NetMsgType::REJECT, strCommand, REJECT_OBSOLETE,
                               strprintf("Version must be %d or greater", MIN_PEER_PROTO_VERSION));
            pfrom->fDisconnect = true;
            return false;
        }

        if (pfrom->nVersion == 10300)
            pfrom->nVersion = 300;
        if (!vRecv.empty())
            vRecv >> addrFrom >> nNonce;
        if (!vRecv.empty()) {
            vRecv >> LIMITED_STRING(pfrom->strSubVer, MAX_SUBVERSION_LENGTH);
            pfrom->cleanSubVer = SanitizeString(pfrom->strSubVer);
        }
        if (!vRecv.empty()) {
            vRecv >> pfrom->nStartingHeight;
        }
        {
            LOCK(pfrom->cs_filter);
            if (!vRecv.empty())
                vRecv >> pfrom->fRelayTxes; // set to true after we get the first filter* message
            else
                pfrom->fRelayTxes = true;
        }

        // Disconnect if we connected to ourself
        if (nNonce == nLocalHostNonce && nNonce > 1)
        {
            LogPrintf("connected to self at %s, disconnecting\n", pfrom->addr.ToString());
            pfrom->fDisconnect = true;
            return true;
        }

        pfrom->addrLocal = addrMe;
        if (pfrom->fInbound && addrMe.IsRoutable())
        {
            SeenLocal(addrMe);
        }

        // Be shy and don't send version until we hear
        if (pfrom->fInbound)
            pfrom->PushVersion();

        pfrom->fClient = !(pfrom->nServices & NODE_NETWORK);

        if((pfrom->nServices & NODE_WITNESS))
        {
            LOCK(cs_main);
            State(pfrom->GetId())->fHaveWitness = true;
        }

        // Potentially mark this peer as a preferred download peer.
        {
        LOCK(cs_main);
        UpdatePreferredDownload(pfrom, State(pfrom->GetId()));
        }

        // Change version
        pfrom->PushMessage(NetMsgType::VERACK);
        pfrom->ssSend.SetVersion(min(pfrom->nVersion, PROTOCOL_VERSION));

        if (!pfrom->fInbound)
        {
            // Advertise our address
            if (fListen && !IsInitialBlockDownload())
            {
                CAddress addr = GetLocalAddress(&pfrom->addr);
                if (addr.IsRoutable())
                {
                    LogPrintf("ProcessMessages: advertising address %s\n", addr.ToString());
                    pfrom->PushAddress(addr);
                } else if (IsPeerAddrLocalGood(pfrom)) {
                    addr.SetIP(pfrom->addrLocal);
                    LogPrintf("ProcessMessages: advertising address %s\n", addr.ToString());
                    pfrom->PushAddress(addr);
                }
            }

            // Get recent addresses
            if (pfrom->fOneShot || pfrom->nVersion >= CADDR_TIME_VERSION || addrman.size() < 1000)
            {
                pfrom->PushMessage(NetMsgType::GETADDR);
                pfrom->fGetAddr = true;
            }
            addrman.Good(pfrom->addr);
        }

        pfrom->fSuccessfullyConnected = true;

        string remoteAddr;
        if (fLogIPs)
            remoteAddr = ", peeraddr=" + pfrom->addr.ToString();

        LogPrintf("receive version message: %s: version %d, blocks=%d, us=%s, peer=%d%s\n",
                  pfrom->cleanSubVer, pfrom->nVersion,
                  pfrom->nStartingHeight, addrMe.ToString(), pfrom->id,
                  remoteAddr);

        int64_t nTimeOffset = nTime - GetTime();
        pfrom->nTimeOffset = nTimeOffset;
        AddTimeData(pfrom->addr, nTimeOffset);
    }


    else if (pfrom->nVersion == 0)
    {
        // Must have a version message before anything else
        LOCK(cs_main);
        Misbehaving(pfrom->GetId(), 1);
        return false;
    }


    else if (strCommand == NetMsgType::VERACK)
    {
        pfrom->SetRecvVersion(min(pfrom->nVersion, PROTOCOL_VERSION));

        // Mark this node as currently connected, so we update its timestamp later.
        if (pfrom->fNetworkNode) {
            LOCK(cs_main);
            State(pfrom->GetId())->fCurrentlyConnected = true;
        }

        if (pfrom->nVersion >= SENDHEADERS_VERSION) {
            // Tell our peer we prefer to receive headers rather than inv's
            // We send this to non-NODE NETWORK peers as well, because even
            // non-NODE NETWORK peers can announce blocks (such as pruning
            // nodes)
            pfrom->PushMessage(NetMsgType::SENDHEADERS);
        }
        if (pfrom->nVersion >= SHORT_IDS_BLOCKS_VERSION) {
            // Tell our peer we are willing to provide version 1 or 2 cmpctblocks
            // However, we do not request new block announcements using
            // cmpctblock messages.
            // We send this to non-NODE NETWORK peers as well, because
            // they may wish to request compact blocks from us
            bool fAnnounceUsingCMPCTBLOCK = false;
            uint64_t nCMPCTBLOCKVersion = 2;
            if (nLocalServices & NODE_WITNESS)
                pfrom->PushMessage(NetMsgType::SENDCMPCT, fAnnounceUsingCMPCTBLOCK, nCMPCTBLOCKVersion);
            nCMPCTBLOCKVersion = 1;
            pfrom->PushMessage(NetMsgType::SENDCMPCT, fAnnounceUsingCMPCTBLOCK, nCMPCTBLOCKVersion);
        }
    }


    else if (strCommand == NetMsgType::ADDR)
    {
        vector<CAddress> vAddr;
        vRecv >> vAddr;

        // Don't want addr from older versions unless seeding
        if (pfrom->nVersion < CADDR_TIME_VERSION && addrman.size() > 1000)
            return true;
        if (vAddr.size() > 1000)
        {
            LOCK(cs_main);
            Misbehaving(pfrom->GetId(), 20);
            return error("message addr size() = %u", vAddr.size());
        }

        // Store the new addresses
        vector<CAddress> vAddrOk;
        int64_t nNow = GetAdjustedTime();
        int64_t nSince = nNow - 10 * 60;
        BOOST_FOREACH(CAddress& addr, vAddr)
        {
            boost::this_thread::interruption_point();

            if ((addr.nServices & REQUIRED_SERVICES) != REQUIRED_SERVICES)
                continue;

            if (addr.nTime <= 100000000 || addr.nTime > nNow + 10 * 60)
                addr.nTime = nNow - 5 * 24 * 60 * 60;
            pfrom->AddAddressKnown(addr);
            bool fReachable = IsReachable(addr);
            if (addr.nTime > nSince && !pfrom->fGetAddr && vAddr.size() <= 10 && addr.IsRoutable())
            {
                // Relay to a limited number of other nodes
                {
                    LOCK(cs_vNodes);
                    // Use deterministic randomness to send to the same nodes for 24 hours
                    // at a time so the addrKnowns of the chosen nodes prevent repeats
                    static const uint64_t salt0 = GetRand(std::numeric_limits<uint64_t>::max());
                    static const uint64_t salt1 = GetRand(std::numeric_limits<uint64_t>::max());
                    uint64_t hashAddr = addr.GetHash();
                    multimap<uint64_t, CNode*> mapMix;
                    const CSipHasher hasher = CSipHasher(salt0, salt1).Write(hashAddr << 32).Write((GetTime() + hashAddr) / (24*60*60));
                    BOOST_FOREACH(CNode* pnode, vNodes)
                    {
                        if (pnode->nVersion < CADDR_TIME_VERSION)
                            continue;
                        uint64_t hashKey = CSipHasher(hasher).Write(pnode->id).Finalize();
                        mapMix.insert(make_pair(hashKey, pnode));
                    }
                    int nRelayNodes = fReachable ? 2 : 1; // limited relaying of addresses outside our network(s)
                    for (multimap<uint64_t, CNode*>::iterator mi = mapMix.begin(); mi != mapMix.end() && nRelayNodes-- > 0; ++mi)
                        ((*mi).second)->PushAddress(addr);
                }
            }
            // Do not store addresses outside our network
            if (fReachable)
                vAddrOk.push_back(addr);
        }
        addrman.Add(vAddrOk, pfrom->addr, 2 * 60 * 60);
        if (vAddr.size() < 1000)
            pfrom->fGetAddr = false;
        if (pfrom->fOneShot)
            pfrom->fDisconnect = true;
    }

    else if (strCommand == NetMsgType::SENDHEADERS)
    {
        LOCK(cs_main);
        State(pfrom->GetId())->fPreferHeaders = true;
    }

    else if (strCommand == NetMsgType::SENDCMPCT)
    {
        bool fAnnounceUsingCMPCTBLOCK = false;
        uint64_t nCMPCTBLOCKVersion = 0;
        vRecv >> fAnnounceUsingCMPCTBLOCK >> nCMPCTBLOCKVersion;
        if (nCMPCTBLOCKVersion == 1 || ((nLocalServices & NODE_WITNESS) && nCMPCTBLOCKVersion == 2)) {
            LOCK(cs_main);
            // fProvidesHeaderAndIDs is used to "lock in" version of compact blocks we send (fWantsCmpctWitness)
            if (!State(pfrom->GetId())->fProvidesHeaderAndIDs) {
                State(pfrom->GetId())->fProvidesHeaderAndIDs = true;
                State(pfrom->GetId())->fWantsCmpctWitness = nCMPCTBLOCKVersion == 2;
            }
            if (State(pfrom->GetId())->fWantsCmpctWitness == (nCMPCTBLOCKVersion == 2)) // ignore later version announces
                State(pfrom->GetId())->fPreferHeaderAndIDs = fAnnounceUsingCMPCTBLOCK;
            if (!State(pfrom->GetId())->fSupportsDesiredCmpctVersion) {
                if (nLocalServices & NODE_WITNESS)
                    State(pfrom->GetId())->fSupportsDesiredCmpctVersion = (nCMPCTBLOCKVersion == 2);
                else
                    State(pfrom->GetId())->fSupportsDesiredCmpctVersion = (nCMPCTBLOCKVersion == 1);
            }
        }
    }


    else if (strCommand == NetMsgType::INV)
    {
        vector<CInv> vInv;
        vRecv >> vInv;
        if (vInv.size() > MAX_INV_SZ)
        {
            LOCK(cs_main);
            Misbehaving(pfrom->GetId(), 20);
            return error("message inv size() = %u", vInv.size());
        }

        bool fBlocksOnly = !fRelayTxes;

        // Allow whitelisted peers to send data other than blocks in blocks only mode if whitelistrelay is true
        if (pfrom->fWhitelisted && GetBoolArg("-whitelistrelay", DEFAULT_WHITELISTRELAY))
            fBlocksOnly = false;

        LOCK(cs_main);

        uint32_t nFetchFlags = GetFetchFlags(pfrom, chainActive.Tip(), chainparams.GetConsensus());

        std::vector<CInv> vToFetch;

        for (unsigned int nInv = 0; nInv < vInv.size(); nInv++)
        {
            CInv &inv = vInv[nInv];

            boost::this_thread::interruption_point();

            bool fAlreadyHave = AlreadyHave(inv);
            LogPrint("net", "got inv: %s  %s peer=%d\n", inv.ToString(), fAlreadyHave ? "have" : "new", pfrom->id);

            if (inv.type == MSG_TX) {
                inv.type |= nFetchFlags;
            }

            if (inv.type == MSG_BLOCK) {
                UpdateBlockAvailability(pfrom->GetId(), inv.hash);
                if (!fAlreadyHave && !fImporting && !fReindex && !mapBlocksInFlight.count(inv.hash)) {
                    // First request the headers preceding the announced block. In the normal fully-synced
                    // case where a new block is announced that succeeds the current tip (no reorganization),
                    // there are no such headers.
                    // Secondly, and only when we are close to being synced, we request the announced block directly,
                    // to avoid an extra round-trip. Note that we must *first* ask for the headers, so by the
                    // time the block arrives, the header chain leading up to it is already validated. Not
                    // doing this will result in the received block being rejected as an orphan in case it is
                    // not a direct successor.
                    pfrom->PushMessage(NetMsgType::GETHEADERS, chainActive.GetLocator(pindexBestHeader), inv.hash);
                    CNodeState *nodestate = State(pfrom->GetId());
                    if (CanDirectFetch(chainparams.GetConsensus()) &&
                        nodestate->nBlocksInFlight < MAX_BLOCKS_IN_TRANSIT_PER_PEER &&
                        (!IsWitnessEnabled(chainActive.Tip(), chainparams.GetConsensus()) || State(pfrom->GetId())->fHaveWitness)) {
                        inv.type |= nFetchFlags;
                        if (nodestate->fSupportsDesiredCmpctVersion)
                            vToFetch.push_back(CInv(MSG_CMPCT_BLOCK, inv.hash));
                        else
                            vToFetch.push_back(inv);
                        // Mark block as in flight already, even though the actual "getdata" message only goes out
                        // later (within the same cs_main lock, though).
                        MarkBlockAsInFlight(pfrom->GetId(), inv.hash, chainparams.GetConsensus());
                    }
                    LogPrint("net", "getheaders (%d) %s to peer=%d\n", pindexBestHeader->nHeight, inv.hash.ToString(), pfrom->id);
                }
            }
            else
            {
                pfrom->AddInventoryKnown(inv);
                if (fBlocksOnly)
                    LogPrint("net", "transaction (%s) inv sent in violation of protocol peer=%d\n", inv.hash.ToString(), pfrom->id);
                else if (!fAlreadyHave && !fImporting && !fReindex && !IsInitialBlockDownload())
                    pfrom->AskFor(inv);
            }

            // Track requests for our stuff
            GetMainSignals().Inventory(inv.hash);

            if (pfrom->nSendSize > (SendBufferSize() * 2)) {
                Misbehaving(pfrom->GetId(), 50);
                return error("send buffer size() = %u", pfrom->nSendSize);
            }
        }

        if (!vToFetch.empty())
            pfrom->PushMessage(NetMsgType::GETDATA, vToFetch);
    }


    else if (strCommand == NetMsgType::GETDATA)
    {
        vector<CInv> vInv;
        vRecv >> vInv;
        if (vInv.size() > MAX_INV_SZ)
        {
            LOCK(cs_main);
            Misbehaving(pfrom->GetId(), 20);
            return error("message getdata size() = %u", vInv.size());
        }

        if (fDebug || (vInv.size() != 1))
            LogPrint("net", "received getdata (%u invsz) peer=%d\n", vInv.size(), pfrom->id);

        if ((fDebug && vInv.size() > 0) || (vInv.size() == 1))
            LogPrint("net", "received getdata for: %s peer=%d\n", vInv[0].ToString(), pfrom->id);

        pfrom->vRecvGetData.insert(pfrom->vRecvGetData.end(), vInv.begin(), vInv.end());
        ProcessGetData(pfrom, chainparams.GetConsensus());
    }


    else if (strCommand == NetMsgType::GETBLOCKS)
    {
        CBlockLocator locator;
        uint256 hashStop;
        vRecv >> locator >> hashStop;

        LOCK(cs_main);

        // Find the last block the caller has in the main chain
        CBlockIndex* pindex = FindForkInGlobalIndex(chainActive, locator);

        // Send the rest of the chain
        if (pindex)
            pindex = chainActive.Next(pindex);
        int nLimit = 500;
        LogPrint("net", "getblocks %d to %s limit %d from peer=%d\n", (pindex ? pindex->nHeight : -1), hashStop.IsNull() ? "end" : hashStop.ToString(), nLimit, pfrom->id);
        for (; pindex; pindex = chainActive.Next(pindex))
        {
            if (pindex->GetBlockHash() == hashStop)
            {
                LogPrint("net", "  getblocks stopping at %d %s\n", pindex->nHeight, pindex->GetBlockHash().ToString());
                break;
            }
            // If pruning, don't inv blocks unless we have on disk and are likely to still have
            // for some reasonable time window (1 hour) that block relay might require.
            const int nPrunedBlocksLikelyToHave = MIN_BLOCKS_TO_KEEP - 3600 / chainparams.GetConsensus().nPowTargetSpacing;
            if (fPruneMode && (!(pindex->nStatus & BLOCK_HAVE_DATA) || pindex->nHeight <= chainActive.Tip()->nHeight - nPrunedBlocksLikelyToHave))
            {
                LogPrint("net", " getblocks stopping, pruned or too old block at %d %s\n", pindex->nHeight, pindex->GetBlockHash().ToString());
                break;
            }
            pfrom->PushInventory(CInv(MSG_BLOCK, pindex->GetBlockHash()));
            if (--nLimit <= 0)
            {
                // When this block is requested, we'll send an inv that'll
                // trigger the peer to getblocks the next batch of inventory.
                LogPrint("net", "  getblocks stopping at limit %d %s\n", pindex->nHeight, pindex->GetBlockHash().ToString());
                pfrom->hashContinue = pindex->GetBlockHash();
                break;
            }
        }
    }


    else if (strCommand == NetMsgType::GETBLOCKTXN)
    {
        BlockTransactionsRequest req;
        vRecv >> req;

        LOCK(cs_main);

        BlockMap::iterator it = mapBlockIndex.find(req.blockhash);
        if (it == mapBlockIndex.end() || !(it->second->nStatus & BLOCK_HAVE_DATA)) {
            LogPrintf("Peer %d sent us a getblocktxn for a block we don't have", pfrom->id);
            return true;
        }

        if (it->second->nHeight < chainActive.Height() - MAX_BLOCKTXN_DEPTH) {
            // If an older block is requested (should never happen in practice,
            // but can happen in tests) send a block response instead of a
            // blocktxn response. Sending a full block response instead of a
            // small blocktxn response is preferable in the case where a peer
            // might maliciously send lots of getblocktxn requests to trigger
            // expensive disk reads, because it will require the peer to
            // actually receive all the data read from disk over the network.
            LogPrint("net", "Peer %d sent us a getblocktxn for a block > %i deep", pfrom->id, MAX_BLOCKTXN_DEPTH);
            CInv inv;
            inv.type = State(pfrom->GetId())->fWantsCmpctWitness ? MSG_WITNESS_BLOCK : MSG_BLOCK;
            inv.hash = req.blockhash;
            pfrom->vRecvGetData.push_back(inv);
            ProcessGetData(pfrom, chainparams.GetConsensus());
            return true;
        }

        CBlock block;
        assert(ReadBlockFromDisk(block, it->second, chainparams.GetConsensus()));

        BlockTransactions resp(req);
        for (size_t i = 0; i < req.indexes.size(); i++) {
            if (req.indexes[i] >= block.vtx.size()) {
                Misbehaving(pfrom->GetId(), 100);
                LogPrintf("Peer %d sent us a getblocktxn with out-of-bounds tx indices", pfrom->id);
                return true;
            }
            resp.txn[i] = block.vtx[req.indexes[i]];
        }
        pfrom->PushMessageWithFlag(State(pfrom->GetId())->fWantsCmpctWitness ? 0 : SERIALIZE_TRANSACTION_NO_WITNESS, NetMsgType::BLOCKTXN, resp);
    }


    else if (strCommand == NetMsgType::GETHEADERS)
    {
        CBlockLocator locator;
        uint256 hashStop;
        vRecv >> locator >> hashStop;

        LOCK(cs_main);
        if (IsInitialBlockDownload() && !pfrom->fWhitelisted) {
            LogPrint("net", "Ignoring getheaders from peer=%d because node is in initial block download\n", pfrom->id);
            return true;
        }

        CNodeState *nodestate = State(pfrom->GetId());
        CBlockIndex* pindex = NULL;
        if (locator.IsNull())
        {
            // If locator is null, return the hashStop block
            BlockMap::iterator mi = mapBlockIndex.find(hashStop);
            if (mi == mapBlockIndex.end())
                return true;
            pindex = (*mi).second;
        }
        else
        {
            // Find the last block the caller has in the main chain
            pindex = FindForkInGlobalIndex(chainActive, locator);
            if (pindex)
                pindex = chainActive.Next(pindex);
        }

        // we must use CBlocks, as CBlockHeaders won't include the 0x00 nTx count at the end
        vector<CBlock> vHeaders;
        int nLimit = MAX_HEADERS_RESULTS;
        LogPrint("net", "getheaders %d to %s from peer=%d\n", (pindex ? pindex->nHeight : -1), hashStop.ToString(), pfrom->id);
        for (; pindex; pindex = chainActive.Next(pindex))
        {
            vHeaders.push_back(pindex->GetBlockHeader());
            if (--nLimit <= 0 || pindex->GetBlockHash() == hashStop)
                break;
        }
        // pindex can be NULL either if we sent chainActive.Tip() OR
        // if our peer has chainActive.Tip() (and thus we are sending an empty
        // headers message). In both cases it's safe to update
        // pindexBestHeaderSent to be our tip.
        nodestate->pindexBestHeaderSent = pindex ? pindex : chainActive.Tip();
        pfrom->PushMessage(NetMsgType::HEADERS, vHeaders);
    }


    else if (strCommand == NetMsgType::TX)
    {
        // Stop processing the transaction early if
        // We are in blocks only mode and peer is either not whitelisted or whitelistrelay is off
        if (!fRelayTxes && (!pfrom->fWhitelisted || !GetBoolArg("-whitelistrelay", DEFAULT_WHITELISTRELAY)))
        {
            LogPrint("net", "transaction sent in violation of protocol peer=%d\n", pfrom->id);
            return true;
        }

        deque<COutPoint> vWorkQueue;
        vector<uint256> vEraseQueue;
        CTransaction tx;
        vRecv >> tx;

        CInv inv(MSG_TX, tx.GetHash());
        pfrom->AddInventoryKnown(inv);

        LOCK(cs_main);

        bool fMissingInputs = false;
        CValidationState state;

        pfrom->setAskFor.erase(inv.hash);
        mapAlreadyAskedFor.erase(inv.hash);

        if (!AlreadyHave(inv) && AcceptToMemoryPool(mempool, state, tx, true, &fMissingInputs)) {
            mempool.check(pcoinsTip);
            RelayTransaction(tx);
            for (unsigned int i = 0; i < tx.vout.size(); i++) {
                vWorkQueue.emplace_back(inv.hash, i);
            }

            pfrom->nLastTXTime = GetTime();

            LogPrint("mempool", "AcceptToMemoryPool: peer=%d: accepted %s (poolsz %u txn, %u kB)\n",
                pfrom->id,
                tx.GetHash().ToString(),
                mempool.size(), mempool.DynamicMemoryUsage() / 1000);

            // Recursively process any orphan transactions that depended on this one
            set<NodeId> setMisbehaving;
            while (!vWorkQueue.empty()) {
                auto itByPrev = mapOrphanTransactionsByPrev.find(vWorkQueue.front());
                vWorkQueue.pop_front();
                if (itByPrev == mapOrphanTransactionsByPrev.end())
                    continue;
                for (auto mi = itByPrev->second.begin();
                     mi != itByPrev->second.end();
                     ++mi)
                {
                    const CTransaction& orphanTx = (*mi)->second.tx;
                    const uint256& orphanHash = orphanTx.GetHash();
                    NodeId fromPeer = (*mi)->second.fromPeer;
                    bool fMissingInputs2 = false;
                    // Use a dummy CValidationState so someone can't setup nodes to counter-DoS based on orphan
                    // resolution (that is, feeding people an invalid transaction based on LegitTxX in order to get
                    // anyone relaying LegitTxX banned)
                    CValidationState stateDummy;


                    if (setMisbehaving.count(fromPeer))
                        continue;
                    if (AcceptToMemoryPool(mempool, stateDummy, orphanTx, true, &fMissingInputs2)) {
                        LogPrint("mempool", "   accepted orphan tx %s\n", orphanHash.ToString());
                        RelayTransaction(orphanTx);
                        for (unsigned int i = 0; i < orphanTx.vout.size(); i++) {
                            vWorkQueue.emplace_back(orphanHash, i);
                        }
                        vEraseQueue.push_back(orphanHash);
                    }
                    else if (!fMissingInputs2)
                    {
                        int nDos = 0;
                        if (stateDummy.IsInvalid(nDos) && nDos > 0)
                        {
                            // Punish peer that gave us an invalid orphan tx
                            Misbehaving(fromPeer, nDos);
                            setMisbehaving.insert(fromPeer);
                            LogPrint("mempool", "   invalid orphan tx %s\n", orphanHash.ToString());
                        }
                        // Has inputs but not accepted to mempool
                        // Probably non-standard or insufficient fee/priority
                        LogPrint("mempool", "   removed orphan tx %s\n", orphanHash.ToString());
                        vEraseQueue.push_back(orphanHash);
                        if (orphanTx.wit.IsNull() && !stateDummy.CorruptionPossible()) {
                            // Do not use rejection cache for witness transactions or
                            // witness-stripped transactions, as they can have been malleated.
                            // See https://github.com/bitcoin/bitcoin/issues/8279 for details.
                            assert(recentRejects);
                            recentRejects->insert(orphanHash);
                        }
                    }
                    mempool.check(pcoinsTip);
                }
            }

            BOOST_FOREACH(uint256 hash, vEraseQueue)
                EraseOrphanTx(hash);
        }
        else if (fMissingInputs)
        {
            bool fRejectedParents = false; // It may be the case that the orphans parents have all been rejected
            BOOST_FOREACH(const CTxIn& txin, tx.vin) {
                if (recentRejects->contains(txin.prevout.hash)) {
                    fRejectedParents = true;
                    break;
                }
            }
            if (!fRejectedParents) {
                uint32_t nFetchFlags = GetFetchFlags(pfrom, chainActive.Tip(), chainparams.GetConsensus());
                BOOST_FOREACH(const CTxIn& txin, tx.vin) {
                    CInv _inv(MSG_TX | nFetchFlags, txin.prevout.hash);
                    pfrom->AddInventoryKnown(_inv);
                    if (!AlreadyHave(_inv)) pfrom->AskFor(_inv);
                }
                AddOrphanTx(tx, pfrom->GetId());

                // DoS prevention: do not allow mapOrphanTransactions to grow unbounded
                unsigned int nMaxOrphanTx = (unsigned int)std::max((int64_t)0, GetArg("-maxorphantx", DEFAULT_MAX_ORPHAN_TRANSACTIONS));
                unsigned int nEvicted = LimitOrphanTxSize(nMaxOrphanTx);
                if (nEvicted > 0)
                    LogPrint("mempool", "mapOrphan overflow, removed %u tx\n", nEvicted);
            } else {
                LogPrint("mempool", "not keeping orphan with rejected parents %s\n",tx.GetHash().ToString());
            }
        } else {
            if (tx.wit.IsNull() && !state.CorruptionPossible()) {
                // Do not use rejection cache for witness transactions or
                // witness-stripped transactions, as they can have been malleated.
                // See https://github.com/bitcoin/bitcoin/issues/8279 for details.
                assert(recentRejects);
                recentRejects->insert(tx.GetHash());
            }

            if (pfrom->fWhitelisted && GetBoolArg("-whitelistforcerelay", DEFAULT_WHITELISTFORCERELAY)) {
                // Always relay transactions received from whitelisted peers, even
                // if they were already in the mempool or rejected from it due
                // to policy, allowing the node to function as a gateway for
                // nodes hidden behind it.
                //
                // Never relay transactions that we would assign a non-zero DoS
                // score for, as we expect peers to do the same with us in that
                // case.
                int nDoS = 0;
                if (!state.IsInvalid(nDoS) || nDoS == 0) {
                    LogPrintf("Force relaying tx %s from whitelisted peer=%d\n", tx.GetHash().ToString(), pfrom->id);
                    RelayTransaction(tx);
                } else {
                    LogPrintf("Not relaying invalid transaction %s from whitelisted peer=%d (%s)\n", tx.GetHash().ToString(), pfrom->id, FormatStateMessage(state));
                }
            }
        }
        int nDoS = 0;
        if (state.IsInvalid(nDoS))
        {
            LogPrint("mempoolrej", "%s from peer=%d was not accepted: %s\n", tx.GetHash().ToString(),
                pfrom->id,
                FormatStateMessage(state));
            if (state.GetRejectCode() < REJECT_INTERNAL) // Never send AcceptToMemoryPool's internal codes over P2P
                pfrom->PushMessage(NetMsgType::REJECT, strCommand, (unsigned char)state.GetRejectCode(),
                                   state.GetRejectReason().substr(0, MAX_REJECT_MESSAGE_LENGTH), inv.hash);
            if (nDoS > 0) {
                Misbehaving(pfrom->GetId(), nDoS);
            }
        }
        FlushStateToDisk(state, FLUSH_STATE_PERIODIC);
    }


    else if (strCommand == NetMsgType::CMPCTBLOCK && !fImporting && !fReindex) // Ignore blocks received while importing
    {
        CBlockHeaderAndShortTxIDs cmpctblock;
        vRecv >> cmpctblock;

        LOCK(cs_main);

        if (mapBlockIndex.find(cmpctblock.header.hashPrevBlock) == mapBlockIndex.end()) {
            // Doesn't connect (or is genesis), instead of DoSing in AcceptBlockHeader, request deeper headers
            if (!IsInitialBlockDownload())
                pfrom->PushMessage(NetMsgType::GETHEADERS, chainActive.GetLocator(pindexBestHeader), uint256());
            return true;
        }

        CBlockIndex *pindex = NULL;
        CValidationState state;
        if (!AcceptBlockHeader(cmpctblock.header, state, chainparams, &pindex)) {
            int nDoS;
            if (state.IsInvalid(nDoS)) {
                if (nDoS > 0)
                    Misbehaving(pfrom->GetId(), nDoS);
                LogPrintf("Peer %d sent us invalid header via cmpctblock\n", pfrom->id);
                return true;
            }
        }

        // If AcceptBlockHeader returned true, it set pindex
        assert(pindex);
        UpdateBlockAvailability(pfrom->GetId(), pindex->GetBlockHash());

        std::map<uint256, pair<NodeId, list<QueuedBlock>::iterator> >::iterator blockInFlightIt = mapBlocksInFlight.find(pindex->GetBlockHash());
        bool fAlreadyInFlight = blockInFlightIt != mapBlocksInFlight.end();

        if (pindex->nStatus & BLOCK_HAVE_DATA) // Nothing to do here
            return true;

        if (pindex->nChainWork <= chainActive.Tip()->nChainWork || // We know something better
                pindex->nTx != 0) { // We had this block at some point, but pruned it
            if (fAlreadyInFlight) {
                // We requested this block for some reason, but our mempool will probably be useless
                // so we just grab the block via normal getdata
                std::vector<CInv> vInv(1);
                vInv[0] = CInv(MSG_BLOCK | GetFetchFlags(pfrom, pindex->pprev, chainparams.GetConsensus()), cmpctblock.header.GetHash());
                pfrom->PushMessage(NetMsgType::GETDATA, vInv);
            }
            return true;
        }

        // If we're not close to tip yet, give up and let parallel block fetch work its magic
        if (!fAlreadyInFlight && !CanDirectFetch(chainparams.GetConsensus()))
            return true;

        CNodeState *nodestate = State(pfrom->GetId());

        if (IsWitnessEnabled(pindex->pprev, chainparams.GetConsensus()) && !nodestate->fSupportsDesiredCmpctVersion) {
            // Don't bother trying to process compact blocks from v1 peers
            // after segwit activates.
            return true;
        }

        // We want to be a bit conservative just to be extra careful about DoS
        // possibilities in compact block processing...
        if (pindex->nHeight <= chainActive.Height() + 2) {
            if ((!fAlreadyInFlight && nodestate->nBlocksInFlight < MAX_BLOCKS_IN_TRANSIT_PER_PEER) ||
                 (fAlreadyInFlight && blockInFlightIt->second.first == pfrom->GetId())) {
                list<QueuedBlock>::iterator *queuedBlockIt = NULL;
                if (!MarkBlockAsInFlight(pfrom->GetId(), pindex->GetBlockHash(), chainparams.GetConsensus(), pindex, &queuedBlockIt)) {
                    if (!(*queuedBlockIt)->partialBlock)
                        (*queuedBlockIt)->partialBlock.reset(new PartiallyDownloadedBlock(&mempool));
                    else {
                        // The block was already in flight using compact blocks from the same peer
                        LogPrint("net", "Peer sent us compact block we were already syncing!\n");
                        return true;
                    }
                }

                PartiallyDownloadedBlock& partialBlock = *(*queuedBlockIt)->partialBlock;
                ReadStatus status = partialBlock.InitData(cmpctblock);
                if (status == READ_STATUS_INVALID) {
                    MarkBlockAsReceived(pindex->GetBlockHash()); // Reset in-flight state in case of whitelist
                    Misbehaving(pfrom->GetId(), 100);
                    LogPrintf("Peer %d sent us invalid compact block\n", pfrom->id);
                    return true;
                } else if (status == READ_STATUS_FAILED) {
                    // Duplicate txindexes, the block is now in-flight, so just request it
                    std::vector<CInv> vInv(1);
                    vInv[0] = CInv(MSG_BLOCK | GetFetchFlags(pfrom, pindex->pprev, chainparams.GetConsensus()), cmpctblock.header.GetHash());
                    pfrom->PushMessage(NetMsgType::GETDATA, vInv);
                    return true;
                }

                if (!fAlreadyInFlight && mapBlocksInFlight.size() == 1 && pindex->pprev->IsValid(BLOCK_VALID_CHAIN)) {
                    // We seem to be rather well-synced, so it appears pfrom was the first to provide us
                    // with this block! Let's get them to announce using compact blocks in the future.
                    MaybeSetPeerAsAnnouncingHeaderAndIDs(nodestate, pfrom);
                }

                BlockTransactionsRequest req;
                for (size_t i = 0; i < cmpctblock.BlockTxCount(); i++) {
                    if (!partialBlock.IsTxAvailable(i))
                        req.indexes.push_back(i);
                }
                if (req.indexes.empty()) {
                    // Dirty hack to jump to BLOCKTXN code (TODO: move message handling into their own functions)
                    BlockTransactions txn;
                    txn.blockhash = cmpctblock.header.GetHash();
                    CDataStream blockTxnMsg(SER_NETWORK, PROTOCOL_VERSION);
                    blockTxnMsg << txn;
                    return ProcessMessage(pfrom, NetMsgType::BLOCKTXN, blockTxnMsg, nTimeReceived, chainparams);
                } else {
                    req.blockhash = pindex->GetBlockHash();
                    pfrom->PushMessage(NetMsgType::GETBLOCKTXN, req);
                }
            }
        } else {
            if (fAlreadyInFlight) {
                // We requested this block, but its far into the future, so our
                // mempool will probably be useless - request the block normally
                std::vector<CInv> vInv(1);
                vInv[0] = CInv(MSG_BLOCK | GetFetchFlags(pfrom, pindex->pprev, chainparams.GetConsensus()), cmpctblock.header.GetHash());
                pfrom->PushMessage(NetMsgType::GETDATA, vInv);
                return true;
            } else {
                // If this was an announce-cmpctblock, we want the same treatment as a header message
                // Dirty hack to process as if it were just a headers message (TODO: move message handling into their own functions)
                std::vector<CBlock> headers;
                headers.push_back(cmpctblock.header);
                CDataStream vHeadersMsg(SER_NETWORK, PROTOCOL_VERSION);
                vHeadersMsg << headers;
                return ProcessMessage(pfrom, NetMsgType::HEADERS, vHeadersMsg, nTimeReceived, chainparams);
            }
        }

        CheckBlockIndex(chainparams.GetConsensus());
    }

    else if (strCommand == NetMsgType::BLOCKTXN && !fImporting && !fReindex) // Ignore blocks received while importing
    {
        BlockTransactions resp;
        vRecv >> resp;

        LOCK(cs_main);

        map<uint256, pair<NodeId, list<QueuedBlock>::iterator> >::iterator it = mapBlocksInFlight.find(resp.blockhash);
        if (it == mapBlocksInFlight.end() || !it->second.second->partialBlock ||
                it->second.first != pfrom->GetId()) {
            LogPrint("net", "Peer %d sent us block transactions for block we weren't expecting\n", pfrom->id);
            return true;
        }

        PartiallyDownloadedBlock& partialBlock = *it->second.second->partialBlock;
        CBlock block;
        ReadStatus status = partialBlock.FillBlock(block, resp.txn);
        if (status == READ_STATUS_INVALID) {
            MarkBlockAsReceived(resp.blockhash); // Reset in-flight state in case of whitelist
            Misbehaving(pfrom->GetId(), 100);
            LogPrintf("Peer %d sent us invalid compact block/non-matching block transactions\n", pfrom->id);
            return true;
        } else if (status == READ_STATUS_FAILED) {
            // Might have collided, fall back to getdata now :(
            std::vector<CInv> invs;
            invs.push_back(CInv(MSG_BLOCK | GetFetchFlags(pfrom, chainActive.Tip(), chainparams.GetConsensus()), resp.blockhash));
            pfrom->PushMessage(NetMsgType::GETDATA, invs);
        } else {
            // Block is either okay, or possibly we received
            // READ_STATUS_CHECKBLOCK_FAILED.
            // Note that CheckBlock can only fail for one of a few reasons:
            // 1. bad-proof-of-work (impossible here, because we've already
            //    accepted the header)
            // 2. merkleroot doesn't match the transactions given (already
            //    caught in FillBlock with READ_STATUS_FAILED, so
            //    impossible here)
            // 3. the block is otherwise invalid (eg invalid coinbase,
            //    block is too big, too many legacy sigops, etc).
            // So if CheckBlock failed, #3 is the only possibility.
            // Under BIP 152, we don't DoS-ban unless proof of work is
            // invalid (we don't require all the stateless checks to have
            // been run).  This is handled below, so just treat this as
            // though the block was successfully read, and rely on the
            // handling in ProcessNewBlock to ensure the block index is
            // updated, reject messages go out, etc.
            CValidationState state;
            // BIP 152 permits peers to relay compact blocks after validating
            // the header only; we should not punish peers if the block turns
            // out to be invalid.
            ProcessNewBlock(state, chainparams, pfrom, &block, false, NULL, false);
            int nDoS;
            if (state.IsInvalid(nDoS)) {
                assert (state.GetRejectCode() < REJECT_INTERNAL); // Blocks are never rejected with internal reject codes
                pfrom->PushMessage(NetMsgType::REJECT, strCommand, (unsigned char)state.GetRejectCode(),
                                   state.GetRejectReason().substr(0, MAX_REJECT_MESSAGE_LENGTH), block.GetHash());
            }
        }
    }


    else if (strCommand == NetMsgType::HEADERS && !fImporting && !fReindex) // Ignore headers received while importing
    {
        std::vector<CBlockHeader> headers;

        // Bypass the normal CBlock deserialization, as we don't want to risk deserializing 2000 full blocks.
        unsigned int nCount = ReadCompactSize(vRecv);
        if (nCount > MAX_HEADERS_RESULTS) {
            LOCK(cs_main);
            Misbehaving(pfrom->GetId(), 20);
            return error("headers message size = %u", nCount);
        }
        headers.resize(nCount);
        for (unsigned int n = 0; n < nCount; n++) {
            vRecv >> headers[n];
            ReadCompactSize(vRecv); // ignore tx count; assume it is 0.
        }

        {
        LOCK(cs_main);

        if (nCount == 0) {
            // Nothing interesting. Stop asking this peers for more headers.
            return true;
        }

        CNodeState *nodestate = State(pfrom->GetId());

        // If this looks like it could be a block announcement (nCount <
        // MAX_BLOCKS_TO_ANNOUNCE), use special logic for handling headers that
        // don't connect:
        // - Send a getheaders message in response to try to connect the chain.
        // - The peer can send up to MAX_UNCONNECTING_HEADERS in a row that
        //   don't connect before giving DoS points
        // - Once a headers message is received that is valid and does connect,
        //   nUnconnectingHeaders gets reset back to 0.
        if (mapBlockIndex.find(headers[0].hashPrevBlock) == mapBlockIndex.end() && nCount < MAX_BLOCKS_TO_ANNOUNCE) {
            nodestate->nUnconnectingHeaders++;
            pfrom->PushMessage(NetMsgType::GETHEADERS, chainActive.GetLocator(pindexBestHeader), uint256());
            LogPrint("net", "received header %s: missing prev block %s, sending getheaders (%d) to end (peer=%d, nUnconnectingHeaders=%d)\n",
                    headers[0].GetHash().ToString(),
                    headers[0].hashPrevBlock.ToString(),
                    pindexBestHeader->nHeight,
                    pfrom->id, nodestate->nUnconnectingHeaders);
            // Set hashLastUnknownBlock for this peer, so that if we
            // eventually get the headers - even from a different peer -
            // we can use this peer to download.
            UpdateBlockAvailability(pfrom->GetId(), headers.back().GetHash());

            if (nodestate->nUnconnectingHeaders % MAX_UNCONNECTING_HEADERS == 0) {
                Misbehaving(pfrom->GetId(), 20);
            }
            return true;
        }

        CBlockIndex *pindexLast = NULL;
        BOOST_FOREACH(const CBlockHeader& header, headers) {
            CValidationState state;
            if (pindexLast != NULL && header.hashPrevBlock != pindexLast->GetBlockHash()) {
                Misbehaving(pfrom->GetId(), 20);
                return error("non-continuous headers sequence");
            }
            if (!AcceptBlockHeader(header, state, chainparams, &pindexLast)) {
                int nDoS;
                if (state.IsInvalid(nDoS)) {
                    if (nDoS > 0)
                        Misbehaving(pfrom->GetId(), nDoS);
                    return error("invalid header received");
                }
            }
        }

        if (nodestate->nUnconnectingHeaders > 0) {
            LogPrint("net", "peer=%d: resetting nUnconnectingHeaders (%d -> 0)\n", pfrom->id, nodestate->nUnconnectingHeaders);
        }
        nodestate->nUnconnectingHeaders = 0;

        assert(pindexLast);
        UpdateBlockAvailability(pfrom->GetId(), pindexLast->GetBlockHash());

        if (nCount == MAX_HEADERS_RESULTS) {
            // Headers message had its maximum size; the peer may have more headers.
            // TODO: optimize: if pindexLast is an ancestor of chainActive.Tip or pindexBestHeader, continue
            // from there instead.
            LogPrint("net", "more getheaders (%d) to end to peer=%d (startheight:%d)\n", pindexLast->nHeight, pfrom->id, pfrom->nStartingHeight);
            pfrom->PushMessage(NetMsgType::GETHEADERS, chainActive.GetLocator(pindexLast), uint256());
        }

        bool fCanDirectFetch = CanDirectFetch(chainparams.GetConsensus());
        // If this set of headers is valid and ends in a block with at least as
        // much work as our tip, download as much as possible.
        if (fCanDirectFetch && pindexLast->IsValid(BLOCK_VALID_TREE) && chainActive.Tip()->nChainWork <= pindexLast->nChainWork) {
            vector<CBlockIndex *> vToFetch;
            CBlockIndex *pindexWalk = pindexLast;
            // Calculate all the blocks we'd need to switch to pindexLast, up to a limit.
            while (pindexWalk && !chainActive.Contains(pindexWalk) && vToFetch.size() <= MAX_BLOCKS_IN_TRANSIT_PER_PEER) {
                if (!(pindexWalk->nStatus & BLOCK_HAVE_DATA) &&
                        !mapBlocksInFlight.count(pindexWalk->GetBlockHash()) &&
                        (!IsWitnessEnabled(pindexWalk->pprev, chainparams.GetConsensus()) || State(pfrom->GetId())->fHaveWitness)) {
                    // We don't have this block, and it's not yet in flight.
                    vToFetch.push_back(pindexWalk);
                }
                pindexWalk = pindexWalk->pprev;
            }
            // If pindexWalk still isn't on our main chain, we're looking at a
            // very large reorg at a time we think we're close to caught up to
            // the main chain -- this shouldn't really happen.  Bail out on the
            // direct fetch and rely on parallel download instead.
            if (!chainActive.Contains(pindexWalk)) {
                LogPrint("net", "Large reorg, won't direct fetch to %s (%d)\n",
                        pindexLast->GetBlockHash().ToString(),
                        pindexLast->nHeight);
            } else {
                vector<CInv> vGetData;
                // Download as much as possible, from earliest to latest.
                BOOST_REVERSE_FOREACH(CBlockIndex *pindex, vToFetch) {
                    if (nodestate->nBlocksInFlight >= MAX_BLOCKS_IN_TRANSIT_PER_PEER) {
                        // Can't download any more from this peer
                        break;
                    }
                    uint32_t nFetchFlags = GetFetchFlags(pfrom, pindex->pprev, chainparams.GetConsensus());
                    vGetData.push_back(CInv(MSG_BLOCK | nFetchFlags, pindex->GetBlockHash()));
                    MarkBlockAsInFlight(pfrom->GetId(), pindex->GetBlockHash(), chainparams.GetConsensus(), pindex);
                    LogPrint("net", "Requesting block %s from  peer=%d\n",
                            pindex->GetBlockHash().ToString(), pfrom->id);
                }
                if (vGetData.size() > 1) {
                    LogPrint("net", "Downloading blocks toward %s (%d) via headers direct fetch\n",
                            pindexLast->GetBlockHash().ToString(), pindexLast->nHeight);
                }
                if (vGetData.size() > 0) {
                    if (nodestate->fSupportsDesiredCmpctVersion && vGetData.size() == 1 && mapBlocksInFlight.size() == 1 && pindexLast->pprev->IsValid(BLOCK_VALID_CHAIN)) {
                        // We seem to be rather well-synced, so it appears pfrom was the first to provide us
                        // with this block! Let's get them to announce using compact blocks in the future.
                        MaybeSetPeerAsAnnouncingHeaderAndIDs(nodestate, pfrom);
                        // In any case, we want to download using a compact block, not a regular one
                        vGetData[0] = CInv(MSG_CMPCT_BLOCK, vGetData[0].hash);
                    }
                    pfrom->PushMessage(NetMsgType::GETDATA, vGetData);
                }
            }
        }

        CheckBlockIndex(chainparams.GetConsensus());
        }

        NotifyHeaderTip();
    }

    else if (strCommand == NetMsgType::BLOCK && !fImporting && !fReindex) // Ignore blocks received while importing
    {
        CBlock block;
        vRecv >> block;

        LogPrint("net", "received block %s peer=%d\n", block.GetHash().ToString(), pfrom->id);

        CValidationState state;
        // Process all blocks from whitelisted peers, even if not requested,
        // unless we're still syncing with the network.
        // Such an unrequested block may still be processed, subject to the
        // conditions in AcceptBlock().
        bool forceProcessing = pfrom->fWhitelisted && !IsInitialBlockDownload();
        ProcessNewBlock(state, chainparams, pfrom, &block, forceProcessing, NULL, true);
        int nDoS;
        if (state.IsInvalid(nDoS)) {
            assert (state.GetRejectCode() < REJECT_INTERNAL); // Blocks are never rejected with internal reject codes
            pfrom->PushMessage(NetMsgType::REJECT, strCommand, (unsigned char)state.GetRejectCode(),
                               state.GetRejectReason().substr(0, MAX_REJECT_MESSAGE_LENGTH), block.GetHash());
            if (nDoS > 0) {
                LOCK(cs_main);
                Misbehaving(pfrom->GetId(), nDoS);
            }
        }

    }


    else if (strCommand == NetMsgType::GETADDR)
    {
        // This asymmetric behavior for inbound and outbound connections was introduced
        // to prevent a fingerprinting attack: an attacker can send specific fake addresses
        // to users' AddrMan and later request them by sending getaddr messages.
        // Making nodes which are behind NAT and can only make outgoing connections ignore
        // the getaddr message mitigates the attack.
        if (!pfrom->fInbound) {
            LogPrint("net", "Ignoring \"getaddr\" from outbound connection. peer=%d\n", pfrom->id);
            return true;
        }

        // Only send one GetAddr response per connection to reduce resource waste
        //  and discourage addr stamping of INV announcements.
        if (pfrom->fSentAddr) {
            LogPrint("net", "Ignoring repeated \"getaddr\". peer=%d\n", pfrom->id);
            return true;
        }
        pfrom->fSentAddr = true;

        pfrom->vAddrToSend.clear();
        vector<CAddress> vAddr = addrman.GetAddr();
        BOOST_FOREACH(const CAddress &addr, vAddr)
            pfrom->PushAddress(addr);
    }


    else if (strCommand == NetMsgType::MEMPOOL)
    {
        if (!(nLocalServices & NODE_BLOOM) && !pfrom->fWhitelisted)
        {
            LogPrint("net", "mempool request with bloom filters disabled, disconnect peer=%d\n", pfrom->GetId());
            pfrom->fDisconnect = true;
            return true;
        }

        if (CNode::OutboundTargetReached(false) && !pfrom->fWhitelisted)
        {
            LogPrint("net", "mempool request with bandwidth limit reached, disconnect peer=%d\n", pfrom->GetId());
            pfrom->fDisconnect = true;
            return true;
        }

        LOCK(pfrom->cs_inventory);
        pfrom->fSendMempool = true;
    }


    else if (strCommand == NetMsgType::PING)
    {
        if (pfrom->nVersion > BIP0031_VERSION)
        {
            uint64_t nonce = 0;
            vRecv >> nonce;
            // Echo the message back with the nonce. This allows for two useful features:
            //
            // 1) A remote node can quickly check if the connection is operational
            // 2) Remote nodes can measure the latency of the network thread. If this node
            //    is overloaded it won't respond to pings quickly and the remote node can
            //    avoid sending us more work, like chain download requests.
            //
            // The nonce stops the remote getting confused between different pings: without
            // it, if the remote node sends a ping once per second and this node takes 5
            // seconds to respond to each, the 5th ping the remote sends would appear to
            // return very quickly.
            pfrom->PushMessage(NetMsgType::PONG, nonce);
        }
    }


    else if (strCommand == NetMsgType::PONG)
    {
        int64_t pingUsecEnd = nTimeReceived;
        uint64_t nonce = 0;
        size_t nAvail = vRecv.in_avail();
        bool bPingFinished = false;
        std::string sProblem;

        if (nAvail >= sizeof(nonce)) {
            vRecv >> nonce;

            // Only process pong message if there is an outstanding ping (old ping without nonce should never pong)
            if (pfrom->nPingNonceSent != 0) {
                if (nonce == pfrom->nPingNonceSent) {
                    // Matching pong received, this ping is no longer outstanding
                    bPingFinished = true;
                    int64_t pingUsecTime = pingUsecEnd - pfrom->nPingUsecStart;
                    if (pingUsecTime > 0) {
                        // Successful ping time measurement, replace previous
                        pfrom->nPingUsecTime = pingUsecTime;
                        pfrom->nMinPingUsecTime = std::min(pfrom->nMinPingUsecTime, pingUsecTime);
                    } else {
                        // This should never happen
                        sProblem = "Timing mishap";
                    }
                } else {
                    // Nonce mismatches are normal when pings are overlapping
                    sProblem = "Nonce mismatch";
                    if (nonce == 0) {
                        // This is most likely a bug in another implementation somewhere; cancel this ping
                        bPingFinished = true;
                        sProblem = "Nonce zero";
                    }
                }
            } else {
                sProblem = "Unsolicited pong without ping";
            }
        } else {
            // This is most likely a bug in another implementation somewhere; cancel this ping
            bPingFinished = true;
            sProblem = "Short payload";
        }

        if (!(sProblem.empty())) {
            LogPrint("net", "pong peer=%d: %s, %x expected, %x received, %u bytes\n",
                pfrom->id,
                sProblem,
                pfrom->nPingNonceSent,
                nonce,
                nAvail);
        }
        if (bPingFinished) {
            pfrom->nPingNonceSent = 0;
        }
    }


    else if (strCommand == NetMsgType::FILTERLOAD)
    {
        CBloomFilter filter;
        vRecv >> filter;

        if (!filter.IsWithinSizeConstraints())
        {
            // There is no excuse for sending a too-large filter
            LOCK(cs_main);
            Misbehaving(pfrom->GetId(), 100);
        }
        else
        {
            LOCK(pfrom->cs_filter);
            delete pfrom->pfilter;
            pfrom->pfilter = new CBloomFilter(filter);
            pfrom->pfilter->UpdateEmptyFull();
            pfrom->fRelayTxes = true;
        }
    }


    else if (strCommand == NetMsgType::FILTERADD)
    {
        vector<unsigned char> vData;
        vRecv >> vData;

        // Nodes must NEVER send a data item > 520 bytes (the max size for a script data object,
        // and thus, the maximum size any matched object can have) in a filteradd message
        bool bad = false;
        if (vData.size() > MAX_SCRIPT_ELEMENT_SIZE) {
            bad = true;
        } else {
            LOCK(pfrom->cs_filter);
            if (pfrom->pfilter) {
                pfrom->pfilter->insert(vData);
            } else {
                bad = true;
            }
        }
        if (bad) {
            LOCK(cs_main);
            Misbehaving(pfrom->GetId(), 100);
        }
    }


    else if (strCommand == NetMsgType::FILTERCLEAR)
    {
        LOCK(pfrom->cs_filter);
        delete pfrom->pfilter;
        pfrom->pfilter = new CBloomFilter();
        pfrom->fRelayTxes = true;
    }


    else if (strCommand == NetMsgType::REJECT)
    {
        if (fDebug) {
            try {
                string strMsg; unsigned char ccode; string strReason;
                vRecv >> LIMITED_STRING(strMsg, CMessageHeader::COMMAND_SIZE) >> ccode >> LIMITED_STRING(strReason, MAX_REJECT_MESSAGE_LENGTH);

                ostringstream ss;
                ss << strMsg << " code " << itostr(ccode) << ": " << strReason;

                if (strMsg == NetMsgType::BLOCK || strMsg == NetMsgType::TX)
                {
                    uint256 hash;
                    vRecv >> hash;
                    ss << ": hash " << hash.ToString();
                }
                LogPrint("net", "Reject %s\n", SanitizeString(ss.str()));
            } catch (const std::ios_base::failure&) {
                // Avoid feedback loops by preventing reject messages from triggering a new reject message.
                LogPrint("net", "Unparseable reject message received\n");
            }
        }
    }

    else if (strCommand == NetMsgType::FEEFILTER) {
        CAmount newFeeFilter = 0;
        vRecv >> newFeeFilter;
        if (MoneyRange(newFeeFilter)) {
            {
                LOCK(pfrom->cs_feeFilter);
                pfrom->minFeeFilter = newFeeFilter;
            }
            LogPrint("net", "received: feefilter of %s from peer=%d\n", CFeeRate(newFeeFilter).ToString(), pfrom->id);
        }
    }

    else if (strCommand == NetMsgType::NOTFOUND) {
        // We do not care about the NOTFOUND message, but logging an Unknown Command
        // message would be undesirable as we transmit it ourselves.
    }

    else {
        // Ignore unknown commands for extensibility
        LogPrint("net", "Unknown command \"%s\" from peer=%d\n", SanitizeString(strCommand), pfrom->id);
    }



    return true;
}

// requires LOCK(cs_vRecvMsg)
bool ProcessMessages(CNode* pfrom)
{
    const CChainParams& chainparams = Params();
    //if (fDebug)
    //    LogPrintf("%s(%u messages)\n", __func__, pfrom->vRecvMsg.size());

    //
    // Message format
    //  (4) message start
    //  (12) command
    //  (4) size
    //  (4) checksum
    //  (x) data
    //
    bool fOk = true;

    if (!pfrom->vRecvGetData.empty())
        ProcessGetData(pfrom, chainparams.GetConsensus());

    // this maintains the order of responses
    if (!pfrom->vRecvGetData.empty()) return fOk;

    std::deque<CNetMessage>::iterator it = pfrom->vRecvMsg.begin();
    while (!pfrom->fDisconnect && it != pfrom->vRecvMsg.end()) {
        // Don't bother if send buffer is too full to respond anyway
        if (pfrom->nSendSize >= SendBufferSize())
            break;

        // get next message
        CNetMessage& msg = *it;

        //if (fDebug)
        //    LogPrintf("%s(message %u msgsz, %u bytes, complete:%s)\n", __func__,
        //            msg.hdr.nMessageSize, msg.vRecv.size(),
        //            msg.complete() ? "Y" : "N");

        // end, if an incomplete message is found
        if (!msg.complete())
            break;

        // at this point, any failure means we can delete the current message
        it++;

        // Scan for message start
        if (memcmp(msg.hdr.pchMessageStart, chainparams.MessageStart(), MESSAGE_START_SIZE) != 0) {
            LogPrintf("PROCESSMESSAGE: INVALID MESSAGESTART %s peer=%d\n", SanitizeString(msg.hdr.GetCommand()), pfrom->id);
            fOk = false;
            break;
        }

        // Read header
        CMessageHeader& hdr = msg.hdr;
        if (!hdr.IsValid(chainparams.MessageStart()))
        {
            LogPrintf("PROCESSMESSAGE: ERRORS IN HEADER %s peer=%d\n", SanitizeString(hdr.GetCommand()), pfrom->id);
            continue;
        }
        string strCommand = hdr.GetCommand();

        // Message size
        unsigned int nMessageSize = hdr.nMessageSize;

        // Checksum
        CDataStream& vRecv = msg.vRecv;
        uint256 hash = Hash(vRecv.begin(), vRecv.begin() + nMessageSize);
        unsigned int nChecksum = ReadLE32((unsigned char*)&hash);
        if (nChecksum != hdr.nChecksum)
        {
            LogPrintf("%s(%s, %u bytes): CHECKSUM ERROR nChecksum=%08x hdr.nChecksum=%08x\n", __func__,
               SanitizeString(strCommand), nMessageSize, nChecksum, hdr.nChecksum);
            continue;
        }

        // Process message
        bool fRet = false;
        try
        {
            fRet = ProcessMessage(pfrom, strCommand, vRecv, msg.nTime, chainparams);
            boost::this_thread::interruption_point();
        }
        catch (const std::ios_base::failure& e)
        {
            pfrom->PushMessage(NetMsgType::REJECT, strCommand, REJECT_MALFORMED, string("error parsing message"));
            if (strstr(e.what(), "end of data"))
            {
                // Allow exceptions from under-length message on vRecv
                LogPrintf("%s(%s, %u bytes): Exception '%s' caught, normally caused by a message being shorter than its stated length\n", __func__, SanitizeString(strCommand), nMessageSize, e.what());
            }
            else if (strstr(e.what(), "size too large"))
            {
                // Allow exceptions from over-long size
                LogPrintf("%s(%s, %u bytes): Exception '%s' caught\n", __func__, SanitizeString(strCommand), nMessageSize, e.what());
            }
            else if (strstr(e.what(), "non-canonical ReadCompactSize()"))
            {
                // Allow exceptions from non-canonical encoding
                LogPrintf("%s(%s, %u bytes): Exception '%s' caught\n", __func__, SanitizeString(strCommand), nMessageSize, e.what());
            }
            else
            {
                PrintExceptionContinue(&e, "ProcessMessages()");
            }
        }
        catch (const boost::thread_interrupted&) {
            throw;
        }
        catch (const std::exception& e) {
            PrintExceptionContinue(&e, "ProcessMessages()");
        } catch (...) {
            PrintExceptionContinue(NULL, "ProcessMessages()");
        }

        if (!fRet)
            LogPrintf("%s(%s, %u bytes) FAILED peer=%d\n", __func__, SanitizeString(strCommand), nMessageSize, pfrom->id);

        break;
    }

    // In case the connection got shut down, its receive buffer was wiped
    if (!pfrom->fDisconnect)
        pfrom->vRecvMsg.erase(pfrom->vRecvMsg.begin(), it);

    return fOk;
}

class CompareInvMempoolOrder
{
    CTxMemPool *mp;
public:
    CompareInvMempoolOrder(CTxMemPool *mempool)
    {
        mp = mempool;
    }

    bool operator()(std::set<uint256>::iterator a, std::set<uint256>::iterator b)
    {
        /* As std::make_heap produces a max-heap, we want the entries with the
         * fewest ancestors/highest fee to sort later. */
        return mp->CompareDepthAndScore(*b, *a);
    }
};

bool SendMessages(CNode* pto)
{
    const Consensus::Params& consensusParams = Params().GetConsensus();
    {
        // Don't send anything until we get its version message
        if (pto->nVersion == 0)
            return true;

        //
        // Message: ping
        //
        bool pingSend = false;
        if (pto->fPingQueued) {
            // RPC ping request by user
            pingSend = true;
        }
        if (pto->nPingNonceSent == 0 && pto->nPingUsecStart + PING_INTERVAL * 1000000 < GetTimeMicros()) {
            // Ping automatically sent as a latency probe & keepalive.
            pingSend = true;
        }
        if (pingSend && !pto->fDisconnect) {
            uint64_t nonce = 0;
            while (nonce == 0) {
                GetRandBytes((unsigned char*)&nonce, sizeof(nonce));
            }
            pto->fPingQueued = false;
            pto->nPingUsecStart = GetTimeMicros();
            if (pto->nVersion > BIP0031_VERSION) {
                pto->nPingNonceSent = nonce;
                pto->PushMessage(NetMsgType::PING, nonce);
            } else {
                // Peer is too old to support ping command with nonce, pong will never arrive.
                pto->nPingNonceSent = 0;
                pto->PushMessage(NetMsgType::PING);
            }
        }

        TRY_LOCK(cs_main, lockMain); // Acquire cs_main for IsInitialBlockDownload() and CNodeState()
        if (!lockMain)
            return true;

        // Address refresh broadcast
        int64_t nNow = GetTimeMicros();
        if (!IsInitialBlockDownload() && pto->nNextLocalAddrSend < nNow) {
            AdvertiseLocal(pto);
            pto->nNextLocalAddrSend = PoissonNextSend(nNow, AVG_LOCAL_ADDRESS_BROADCAST_INTERVAL);
        }

        //
        // Message: addr
        //
        if (pto->nNextAddrSend < nNow) {
            pto->nNextAddrSend = PoissonNextSend(nNow, AVG_ADDRESS_BROADCAST_INTERVAL);
            vector<CAddress> vAddr;
            vAddr.reserve(pto->vAddrToSend.size());
            BOOST_FOREACH(const CAddress& addr, pto->vAddrToSend)
            {
                if (!pto->addrKnown.contains(addr.GetKey()))
                {
                    pto->addrKnown.insert(addr.GetKey());
                    vAddr.push_back(addr);
                    // receiver rejects addr messages larger than 1000
                    if (vAddr.size() >= 1000)
                    {
                        pto->PushMessage(NetMsgType::ADDR, vAddr);
                        vAddr.clear();
                    }
                }
            }
            pto->vAddrToSend.clear();
            if (!vAddr.empty())
                pto->PushMessage(NetMsgType::ADDR, vAddr);
            // we only send the big addr message once
            if (pto->vAddrToSend.capacity() > 40)
                pto->vAddrToSend.shrink_to_fit();
        }

        CNodeState &state = *State(pto->GetId());
        if (state.fShouldBan) {
            if (pto->fWhitelisted)
                LogPrintf("Warning: not punishing whitelisted peer %s!\n", pto->addr.ToString());
            else {
                pto->fDisconnect = true;
                if (pto->addr.IsLocal())
                    LogPrintf("Warning: not banning local peer %s!\n", pto->addr.ToString());
                else
                {
                    CNode::Ban(pto->addr, BanReasonNodeMisbehaving);
                }
            }
            state.fShouldBan = false;
        }

        BOOST_FOREACH(const CBlockReject& reject, state.rejects)
            pto->PushMessage(NetMsgType::REJECT, (string)NetMsgType::BLOCK, reject.chRejectCode, reject.strRejectReason, reject.hashBlock);
        state.rejects.clear();

        // Start block sync
        if (pindexBestHeader == NULL)
            pindexBestHeader = chainActive.Tip();
        bool fFetch = state.fPreferredDownload || (nPreferredDownload == 0 && !pto->fClient && !pto->fOneShot); // Download if this is a nice peer, or we have no nice peers and this one might do.
        if (!state.fSyncStarted && !pto->fClient && !pto->fDisconnect && !fImporting && !fReindex) {
            // Only actively request headers from a single peer, unless we're close to today.
            if ((nSyncStarted == 0 && fFetch) || pindexBestHeader->GetBlockTime() > GetAdjustedTime() - 24 * 60 * 60) {
                state.fSyncStarted = true;
                nSyncStarted++;
                const CBlockIndex *pindexStart = pindexBestHeader;
                /* If possible, start at the block preceding the currently
                   best known header.  This ensures that we always get a
                   non-empty list of headers back as long as the peer
                   is up-to-date.  With a non-empty response, we can initialise
                   the peer's known best block.  This wouldn't be possible
                   if we requested starting at pindexBestHeader and
                   got back an empty response.  */
                if (pindexStart->pprev)
                    pindexStart = pindexStart->pprev;
                LogPrint("net", "initial getheaders (%d) to peer=%d (startheight:%d)\n", pindexStart->nHeight, pto->id, pto->nStartingHeight);
                pto->PushMessage(NetMsgType::GETHEADERS, chainActive.GetLocator(pindexStart), uint256());
            }
        }

        // Resend wallet transactions that haven't gotten in a block yet
        // Except during reindex, importing and IBD, when old wallet
        // transactions become unconfirmed and spams other nodes.
        if (!fReindex && !fImporting && !IsInitialBlockDownload())
        {
            GetMainSignals().Broadcast(nTimeBestReceived);
        }

        //
        // Try sending block announcements via headers
        //
        {
            // If we have less than MAX_BLOCKS_TO_ANNOUNCE in our
            // list of block hashes we're relaying, and our peer wants
            // headers announcements, then find the first header
            // not yet known to our peer but would connect, and send.
            // If no header would connect, or if we have too many
            // blocks, or if the peer doesn't want headers, just
            // add all to the inv queue.
            LOCK(pto->cs_inventory);
            vector<CBlock> vHeaders;
            bool fRevertToInv = ((!state.fPreferHeaders &&
                                 (!state.fPreferHeaderAndIDs || pto->vBlockHashesToAnnounce.size() > 1)) ||
                                pto->vBlockHashesToAnnounce.size() > MAX_BLOCKS_TO_ANNOUNCE);
            CBlockIndex *pBestIndex = NULL; // last header queued for delivery
            ProcessBlockAvailability(pto->id); // ensure pindexBestKnownBlock is up-to-date

            if (!fRevertToInv) {
                bool fFoundStartingHeader = false;
                // Try to find first header that our peer doesn't have, and
                // then send all headers past that one.  If we come across any
                // headers that aren't on chainActive, give up.
                BOOST_FOREACH(const uint256 &hash, pto->vBlockHashesToAnnounce) {
                    BlockMap::iterator mi = mapBlockIndex.find(hash);
                    assert(mi != mapBlockIndex.end());
                    CBlockIndex *pindex = mi->second;
                    if (chainActive[pindex->nHeight] != pindex) {
                        // Bail out if we reorged away from this block
                        fRevertToInv = true;
                        break;
                    }
                    if (pBestIndex != NULL && pindex->pprev != pBestIndex) {
                        // This means that the list of blocks to announce don't
                        // connect to each other.
                        // This shouldn't really be possible to hit during
                        // regular operation (because reorgs should take us to
                        // a chain that has some block not on the prior chain,
                        // which should be caught by the prior check), but one
                        // way this could happen is by using invalidateblock /
                        // reconsiderblock repeatedly on the tip, causing it to
                        // be added multiple times to vBlockHashesToAnnounce.
                        // Robustly deal with this rare situation by reverting
                        // to an inv.
                        fRevertToInv = true;
                        break;
                    }
                    pBestIndex = pindex;
                    if (fFoundStartingHeader) {
                        // add this to the headers message
                        vHeaders.push_back(pindex->GetBlockHeader());
                    } else if (PeerHasHeader(&state, pindex)) {
                        continue; // keep looking for the first new block
                    } else if (pindex->pprev == NULL || PeerHasHeader(&state, pindex->pprev)) {
                        // Peer doesn't have this header but they do have the prior one.
                        // Start sending headers.
                        fFoundStartingHeader = true;
                        vHeaders.push_back(pindex->GetBlockHeader());
                    } else {
                        // Peer doesn't have this header or the prior one -- nothing will
                        // connect, so bail out.
                        fRevertToInv = true;
                        break;
                    }
                }
            }
            if (!fRevertToInv && !vHeaders.empty()) {
                if (vHeaders.size() == 1 && state.fPreferHeaderAndIDs) {
                    // We only send up to 1 block as header-and-ids, as otherwise
                    // probably means we're doing an initial-ish-sync or they're slow
                    LogPrint("net", "%s sending header-and-ids %s to peer %d\n", __func__,
                            vHeaders.front().GetHash().ToString(), pto->id);
                    //TODO: Shouldn't need to reload block from disk, but requires refactor
                    CBlock block;
                    assert(ReadBlockFromDisk(block, pBestIndex, consensusParams));
                    CBlockHeaderAndShortTxIDs cmpctblock(block, state.fWantsCmpctWitness);
                    pto->PushMessageWithFlag(state.fWantsCmpctWitness ? 0 : SERIALIZE_TRANSACTION_NO_WITNESS, NetMsgType::CMPCTBLOCK, cmpctblock);
                    state.pindexBestHeaderSent = pBestIndex;
                } else if (state.fPreferHeaders) {
                    if (vHeaders.size() > 1) {
                        LogPrint("net", "%s: %u headers, range (%s, %s), to peer=%d\n", __func__,
                                vHeaders.size(),
                                vHeaders.front().GetHash().ToString(),
                                vHeaders.back().GetHash().ToString(), pto->id);
                    } else {
                        LogPrint("net", "%s: sending header %s to peer=%d\n", __func__,
                                vHeaders.front().GetHash().ToString(), pto->id);
                    }
                    pto->PushMessage(NetMsgType::HEADERS, vHeaders);
                    state.pindexBestHeaderSent = pBestIndex;
                } else
                    fRevertToInv = true;
            }
            if (fRevertToInv) {
                // If falling back to using an inv, just try to inv the tip.
                // The last entry in vBlockHashesToAnnounce was our tip at some point
                // in the past.
                if (!pto->vBlockHashesToAnnounce.empty()) {
                    const uint256 &hashToAnnounce = pto->vBlockHashesToAnnounce.back();
                    BlockMap::iterator mi = mapBlockIndex.find(hashToAnnounce);
                    assert(mi != mapBlockIndex.end());
                    CBlockIndex *pindex = mi->second;

                    // Warn if we're announcing a block that is not on the main chain.
                    // This should be very rare and could be optimized out.
                    // Just log for now.
                    if (chainActive[pindex->nHeight] != pindex) {
                        LogPrint("net", "Announcing block %s not on main chain (tip=%s)\n",
                            hashToAnnounce.ToString(), chainActive.Tip()->GetBlockHash().ToString());
                    }

                    // If the peer's chain has this block, don't inv it back.
                    if (!PeerHasHeader(&state, pindex)) {
                        pto->PushInventory(CInv(MSG_BLOCK, hashToAnnounce));
                        LogPrint("net", "%s: sending inv peer=%d hash=%s\n", __func__,
                            pto->id, hashToAnnounce.ToString());
                    }
                }
            }
            pto->vBlockHashesToAnnounce.clear();
        }

        //
        // Message: inventory
        //
        vector<CInv> vInv;
        {
            LOCK(pto->cs_inventory);
            vInv.reserve(std::max<size_t>(pto->vInventoryBlockToSend.size(), INVENTORY_BROADCAST_MAX));

            // Add blocks
            BOOST_FOREACH(const uint256& hash, pto->vInventoryBlockToSend) {
                vInv.push_back(CInv(MSG_BLOCK, hash));
                if (vInv.size() == MAX_INV_SZ) {
                    pto->PushMessage(NetMsgType::INV, vInv);
                    vInv.clear();
                }
            }
            pto->vInventoryBlockToSend.clear();

            // Check whether periodic sends should happen
            bool fSendTrickle = pto->fWhitelisted;
            if (pto->nNextInvSend < nNow) {
                fSendTrickle = true;
                // Use half the delay for outbound peers, as there is less privacy concern for them.
                pto->nNextInvSend = PoissonNextSend(nNow, INVENTORY_BROADCAST_INTERVAL >> !pto->fInbound);
            }

            // Time to send but the peer has requested we not relay transactions.
            if (fSendTrickle) {
                LOCK(pto->cs_filter);
                if (!pto->fRelayTxes) pto->setInventoryTxToSend.clear();
            }

            // Respond to BIP35 mempool requests
            if (fSendTrickle && pto->fSendMempool) {
                auto vtxinfo = mempool.infoAll();
                pto->fSendMempool = false;
                CAmount filterrate = 0;
                {
                    LOCK(pto->cs_feeFilter);
                    filterrate = pto->minFeeFilter;
                }

                LOCK(pto->cs_filter);

                for (const auto& txinfo : vtxinfo) {
                    const uint256& hash = txinfo.tx->GetHash();
                    CInv inv(MSG_TX, hash);
                    pto->setInventoryTxToSend.erase(hash);
                    if (filterrate) {
                        if (txinfo.feeRate.GetFeePerK() < filterrate)
                            continue;
                    }
                    if (pto->pfilter) {
                        if (!pto->pfilter->IsRelevantAndUpdate(*txinfo.tx)) continue;
                    }
                    pto->filterInventoryKnown.insert(hash);
                    vInv.push_back(inv);
                    if (vInv.size() == MAX_INV_SZ) {
                        pto->PushMessage(NetMsgType::INV, vInv);
                        vInv.clear();
                    }
                }
                pto->timeLastMempoolReq = GetTime();
            }

            // Determine transactions to relay
            if (fSendTrickle) {
                // Produce a vector with all candidates for sending
                vector<std::set<uint256>::iterator> vInvTx;
                vInvTx.reserve(pto->setInventoryTxToSend.size());
                for (std::set<uint256>::iterator it = pto->setInventoryTxToSend.begin(); it != pto->setInventoryTxToSend.end(); it++) {
                    vInvTx.push_back(it);
                }
                CAmount filterrate = 0;
                {
                    LOCK(pto->cs_feeFilter);
                    filterrate = pto->minFeeFilter;
                }
                // Topologically and fee-rate sort the inventory we send for privacy and priority reasons.
                // A heap is used so that not all items need sorting if only a few are being sent.
                CompareInvMempoolOrder compareInvMempoolOrder(&mempool);
                std::make_heap(vInvTx.begin(), vInvTx.end(), compareInvMempoolOrder);
                // No reason to drain out at many times the network's capacity,
                // especially since we have many peers and some will draw much shorter delays.
                unsigned int nRelayedTransactions = 0;
                LOCK(pto->cs_filter);
                while (!vInvTx.empty() && nRelayedTransactions < INVENTORY_BROADCAST_MAX) {
                    // Fetch the top element from the heap
                    std::pop_heap(vInvTx.begin(), vInvTx.end(), compareInvMempoolOrder);
                    std::set<uint256>::iterator it = vInvTx.back();
                    vInvTx.pop_back();
                    uint256 hash = *it;
                    // Remove it from the to-be-sent set
                    pto->setInventoryTxToSend.erase(it);
                    // Check if not in the filter already
                    if (pto->filterInventoryKnown.contains(hash)) {
                        continue;
                    }
                    // Not in the mempool anymore? don't bother sending it.
                    auto txinfo = mempool.info(hash);
                    if (!txinfo.tx) {
                        continue;
                    }
                    if (filterrate && txinfo.feeRate.GetFeePerK() < filterrate) {
                        continue;
                    }
                    if (pto->pfilter && !pto->pfilter->IsRelevantAndUpdate(*txinfo.tx)) continue;
                    // Send
                    vInv.push_back(CInv(MSG_TX, hash));
                    nRelayedTransactions++;
                    {
                        // Expire old relay messages
                        while (!vRelayExpiration.empty() && vRelayExpiration.front().first < nNow)
                        {
                            mapRelay.erase(vRelayExpiration.front().second);
                            vRelayExpiration.pop_front();
                        }

                        auto ret = mapRelay.insert(std::make_pair(hash, std::move(txinfo.tx)));
                        if (ret.second) {
                            vRelayExpiration.push_back(std::make_pair(nNow + 15 * 60 * 1000000, ret.first));
                        }
                    }
                    if (vInv.size() == MAX_INV_SZ) {
                        pto->PushMessage(NetMsgType::INV, vInv);
                        vInv.clear();
                    }
                    pto->filterInventoryKnown.insert(hash);
                }
            }
        }
        if (!vInv.empty())
            pto->PushMessage(NetMsgType::INV, vInv);

        // Detect whether we're stalling
        nNow = GetTimeMicros();
        if (!pto->fDisconnect && state.nStallingSince && state.nStallingSince < nNow - 1000000 * BLOCK_STALLING_TIMEOUT) {
            // Stalling only triggers when the block download window cannot move. During normal steady state,
            // the download window should be much larger than the to-be-downloaded set of blocks, so disconnection
            // should only happen during initial block download.
            LogPrintf("Peer=%d is stalling block download, disconnecting\n", pto->id);
            pto->fDisconnect = true;
        }
        // In case there is a block that has been in flight from this peer for 2 + 0.5 * N times the block interval
        // (with N the number of peers from which we're downloading validated blocks), disconnect due to timeout.
        // We compensate for other peers to prevent killing off peers due to our own downstream link
        // being saturated. We only count validated in-flight blocks so peers can't advertise non-existing block hashes
        // to unreasonably increase our timeout.
        if (!pto->fDisconnect && state.vBlocksInFlight.size() > 0) {
            QueuedBlock &queuedBlock = state.vBlocksInFlight.front();
            int nOtherPeersWithValidatedDownloads = nPeersWithValidatedDownloads - (state.nBlocksInFlightValidHeaders > 0);
            if (nNow > state.nDownloadingSince + consensusParams.nPowTargetSpacing * (BLOCK_DOWNLOAD_TIMEOUT_BASE + BLOCK_DOWNLOAD_TIMEOUT_PER_PEER * nOtherPeersWithValidatedDownloads)) {
                LogPrintf("Timeout downloading block %s from peer=%d, disconnecting\n", queuedBlock.hash.ToString(), pto->id);
                pto->fDisconnect = true;
            }
        }

        //
        // Message: getdata (blocks)
        //
        vector<CInv> vGetData;
        if (!pto->fDisconnect && !pto->fClient && (fFetch || !IsInitialBlockDownload()) && state.nBlocksInFlight < MAX_BLOCKS_IN_TRANSIT_PER_PEER) {
            vector<CBlockIndex*> vToDownload;
            NodeId staller = -1;
            FindNextBlocksToDownload(pto->GetId(), MAX_BLOCKS_IN_TRANSIT_PER_PEER - state.nBlocksInFlight, vToDownload, staller, consensusParams);
            BOOST_FOREACH(CBlockIndex *pindex, vToDownload) {
                uint32_t nFetchFlags = GetFetchFlags(pto, pindex->pprev, consensusParams);
                vGetData.push_back(CInv(MSG_BLOCK | nFetchFlags, pindex->GetBlockHash()));
                MarkBlockAsInFlight(pto->GetId(), pindex->GetBlockHash(), consensusParams, pindex);
                LogPrint("net", "Requesting block %s (%d) peer=%d\n", pindex->GetBlockHash().ToString(),
                    pindex->nHeight, pto->id);
            }
            if (state.nBlocksInFlight == 0 && staller != -1) {
                if (State(staller)->nStallingSince == 0) {
                    State(staller)->nStallingSince = nNow;
                    LogPrint("net", "Stall started peer=%d\n", staller);
                }
            }
        }

        //
        // Message: getdata (non-blocks)
        //
        while (!pto->fDisconnect && !pto->mapAskFor.empty() && (*pto->mapAskFor.begin()).first <= nNow)
        {
            const CInv& inv = (*pto->mapAskFor.begin()).second;
            if (!AlreadyHave(inv))
            {
                if (fDebug)
                    LogPrint("net", "Requesting %s peer=%d\n", inv.ToString(), pto->id);
                vGetData.push_back(inv);
                if (vGetData.size() >= 1000)
                {
                    pto->PushMessage(NetMsgType::GETDATA, vGetData);
                    vGetData.clear();
                }
            } else {
                //If we're not going to ask, don't expect a response.
                pto->setAskFor.erase(inv.hash);
            }
            pto->mapAskFor.erase(pto->mapAskFor.begin());
        }
        if (!vGetData.empty())
            pto->PushMessage(NetMsgType::GETDATA, vGetData);

        //
        // Message: feefilter
        //
        // We don't want white listed peers to filter txs to us if we have -whitelistforcerelay
        if (!pto->fDisconnect && pto->nVersion >= FEEFILTER_VERSION && GetBoolArg("-feefilter", DEFAULT_FEEFILTER) &&
            !(pto->fWhitelisted && GetBoolArg("-whitelistforcerelay", DEFAULT_WHITELISTFORCERELAY))) {
            CAmount currentFilter = mempool.GetMinFee(GetArg("-maxmempool", DEFAULT_MAX_MEMPOOL_SIZE) * 1000000).GetFeePerK();
            int64_t timeNow = GetTimeMicros();
            if (timeNow > pto->nextSendTimeFeeFilter) {
                CAmount filterToSend = filterRounder.round(currentFilter);
                if (filterToSend != pto->lastSentFeeFilter) {
                    pto->PushMessage(NetMsgType::FEEFILTER, filterToSend);
                    pto->lastSentFeeFilter = filterToSend;
                }
                pto->nextSendTimeFeeFilter = PoissonNextSend(timeNow, AVG_FEEFILTER_BROADCAST_INTERVAL);
            }
            // If the fee filter has changed substantially and it's still more than MAX_FEEFILTER_CHANGE_DELAY
            // until scheduled broadcast, then move the broadcast to within MAX_FEEFILTER_CHANGE_DELAY.
            else if (timeNow + MAX_FEEFILTER_CHANGE_DELAY * 1000000 < pto->nextSendTimeFeeFilter &&
                     (currentFilter < 3 * pto->lastSentFeeFilter / 4 || currentFilter > 4 * pto->lastSentFeeFilter / 3)) {
                pto->nextSendTimeFeeFilter = timeNow + (insecure_rand() % MAX_FEEFILTER_CHANGE_DELAY) * 1000000;
            }
        }
    }
    return true;
}

 std::string CBlockFileInfo::ToString() const {
     return strprintf("CBlockFileInfo(blocks=%u, size=%u, heights=%u...%u, time=%s...%s)", nBlocks, nSize, nHeightFirst, nHeightLast, DateTimeStrFormat("%Y-%m-%d", nTimeFirst), DateTimeStrFormat("%Y-%m-%d", nTimeLast));
 }

ThresholdState VersionBitsTipState(const Consensus::Params& params, Consensus::DeploymentPos pos)
{
    LOCK(cs_main);
    return VersionBitsState(chainActive.Tip(), params, pos, versionbitscache);
}

static const uint64_t MEMPOOL_DUMP_VERSION = 1;

bool LoadMempool(void)
{
    int64_t nExpiryTimeout = GetArg("-mempoolexpiry", DEFAULT_MEMPOOL_EXPIRY) * 60 * 60;
    FILE* filestr = fopen((GetDataDir() / "mempool.dat").string().c_str(), "r");
    CAutoFile file(filestr, SER_DISK, CLIENT_VERSION);
    if (file.IsNull()) {
        LogPrintf("Failed to open mempool file from disk. Continuing anyway.\n");
        return false;
    }

    int64_t count = 0;
    int64_t skipped = 0;
    int64_t failed = 0;
    int64_t nNow = GetTime();

    try {
        uint64_t version;
        file >> version;
        if (version != MEMPOOL_DUMP_VERSION) {
            return false;
        }
        uint64_t num;
        file >> num;
        double prioritydummy = 0;
        while (num--) {
            CTransaction tx;
            int64_t nTime;
            int64_t nFeeDelta;
            file >> tx;
            file >> nTime;
            file >> nFeeDelta;

            CAmount amountdelta = nFeeDelta;
            if (amountdelta) {
                mempool.PrioritiseTransaction(tx.GetHash(), tx.GetHash().ToString(), prioritydummy, amountdelta);
            }
            CValidationState state;
            if (nTime + nExpiryTimeout > nNow) {
                LOCK(cs_main);
                AcceptToMemoryPoolWithTime(mempool, state, tx, true, NULL, nTime);
                if (state.IsValid()) {
                    ++count;
                } else {
                    ++failed;
                }
            } else {
                ++skipped;
            }
        }
        std::map<uint256, CAmount> mapDeltas;
        file >> mapDeltas;

        for (const auto& i : mapDeltas) {
            mempool.PrioritiseTransaction(i.first, i.first.ToString(), prioritydummy, i.second);
        }
    } catch (const std::exception& e) {
        LogPrintf("Failed to deserialize mempool data on disk: %s. Continuing anyway.\n", e.what());
        return false;
    }

    LogPrintf("Imported mempool transactions from disk: %i successes, %i failed, %i expired\n", count, failed, skipped);
    return true;
}

void DumpMempool(void)
{
    int64_t start = GetTimeMicros();

    std::map<uint256, CAmount> mapDeltas;
    std::vector<TxMempoolInfo> vinfo;

    {
        LOCK(mempool.cs);
        for (const auto &i : mempool.mapDeltas) {
            mapDeltas[i.first] = i.second.first;
        }
        vinfo = mempool.infoAll();
    }

    int64_t mid = GetTimeMicros();

    try {
        FILE* filestr = fopen((GetDataDir() / "mempool.dat.new").string().c_str(), "w");
        if (!filestr) {
            return;
        }

        CAutoFile file(filestr, SER_DISK, CLIENT_VERSION);

        uint64_t version = MEMPOOL_DUMP_VERSION;
        file << version;

        file << (uint64_t)vinfo.size();
        for (const auto& i : vinfo) {
            file << *(i.tx);
            file << (int64_t)i.nTime;
            file << (int64_t)i.nFeeDelta;
            mapDeltas.erase(i.tx->GetHash());
        }

        file << mapDeltas;
        FileCommit(file.Get());
        file.fclose();
        RenameOver(GetDataDir() / "mempool.dat.new", GetDataDir() / "mempool.dat");
        int64_t last = GetTimeMicros();
        LogPrintf("Dumped mempool: %gs to copy, %gs to dump\n", (mid-start)*0.000001, (last-mid)*0.000001);
    } catch (const std::exception& e) {
        LogPrintf("Failed to dump mempool: %s. Continuing anyway.\n", e.what());
    }
}

class CMainCleanup
{
public:
    CMainCleanup() {}
    ~CMainCleanup() {
        // block headers
        BlockMap::iterator it1 = mapBlockIndex.begin();
        for (; it1 != mapBlockIndex.end(); it1++)
            delete (*it1).second;
        mapBlockIndex.clear();

        // orphan transactions
        mapOrphanTransactions.clear();
        mapOrphanTransactionsByPrev.clear();
    }
} instance_of_cmaincleanup;<|MERGE_RESOLUTION|>--- conflicted
+++ resolved
@@ -1591,17 +1591,13 @@
     return res;
 }
 
-<<<<<<< HEAD
-/** Return transaction in txOut, and if it was found inside a block, its hash is placed in hashBlock */
-=======
 bool AcceptToMemoryPool(CTxMemPool& pool, CValidationState &state, const CTransaction &tx, bool fLimitFree,
                         bool* pfMissingInputs, bool fOverrideMempoolLimit, const CAmount nAbsurdFee)
 {
     return AcceptToMemoryPoolWithTime(pool, state, tx, fLimitFree, pfMissingInputs, GetTime(), fOverrideMempoolLimit, nAbsurdFee);
 }
 
-/** Return transaction in tx, and if it was found inside a block, its hash is placed in hashBlock */
->>>>>>> 7e4b10be
+/** Return transaction in txOut, and if it was found inside a block, its hash is placed in hashBlock */
 bool GetTransaction(const uint256 &hash, CTransaction &txOut, const Consensus::Params& consensusParams, uint256 &hashBlock, bool fAllowSlow)
 {
     CBlockIndex *pindexSlow = NULL;
