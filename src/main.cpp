--- conflicted
+++ resolved
@@ -1159,13 +1159,10 @@
         pcoinsTip->Uncache(removed);
 }
 
-<<<<<<< HEAD
-=======
 void LimitMempoolSize() {
     LimitMempoolSize(mempool, GetArg("-maxmempool", DEFAULT_MAX_MEMPOOL_SIZE) * 1000000, GetArg("-mempoolexpiry", DEFAULT_MEMPOOL_EXPIRY) * 60 * 60);
 }
 
->>>>>>> 2e911707
 struct NotoriousFilterEntry {
     uint32_t begin;
     uint32_t end;
@@ -1412,13 +1409,10 @@
         // Check for non-standard pay-to-script-hash in inputs
         if (fRequireStandard && !AreInputsStandard(tx, view, reason, setIgnoreRejects))
             return state.Invalid(false, REJECT_NONSTANDARD, "bad-txns-input-" + reason);
-<<<<<<< HEAD
 
         // Check for non-standard witness in P2WSH
         if (!tx.wit.IsNull() && fRequireStandard && !IsWitnessStandard(tx, view, reason, setIgnoreRejects))
             return state.DoS(0, false, REJECT_NONSTANDARD, "bad-witness-" + reason, true);
-=======
->>>>>>> 2e911707
 
         int64_t nSigOpsCost = GetTransactionSigOpCost(tx, view, STANDARD_SCRIPT_VERIFY_FLAGS);
 
@@ -5254,11 +5248,6 @@
             addrman.Good(pfrom->addr);
         }
 
-        // Trigger download of remote node's memory pool
-        if (!IsInitialBlockDownload() && !pfrom->fInbound &&
-            pfrom->nVersion >= MEMPOOL_GD_VERSION)
-            pfrom->PushMessage("mempool");
-
         pfrom->fSuccessfullyConnected = true;
 
         string remoteAddr;
