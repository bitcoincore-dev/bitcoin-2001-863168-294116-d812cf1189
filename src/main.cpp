--- conflicted
+++ resolved
@@ -857,7 +857,6 @@
             const CTransaction *ptxConflicting = pool.mapNextTx[txin.prevout].ptx;
             if (!setConflicts.count(ptxConflicting->GetHash()))
             {
-<<<<<<< HEAD
                 if (setIgnoreRejects.find("txn-mempool-conflict") == setIgnoreRejects.end()) {
                     // Allow opt-out of transaction replacement by setting
                     // nSequence >= maxint-1 on all inputs.
@@ -873,26 +872,8 @@
                     // insecure.
                     bool fReplacementOptOut = true;
                     if (fEnableReplacement)
-=======
-                // Allow opt-out of transaction replacement by setting
-                // nSequence >= maxint-1 on all inputs.
-                //
-                // maxint-1 is picked to still allow use of nLockTime by
-                // non-replacable transactions. All inputs rather than just one
-                // is for the sake of multi-party protocols, where we don't
-                // want a single party to be able to disable replacement.
-                //
-                // The opt-out ignores descendants as anyone relying on
-                // first-seen mempool behavior should be checking all
-                // unconfirmed ancestors anyway; doing otherwise is hopelessly
-                // insecure.
-                bool fReplacementOptOut = true;
-                if (fEnableReplacement)
-                {
-                  if (fReplacementHonourOptOut) {
-                    BOOST_FOREACH(const CTxIn &txin, ptxConflicting->vin)
->>>>>>> 96f19296
                     {
+                      if (fReplacementHonourOptOut) {
                         BOOST_FOREACH(const CTxIn &txin, ptxConflicting->vin)
                         {
                             if (txin.nSequence < std::numeric_limits<unsigned int>::max()-1)
@@ -901,15 +882,12 @@
                                 break;
                             }
                         }
+                      } else {
+                            fReplacementOptOut = false;
+                      }
                     }
-<<<<<<< HEAD
                     if (fReplacementOptOut)
                         return state.Invalid(false, REJECT_CONFLICT, "txn-mempool-conflict");
-=======
-                  } else {
-                        fReplacementOptOut = false;
-                  }
->>>>>>> 96f19296
                 }
 
                 setConflicts.insert(ptxConflicting->GetHash());
