--- conflicted
+++ resolved
@@ -57,11 +57,8 @@
   qt/moc_macdockiconhandler.cpp \
   qt/moc_macnotificationhandler.cpp \
   qt/moc_modaloverlay.cpp \
-<<<<<<< HEAD
   qt/moc_mempoolstats.cpp \
-=======
   qt/moc_netwatch.cpp \
->>>>>>> 36c0dfae
   qt/moc_notificator.cpp \
   qt/moc_openuridialog.cpp \
   qt/moc_optionsdialog.cpp \
@@ -135,11 +132,8 @@
   qt/macnotificationhandler.h \
   qt/macos_appnap.h \
   qt/modaloverlay.h \
-<<<<<<< HEAD
   qt/mempoolstats.h \
-=======
   qt/netwatch.h \
->>>>>>> 36c0dfae
   qt/networkstyle.h \
   qt/notificator.h \
   qt/openuridialog.h \
@@ -243,11 +237,8 @@
   qt/initexecutor.cpp \
   qt/intro.cpp \
   qt/modaloverlay.cpp \
-<<<<<<< HEAD
   qt/mempoolstats.cpp \
-=======
   qt/netwatch.cpp \
->>>>>>> 36c0dfae
   qt/networkstyle.cpp \
   qt/notificator.cpp \
   qt/optionsdialog.cpp \
