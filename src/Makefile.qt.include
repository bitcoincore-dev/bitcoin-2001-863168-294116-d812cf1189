# Copyright (c) 2013-2016 The Bitcoin Core developers
# Distributed under the MIT software license, see the accompanying
# file COPYING or http://www.opensource.org/licenses/mit-license.php.

bin_PROGRAMS += qt/bitcoin-qt
EXTRA_LIBRARIES += qt/libbitcoinqt.a

# bitcoin qt core #
QT_TS = \
  qt/locale/bitcoin_af.ts \
  qt/locale/bitcoin_af_ZA.ts \
  qt/locale/bitcoin_ar.ts \
  qt/locale/bitcoin_be_BY.ts \
  qt/locale/bitcoin_bg_BG.ts \
  qt/locale/bitcoin_bg.ts \
  qt/locale/bitcoin_bn.ts \
  qt/locale/bitcoin_bs.ts \
  qt/locale/bitcoin_ca_ES.ts \
  qt/locale/bitcoin_ca.ts \
  qt/locale/bitcoin_ca@valencia.ts \
  qt/locale/bitcoin_cs.ts \
  qt/locale/bitcoin_cy.ts \
  qt/locale/bitcoin_da.ts \
  qt/locale/bitcoin_de_DE.ts \
  qt/locale/bitcoin_de.ts \
  qt/locale/bitcoin_el_GR.ts \
  qt/locale/bitcoin_el.ts \
  qt/locale/bitcoin_en_AU.ts \
  qt/locale/bitcoin_en_GB.ts \
  qt/locale/bitcoin_en.ts \
  qt/locale/bitcoin_en_US.ts \
  qt/locale/bitcoin_eo.ts \
  qt/locale/bitcoin_es_419.ts \
  qt/locale/bitcoin_es_AR.ts \
  qt/locale/bitcoin_es_CL.ts \
  qt/locale/bitcoin_es_CO.ts \
  qt/locale/bitcoin_es_DO.ts \
  qt/locale/bitcoin_es_ES.ts \
  qt/locale/bitcoin_es_MX.ts \
  qt/locale/bitcoin_es.ts \
  qt/locale/bitcoin_es_UY.ts \
  qt/locale/bitcoin_es_VE.ts \
  qt/locale/bitcoin_et_EE.ts \
  qt/locale/bitcoin_et.ts \
  qt/locale/bitcoin_eu_ES.ts \
  qt/locale/bitcoin_fa_IR.ts \
  qt/locale/bitcoin_fa.ts \
  qt/locale/bitcoin_fi.ts \
  qt/locale/bitcoin_fr_CA.ts \
  qt/locale/bitcoin_fr_FR.ts \
  qt/locale/bitcoin_fr.ts \
  qt/locale/bitcoin_gl.ts \
  qt/locale/bitcoin_he_IL.ts \
  qt/locale/bitcoin_he.ts \
  qt/locale/bitcoin_hi_IN.ts \
  qt/locale/bitcoin_hr.ts \
  qt/locale/bitcoin_hu.ts \
  qt/locale/bitcoin_id_ID.ts \
  qt/locale/bitcoin_id.ts \
  qt/locale/bitcoin_it_IT.ts \
  qt/locale/bitcoin_it.ts \
  qt/locale/bitcoin_ja_JP.ts \
  qt/locale/bitcoin_ja.ts \
  qt/locale/bitcoin_ka.ts \
  qt/locale/bitcoin_kk_KZ.ts \
  qt/locale/bitcoin_ko_KR.ts \
  qt/locale/bitcoin_ku_IQ.ts \
  qt/locale/bitcoin_ky.ts \
  qt/locale/bitcoin_la.ts \
  qt/locale/bitcoin_lt.ts \
  qt/locale/bitcoin_lv_LV.ts \
  qt/locale/bitcoin_mk_MK.ts \
  qt/locale/bitcoin_mn.ts \
  qt/locale/bitcoin_ms_MY.ts \
  qt/locale/bitcoin_my.ts \
  qt/locale/bitcoin_nb_NO.ts \
  qt/locale/bitcoin_nb.ts \
  qt/locale/bitcoin_ne.ts \
  qt/locale/bitcoin_nl_NL.ts \
  qt/locale/bitcoin_nl.ts \
  qt/locale/bitcoin_pam.ts \
  qt/locale/bitcoin_pl.ts \
  qt/locale/bitcoin_pt_BR.ts \
  qt/locale/bitcoin_pt_PT.ts \
  qt/locale/bitcoin_ro_RO.ts \
  qt/locale/bitcoin_ro.ts \
  qt/locale/bitcoin_ru_RU.ts \
  qt/locale/bitcoin_ru.ts \
  qt/locale/bitcoin_si.ts \
  qt/locale/bitcoin_sk.ts \
  qt/locale/bitcoin_sl_SI.ts \
  qt/locale/bitcoin_sq.ts \
  qt/locale/bitcoin_sr@latin.ts \
  qt/locale/bitcoin_sr.ts \
  qt/locale/bitcoin_sv.ts \
  qt/locale/bitcoin_ta.ts \
  qt/locale/bitcoin_te.ts \
  qt/locale/bitcoin_th_TH.ts \
  qt/locale/bitcoin_th.ts \
  qt/locale/bitcoin_tr_TR.ts \
  qt/locale/bitcoin_tr.ts \
  qt/locale/bitcoin_uk.ts \
  qt/locale/bitcoin_ur_PK.ts \
  qt/locale/bitcoin_uz@Cyrl.ts \
  qt/locale/bitcoin_vi.ts \
  qt/locale/bitcoin_vi_VN.ts \
  qt/locale/bitcoin_zh_CN.ts \
  qt/locale/bitcoin_zh_HK.ts \
  qt/locale/bitcoin_zh.ts \
  qt/locale/bitcoin_zh_TW.ts

QT_FORMS_UI = \
  qt/forms/addressbookpage.ui \
  qt/forms/askpassphrasedialog.ui \
  qt/forms/coincontroldialog.ui \
  qt/forms/editaddressdialog.ui \
  qt/forms/helpmessagedialog.ui \
  qt/forms/intro.ui \
  qt/forms/modaloverlay.ui \
  qt/forms/openuridialog.ui \
  qt/forms/optionsdialog.ui \
  qt/forms/overviewpage.ui \
  qt/forms/receivecoinsdialog.ui \
  qt/forms/receiverequestdialog.ui \
  qt/forms/debugwindow.ui \
  qt/forms/sendcoinsdialog.ui \
  qt/forms/sendcoinsentry.ui \
  qt/forms/signverifymessagedialog.ui \
  qt/forms/transactiondescdialog.ui

QT_MOC_CPP = \
  qt/moc_addressbookpage.cpp \
  qt/moc_addresstablemodel.cpp \
  qt/moc_askpassphrasedialog.cpp \
  qt/moc_bantablemodel.cpp \
  qt/moc_bitcoinaddressvalidator.cpp \
  qt/moc_bitcoinamountfield.cpp \
  qt/moc_bitcoingui.cpp \
  qt/moc_bitcoinunits.cpp \
  qt/moc_callback.cpp \
  qt/moc_clientmodel.cpp \
  qt/moc_coincontroldialog.cpp \
  qt/moc_coincontroltreewidget.cpp \
  qt/moc_csvmodelwriter.cpp \
  qt/moc_editaddressdialog.cpp \
  qt/moc_guiutil.cpp \
  qt/moc_intro.cpp \
  qt/moc_macdockiconhandler.cpp \
  qt/moc_macnotificationhandler.cpp \
  qt/moc_modaloverlay.cpp \
<<<<<<< HEAD
  qt/moc_mempoolstats.cpp \
=======
  qt/moc_netwatch.cpp \
>>>>>>> bbbef184
  qt/moc_notificator.cpp \
  qt/moc_openuridialog.cpp \
  qt/moc_optionsdialog.cpp \
  qt/moc_optionsmodel.cpp \
  qt/moc_overviewpage.cpp \
  qt/moc_peertablemodel.cpp \
  qt/moc_paymentserver.cpp \
  qt/moc_qvalidatedlineedit.cpp \
  qt/moc_qvaluecombobox.cpp \
  qt/moc_receivecoinsdialog.cpp \
  qt/moc_receiverequestdialog.cpp \
  qt/moc_recentrequeststablemodel.cpp \
  qt/moc_rpcconsole.cpp \
  qt/moc_sendcoinsdialog.cpp \
  qt/moc_sendcoinsentry.cpp \
  qt/moc_signverifymessagedialog.cpp \
  qt/moc_splashscreen.cpp \
  qt/moc_trafficgraphwidget.cpp \
  qt/moc_transactiondesc.cpp \
  qt/moc_transactiondescdialog.cpp \
  qt/moc_transactionfilterproxy.cpp \
  qt/moc_transactiontablemodel.cpp \
  qt/moc_transactionview.cpp \
  qt/moc_utilitydialog.cpp \
  qt/moc_walletframe.cpp \
  qt/moc_walletmodel.cpp \
  qt/moc_walletview.cpp

BITCOIN_MM = \
  qt/macdockiconhandler.mm \
  qt/macnotificationhandler.mm

QT_MOC = \
  qt/bitcoin.moc \
  qt/bitcoinamountfield.moc \
  qt/callback.moc \
  qt/intro.moc \
  qt/overviewpage.moc \
  qt/rpcconsole.moc

QT_QRC_CPP = qt/qrc_bitcoin.cpp
QT_QRC = qt/bitcoin.qrc
QT_QRC_LOCALE_CPP = qt/qrc_bitcoin_locale.cpp
QT_QRC_LOCALE = qt/bitcoin_locale.qrc

if ENABLE_BIP70
PROTOBUF_CC = qt/paymentrequest.pb.cc
PROTOBUF_H = qt/paymentrequest.pb.h
PROTOBUF_PROTO = qt/paymentrequest.proto
else
PROTOBUF_CC =
PROTOBUF_H =
PROTOBUF_PROTO =
endif

BITCOIN_QT_H = \
  qt/addressbookpage.h \
  qt/addresstablemodel.h \
  qt/askpassphrasedialog.h \
  qt/bantablemodel.h \
  qt/bitcoinaddressvalidator.h \
  qt/bitcoinamountfield.h \
  qt/bitcoingui.h \
  qt/bitcoinunits.h \
  qt/callback.h \
  qt/clientmodel.h \
  qt/coincontroldialog.h \
  qt/coincontroltreewidget.h \
  qt/csvmodelwriter.h \
  qt/editaddressdialog.h \
  qt/guiconstants.h \
  qt/guiutil.h \
  qt/intro.h \
  qt/macdockiconhandler.h \
  qt/macnotificationhandler.h \
  qt/modaloverlay.h \
<<<<<<< HEAD
  qt/mempoolstats.h \
=======
  qt/netwatch.h \
>>>>>>> bbbef184
  qt/networkstyle.h \
  qt/notificator.h \
  qt/openuridialog.h \
  qt/optionsdialog.h \
  qt/optionsmodel.h \
  qt/overviewpage.h \
  qt/paymentrequestplus.h \
  qt/paymentserver.h \
  qt/peertablemodel.h \
  qt/platformstyle.h \
  qt/qvalidatedlineedit.h \
  qt/qvaluecombobox.h \
  qt/receivecoinsdialog.h \
  qt/receiverequestdialog.h \
  qt/recentrequeststablemodel.h \
  qt/rpcconsole.h \
  qt/sendcoinsdialog.h \
  qt/sendcoinsentry.h \
  qt/signverifymessagedialog.h \
  qt/splashscreen.h \
  qt/trafficgraphwidget.h \
  qt/transactiondesc.h \
  qt/transactiondescdialog.h \
  qt/transactionfilterproxy.h \
  qt/transactionrecord.h \
  qt/transactiontablemodel.h \
  qt/transactionview.h \
  qt/utilitydialog.h \
  qt/walletframe.h \
  qt/walletmodel.h \
  qt/walletmodeltransaction.h \
  qt/walletview.h \
  qt/winshutdownmonitor.h

RES_ICONS = \
  qt/res/icons/add.png \
  qt/res/icons/address-book.png \
  qt/res/icons/about.png \
  qt/res/icons/about_qt.png \
  qt/res/icons/bitcoin.ico \
  qt/res/icons/bitcoin_testnet.ico \
  qt/res/icons/bitcoin.png \
  qt/res/icons/chart.png \
  qt/res/icons/chevron.png \
  qt/res/icons/clock1.png \
  qt/res/icons/clock2.png \
  qt/res/icons/clock3.png \
  qt/res/icons/clock4.png \
  qt/res/icons/clock5.png \
  qt/res/icons/configure.png \
  qt/res/icons/connect0.png \
  qt/res/icons/connect1.png \
  qt/res/icons/connect2.png \
  qt/res/icons/connect3.png \
  qt/res/icons/connect4.png \
  qt/res/icons/debugwindow.png \
  qt/res/icons/edit.png \
  qt/res/icons/editcopy.png \
  qt/res/icons/editpaste.png \
  qt/res/icons/export.png \
  qt/res/icons/eye.png \
  qt/res/icons/eye_minus.png \
  qt/res/icons/eye_plus.png \
  qt/res/icons/filesave.png \
  qt/res/icons/fontbigger.png \
  qt/res/icons/fontsmaller.png \
  qt/res/icons/hd_disabled.png \
  qt/res/icons/hd_enabled.png \
  qt/res/icons/history.png \
  qt/res/icons/info.png \
  qt/res/icons/key.png \
  qt/res/icons/lock_closed.png \
  qt/res/icons/lock_open.png \
  qt/res/icons/network_disabled.png \
  qt/res/icons/open.png \
  qt/res/icons/overview.png \
  qt/res/icons/quit.png \
  qt/res/icons/receive.png \
  qt/res/icons/remove.png \
  qt/res/icons/send.png \
  qt/res/icons/synced.png \
  qt/res/icons/transaction0.png \
  qt/res/icons/transaction2.png \
  qt/res/icons/transaction_abandoned.png \
  qt/res/icons/transaction_conflicted.png \
  qt/res/icons/tx_inout.png \
  qt/res/icons/tx_input.png \
  qt/res/icons/tx_output.png \
  qt/res/icons/tx_mined.png \
  qt/res/icons/warning.png \
  qt/res/icons/verify.png

BITCOIN_QT_BASE_CPP = \
  qt/bantablemodel.cpp \
  qt/bitcoinaddressvalidator.cpp \
  qt/bitcoinamountfield.cpp \
  qt/bitcoingui.cpp \
  qt/bitcoinunits.cpp \
  qt/clientmodel.cpp \
  qt/csvmodelwriter.cpp \
  qt/guiutil.cpp \
  qt/intro.cpp \
  qt/modaloverlay.cpp \
<<<<<<< HEAD
  qt/mempoolstats.cpp \
=======
  qt/netwatch.cpp \
>>>>>>> bbbef184
  qt/networkstyle.cpp \
  qt/notificator.cpp \
  qt/optionsdialog.cpp \
  qt/optionsmodel.cpp \
  qt/peertablemodel.cpp \
  qt/platformstyle.cpp \
  qt/qvalidatedlineedit.cpp \
  qt/qvaluecombobox.cpp \
  qt/rpcconsole.cpp \
  qt/splashscreen.cpp \
  qt/trafficgraphwidget.cpp \
  qt/utilitydialog.cpp

BITCOIN_QT_WINDOWS_CPP = qt/winshutdownmonitor.cpp

BITCOIN_QT_WALLET_CPP = \
  qt/addressbookpage.cpp \
  qt/addresstablemodel.cpp \
  qt/askpassphrasedialog.cpp \
  qt/coincontroldialog.cpp \
  qt/coincontroltreewidget.cpp \
  qt/editaddressdialog.cpp \
  qt/openuridialog.cpp \
  qt/overviewpage.cpp \
  qt/paymentserver.cpp \
  qt/receivecoinsdialog.cpp \
  qt/receiverequestdialog.cpp \
  qt/recentrequeststablemodel.cpp \
  qt/sendcoinsdialog.cpp \
  qt/sendcoinsentry.cpp \
  qt/signverifymessagedialog.cpp \
  qt/transactiondesc.cpp \
  qt/transactiondescdialog.cpp \
  qt/transactionfilterproxy.cpp \
  qt/transactionrecord.cpp \
  qt/transactiontablemodel.cpp \
  qt/transactionview.cpp \
  qt/walletframe.cpp \
  qt/walletmodel.cpp \
  qt/walletmodeltransaction.cpp \
  qt/walletview.cpp

BITCOIN_QT_CPP = $(BITCOIN_QT_BASE_CPP)
if TARGET_WINDOWS
BITCOIN_QT_CPP += $(BITCOIN_QT_WINDOWS_CPP)
endif
if ENABLE_WALLET
BITCOIN_QT_CPP += $(BITCOIN_QT_WALLET_CPP)
if ENABLE_BIP70
BITCOIN_QT_CPP += qt/paymentrequestplus.cpp
endif # ENABLE_BIP70
endif

RES_IMAGES = 

RES_MOVIES = $(wildcard $(srcdir)/qt/res/movies/spinner-*.png)

BITCOIN_RC = qt/res/bitcoin-qt-res.rc

BITCOIN_QT_INCLUDES = -I$(builddir)/qt -I$(srcdir)/qt -I$(srcdir)/qt/forms \
  -I$(builddir)/qt/forms -DQT_NO_KEYWORDS

qt_libbitcoinqt_a_CPPFLAGS = $(AM_CPPFLAGS) $(BITCOIN_INCLUDES) $(BITCOIN_QT_INCLUDES) \
  $(QT_INCLUDES) $(QT_DBUS_INCLUDES) $(PROTOBUF_CFLAGS) $(QR_CFLAGS)
qt_libbitcoinqt_a_CXXFLAGS = $(AM_CXXFLAGS) $(QT_PIE_FLAGS)

qt_libbitcoinqt_a_SOURCES = $(BITCOIN_QT_CPP) $(BITCOIN_QT_H) $(QT_FORMS_UI) \
  $(QT_QRC) $(QT_QRC_LOCALE) $(QT_TS) $(PROTOBUF_PROTO) $(RES_ICONS) $(RES_IMAGES) $(RES_MOVIES)

nodist_qt_libbitcoinqt_a_SOURCES = $(QT_MOC_CPP) $(QT_MOC) $(PROTOBUF_CC) \
  $(PROTOBUF_H) $(QT_QRC_CPP) $(QT_QRC_LOCALE_CPP)

# forms/foo.h -> forms/ui_foo.h
QT_FORMS_H=$(join $(dir $(QT_FORMS_UI)),$(addprefix ui_, $(notdir $(QT_FORMS_UI:.ui=.h))))

# Most files will depend on the forms and moc files as includes. Generate them
# before anything else.
$(QT_MOC): $(QT_FORMS_H)
$(qt_libbitcoinqt_a_OBJECTS) $(qt_bitcoin_qt_OBJECTS) : | $(QT_MOC)

#Generating these with a half-written protobuf header leads to wacky results.
#This makes sure it's done.
$(QT_MOC): $(PROTOBUF_H)
$(QT_MOC_CPP): $(PROTOBUF_H)

# bitcoin-qt binary #
qt_bitcoin_qt_CPPFLAGS = $(AM_CPPFLAGS) $(BITCOIN_INCLUDES) $(BITCOIN_QT_INCLUDES) \
  $(QT_INCLUDES) $(PROTOBUF_CFLAGS) $(QR_CFLAGS)
qt_bitcoin_qt_CXXFLAGS = $(AM_CXXFLAGS) $(QT_PIE_FLAGS)

qt_bitcoin_qt_SOURCES = qt/bitcoin.cpp
if TARGET_DARWIN
  qt_bitcoin_qt_SOURCES += $(BITCOIN_MM)
endif
if TARGET_WINDOWS
  qt_bitcoin_qt_SOURCES += $(BITCOIN_RC)
endif
qt_bitcoin_qt_LDADD = qt/libbitcoinqt.a $(LIBBITCOIN_SERVER)
if ENABLE_WALLET
qt_bitcoin_qt_LDADD += $(LIBBITCOIN_WALLET)
endif
if ENABLE_ZMQ
qt_bitcoin_qt_LDADD += $(LIBBITCOIN_ZMQ) $(ZMQ_LIBS)
endif
qt_bitcoin_qt_LDADD += $(LIBBITCOIN_CLI) $(LIBBITCOIN_COMMON) $(LIBBITCOIN_UTIL) $(LIBBITCOIN_CONSENSUS) $(LIBBITCOIN_CRYPTO) $(LIBUNIVALUE) $(LIBLEVELDB) $(LIBLEVELDB_SSE42) $(LIBMEMENV) \
  $(BOOST_LIBS) $(QT_LIBS) $(QT_DBUS_LIBS) $(QR_LIBS) $(PROTOBUF_LIBS) $(BDB_LIBS) $(SSL_LIBS) $(CRYPTO_LIBS) $(MINIUPNPC_LIBS) $(LIBSECP256K1) \
  $(EVENT_PTHREADS_LIBS) $(EVENT_LIBS)
qt_bitcoin_qt_LDFLAGS = $(RELDFLAGS) $(AM_LDFLAGS) $(QT_LDFLAGS) $(LIBTOOL_APP_LDFLAGS)
qt_bitcoin_qt_LIBTOOLFLAGS = --tag CXX

#locale/foo.ts -> locale/foo.qm
QT_QM=$(QT_TS:.ts=.qm)

SECONDARY: $(QT_QM)

$(srcdir)/qt/bitcoinstrings.cpp: $(libbitcoin_server_a_SOURCES) $(libbitcoin_wallet_a_SOURCES) $(libbitcoin_common_a_SOURCES) $(libbitcoin_zmq_a_SOURCES) $(libbitcoin_consensus_a_SOURCES) $(libbitcoin_util_a_SOURCES)
	@test -n $(XGETTEXT) || echo "xgettext is required for updating translations"
	$(AM_V_GEN) cd $(srcdir); XGETTEXT=$(XGETTEXT) PACKAGE_NAME="$(PACKAGE_NAME)" COPYRIGHT_HOLDERS="$(COPYRIGHT_HOLDERS)" COPYRIGHT_HOLDERS_SUBSTITUTION="$(COPYRIGHT_HOLDERS_SUBSTITUTION)" $(PYTHON) ../share/qt/extract_strings_qt.py $^

translate: $(srcdir)/qt/bitcoinstrings.cpp $(QT_FORMS_UI) $(QT_FORMS_UI) $(BITCOIN_QT_BASE_CPP) qt/bitcoin.cpp $(BITCOIN_QT_WINDOWS_CPP) $(BITCOIN_QT_WALLET_CPP) $(BITCOIN_QT_H) $(BITCOIN_MM)
	@test -n $(LUPDATE) || echo "lupdate is required for updating translations"
	$(AM_V_GEN) QT_SELECT=$(QT_SELECT) $(LUPDATE) $^ -locations relative -no-obsolete -ts $(srcdir)/qt/locale/bitcoin_en.ts

$(QT_QRC_LOCALE_CPP): $(QT_QRC_LOCALE) $(QT_QM)
	@test -f $(RCC)
	@cp -f $< $(@D)/temp_$(<F)
	$(AM_V_GEN) QT_SELECT=$(QT_SELECT) $(RCC) -name bitcoin_locale $(@D)/temp_$(<F) | \
	  $(SED) -e '/^\*\*.*Created:/d' -e '/^\*\*.*by:/d' > $@
	@rm $(@D)/temp_$(<F)

$(QT_QRC_CPP): $(QT_QRC) $(QT_FORMS_H) $(RES_ICONS) $(RES_IMAGES) $(RES_MOVIES) $(PROTOBUF_H)
	@test -f $(RCC)
	$(AM_V_GEN) QT_SELECT=$(QT_SELECT) $(RCC) -name bitcoin $< | \
	  $(SED) -e '/^\*\*.*Created:/d' -e '/^\*\*.*by:/d' > $@

CLEAN_QT = $(nodist_qt_libbitcoinqt_a_SOURCES) $(QT_QM) $(QT_FORMS_H) qt/*.gcda qt/*.gcno

CLEANFILES += $(CLEAN_QT)

bitcoin_qt_clean: FORCE
	rm -f $(CLEAN_QT) $(qt_libbitcoinqt_a_OBJECTS) $(qt_bitcoin_qt_OBJECTS) qt/bitcoin-qt$(EXEEXT) $(LIBBITCOINQT)

bitcoin_qt : qt/bitcoin-qt$(EXEEXT)

ui_%.h: %.ui
	@test -f $(UIC)
	@$(MKDIR_P) $(@D)
	$(AM_V_GEN) QT_SELECT=$(QT_SELECT) $(UIC) -o $@ $< || (echo "Error creating $@"; false)

%.moc: %.cpp
	$(AM_V_GEN) QT_SELECT=$(QT_SELECT) $(MOC) $(DEFAULT_INCLUDES) $(QT_INCLUDES) $(MOC_DEFS) $< | \
	  $(SED) -e '/^\*\*.*Created:/d' -e '/^\*\*.*by:/d' > $@

moc_%.cpp: %.h
	$(AM_V_GEN) QT_SELECT=$(QT_SELECT) $(MOC) $(DEFAULT_INCLUDES) $(QT_INCLUDES) $(MOC_DEFS) $< | \
	  $(SED) -e '/^\*\*.*Created:/d' -e '/^\*\*.*by:/d' > $@

%.qm: %.ts
	@test -f $(LRELEASE)
	@$(MKDIR_P) $(@D)
	$(AM_V_GEN) QT_SELECT=$(QT_SELECT) $(LRELEASE) -silent $< -qm $@<|MERGE_RESOLUTION|>--- conflicted
+++ resolved
@@ -148,11 +148,8 @@
   qt/moc_macdockiconhandler.cpp \
   qt/moc_macnotificationhandler.cpp \
   qt/moc_modaloverlay.cpp \
-<<<<<<< HEAD
   qt/moc_mempoolstats.cpp \
-=======
   qt/moc_netwatch.cpp \
->>>>>>> bbbef184
   qt/moc_notificator.cpp \
   qt/moc_openuridialog.cpp \
   qt/moc_optionsdialog.cpp \
@@ -229,11 +226,8 @@
   qt/macdockiconhandler.h \
   qt/macnotificationhandler.h \
   qt/modaloverlay.h \
-<<<<<<< HEAD
   qt/mempoolstats.h \
-=======
   qt/netwatch.h \
->>>>>>> bbbef184
   qt/networkstyle.h \
   qt/notificator.h \
   qt/openuridialog.h \
@@ -337,11 +331,8 @@
   qt/guiutil.cpp \
   qt/intro.cpp \
   qt/modaloverlay.cpp \
-<<<<<<< HEAD
   qt/mempoolstats.cpp \
-=======
   qt/netwatch.cpp \
->>>>>>> bbbef184
   qt/networkstyle.cpp \
   qt/notificator.cpp \
   qt/optionsdialog.cpp \
