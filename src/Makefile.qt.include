--- conflicted
+++ resolved
@@ -58,10 +58,7 @@
   qt/moc_macnotificationhandler.cpp \
   qt/moc_modaloverlay.cpp \
   qt/moc_mempoolstats.cpp \
-<<<<<<< HEAD
-=======
   qt/moc_netwatch.cpp \
->>>>>>> e4ec3789
   qt/moc_notificator.cpp \
   qt/moc_openuridialog.cpp \
   qt/moc_optionsdialog.cpp \
@@ -136,10 +133,7 @@
   qt/macos_appnap.h \
   qt/modaloverlay.h \
   qt/mempoolstats.h \
-<<<<<<< HEAD
-=======
   qt/netwatch.h \
->>>>>>> e4ec3789
   qt/networkstyle.h \
   qt/notificator.h \
   qt/openuridialog.h \
@@ -244,10 +238,7 @@
   qt/intro.cpp \
   qt/modaloverlay.cpp \
   qt/mempoolstats.cpp \
-<<<<<<< HEAD
-=======
   qt/netwatch.cpp \
->>>>>>> e4ec3789
   qt/networkstyle.cpp \
   qt/notificator.cpp \
   qt/optionsdialog.cpp \
