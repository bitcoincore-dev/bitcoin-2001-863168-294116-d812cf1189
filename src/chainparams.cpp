// Copyright (c) 2010 Satoshi Nakamoto
// Copyright (c) 2009-2016 The Bitcoin Core developers
// Distributed under the MIT software license, see the accompanying
// file COPYING or http://www.opensource.org/licenses/mit-license.php.

#include "chainparams.h"
#include "consensus/merkle.h"

#include "tinyformat.h"
#include "util.h"
#include "utilstrencodings.h"

#include <assert.h>

#include "chainparamsseeds.h"

static CBlock CreateGenesisBlock(const char* pszTimestamp, const CScript& genesisOutputScript, uint32_t nTime, uint32_t nNonce, uint32_t nBits, int32_t nVersion, const CAmount& genesisReward)
{
    CMutableTransaction txNew;
    txNew.nVersion = 1;
    txNew.vin.resize(1);
    txNew.vout.resize(1);
    txNew.vin[0].scriptSig = CScript() << 486604799 << CScriptNum(4) << std::vector<unsigned char>((const unsigned char*)pszTimestamp, (const unsigned char*)pszTimestamp + strlen(pszTimestamp));
    txNew.vout[0].nValue = genesisReward;
    txNew.vout[0].scriptPubKey = genesisOutputScript;

    CBlock genesis;
    genesis.nTime    = nTime;
    genesis.nBits    = nBits;
    genesis.nNonce   = nNonce;
    genesis.nVersion = nVersion;
    genesis.vtx.push_back(MakeTransactionRef(std::move(txNew)));
    genesis.hashPrevBlock.SetNull();
    genesis.hashMerkleRoot = BlockMerkleRoot(genesis);
    return genesis;
}

/**
 * Build the genesis block. Note that the output of its generation
 * transaction cannot be spent since it did not originally exist in the
 * database.
 *
 * CBlock(hash=000000000019d6, ver=1, hashPrevBlock=00000000000000, hashMerkleRoot=4a5e1e, nTime=1231006505, nBits=1d00ffff, nNonce=2083236893, vtx=1)
 *   CTransaction(hash=4a5e1e, ver=1, vin.size=1, vout.size=1, nLockTime=0)
 *     CTxIn(COutPoint(000000, -1), coinbase 04ffff001d0104455468652054696d65732030332f4a616e2f32303039204368616e63656c6c6f72206f6e206272696e6b206f66207365636f6e64206261696c6f757420666f722062616e6b73)
 *     CTxOut(nValue=50.00000000, scriptPubKey=0x5F1DF16B2B704C8A578D0B)
 *   vMerkleTree: 4a5e1e
 */
static CBlock CreateGenesisBlock(uint32_t nTime, uint32_t nNonce, uint32_t nBits, int32_t nVersion, const CAmount& genesisReward)
{
    const char* pszTimestamp = "The Times 03/Jan/2009 Chancellor on brink of second bailout for banks";
    const CScript genesisOutputScript = CScript() << ParseHex("04678afdb0fe5548271967f1a67130b7105cd6a828e03909a67962e0ea1f61deb649f6bc3f4cef38c4f35504e51ec112de5c384df7ba0b8d578a4c702b6bf11d5f") << OP_CHECKSIG;
    return CreateGenesisBlock(pszTimestamp, genesisOutputScript, nTime, nNonce, nBits, nVersion, genesisReward);
}

void CChainParams::UpdateVersionBitsParameters(Consensus::DeploymentPos d, int64_t nStartTime, int64_t nTimeout)
{
    consensus.vDeployments[d].nStartTime = nStartTime;
    consensus.vDeployments[d].nTimeout = nTimeout;
}

/**
 * Main network
 */
/**
 * What makes a good checkpoint block?
 * + Is surrounded by blocks with reasonable timestamps
 *   (no blocks before with a timestamp after, none after with
 *    timestamp before)
 * + Contains no strange transactions
 */

class CMainParams : public CChainParams {
public:
    CMainParams() {
        strNetworkID = "main";
        consensus.nSubsidyHalvingInterval = 210000;
        consensus.BIP34Height = 227931;
        consensus.BIP34Hash = uint256S("0x000000000000024b89b42a942fe0d9fea3bb44ab7bd1b19115dd6a759c0808b8");
        consensus.BIP65Height = 388381; // 000000000000000004c2b624ed5d7756c508d90fd0da2c7c679febfa6c4735f0
        consensus.BIP66Height = 363725; // 00000000000000000379eaa19dce8c9b722d46ae6a57c2f1a988119488b50931
        consensus.BIP102HeightDelta = 144 * 90;
        consensus.powLimit = uint256S("00000000ffffffffffffffffffffffffffffffffffffffffffffffffffffffff");
        consensus.nPowTargetTimespan = 14 * 24 * 60 * 60; // two weeks
        consensus.nPowTargetSpacing = 10 * 60;
        consensus.fPowAllowMinDifficultyBlocks = false;
        consensus.fPowNoRetargeting = false;
        consensus.nRuleChangeActivationThreshold = 1916; // 95% of 2016
        consensus.nMinerConfirmationWindow = 2016; // nPowTargetTimespan / nPowTargetSpacing
        consensus.vDeployments[Consensus::DEPLOYMENT_TESTDUMMY].bit = 28;
        consensus.vDeployments[Consensus::DEPLOYMENT_TESTDUMMY].nStartTime = 1199145601; // January 1, 2008
        consensus.vDeployments[Consensus::DEPLOYMENT_TESTDUMMY].nTimeout = 1230767999; // December 31, 2008

        // Deployment of BIP68, BIP112, and BIP113.
        consensus.vDeployments[Consensus::DEPLOYMENT_CSV].bit = 0;
        consensus.vDeployments[Consensus::DEPLOYMENT_CSV].nStartTime = 1462060800; // May 1st, 2016
        consensus.vDeployments[Consensus::DEPLOYMENT_CSV].nTimeout = 1493596800; // May 1st, 2017

        // Deployment of SegWit (BIP141, BIP143, and BIP147)
        consensus.vDeployments[Consensus::DEPLOYMENT_SEGWIT].bit = 1;
        consensus.vDeployments[Consensus::DEPLOYMENT_SEGWIT].nStartTime = 1479168000; // November 15th, 2016.
        consensus.vDeployments[Consensus::DEPLOYMENT_SEGWIT].nTimeout = 1510704000; // November 15th, 2017.

        // Deployment of SegWit2x
        consensus.vDeployments[Consensus::DEPLOYMENT_SEGWIT2X].bit = 4;
        consensus.vDeployments[Consensus::DEPLOYMENT_SEGWIT2X].nStartTime = 1496275200; // June 1st, 2017.
        consensus.vDeployments[Consensus::DEPLOYMENT_SEGWIT2X].nTimeout = 1510704000; // November 15th, 2017.
        consensus.vDeployments[Consensus::DEPLOYMENT_SEGWIT2X].nOverrideMinerConfirmationWindow = 336; // ~2.33 days
        consensus.vDeployments[Consensus::DEPLOYMENT_SEGWIT2X].nOverrideRuleChangeActivationThreshold = 269; // 80%

        // The best chain should have at least this much work.
        consensus.nMinimumChainWork = uint256S("0x000000000000000000000000000000000000000000723d3581fe1bd55373540a");

        // By default assume that the signatures in ancestors of this block are valid.
        consensus.defaultAssumeValid = uint256S("0x0000000000000000003b9ce759c2a087d52abc4266f8f4ebd6d768b89defa50a"); //477890

        /**
         * The message start string is designed to be unlikely to occur in normal data.
         * The characters are rarely used upper ASCII, not valid as UTF-8, and produce
         * a large 32-bit integer with any alignment.
         */
        pchMessageStart[0] = 0xf9;
        pchMessageStart[1] = 0xbe;
        pchMessageStart[2] = 0xb4;
        pchMessageStart[3] = 0xd9;
        nDefaultPort = 8333;
        nPruneAfterHeight = 100000;

        genesis = CreateGenesisBlock(1231006505, 2083236893, 0x1d00ffff, 1, 50 * COIN);
        consensus.hashGenesisBlock = genesis.GetHash();
        assert(consensus.hashGenesisBlock == uint256S("0x000000000019d6689c085ae165831e934ff763ae46a2a6c172b3f1b60a8ce26f"));
        assert(genesis.hashMerkleRoot == uint256S("0x4a5e1e4baab89f3a32518a88c31bc87f618f76673e2cc77ab2127b7afdeda33b"));

        // Note that of those with the service bits flag, most only support a subset of possible options
<<<<<<< HEAD
        vSeeds.push_back(CDNSSeedData("seed.b-pay.net", "seed.mainnet.b-pay.net", false)); // BitPay seed
        vSeeds.push_back(CDNSSeedData("seed.ob1.io", "seed.ob1.io", false)); // OB1 seed
        vSeeds.push_back(CDNSSeedData("seed.blockchain.info", "seed.blockchain.info", false)); // blockchain.info seed
        vSeeds.push_back(CDNSSeedData("bloqseeds.net", "bitcoin.bloqseeds.net", false)); // bloq.com seed
        vSeeds.push_back(CDNSSeedData("bitcoin.sipa.be", "seed.bitcoin.sipa.be", true)); // Pieter Wuille, only supports x1, x5, x9, and xd
        vSeeds.push_back(CDNSSeedData("bluematt.me", "dnsseed.bluematt.me", true)); // Matt Corallo, only supports x9
        vSeeds.push_back(CDNSSeedData("dashjr.org", "dnsseed.bitcoin.dashjr.org")); // Luke Dashjr
        vSeeds.push_back(CDNSSeedData("bitcoinstats.com", "seed.bitcoinstats.com", true)); // Christian Decker, supports x1 - xf
        vSeeds.push_back(CDNSSeedData("bitcoin.jonasschnelli.ch", "seed.bitcoin.jonasschnelli.ch", true)); // Jonas Schnelli, only supports x1, x5, x9, and xd
=======
        vSeeds.emplace_back("seed.bitcoin.sipa.be", true); // Pieter Wuille, only supports x1, x5, x9, and xd
        vSeeds.emplace_back("dnsseed.bluematt.me", true); // Matt Corallo, only supports x9
        vSeeds.emplace_back("dnsseed.bitcoin.dashjr.org", false); // Luke Dashjr
        vSeeds.emplace_back("seed.bitcoinstats.com", true); // Christian Decker, supports x1 - xf
        vSeeds.emplace_back("seed.bitcoin.jonasschnelli.ch", true); // Jonas Schnelli, only supports x1, x5, x9, and xd
        vSeeds.emplace_back("seed.btc.petertodd.org", true); // Peter Todd, only supports x1, x5, x9, and xd
>>>>>>> 3751912e

        base58Prefixes[PUBKEY_ADDRESS] = std::vector<unsigned char>(1,0);
        base58Prefixes[SCRIPT_ADDRESS] = std::vector<unsigned char>(1,5);
        base58Prefixes[SECRET_KEY] =     std::vector<unsigned char>(1,128);
        base58Prefixes[EXT_PUBLIC_KEY] = {0x04, 0x88, 0xB2, 0x1E};
        base58Prefixes[EXT_SECRET_KEY] = {0x04, 0x88, 0xAD, 0xE4};

        vFixedSeeds = std::vector<SeedSpec6>(pnSeed6_main, pnSeed6_main + ARRAYLEN(pnSeed6_main));

        fDefaultConsistencyChecks = false;
        fRequireStandard = true;
        fMineBlocksOnDemand = false;

        checkpointData = (CCheckpointData) {
            {
                { 11111, uint256S("0x0000000069e244f73d78e8fd29ba2fd2ed618bd6fa2ee92559f542fdb26e7c1d")},
                { 33333, uint256S("0x000000002dd5588a74784eaa7ab0507a18ad16a236e7b1ce69f00d7ddfb5d0a6")},
                { 74000, uint256S("0x0000000000573993a3c9e41ce34471c079dcf5f52a0e824a81e7f953b8661a20")},
                {105000, uint256S("0x00000000000291ce28027faea320c8d2b054b2e0fe44a773f3eefb151d6bdc97")},
                {134444, uint256S("0x00000000000005b12ffd4cd315cd34ffd4a594f430ac814c91184a0d42d2b0fe")},
                {168000, uint256S("0x000000000000099e61ea72015e79632f216fe6cb33d7899acb35b75c8303b763")},
                {193000, uint256S("0x000000000000059f452a5f7340de6682a977387c17010ff6e6c3bd83ca8b1317")},
                {210000, uint256S("0x000000000000048b95347e83192f69cf0366076336c639f9b7228e9ba171342e")},
                {216116, uint256S("0x00000000000001b4f4b433e81ee46494af945cf96014816a4e2370f11b23df4e")},
                {225430, uint256S("0x00000000000001c108384350f74090433e7fcf79a606b8e797f065b130575932")},
                {250000, uint256S("0x000000000000003887df1f29024b06fc2200b55f8af8f35453d7be294df2d214")},
                {279000, uint256S("0x0000000000000001ae8c72a0b0c301f67e3afca10e819efa9041e458e9bd7e40")},
                {295000, uint256S("0x00000000000000004d9b4ef50f0f9d686fd69db2e03af35a100370c64632a983")},
            }
        };

        chainTxData = ChainTxData{
            // Data as of block 000000000000000000d97e53664d17967bd4ee50b23abb92e54a34eb222d15ae (height 478913).
            1501801925, // * UNIX timestamp of last known number of transactions
            243756039,  // * total number of transactions between genesis and that timestamp
                        //   (the tx=... number in the SetBestChain debug.log lines)
            3.1         // * estimated number of transactions per second after that timestamp
        };
    }
};

/**
 * Testnet (v5)
 */
class CTestNetParams : public CChainParams {
public:
    CTestNetParams() {
        strNetworkID = "test";
        consensus.nSubsidyHalvingInterval = 210000;
        consensus.BIP34Height = 10001;
        consensus.BIP34Hash = uint256S("0x00000000fb7c0a2aeb5f1244e81921b84b7ac770004543144e10c2284f89bfd8");
        consensus.BIP65Height = 10001; // 00000000fb7c0a2aeb5f1244e81921b84b7ac770004543144e10c2284f89bfd8
        consensus.BIP66Height = 10001; // 00000000fb7c0a2aeb5f1244e81921b84b7ac770004543144e10c2284f89bfd8
        consensus.BIP102HeightDelta = 144 * 90; // TODO: update re test plan
        consensus.powLimit = uint256S("00000000ffffffffffffffffffffffffffffffffffffffffffffffffffffffff");
        consensus.nPowTargetTimespan = 14 * 24 * 60 * 60; // two weeks
        consensus.nPowTargetSpacing = 10 * 60;
        consensus.fPowAllowMinDifficultyBlocks = true;
        consensus.fPowNoRetargeting = false;
        consensus.nRuleChangeActivationThreshold = 1512; // 75% for testchains
        consensus.nMinerConfirmationWindow = 2016; // nPowTargetTimespan / nPowTargetSpacing
        consensus.vDeployments[Consensus::DEPLOYMENT_TESTDUMMY].bit = 28;
        consensus.vDeployments[Consensus::DEPLOYMENT_TESTDUMMY].nStartTime = 1496275200; // June 1, 2017
        consensus.vDeployments[Consensus::DEPLOYMENT_TESTDUMMY].nTimeout = 1510704000; // November 15, 2017

        // Deployment of BIP68, BIP112, and BIP113.
        consensus.vDeployments[Consensus::DEPLOYMENT_CSV].bit = 0;
        consensus.vDeployments[Consensus::DEPLOYMENT_CSV].nStartTime = 1496275200; // June 1, 2017
        consensus.vDeployments[Consensus::DEPLOYMENT_CSV].nTimeout = 1510704000; // November 15, 2017

        // Deployment of SegWit (BIP141, BIP143, and BIP147)
        consensus.vDeployments[Consensus::DEPLOYMENT_SEGWIT].bit = 1;
        consensus.vDeployments[Consensus::DEPLOYMENT_SEGWIT].nStartTime = 1496275200; // June 1, 2017
        consensus.vDeployments[Consensus::DEPLOYMENT_SEGWIT].nTimeout = 1510704000; // November 15th, 2017

        // Deployment of SegWit2x
        consensus.vDeployments[Consensus::DEPLOYMENT_SEGWIT2X].bit = 4;
        consensus.vDeployments[Consensus::DEPLOYMENT_SEGWIT2X].nStartTime = 1496275200; // June 1, 2017.
        consensus.vDeployments[Consensus::DEPLOYMENT_SEGWIT2X].nTimeout = 1510704000; // November 15th, 2017

        // The best chain should have at least this much work.
<<<<<<< HEAD
        consensus.nMinimumChainWork = uint256S("0x0000000000000000000000000000000000000000000000000000000000000100");

        // By default assume that the signatures in ancestors of this block are valid.
        consensus.defaultAssumeValid = uint256S("0x00000000fb7c0a2aeb5f1244e81921b84b7ac770004543144e10c2284f89bfd8"); // 10001
=======
        consensus.nMinimumChainWork = uint256S("0x00000000000000000000000000000000000000000000002830dab7f76dbb7d63");

        // By default assume that the signatures in ancestors of this block are valid.
        consensus.defaultAssumeValid = uint256S("0x0000000002e9e7b00e1f6dc5123a04aad68dd0f0968d8c7aa45f6640795c37b1"); //1135275
>>>>>>> 3751912e

        pchMessageStart[0] = 0x6e;
        pchMessageStart[1] = 0x65;
        pchMessageStart[2] = 0x74;
        pchMessageStart[3] = 0x00;
        nDefaultPort = 18555;
        nPruneAfterHeight = 1000;

        genesis = CreateGenesisBlock(1296688602, 414098458, 0x1d00ffff, 1, 50 * COIN);
        consensus.hashGenesisBlock = genesis.GetHash();
        assert(consensus.hashGenesisBlock == uint256S("0x000000000933ea01ad0ee984209779baaec3ced90fa3f408719526f8d77f4943"));
        assert(genesis.hashMerkleRoot == uint256S("0x4a5e1e4baab89f3a32518a88c31bc87f618f76673e2cc77ab2127b7afdeda33b"));

        vFixedSeeds.clear();
        vSeeds.clear();
        // nodes with support for servicebits filtering should be at the top
<<<<<<< HEAD
        vSeeds.push_back(CDNSSeedData("testnet5.b-pay.net", "seed.testnet5.b-pay.net"));
        vSeeds.push_back(CDNSSeedData("bloqseeds.net", "bitcoin-testnet.bloqseeds.net", false)); // bloq.com seed
=======
        vSeeds.emplace_back("testnet-seed.bitcoin.jonasschnelli.ch", true);
        vSeeds.emplace_back("seed.tbtc.petertodd.org", true);
        vSeeds.emplace_back("testnet-seed.bluematt.me", false);
        vSeeds.emplace_back("testnet-seed.bitcoin.schildbach.de", false);
>>>>>>> 3751912e

        base58Prefixes[PUBKEY_ADDRESS] = std::vector<unsigned char>(1,111);
        base58Prefixes[SCRIPT_ADDRESS] = std::vector<unsigned char>(1,196);
        base58Prefixes[SECRET_KEY] =     std::vector<unsigned char>(1,239);
        base58Prefixes[EXT_PUBLIC_KEY] = {0x04, 0x35, 0x87, 0xCF};
        base58Prefixes[EXT_SECRET_KEY] = {0x04, 0x35, 0x83, 0x94};

        vFixedSeeds = std::vector<SeedSpec6>(pnSeed6_test, pnSeed6_test + ARRAYLEN(pnSeed6_test));

<<<<<<< HEAD
        fMiningRequiresPeers = false;
=======
>>>>>>> 3751912e
        fDefaultConsistencyChecks = false;
        fRequireStandard = false;
        fMineBlocksOnDemand = true;


        checkpointData = (CCheckpointData) {
<<<<<<< HEAD
            boost::assign::map_list_of
            ( 10001, uint256S("00000000fb7c0a2aeb5f1244e81921b84b7ac770004543144e10c2284f89bfd8")),
        };

        chainTxData = ChainTxData{
            1497295460,
            31626,
            0
=======
            {
                {546, uint256S("000000002a936ca763904c3c35fce2f3556c559c0214345d31b1bcebf76acb70")},
            }
        };

        chainTxData = ChainTxData{
            // Data as of block 00000000000001c200b9790dc637d3bb141fe77d155b966ed775b17e109f7c6c (height 1156179)
            1501802953,
            14706531,
            0.15
>>>>>>> 3751912e
        };

    }
};

/**
 * Regression test
 */
class CRegTestParams : public CChainParams {
public:
    CRegTestParams() {
        strNetworkID = "regtest";
        consensus.nSubsidyHalvingInterval = 150;
        consensus.BIP34Height = 100000000; // BIP34 has not activated on regtest (far in the future so block v1 are not rejected in tests)
        consensus.BIP34Hash = uint256();
        consensus.BIP65Height = 1351; // BIP65 activated on regtest (Used in rpc activation tests)
        consensus.BIP66Height = 1251; // BIP66 activated on regtest (Used in rpc activation tests)
        consensus.BIP102HeightDelta = 144 * 7; // TODO: update
        consensus.powLimit = uint256S("7fffffffffffffffffffffffffffffffffffffffffffffffffffffffffffffff");
        consensus.nPowTargetTimespan = 14 * 24 * 60 * 60; // two weeks
        consensus.nPowTargetSpacing = 10 * 60;
        consensus.fPowAllowMinDifficultyBlocks = true;
        consensus.fPowNoRetargeting = true;
        consensus.nRuleChangeActivationThreshold = 108; // 75% for testchains
        consensus.nMinerConfirmationWindow = 144; // Faster than normal for regtest (144 instead of 2016)
        consensus.vDeployments[Consensus::DEPLOYMENT_TESTDUMMY].bit = 28;
        consensus.vDeployments[Consensus::DEPLOYMENT_TESTDUMMY].nStartTime = 0;
        consensus.vDeployments[Consensus::DEPLOYMENT_TESTDUMMY].nTimeout = 999999999999ULL;
        consensus.vDeployments[Consensus::DEPLOYMENT_CSV].bit = 0;
        consensus.vDeployments[Consensus::DEPLOYMENT_CSV].nStartTime = 0;
        consensus.vDeployments[Consensus::DEPLOYMENT_CSV].nTimeout = 999999999999ULL;

        consensus.vDeployments[Consensus::DEPLOYMENT_SEGWIT].bit = 1;
        consensus.vDeployments[Consensus::DEPLOYMENT_SEGWIT].nStartTime = 0;
        consensus.vDeployments[Consensus::DEPLOYMENT_SEGWIT].nTimeout = 999999999999ULL;

        consensus.vDeployments[Consensus::DEPLOYMENT_SEGWIT2X].bit = 4;
        consensus.vDeployments[Consensus::DEPLOYMENT_SEGWIT2X].nStartTime = 0;
        consensus.vDeployments[Consensus::DEPLOYMENT_SEGWIT2X].nTimeout = 999999999999ULL;
        consensus.vDeployments[Consensus::DEPLOYMENT_SEGWIT2X].nOverrideMinerConfirmationWindow = 48;
        consensus.vDeployments[Consensus::DEPLOYMENT_SEGWIT2X].nOverrideRuleChangeActivationThreshold = 29; // 60%

        // The best chain should have at least this much work.
        consensus.nMinimumChainWork = uint256S("0x00");

        // By default assume that the signatures in ancestors of this block are valid.
        consensus.defaultAssumeValid = uint256S("0x00");

        pchMessageStart[0] = 0xfa;
        pchMessageStart[1] = 0xbf;
        pchMessageStart[2] = 0xb5;
        pchMessageStart[3] = 0xda;
        nDefaultPort = 18444;
        nPruneAfterHeight = 1000;

        genesis = CreateGenesisBlock(1296688602, 2, 0x207fffff, 1, 50 * COIN);
        consensus.hashGenesisBlock = genesis.GetHash();
        assert(consensus.hashGenesisBlock == uint256S("0x0f9188f13cb7b2c71f2a335e3a4fc328bf5beb436012afca590b1a11466e2206"));
        assert(genesis.hashMerkleRoot == uint256S("0x4a5e1e4baab89f3a32518a88c31bc87f618f76673e2cc77ab2127b7afdeda33b"));

        vFixedSeeds.clear(); //!< Regtest mode doesn't have any fixed seeds.
        vSeeds.clear();      //!< Regtest mode doesn't have any DNS seeds.

        fDefaultConsistencyChecks = true;
        fRequireStandard = false;
        fMineBlocksOnDemand = true;

        checkpointData = (CCheckpointData) {
            {
                {0, uint256S("0f9188f13cb7b2c71f2a335e3a4fc328bf5beb436012afca590b1a11466e2206")},
            }
        };

        chainTxData = ChainTxData{
            0,
            0,
            0
        };

        base58Prefixes[PUBKEY_ADDRESS] = std::vector<unsigned char>(1,111);
        base58Prefixes[SCRIPT_ADDRESS] = std::vector<unsigned char>(1,196);
        base58Prefixes[SECRET_KEY] =     std::vector<unsigned char>(1,239);
        base58Prefixes[EXT_PUBLIC_KEY] = {0x04, 0x35, 0x87, 0xCF};
        base58Prefixes[EXT_SECRET_KEY] = {0x04, 0x35, 0x83, 0x94};
    }
};

static std::unique_ptr<CChainParams> globalChainParams;

const CChainParams &Params() {
    assert(globalChainParams);
    return *globalChainParams;
}

std::unique_ptr<CChainParams> CreateChainParams(const std::string& chain)
{
    if (chain == CBaseChainParams::MAIN)
        return std::unique_ptr<CChainParams>(new CMainParams());
    else if (chain == CBaseChainParams::TESTNET)
        return std::unique_ptr<CChainParams>(new CTestNetParams());
    else if (chain == CBaseChainParams::REGTEST)
        return std::unique_ptr<CChainParams>(new CRegTestParams());
    throw std::runtime_error(strprintf("%s: Unknown chain %s.", __func__, chain));
}

void SelectParams(const std::string& network)
{
    SelectBaseParams(network);
    globalChainParams = CreateChainParams(network);
}

void UpdateVersionBitsParameters(Consensus::DeploymentPos d, int64_t nStartTime, int64_t nTimeout)
{
<<<<<<< HEAD
    regTestParams.UpdateBIP9Parameters(d, nStartTime, nTimeout);
=======
    globalChainParams->UpdateVersionBitsParameters(d, nStartTime, nTimeout);
>>>>>>> 3751912e
}<|MERGE_RESOLUTION|>--- conflicted
+++ resolved
@@ -132,24 +132,16 @@
         assert(genesis.hashMerkleRoot == uint256S("0x4a5e1e4baab89f3a32518a88c31bc87f618f76673e2cc77ab2127b7afdeda33b"));
 
         // Note that of those with the service bits flag, most only support a subset of possible options
-<<<<<<< HEAD
-        vSeeds.push_back(CDNSSeedData("seed.b-pay.net", "seed.mainnet.b-pay.net", false)); // BitPay seed
-        vSeeds.push_back(CDNSSeedData("seed.ob1.io", "seed.ob1.io", false)); // OB1 seed
-        vSeeds.push_back(CDNSSeedData("seed.blockchain.info", "seed.blockchain.info", false)); // blockchain.info seed
-        vSeeds.push_back(CDNSSeedData("bloqseeds.net", "bitcoin.bloqseeds.net", false)); // bloq.com seed
-        vSeeds.push_back(CDNSSeedData("bitcoin.sipa.be", "seed.bitcoin.sipa.be", true)); // Pieter Wuille, only supports x1, x5, x9, and xd
-        vSeeds.push_back(CDNSSeedData("bluematt.me", "dnsseed.bluematt.me", true)); // Matt Corallo, only supports x9
-        vSeeds.push_back(CDNSSeedData("dashjr.org", "dnsseed.bitcoin.dashjr.org")); // Luke Dashjr
-        vSeeds.push_back(CDNSSeedData("bitcoinstats.com", "seed.bitcoinstats.com", true)); // Christian Decker, supports x1 - xf
-        vSeeds.push_back(CDNSSeedData("bitcoin.jonasschnelli.ch", "seed.bitcoin.jonasschnelli.ch", true)); // Jonas Schnelli, only supports x1, x5, x9, and xd
-=======
+        vSeeds.emplace_back("seed.mainnet.b-pay.net", false); // BitPay seed
+        vSeeds.emplace_back("seed.ob1.io", false); // OB1 seed
+        vSeeds.emplace_back("seed.blockchain.info", false); // blockchain.info seed
+        vSeeds.emplace_back("bitcoin.bloqseeds.net", false); // bloq.com seed
         vSeeds.emplace_back("seed.bitcoin.sipa.be", true); // Pieter Wuille, only supports x1, x5, x9, and xd
         vSeeds.emplace_back("dnsseed.bluematt.me", true); // Matt Corallo, only supports x9
         vSeeds.emplace_back("dnsseed.bitcoin.dashjr.org", false); // Luke Dashjr
         vSeeds.emplace_back("seed.bitcoinstats.com", true); // Christian Decker, supports x1 - xf
         vSeeds.emplace_back("seed.bitcoin.jonasschnelli.ch", true); // Jonas Schnelli, only supports x1, x5, x9, and xd
         vSeeds.emplace_back("seed.btc.petertodd.org", true); // Peter Todd, only supports x1, x5, x9, and xd
->>>>>>> 3751912e
 
         base58Prefixes[PUBKEY_ADDRESS] = std::vector<unsigned char>(1,0);
         base58Prefixes[SCRIPT_ADDRESS] = std::vector<unsigned char>(1,5);
@@ -215,11 +207,13 @@
         consensus.vDeployments[Consensus::DEPLOYMENT_TESTDUMMY].nStartTime = 1496275200; // June 1, 2017
         consensus.vDeployments[Consensus::DEPLOYMENT_TESTDUMMY].nTimeout = 1510704000; // November 15, 2017
 
+
         // Deployment of BIP68, BIP112, and BIP113.
         consensus.vDeployments[Consensus::DEPLOYMENT_CSV].bit = 0;
         consensus.vDeployments[Consensus::DEPLOYMENT_CSV].nStartTime = 1496275200; // June 1, 2017
         consensus.vDeployments[Consensus::DEPLOYMENT_CSV].nTimeout = 1510704000; // November 15, 2017
 
+
         // Deployment of SegWit (BIP141, BIP143, and BIP147)
         consensus.vDeployments[Consensus::DEPLOYMENT_SEGWIT].bit = 1;
         consensus.vDeployments[Consensus::DEPLOYMENT_SEGWIT].nStartTime = 1496275200; // June 1, 2017
@@ -230,18 +224,11 @@
         consensus.vDeployments[Consensus::DEPLOYMENT_SEGWIT2X].nStartTime = 1496275200; // June 1, 2017.
         consensus.vDeployments[Consensus::DEPLOYMENT_SEGWIT2X].nTimeout = 1510704000; // November 15th, 2017
 
-        // The best chain should have at least this much work.
-<<<<<<< HEAD
+        // The best chain should have at least this much work. :Segwit2x TODO: find better number
         consensus.nMinimumChainWork = uint256S("0x0000000000000000000000000000000000000000000000000000000000000100");
 
         // By default assume that the signatures in ancestors of this block are valid.
         consensus.defaultAssumeValid = uint256S("0x00000000fb7c0a2aeb5f1244e81921b84b7ac770004543144e10c2284f89bfd8"); // 10001
-=======
-        consensus.nMinimumChainWork = uint256S("0x00000000000000000000000000000000000000000000002830dab7f76dbb7d63");
-
-        // By default assume that the signatures in ancestors of this block are valid.
-        consensus.defaultAssumeValid = uint256S("0x0000000002e9e7b00e1f6dc5123a04aad68dd0f0968d8c7aa45f6640795c37b1"); //1135275
->>>>>>> 3751912e
 
         pchMessageStart[0] = 0x6e;
         pchMessageStart[1] = 0x65;
@@ -258,15 +245,8 @@
         vFixedSeeds.clear();
         vSeeds.clear();
         // nodes with support for servicebits filtering should be at the top
-<<<<<<< HEAD
-        vSeeds.push_back(CDNSSeedData("testnet5.b-pay.net", "seed.testnet5.b-pay.net"));
-        vSeeds.push_back(CDNSSeedData("bloqseeds.net", "bitcoin-testnet.bloqseeds.net", false)); // bloq.com seed
-=======
-        vSeeds.emplace_back("testnet-seed.bitcoin.jonasschnelli.ch", true);
-        vSeeds.emplace_back("seed.tbtc.petertodd.org", true);
-        vSeeds.emplace_back("testnet-seed.bluematt.me", false);
-        vSeeds.emplace_back("testnet-seed.bitcoin.schildbach.de", false);
->>>>>>> 3751912e
+        vSeeds.emplace_back("seed.testnet5.b-pay.net", true);
+        vSeeds.emplace_back("bitcoin-testnet.bloqseeds.net", false); // bloq.com seed
 
         base58Prefixes[PUBKEY_ADDRESS] = std::vector<unsigned char>(1,111);
         base58Prefixes[SCRIPT_ADDRESS] = std::vector<unsigned char>(1,196);
@@ -276,37 +256,22 @@
 
         vFixedSeeds = std::vector<SeedSpec6>(pnSeed6_test, pnSeed6_test + ARRAYLEN(pnSeed6_test));
 
-<<<<<<< HEAD
-        fMiningRequiresPeers = false;
-=======
->>>>>>> 3751912e
         fDefaultConsistencyChecks = false;
         fRequireStandard = false;
-        fMineBlocksOnDemand = true;
+        fMineBlocksOnDemand = false;
 
 
         checkpointData = (CCheckpointData) {
-<<<<<<< HEAD
-            boost::assign::map_list_of
-            ( 10001, uint256S("00000000fb7c0a2aeb5f1244e81921b84b7ac770004543144e10c2284f89bfd8")),
+            {
+                {546, uint256S("000000002a936ca763904c3c35fce2f3556c559c0214345d31b1bcebf76acb70")},
+              {10001, uint256S("00000000fb7c0a2aeb5f1244e81921b84b7ac770004543144e10c2284f89bfd8")},
+            }
         };
 
         chainTxData = ChainTxData{
             1497295460,
             31626,
             0
-=======
-            {
-                {546, uint256S("000000002a936ca763904c3c35fce2f3556c559c0214345d31b1bcebf76acb70")},
-            }
-        };
-
-        chainTxData = ChainTxData{
-            // Data as of block 00000000000001c200b9790dc637d3bb141fe77d155b966ed775b17e109f7c6c (height 1156179)
-            1501802953,
-            14706531,
-            0.15
->>>>>>> 3751912e
         };
 
     }
@@ -420,9 +385,5 @@
 
 void UpdateVersionBitsParameters(Consensus::DeploymentPos d, int64_t nStartTime, int64_t nTimeout)
 {
-<<<<<<< HEAD
-    regTestParams.UpdateBIP9Parameters(d, nStartTime, nTimeout);
-=======
     globalChainParams->UpdateVersionBitsParameters(d, nStartTime, nTimeout);
->>>>>>> 3751912e
 }