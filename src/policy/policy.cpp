--- conflicted
+++ resolved
@@ -428,8 +428,6 @@
     }
 
     return ret;
-<<<<<<< HEAD
-=======
 }
 
 int32_t CalculateExtraTxWeight(const CTransaction& tx, const CCoinsViewCache& view, const unsigned int weight_per_data_byte)
@@ -453,5 +451,4 @@
     }
 
     return mod_weight;
->>>>>>> 0203c5db
 }