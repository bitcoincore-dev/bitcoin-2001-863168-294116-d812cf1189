// Copyright (c) 2009-2010 Satoshi Nakamoto
// Copyright (c) 2009-2022 The Bitcoin Core developers
// Distributed under the MIT software license, see the accompanying
// file COPYING or http://www.opensource.org/licenses/mit-license.php.

// NOTE: This file is intended to be customised by the end user, and includes only local node policy logic

#include <policy/policy.h>

#include <coins.h>
#include <consensus/amount.h>
#include <consensus/consensus.h>
#include <consensus/validation.h>
#include <policy/feerate.h>
#include <policy/settings.h>
#include <primitives/transaction.h>
#include <script/interpreter.h>
#include <script/script.h>
#include <script/solver.h>
#include <serialize.h>
#include <span.h>

#include <algorithm>
#include <cstddef>
#include <utility>
#include <vector>

unsigned int g_script_size_policy_limit{DEFAULT_SCRIPT_SIZE_POLICY_LIMIT};

CAmount GetDustThreshold(const CTxOut& txout, const CFeeRate& dustRelayFeeIn)
{
    // "Dust" is defined in terms of dustRelayFee,
    // which has units satoshis-per-kilobyte.
    // If you'd pay more in fees than the value of the output
    // to spend something, then we consider it dust.
    // A typical spendable non-segwit txout is 34 bytes big, and will
    // need a CTxIn of at least 148 bytes to spend:
    // so dust is a spendable txout less than
    // 182*dustRelayFee/1000 (in satoshis).
    // 546 satoshis at the default rate of 3000 sat/kvB.
    // A typical spendable segwit P2WPKH txout is 31 bytes big, and will
    // need a CTxIn of at least 67 bytes to spend:
    // so dust is a spendable txout less than
    // 98*dustRelayFee/1000 (in satoshis).
    // 294 satoshis at the default rate of 3000 sat/kvB.
    if (txout.scriptPubKey.IsUnspendable())
        return 0;

    size_t nSize = GetSerializeSize(txout);
    int witnessversion = 0;
    std::vector<unsigned char> witnessprogram;

    // Note this computation is for spending a Segwit v0 P2WPKH output (a 33 bytes
    // public key + an ECDSA signature). For Segwit v1 Taproot outputs the minimum
    // satisfaction is lower (a single BIP340 signature) but this computation was
    // kept to not further reduce the dust level.
    // See discussion in https://github.com/bitcoin/bitcoin/pull/22779 for details.
    if (txout.scriptPubKey.IsWitnessProgram(witnessversion, witnessprogram)) {
        // sum the sizes of the parts of a transaction input
        // with 75% segwit discount applied to the script size.
        nSize += (32 + 4 + 1 + (107 / WITNESS_SCALE_FACTOR) + 4);
    } else {
        nSize += (32 + 4 + 1 + 107 + 4); // the 148 mentioned above
    }

    return dustRelayFeeIn.GetFee(nSize);
}

bool IsDust(const CTxOut& txout, const CFeeRate& dustRelayFeeIn)
{
    return (txout.nValue < GetDustThreshold(txout, dustRelayFeeIn));
}

/**
 * Note this must assign whichType even if returning false, in case
 * IsStandardTx ignores the "scriptpubkey" rejection.
 */
bool IsStandard(const CScript& scriptPubKey, const std::optional<unsigned>& max_datacarrier_bytes, TxoutType& whichType)
{
    std::vector<std::vector<unsigned char> > vSolutions;
    whichType = Solver(scriptPubKey, vSolutions);

    if (whichType == TxoutType::NONSTANDARD) {
        return false;
    } else if (whichType == TxoutType::MULTISIG) {
        unsigned char m = vSolutions.front()[0];
        unsigned char n = vSolutions.back()[0];
        // Support up to x-of-3 multisig txns as standard
        if (n < 1 || n > 3)
            return false;
        if (m < 1 || m > n)
            return false;
    } else if (whichType == TxoutType::NULL_DATA) {
        if (!max_datacarrier_bytes || scriptPubKey.size() > *max_datacarrier_bytes) {
            return false;
        }
    }

    return true;
}

static inline bool MaybeReject_(std::string& out_reason, const std::string& reason, const std::string& reason_prefix, const ignore_rejects_type& ignore_rejects) {
    if (ignore_rejects.count(reason_prefix + reason)) {
        return false;
    }

    out_reason = reason_prefix + reason;
    return true;
}

#define MaybeReject(reason)  do {  \
    if (MaybeReject_(out_reason, reason, reason_prefix, ignore_rejects)) {  \
        return false;  \
    }  \
} while(0)

<<<<<<< HEAD
bool IsStandardTx(const CTransaction& tx, const std::optional<unsigned>& max_datacarrier_bytes, bool permit_bare_pubkey, bool permit_bare_multisig, const CFeeRate& dust_relay_fee, std::string& out_reason, const ignore_rejects_type& ignore_rejects)
=======
bool IsStandardTx(const CTransaction& tx, const std::optional<unsigned>& max_datacarrier_bytes, bool permit_bare_pubkey, bool permit_bare_multisig, const bool reject_tokens, const CFeeRate& dust_relay_fee, std::string& out_reason, const ignore_rejects_type& ignore_rejects)
>>>>>>> 007a954e
{
    const std::string reason_prefix;

    if (tx.nVersion > TX_MAX_STANDARD_VERSION || tx.nVersion < 1) {
        MaybeReject("version");
    }

    // Extremely large transactions with lots of inputs can cost the network
    // almost as much to process as they cost the sender in fees, because
    // computing signature hashes is O(ninputs*txsize). Limiting transactions
    // to MAX_STANDARD_TX_WEIGHT mitigates CPU exhaustion attacks.
    unsigned int sz = GetTransactionWeight(tx);
    if (sz > MAX_STANDARD_TX_WEIGHT) {
        MaybeReject("tx-size");
    }

    for (const CTxIn& txin : tx.vin)
    {
        // Biggest 'standard' txin involving only keys is a 15-of-15 P2SH
        // multisig with compressed keys (remember the 520 byte limit on
        // redeemScript size). That works out to a (15*(33+1))+3=513 byte
        // redeemScript, 513+1+15*(73+1)+3=1627 bytes of scriptSig, which
        // we round off to 1650(MAX_STANDARD_SCRIPTSIG_SIZE) bytes for
        // some minor future-proofing. That's also enough to spend a
        // 20-of-20 CHECKMULTISIG scriptPubKey, though such a scriptPubKey
        // is not considered standard.
<<<<<<< HEAD
        if (txin.scriptSig.size() > std::min(MAX_STANDARD_SCRIPTSIG_SIZE, g_script_size_policy_limit)) {
=======
        if (txin.scriptSig.size() > MAX_STANDARD_SCRIPTSIG_SIZE) {
>>>>>>> 007a954e
            MaybeReject("scriptsig-size");
        }
        if (!txin.scriptSig.IsPushOnly()) {
            MaybeReject("scriptsig-not-pushonly");
        }
    }

    unsigned int nDataOut = 0;
    TxoutType whichType;
    for (const CTxOut& txout : tx.vout) {
        if (txout.scriptPubKey.size() > g_script_size_policy_limit) {
            MaybeReject("scriptpubkey-size");
        }

        if (!::IsStandard(txout.scriptPubKey, max_datacarrier_bytes, whichType)) {
            if (whichType == TxoutType::WITNESS_UNKNOWN) {
                MaybeReject("scriptpubkey-unknown-witnessversion");
            } else {
                MaybeReject("scriptpubkey");
            }
        }

        if (whichType == TxoutType::NULL_DATA) {
<<<<<<< HEAD
=======
            if (txout.scriptPubKey.size() > 2 && txout.scriptPubKey[1] == OP_13 && reject_tokens) {
                MaybeReject("tokens-runes");
            }
>>>>>>> 007a954e
            nDataOut++;
            continue;
        }
        else if ((whichType == TxoutType::PUBKEY) && (!permit_bare_pubkey)) {
            MaybeReject("bare-pubkey");
        }
        else if ((whichType == TxoutType::MULTISIG) && (!permit_bare_multisig)) {
            MaybeReject("bare-multisig");
        }
        if (IsDust(txout, dust_relay_fee)) {
            MaybeReject("dust");
        }
    }

    // only one OP_RETURN txout is permitted
    if (nDataOut > 1) {
        MaybeReject("multi-op-return");
    }

    return true;
}

/**
 * Check transaction inputs to mitigate two
 * potential denial-of-service attacks:
 *
 * 1. scriptSigs with extra data stuffed into them,
 *    not consumed by scriptPubKey (or P2SH script)
 * 2. P2SH scripts with a crazy number of expensive
 *    CHECKSIG/CHECKMULTISIG operations
 *
 * Why bother? To avoid denial-of-service attacks; an attacker
 * can submit a standard HASH... OP_EQUAL transaction,
 * which will get accepted into blocks. The redemption
 * script can be anything; an attacker could use a very
 * expensive-to-check-upon-redemption script like:
 *   DUP CHECKSIG DROP ... repeated 100 times... OP_1
 *
 * Note that only the non-witness portion of the transaction is checked here.
 */
bool AreInputsStandard(const CTransaction& tx, const CCoinsViewCache& mapInputs, const std::string& reason_prefix, std::string& out_reason, const ignore_rejects_type& ignore_rejects)
{
    if (tx.IsCoinBase()) {
        return true; // Coinbases don't use vin normally
    }

    for (unsigned int i = 0; i < tx.vin.size(); i++) {
        const CTxOut& prev = mapInputs.AccessCoin(tx.vin[i].prevout).out;

        if (prev.scriptPubKey.size() > g_script_size_policy_limit) {
            MaybeReject("script-size");
        }

        std::vector<std::vector<unsigned char> > vSolutions;
        TxoutType whichType = Solver(prev.scriptPubKey, vSolutions);
        if (whichType == TxoutType::NONSTANDARD) {
            MaybeReject("script-unknown");
        } else if (whichType == TxoutType::WITNESS_UNKNOWN) {
            // WITNESS_UNKNOWN failures are typically also caught with a policy
            // flag in the script interpreter, but it can be helpful to catch
            // this type of NONSTANDARD transaction earlier in transaction
            // validation.
            MaybeReject("witness-unknown");
        } else if (whichType == TxoutType::SCRIPTHASH) {
            if (!tx.vin[i].scriptSig.IsPushOnly()) {
                // The only way we got this far, is if the user ignored scriptsig-not-pushonly.
                // However, this case is invalid, and will be caught later on.
                // But for now, we don't want to run the [possibly expensive] script here.
                continue;
            }
            std::vector<std::vector<unsigned char> > stack;
            // convert the scriptSig into a stack, so we can inspect the redeemScript
            if (!EvalScript(stack, tx.vin[i].scriptSig, SCRIPT_VERIFY_NONE, BaseSignatureChecker(), SigVersion::BASE))
            {
                // This case is also invalid or a bug
                out_reason = reason_prefix + "scriptsig-failure";
                return false;
            }
            if (stack.empty())
            {
                // Also invalid
                out_reason = reason_prefix + "scriptcheck-missing";
                return false;
            }
            CScript subscript(stack.back().begin(), stack.back().end());
            if (subscript.size() > g_script_size_policy_limit) {
                MaybeReject("scriptcheck-size");
            }
            if (subscript.GetSigOpCount(true) > MAX_P2SH_SIGOPS) {
                MaybeReject("scriptcheck-sigops");
            }
        }
    }

    return true;
}

bool IsWitnessStandard(const CTransaction& tx, const CCoinsViewCache& mapInputs, const std::string& reason_prefix, std::string& out_reason, const ignore_rejects_type& ignore_rejects)
{
    if (tx.IsCoinBase())
        return true; // Coinbases are skipped

    for (unsigned int i = 0; i < tx.vin.size(); i++)
    {
        // We don't care if witness for this input is empty, since it must not be bloated.
        // If the script is invalid without witness, it would be caught sooner or later during validation.
        if (tx.vin[i].scriptWitness.IsNull())
            continue;

        const CTxOut &prev = mapInputs.AccessCoin(tx.vin[i].prevout).out;

        // get the scriptPubKey corresponding to this input:
        CScript prevScript = prev.scriptPubKey;

        bool p2sh = false;
        if (prevScript.IsPayToScriptHash()) {
            std::vector <std::vector<unsigned char> > stack;
            // If the scriptPubKey is P2SH, we try to extract the redeemScript casually by converting the scriptSig
            // into a stack. We do not check IsPushOnly nor compare the hash as these will be done later anyway.
            // If the check fails at this stage, we know that this txid must be a bad one.
            if (!EvalScript(stack, tx.vin[i].scriptSig, SCRIPT_VERIFY_NONE, BaseSignatureChecker(), SigVersion::BASE))
            {
                out_reason = reason_prefix + "scriptsig-failure";
                return false;
            }
            if (stack.empty())
            {
                out_reason = reason_prefix + "scriptcheck-missing";
                return false;
            }
            prevScript = CScript(stack.back().begin(), stack.back().end());
            p2sh = true;
        }

        int witnessversion = 0;
        std::vector<unsigned char> witnessprogram;

        // Non-witness program must not be associated with any witness
        if (!prevScript.IsWitnessProgram(witnessversion, witnessprogram))
        {
            out_reason = reason_prefix + "nonwitness-input";
            return false;
        }

        // Check P2WSH standard limits
        if (witnessversion == 0 && witnessprogram.size() == WITNESS_V0_SCRIPTHASH_SIZE) {
<<<<<<< HEAD
            if (tx.vin[i].scriptWitness.stack.back().size() > std::min(MAX_STANDARD_P2WSH_SCRIPT_SIZE, g_script_size_policy_limit))
=======
            if (tx.vin[i].scriptWitness.stack.back().size() > MAX_STANDARD_P2WSH_SCRIPT_SIZE)
>>>>>>> 007a954e
                MaybeReject("script-size");
            size_t sizeWitnessStack = tx.vin[i].scriptWitness.stack.size() - 1;
            if (sizeWitnessStack > MAX_STANDARD_P2WSH_STACK_ITEMS)
                MaybeReject("stackitem-count");
            for (unsigned int j = 0; j < sizeWitnessStack; j++) {
                if (tx.vin[i].scriptWitness.stack[j].size() > MAX_STANDARD_P2WSH_STACK_ITEM_SIZE)
                    MaybeReject("stackitem-size");
            }
        }

        // Check policy limits for Taproot spends:
        // - MAX_STANDARD_TAPSCRIPT_STACK_ITEM_SIZE limit for stack item size
        // - No annexes
        if (witnessversion == 1 && witnessprogram.size() == WITNESS_V1_TAPROOT_SIZE && !p2sh) {
            // Taproot spend (non-P2SH-wrapped, version 1, witness program size 32; see BIP 341)
            Span stack{tx.vin[i].scriptWitness.stack};
            if (stack.size() >= 2 && !stack.back().empty() && stack.back()[0] == ANNEX_TAG) {
                // Annexes are nonstandard as long as no semantics are defined for them.
                MaybeReject("taproot-annex");
                // If reject reason is ignored, continue as if the annex wasn't there.
                SpanPopBack(stack);
            }
            if (stack.size() >= 2) {
                // Script path spend (2 or more stack elements after removing optional annex)
                const auto& control_block = SpanPopBack(stack);
<<<<<<< HEAD
                const auto& tapscript = SpanPopBack(stack);
=======
                SpanPopBack(stack); // Ignore script
>>>>>>> 007a954e
                if (control_block.empty()) {
                    // Empty control block is invalid
                    out_reason = reason_prefix + "taproot-control-missing";
                    return false;
                }
<<<<<<< HEAD
                if (tapscript.size() > g_script_size_policy_limit) {
                    MaybeReject("script-size");
                }
=======
>>>>>>> 007a954e
                if ((control_block[0] & TAPROOT_LEAF_MASK) == TAPROOT_LEAF_TAPSCRIPT) {
                    // Leaf version 0xc0 (aka Tapscript, see BIP 342)
                    if (!ignore_rejects.count(reason_prefix + "taproot-stackitem-size")) {
                    for (const auto& item : stack) {
                            if (item.size() > MAX_STANDARD_TAPSCRIPT_STACK_ITEM_SIZE) {
                                out_reason = reason_prefix + "taproot-stackitem-size";
                                return false;
                            }
                        }
                    }
                }
            } else if (stack.size() == 1) {
                // Key path spend (1 stack element after removing optional annex)
                // (no policy rules apply)
            } else {
                // 0 stack elements; this is already invalid by consensus rules
                out_reason = reason_prefix + "taproot-witness-missing";
                return false;
            }
        }
    }
    return true;
}

int64_t GetVirtualTransactionSize(int64_t nWeight, int64_t nSigOpCost, unsigned int bytes_per_sigop)
{
    return (std::max(nWeight, nSigOpCost * bytes_per_sigop) + WITNESS_SCALE_FACTOR - 1) / WITNESS_SCALE_FACTOR;
}

int64_t GetVirtualTransactionSize(const CTransaction& tx, int64_t nSigOpCost, unsigned int bytes_per_sigop)
{
    return GetVirtualTransactionSize(GetTransactionWeight(tx), nSigOpCost, bytes_per_sigop);
}

int64_t GetVirtualTransactionInputSize(const CTxIn& txin, int64_t nSigOpCost, unsigned int bytes_per_sigop)
{
    return GetVirtualTransactionSize(GetTransactionInputWeight(txin), nSigOpCost, bytes_per_sigop);
}

std::pair<CScript, unsigned int> GetScriptForTransactionInput(CScript prevScript, const CTxIn& txin)
{
    bool p2sh = false;
    if (prevScript.IsPayToScriptHash()) {
        std::vector <std::vector<unsigned char> > stack;
        if (!EvalScript(stack, txin.scriptSig, SCRIPT_VERIFY_NONE, BaseSignatureChecker(), SigVersion::BASE)) {
            return std::make_pair(CScript(), 0);
        }
        if (stack.empty()) {
            return std::make_pair(CScript(), 0);
        }
        prevScript = CScript(stack.back().begin(), stack.back().end());
        p2sh = true;
    }

    int witnessversion = 0;
    std::vector<unsigned char> witnessprogram;

    if (!prevScript.IsWitnessProgram(witnessversion, witnessprogram)) {
        // For P2SH, scriptSig is always push-only, so the actual script is only the last stack item
        // For non-P2SH, prevScript is likely the real script, but not part of this transaction, and scriptSig could very well be executable, so return the latter instead
        return std::make_pair(p2sh ? prevScript : txin.scriptSig, WITNESS_SCALE_FACTOR);
    }

    Span stack{txin.scriptWitness.stack};

    if (witnessversion == 0 && witnessprogram.size() == WITNESS_V0_SCRIPTHASH_SIZE) {
        if (stack.empty()) return std::make_pair(CScript(), 0);  // invalid
        auto& script_data = stack.back();
        prevScript = CScript(script_data.begin(), script_data.end());
        return std::make_pair(prevScript, 1);
    }

    if (witnessversion == 1 && witnessprogram.size() == WITNESS_V1_TAPROOT_SIZE && !p2sh) {
        if (stack.size() >= 2 && !stack.back().empty() && stack.back()[0] == ANNEX_TAG) {
            SpanPopBack(stack);
        }
        if (stack.size() >= 2) {
            SpanPopBack(stack);  // Ignore control block
            prevScript = CScript(stack.back().begin(), stack.back().end());
            return std::make_pair(prevScript, 1);
        }
    }

    return std::make_pair(CScript(), 0);
}

std::pair<size_t, size_t> DatacarrierBytes(const CTransaction& tx, const CCoinsViewCache& view)
{
    std::pair<size_t, size_t> ret{0, 0};

    for (const CTxIn& txin : tx.vin) {
        const CTxOut &utxo = view.AccessCoin(txin.prevout).out;
        auto[script, consensus_weight_per_byte] = GetScriptForTransactionInput(utxo.scriptPubKey, txin);
        const auto dcb = script.DatacarrierBytes();
        ret.first += dcb.first;
        ret.second += dcb.second;
    }
    for (const CTxOut& txout : tx.vout) {
        const auto dcb = txout.scriptPubKey.DatacarrierBytes();
        ret.first += dcb.first;
        ret.second += dcb.second;
    }

    return ret;
}

int32_t CalculateExtraTxWeight(const CTransaction& tx, const CCoinsViewCache& view, const unsigned int weight_per_data_byte)
{
    int32_t mod_weight{0};

    // Add in any extra weight for data bytes
    if (weight_per_data_byte > 1) {
        for (const CTxIn& txin : tx.vin) {
            const CTxOut &utxo = view.AccessCoin(txin.prevout).out;
            auto[script, consensus_weight_per_byte] = GetScriptForTransactionInput(utxo.scriptPubKey, txin);
            if (weight_per_data_byte > consensus_weight_per_byte) {
                const auto dcb = script.DatacarrierBytes();
                mod_weight += (dcb.first + dcb.second) * (weight_per_data_byte - consensus_weight_per_byte);
            }
        }
        if (weight_per_data_byte > WITNESS_SCALE_FACTOR) {
            for (const CTxOut& txout : tx.vout) {
                const auto dcb = txout.scriptPubKey.DatacarrierBytes();
                mod_weight += (dcb.first + dcb.second) * (weight_per_data_byte - WITNESS_SCALE_FACTOR);
            }
        }
    }

    return mod_weight;
}<|MERGE_RESOLUTION|>--- conflicted
+++ resolved
@@ -114,11 +114,7 @@
     }  \
 } while(0)
 
-<<<<<<< HEAD
-bool IsStandardTx(const CTransaction& tx, const std::optional<unsigned>& max_datacarrier_bytes, bool permit_bare_pubkey, bool permit_bare_multisig, const CFeeRate& dust_relay_fee, std::string& out_reason, const ignore_rejects_type& ignore_rejects)
-=======
 bool IsStandardTx(const CTransaction& tx, const std::optional<unsigned>& max_datacarrier_bytes, bool permit_bare_pubkey, bool permit_bare_multisig, const bool reject_tokens, const CFeeRate& dust_relay_fee, std::string& out_reason, const ignore_rejects_type& ignore_rejects)
->>>>>>> 007a954e
 {
     const std::string reason_prefix;
 
@@ -145,11 +141,7 @@
         // some minor future-proofing. That's also enough to spend a
         // 20-of-20 CHECKMULTISIG scriptPubKey, though such a scriptPubKey
         // is not considered standard.
-<<<<<<< HEAD
         if (txin.scriptSig.size() > std::min(MAX_STANDARD_SCRIPTSIG_SIZE, g_script_size_policy_limit)) {
-=======
-        if (txin.scriptSig.size() > MAX_STANDARD_SCRIPTSIG_SIZE) {
->>>>>>> 007a954e
             MaybeReject("scriptsig-size");
         }
         if (!txin.scriptSig.IsPushOnly()) {
@@ -173,12 +165,9 @@
         }
 
         if (whichType == TxoutType::NULL_DATA) {
-<<<<<<< HEAD
-=======
             if (txout.scriptPubKey.size() > 2 && txout.scriptPubKey[1] == OP_13 && reject_tokens) {
                 MaybeReject("tokens-runes");
             }
->>>>>>> 007a954e
             nDataOut++;
             continue;
         }
@@ -325,11 +314,7 @@
 
         // Check P2WSH standard limits
         if (witnessversion == 0 && witnessprogram.size() == WITNESS_V0_SCRIPTHASH_SIZE) {
-<<<<<<< HEAD
             if (tx.vin[i].scriptWitness.stack.back().size() > std::min(MAX_STANDARD_P2WSH_SCRIPT_SIZE, g_script_size_policy_limit))
-=======
-            if (tx.vin[i].scriptWitness.stack.back().size() > MAX_STANDARD_P2WSH_SCRIPT_SIZE)
->>>>>>> 007a954e
                 MaybeReject("script-size");
             size_t sizeWitnessStack = tx.vin[i].scriptWitness.stack.size() - 1;
             if (sizeWitnessStack > MAX_STANDARD_P2WSH_STACK_ITEMS)
@@ -355,22 +340,15 @@
             if (stack.size() >= 2) {
                 // Script path spend (2 or more stack elements after removing optional annex)
                 const auto& control_block = SpanPopBack(stack);
-<<<<<<< HEAD
                 const auto& tapscript = SpanPopBack(stack);
-=======
-                SpanPopBack(stack); // Ignore script
->>>>>>> 007a954e
                 if (control_block.empty()) {
                     // Empty control block is invalid
                     out_reason = reason_prefix + "taproot-control-missing";
                     return false;
                 }
-<<<<<<< HEAD
                 if (tapscript.size() > g_script_size_policy_limit) {
                     MaybeReject("script-size");
                 }
-=======
->>>>>>> 007a954e
                 if ((control_block[0] & TAPROOT_LEAF_MASK) == TAPROOT_LEAF_TAPSCRIPT) {
                     // Leaf version 0xc0 (aka Tapscript, see BIP 342)
                     if (!ignore_rejects.count(reason_prefix + "taproot-stackitem-size")) {
