--- conflicted
+++ resolved
@@ -54,13 +54,9 @@
 /** Default for -permitbarepubkey */
 static constexpr bool DEFAULT_PERMIT_BAREPUBKEY{false};
 /** Default for -permitbaremultisig */
-<<<<<<< HEAD
 static constexpr bool DEFAULT_PERMIT_BAREMULTISIG{false};
-=======
-static constexpr bool DEFAULT_PERMIT_BAREMULTISIG{true};
 /** Default for -rejectparasites */
 static constexpr bool DEFAULT_REJECT_PARASITES{false};
->>>>>>> 2d04b9ff
 /** The maximum number of witness stack items in a standard P2WSH script */
 static constexpr unsigned int MAX_STANDARD_P2WSH_STACK_ITEMS{100};
 /** The maximum size in bytes of each witness stack item in a standard P2WSH script */
