--- conflicted
+++ resolved
@@ -152,11 +152,7 @@
 * Check for standard transaction types
 * @return True if all outputs (scriptPubKeys) use only standard transaction forms
 */
-<<<<<<< HEAD
 bool IsStandardTx(const CTransaction& tx, const std::optional<unsigned>& max_datacarrier_bytes, bool permit_bare_pubkey, bool permit_bare_multisig, const CFeeRate& dust_relay_fee, std::string& out_reason, const ignore_rejects_type& ignore_rejects=empty_ignore_rejects);
-=======
-bool IsStandardTx(const CTransaction& tx, const std::optional<unsigned>& max_datacarrier_bytes, bool permit_bare_multisig, const CFeeRate& dust_relay_fee, std::string& out_reason, const ignore_rejects_type& ignore_rejects=empty_ignore_rejects);
->>>>>>> 4a0daa30
 /**
 * Check for standard transaction types
 * @param[in] mapInputs       Map of previous transactions that have outputs we're spending
