--- conflicted
+++ resolved
@@ -45,11 +45,8 @@
 static constexpr unsigned int DEFAULT_BYTES_PER_SIGOP{20};
 /** Default for -bytespersigopstrict */
 static constexpr unsigned int DEFAULT_BYTES_PER_SIGOP_STRICT{20};
-<<<<<<< HEAD
-=======
 /** Default for -datacarriercost (multiplied by WITNESS_SCALE_FACTOR) */
 static constexpr unsigned int DEFAULT_WEIGHT_PER_DATA_BYTE{1};
->>>>>>> 0203c5db
 /** Default for -permitbarepubkey */
 static constexpr bool DEFAULT_PERMIT_BAREPUBKEY{true};
 /** Default for -permitbaremultisig */
@@ -203,9 +200,6 @@
 
 size_t DatacarrierBytes(const CTransaction& tx, const CCoinsViewCache& view);
 
-<<<<<<< HEAD
-=======
 int32_t CalculateExtraTxWeight(const CTransaction& tx, const CCoinsViewCache& view, const unsigned int weight_per_data_byte);
 
->>>>>>> 0203c5db
 #endif // BITCOIN_POLICY_POLICY_H