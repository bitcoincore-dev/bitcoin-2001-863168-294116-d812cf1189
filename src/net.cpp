--- conflicted
+++ resolved
@@ -2181,17 +2181,13 @@
 
 uint64_t CNode::GetMaxOutboundTargetRecommendedMinimum()
 {
-    return (nMaxOutboundTimeframe / 600) * MAX_BLOCK_SIZE;
+    return (nMaxOutboundTimeframe / 600) * MAX_BLOCK_SERIALIZED_SIZE;
 }
 
 void CNode::SetMaxOutboundTarget(uint64_t limit)
 {
     LOCK(cs_totalBytesSent);
-<<<<<<< HEAD
     uint64_t recommendedMinimum = GetMaxOutboundTargetRecommendedMinimum();
-=======
-    uint64_t recommendedMinimum = (nMaxOutboundTimeframe / 600) * MAX_BLOCK_SERIALIZED_SIZE;
->>>>>>> e4382fbe
     nMaxOutboundLimit = limit;
 
     if (limit > 0 && limit < recommendedMinimum)
