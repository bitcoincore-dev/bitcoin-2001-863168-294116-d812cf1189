--- conflicted
+++ resolved
@@ -40,9 +40,5 @@
     const bool spends_coinbase = fuzzed_data_provider.ConsumeBool();
     const int32_t extra_weight = fuzzed_data_provider.ConsumeIntegralInRange<int32_t>(0, GetTransactionWeight(tx) * 3);
     const unsigned int sig_op_cost = fuzzed_data_provider.ConsumeIntegralInRange<unsigned int>(0, MAX_BLOCK_SIGOPS_COST);
-<<<<<<< HEAD
-    return CTxMemPoolEntry{MakeTransactionRef(tx), fee, time, coinage_priority, entry_height, tx.GetValueOut(), spends_coinbase, sig_op_cost, {}};
-=======
     return CTxMemPoolEntry{MakeTransactionRef(tx), fee, time, coinage_priority, entry_height, tx.GetValueOut(), spends_coinbase, extra_weight, sig_op_cost, {}};
->>>>>>> eebaba50
 }