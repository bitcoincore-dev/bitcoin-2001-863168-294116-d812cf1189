--- conflicted
+++ resolved
@@ -36,9 +36,5 @@
 {
     const double dPriority = 0;
     const CAmount inChainValue = 0;
-<<<<<<< HEAD
-    return CTxMemPoolEntry{tx, nFee, TicksSinceEpoch<std::chrono::seconds>(time), dPriority, nHeight, inChainValue, spendsCoinbase, sigOpCost, lp};
-=======
     return CTxMemPoolEntry{tx, nFee, TicksSinceEpoch<std::chrono::seconds>(time), dPriority, nHeight, inChainValue, spendsCoinbase, /*extra_weight=*/0, sigOpCost, lp};
->>>>>>> eebaba50
 }