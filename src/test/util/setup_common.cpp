// Copyright (c) 2011-2022 The Bitcoin Core developers
// Distributed under the MIT software license, see the accompanying
// file COPYING or http://www.opensource.org/licenses/mit-license.php.

#include <test/util/setup_common.h>

#include <kernel/validation_cache_sizes.h>

#include <addrman.h>
#include <banman.h>
#include <chainparams.h>
#include <common/url.h>
#include <consensus/consensus.h>
#include <consensus/params.h>
#include <consensus/validation.h>
#include <crypto/sha256.h>
#include <init.h>
#include <init/common.h>
#include <interfaces/chain.h>
#include <kernel/mempool_entry.h>
#include <net.h>
#include <net_processing.h>
#include <node/blockstorage.h>
#include <node/chainstate.h>
#include <node/context.h>
#include <node/mempool_args.h>
#include <node/miner.h>
#include <node/validation_cache_args.h>
#include <noui.h>
#include <policy/coin_age_priority.h>
#include <policy/fees.h>
#include <policy/fees_args.h>
#include <pow.h>
#include <rpc/blockchain.h>
#include <rpc/register.h>
#include <rpc/server.h>
#include <scheduler.h>
#include <script/sigcache.h>
#include <shutdown.h>
#include <streams.h>
#include <test/util/net.h>
#include <test/util/txmempool.h>
#include <timedata.h>
#include <txdb.h>
#include <txmempool.h>
#include <util/strencodings.h>
#include <util/string.h>
#include <util/thread.h>
#include <util/threadnames.h>
#include <util/time.h>
#include <util/translation.h>
#include <util/vector.h>
#include <validation.h>
#include <validationinterface.h>
#include <walletinitinterface.h>

#include <algorithm>
#include <functional>
#include <stdexcept>

using kernel::ValidationCacheSizes;
using node::ApplyArgsManOptions;
using node::BlockAssembler;
using node::CalculateCacheSizes;
using node::LoadChainstate;
using node::RegenerateCommitments;
using node::VerifyLoadedChainstate;

const std::function<std::string(const char*)> G_TRANSLATION_FUN = nullptr;
UrlDecodeFn* const URL_DECODE = nullptr;

FastRandomContext g_insecure_rand_ctx;
/** Random context to get unique temp data dirs. Separate from g_insecure_rand_ctx, which can be seeded from a const env var */
static FastRandomContext g_insecure_rand_ctx_temp_path;

/** Return the unsigned from the environment var if available, otherwise 0 */
static uint256 GetUintFromEnv(const std::string& env_name)
{
    const char* num = std::getenv(env_name.c_str());
    if (!num) return {};
    return uint256S(num);
}

void Seed(FastRandomContext& ctx)
{
    // Should be enough to get the seed once for the process
    static uint256 seed{};
    static const std::string RANDOM_CTX_SEED{"RANDOM_CTX_SEED"};
    if (seed.IsNull()) seed = GetUintFromEnv(RANDOM_CTX_SEED);
    if (seed.IsNull()) seed = GetRandHash();
    LogPrintf("%s: Setting random seed for current tests to %s=%s\n", __func__, RANDOM_CTX_SEED, seed.GetHex());
    ctx = FastRandomContext(seed);
}

std::ostream& operator<<(std::ostream& os, const uint256& num)
{
    os << num.ToString();
    return os;
}

BasicTestingSetup::BasicTestingSetup(const std::string& chainName, const std::vector<const char*>& extra_args)
    : m_path_root{fs::temp_directory_path() / "test_common_" PACKAGE_NAME / g_insecure_rand_ctx_temp_path.rand256().ToString()},
      m_args{}
{
    m_node.args = &gArgs;
    std::vector<const char*> arguments = Cat(
        {
            "dummy",
            "-printtoconsole=0",
            "-logsourcelocations",
            "-logtimemicros",
            "-logthreadnames",
            "-loglevel=trace",
            "-debug",
            "-debugexclude=libevent",
            "-debugexclude=leveldb",
        },
        extra_args);
    if (G_TEST_COMMAND_LINE_ARGUMENTS) {
        arguments = Cat(arguments, G_TEST_COMMAND_LINE_ARGUMENTS());
    }
    util::ThreadRename("test");
    fs::create_directories(m_path_root);
    m_args.ForceSetArg("-datadir", fs::PathToString(m_path_root));
    gArgs.ForceSetArg("-datadir", fs::PathToString(m_path_root));
    gArgs.ClearPathCache();
    {
        SetupServerArgs(*m_node.args);
        std::string error;
        if (!m_node.args->ParseParameters(arguments.size(), arguments.data(), error)) {
            m_node.args->ClearArgs();
            throw std::runtime_error{error};
        }
    }
    SelectParams(chainName);
    SeedInsecureRand();
    if (G_TEST_LOG_FUN) LogInstance().PushBackCallback(G_TEST_LOG_FUN);
    InitLogging(*m_node.args);
    AppInitParameterInteraction(*m_node.args);
    LogInstance().StartLogging();
    m_node.kernel = std::make_unique<kernel::Context>();
    SetupEnvironment();
    SetupNetworking();

    ValidationCacheSizes validation_cache_sizes{};
    ApplyArgsManOptions(*m_node.args, validation_cache_sizes);
    Assert(InitSignatureCache(validation_cache_sizes.signature_cache_bytes));
    Assert(InitScriptExecutionCache(validation_cache_sizes.script_execution_cache_bytes));

    m_node.chain = interfaces::MakeChain(m_node);
    static bool noui_connected = false;
    if (!noui_connected) {
        noui_connect();
        noui_connected = true;
    }
}

BasicTestingSetup::~BasicTestingSetup()
{
    SetMockTime(0s); // Reset mocktime for following tests
    LogInstance().DisconnectTestLogger();
    fs::remove_all(m_path_root);
    gArgs.ClearArgs();
}

ChainTestingSetup::ChainTestingSetup(const std::string& chainName, const std::vector<const char*>& extra_args)
    : BasicTestingSetup(chainName, extra_args)
{
    const CChainParams& chainparams = Params();

    // We have to run a scheduler thread to prevent ActivateBestChain
    // from blocking due to queue overrun.
    m_node.scheduler = std::make_unique<CScheduler>();
    m_node.scheduler->m_service_thread = std::thread(util::TraceThread, "scheduler", [&] { m_node.scheduler->serviceQueue(); });
    GetMainSignals().RegisterBackgroundSignalScheduler(*m_node.scheduler);

    m_node.fee_estimator = std::make_unique<CBlockPolicyEstimator>(FeeestPath(*m_node.args), DEFAULT_ACCEPT_STALE_FEE_ESTIMATES);
    m_node.mempool = std::make_unique<CTxMemPool>(MemPoolOptionsForTest(m_node));

    m_cache_sizes = CalculateCacheSizes(m_args);

    const ChainstateManager::Options chainman_opts{
        .chainparams = chainparams,
        .datadir = m_args.GetDataDirNet(),
        .adjusted_time_callback = GetAdjustedTime,
        .check_block_index = true,
    };
    m_node.chainman = std::make_unique<ChainstateManager>(chainman_opts, node::BlockManager::Options{});
    m_node.chainman->m_blockman.m_block_tree_db = std::make_unique<CBlockTreeDB>(DBParams{
        .path = m_args.GetDataDirNet() / "blocks" / "index",
        .cache_bytes = static_cast<size_t>(m_cache_sizes.block_tree_db),
        .memory_only = true});

    constexpr int script_check_threads = 2;
    StartScriptCheckWorkerThreads(script_check_threads);
}

ChainTestingSetup::~ChainTestingSetup()
{
    if (m_node.scheduler) m_node.scheduler->stop();
    StopScriptCheckWorkerThreads();
    GetMainSignals().FlushBackgroundCallbacks();
    GetMainSignals().UnregisterBackgroundSignalScheduler();
    m_node.connman.reset();
    m_node.banman.reset();
    m_node.addrman.reset();
    m_node.netgroupman.reset();
    m_node.args = nullptr;
    m_node.mempool.reset();
    m_node.scheduler.reset();
    m_node.chainman.reset();
}

void TestingSetup::LoadVerifyActivateChainstate()
{
    auto& chainman{*Assert(m_node.chainman)};
    node::ChainstateLoadOptions options;
    options.mempool = Assert(m_node.mempool.get());
    options.block_tree_db_in_memory = m_block_tree_db_in_memory;
    options.coins_db_in_memory = m_coins_db_in_memory;
    options.reindex = node::fReindex;
    options.reindex_chainstate = m_args.GetBoolArg("-reindex-chainstate", false);
    options.prune = chainman.m_blockman.IsPruneMode();
    options.check_blocks = m_args.GetIntArg("-checkblocks", DEFAULT_CHECKBLOCKS);
    options.check_level = m_args.GetIntArg("-checklevel", DEFAULT_CHECKLEVEL);
    options.require_full_verification = m_args.IsArgSet("-checkblocks") || m_args.IsArgSet("-checklevel");
    auto [status, error] = LoadChainstate(chainman, m_cache_sizes, options);
    assert(status == node::ChainstateLoadStatus::SUCCESS);

    std::tie(status, error) = VerifyLoadedChainstate(chainman, options);
    assert(status == node::ChainstateLoadStatus::SUCCESS);

    BlockValidationState state;
    if (!chainman.ActiveChainstate().ActivateBestChain(state)) {
        throw std::runtime_error(strprintf("ActivateBestChain failed. (%s)", state.ToString()));
    }
}

TestingSetup::TestingSetup(
    const std::string& chainName,
    const std::vector<const char*>& extra_args,
    const bool coins_db_in_memory,
    const bool block_tree_db_in_memory)
    : ChainTestingSetup(chainName, extra_args),
      m_coins_db_in_memory(coins_db_in_memory),
      m_block_tree_db_in_memory(block_tree_db_in_memory)
{
    // Ideally we'd move all the RPC tests to the functional testing framework
    // instead of unit tests, but for now we need these here.
    RegisterAllCoreRPCCommands(tableRPC);

    LoadVerifyActivateChainstate();

    m_node.netgroupman = std::make_unique<NetGroupManager>(/*asmap=*/std::vector<bool>());
    m_node.addrman = std::make_unique<AddrMan>(*m_node.netgroupman,
                                               /*deterministic=*/false,
                                               m_node.args->GetIntArg("-checkaddrman", 0));
    m_node.banman = std::make_unique<BanMan>(m_args.GetDataDirBase() / "banlist", nullptr, DEFAULT_MISBEHAVING_BANTIME);
    m_node.connman = std::make_unique<ConnmanTestMsg>(0x1337, 0x1337, *m_node.addrman, *m_node.netgroupman); // Deterministic randomness for tests.
    m_node.peerman = PeerManager::make(*m_node.connman, *m_node.addrman,
                                       m_node.banman.get(), *m_node.chainman,
                                       *m_node.mempool, false);
    {
        CConnman::Options options;
        options.m_msgproc = m_node.peerman.get();
        m_node.connman->Init(options);
    }
}

TestChain100Setup::TestChain100Setup(
        const std::string& chain_name,
        const std::vector<const char*>& extra_args,
        const bool coins_db_in_memory,
        const bool block_tree_db_in_memory)
    : TestingSetup{CBaseChainParams::REGTEST, extra_args, coins_db_in_memory, block_tree_db_in_memory}
{
    SetMockTime(1598887952);
    constexpr std::array<unsigned char, 32> vchKey = {
        {0, 0, 0, 0, 0, 0, 0, 0, 0, 0, 0, 0, 0, 0, 0, 0, 0, 0, 0, 0, 0, 0, 0, 0, 0, 0, 0, 0, 0, 0, 0, 1}};
    coinbaseKey.Set(vchKey.begin(), vchKey.end(), true);

    // Generate a 100-block chain:
    this->mineBlocks(COINBASE_MATURITY);

    {
        LOCK(::cs_main);
        assert(
            m_node.chainman->ActiveChain().Tip()->GetBlockHash().ToString() ==
            "571d80a9967ae599cec0448b0b0ba1cfb606f584d8069bd7166b86854ba7a191");
    }
}

void TestChain100Setup::mineBlocks(int num_blocks)
{
    CScript scriptPubKey = CScript() << ToByteVector(coinbaseKey.GetPubKey()) << OP_CHECKSIG;
    for (int i = 0; i < num_blocks; i++) {
        std::vector<CMutableTransaction> noTxns;
        CBlock b = CreateAndProcessBlock(noTxns, scriptPubKey);
        SetMockTime(GetTime() + 1);
        m_coinbase_txns.push_back(b.vtx[0]);
    }
}

CBlock TestChain100Setup::CreateBlock(
    const std::vector<CMutableTransaction>& txns,
    const CScript& scriptPubKey,
    Chainstate& chainstate)
{
    CBlock block = BlockAssembler{chainstate, nullptr}.CreateNewBlock(scriptPubKey)->block;

    Assert(block.vtx.size() == 1);
    for (const CMutableTransaction& tx : txns) {
        block.vtx.push_back(MakeTransactionRef(tx));
    }
    RegenerateCommitments(block, *Assert(m_node.chainman));

    while (!CheckProofOfWork(block.GetHash(), block.nBits, m_node.chainman->GetConsensus())) ++block.nNonce;

    return block;
}

CBlock TestChain100Setup::CreateAndProcessBlock(
    const std::vector<CMutableTransaction>& txns,
    const CScript& scriptPubKey,
    Chainstate* chainstate)
{
    if (!chainstate) {
        chainstate = &Assert(m_node.chainman)->ActiveChainstate();
    }

    CBlock block = this->CreateBlock(txns, scriptPubKey, *chainstate);
    std::shared_ptr<const CBlock> shared_pblock = std::make_shared<const CBlock>(block);
    Assert(m_node.chainman)->ProcessNewBlock(shared_pblock, true, true, nullptr);

    return block;
}


CMutableTransaction TestChain100Setup::CreateValidMempoolTransaction(CTransactionRef input_transaction,
                                                                     int input_vout,
                                                                     int input_height,
                                                                     CKey input_signing_key,
                                                                     CScript output_destination,
                                                                     CAmount output_amount,
                                                                     bool submit)
{
    // Transaction we will submit to the mempool
    CMutableTransaction mempool_txn;

    // Create an input
    COutPoint outpoint_to_spend(input_transaction->GetHash(), input_vout);
    CTxIn input(outpoint_to_spend);
    mempool_txn.vin.push_back(input);

    // Create an output
    CTxOut output(output_amount, output_destination);
    mempool_txn.vout.push_back(output);

    // Sign the transaction
    // - Add the signing key to a keystore
    FillableSigningProvider keystore;
    keystore.AddKey(input_signing_key);
    // - Populate a CoinsViewCache with the unspent output
    CCoinsView coins_view;
    CCoinsViewCache coins_cache(&coins_view);
    AddCoins(coins_cache, *input_transaction.get(), input_height);
    // - Use GetCoin to properly populate utxo_to_spend,
    Coin utxo_to_spend;
    assert(coins_cache.GetCoin(outpoint_to_spend, utxo_to_spend));
    // - Then add it to a map to pass in to SignTransaction
    std::map<COutPoint, Coin> input_coins;
    input_coins.insert({outpoint_to_spend, utxo_to_spend});
    // - Default signature hashing type
    int nHashType = SIGHASH_ALL;
    std::map<int, bilingual_str> input_errors;
    assert(SignTransaction(mempool_txn, &keystore, input_coins, nHashType, input_errors));

    // If submit=true, add transaction to the mempool.
    if (submit) {
        LOCK(cs_main);
        const MempoolAcceptResult result = m_node.chainman->ProcessTransaction(MakeTransactionRef(mempool_txn));
        assert(result.m_result_type == MempoolAcceptResult::ResultType::VALID);
    }

    return mempool_txn;
}

std::vector<CTransactionRef> TestChain100Setup::PopulateMempool(FastRandomContext& det_rand, size_t num_transactions, bool submit)
{
    auto& active_chainstate = m_node.chainman->ActiveChainstate();
    const auto height = active_chainstate.m_chain.Height();
    std::vector<CTransactionRef> mempool_transactions;
    std::deque<std::pair<COutPoint, CAmount>> unspent_prevouts;
    std::transform(m_coinbase_txns.begin(), m_coinbase_txns.end(), std::back_inserter(unspent_prevouts),
        [](const auto& tx){ return std::make_pair(COutPoint(tx->GetHash(), 0), tx->vout[0].nValue); });
    while (num_transactions > 0 && !unspent_prevouts.empty()) {
        // The number of inputs and outputs are random, between 1 and 24.
        CMutableTransaction mtx = CMutableTransaction();
        const size_t num_inputs = det_rand.randrange(24) + 1;
        CAmount total_in{0};
        for (size_t n{0}; n < num_inputs; ++n) {
            if (unspent_prevouts.empty()) break;
            const auto& [prevout, amount] = unspent_prevouts.front();
            mtx.vin.push_back(CTxIn(prevout, CScript()));
            total_in += amount;
            unspent_prevouts.pop_front();
        }
        const size_t num_outputs = det_rand.randrange(24) + 1;
        const CAmount fee = 100 * det_rand.randrange(30);
        const CAmount amount_per_output = (total_in - fee) / num_outputs;
        for (size_t n{0}; n < num_outputs; ++n) {
            CScript spk = CScript() << CScriptNum(num_transactions + n);
            mtx.vout.push_back(CTxOut(amount_per_output, spk));
        }
        CTransactionRef ptx = MakeTransactionRef(mtx);
        mempool_transactions.push_back(ptx);
        if (amount_per_output > 3000) {
            // If the value is high enough to fund another transaction + fees, keep track of it so
            // it can be used to build a more complex transaction graph. Insert randomly into
            // unspent_prevouts for extra randomness in the resulting structures.
            for (size_t n{0}; n < num_outputs; ++n) {
                unspent_prevouts.push_back(std::make_pair(COutPoint(ptx->GetHash(), n), amount_per_output));
                std::swap(unspent_prevouts.back(), unspent_prevouts[det_rand.randrange(unspent_prevouts.size())]);
            }
        }
        if (submit) {
            LOCK2(cs_main, m_node.mempool->cs);
            LockPoints lp;
            CAmount in_chain_input_value;
            double dPriority = GetPriority(*ptx, active_chainstate.CoinsTip(), height + 1, in_chain_input_value);
            m_node.mempool->addUnchecked(CTxMemPoolEntry(ptx, /*fee=*/(total_in - num_outputs * amount_per_output),
                                                         /*time=*/0, /*entry_priority=*/ dPriority, /*entry_height=*/ height,
<<<<<<< HEAD
                                                         in_chain_input_value, /*spends_coinbase=*/false, /*sigops_cost=*/4, lp));
=======
                                                         in_chain_input_value, /*spends_coinbase=*/false, /*extra_weight=*/0, /*sigops_cost=*/4, lp));
>>>>>>> eebaba50
        }
        --num_transactions;
    }
    return mempool_transactions;
}

/**
 * @returns a real block (0000000000013b8ab2cd513b0261a14096412195a72a0c4827d229dcc7e0f7af)
 *      with 9 txs.
 */
CBlock getBlock13b8a()
{
    CBlock block;
    CDataStream stream(ParseHex("0100000090f0a9f110702f808219ebea1173056042a714bad51b916cb6800000000000005275289558f51c9966699404ae2294730c3c9f9bda53523ce50e9b95e558da2fdb261b4d4c86041b1ab1bf930901000000010000000000000000000000000000000000000000000000000000000000000000ffffffff07044c86041b0146ffffffff0100f2052a01000000434104e18f7afbe4721580e81e8414fc8c24d7cfacf254bb5c7b949450c3e997c2dc1242487a8169507b631eb3771f2b425483fb13102c4eb5d858eef260fe70fbfae0ac00000000010000000196608ccbafa16abada902780da4dc35dafd7af05fa0da08cf833575f8cf9e836000000004a493046022100dab24889213caf43ae6adc41cf1c9396c08240c199f5225acf45416330fd7dbd022100fe37900e0644bf574493a07fc5edba06dbc07c311b947520c2d514bc5725dcb401ffffffff0100f2052a010000001976a914f15d1921f52e4007b146dfa60f369ed2fc393ce288ac000000000100000001fb766c1288458c2bafcfec81e48b24d98ec706de6b8af7c4e3c29419bfacb56d000000008c493046022100f268ba165ce0ad2e6d93f089cfcd3785de5c963bb5ea6b8c1b23f1ce3e517b9f022100da7c0f21adc6c401887f2bfd1922f11d76159cbc597fbd756a23dcbb00f4d7290141042b4e8625a96127826915a5b109852636ad0da753c9e1d5606a50480cd0c40f1f8b8d898235e571fe9357d9ec842bc4bba1827daaf4de06d71844d0057707966affffffff0280969800000000001976a9146963907531db72d0ed1a0cfb471ccb63923446f388ac80d6e34c000000001976a914f0688ba1c0d1ce182c7af6741e02658c7d4dfcd388ac000000000100000002c40297f730dd7b5a99567eb8d27b78758f607507c52292d02d4031895b52f2ff010000008b483045022100f7edfd4b0aac404e5bab4fd3889e0c6c41aa8d0e6fa122316f68eddd0a65013902205b09cc8b2d56e1cd1f7f2fafd60a129ed94504c4ac7bdc67b56fe67512658b3e014104732012cb962afa90d31b25d8fb0e32c94e513ab7a17805c14ca4c3423e18b4fb5d0e676841733cb83abaf975845c9f6f2a8097b7d04f4908b18368d6fc2d68ecffffffffca5065ff9617cbcba45eb23726df6498a9b9cafed4f54cbab9d227b0035ddefb000000008a473044022068010362a13c7f9919fa832b2dee4e788f61f6f5d344a7c2a0da6ae740605658022006d1af525b9a14a35c003b78b72bd59738cd676f845d1ff3fc25049e01003614014104732012cb962afa90d31b25d8fb0e32c94e513ab7a17805c14ca4c3423e18b4fb5d0e676841733cb83abaf975845c9f6f2a8097b7d04f4908b18368d6fc2d68ecffffffff01001ec4110200000043410469ab4181eceb28985b9b4e895c13fa5e68d85761b7eee311db5addef76fa8621865134a221bd01f28ec9999ee3e021e60766e9d1f3458c115fb28650605f11c9ac000000000100000001cdaf2f758e91c514655e2dc50633d1e4c84989f8aa90a0dbc883f0d23ed5c2fa010000008b48304502207ab51be6f12a1962ba0aaaf24a20e0b69b27a94fac5adf45aa7d2d18ffd9236102210086ae728b370e5329eead9accd880d0cb070aea0c96255fae6c4f1ddcce1fd56e014104462e76fd4067b3a0aa42070082dcb0bf2f388b6495cf33d789904f07d0f55c40fbd4b82963c69b3dc31895d0c772c812b1d5fbcade15312ef1c0e8ebbb12dcd4ffffffff02404b4c00000000001976a9142b6ba7c9d796b75eef7942fc9288edd37c32f5c388ac002d3101000000001976a9141befba0cdc1ad56529371864d9f6cb042faa06b588ac000000000100000001b4a47603e71b61bc3326efd90111bf02d2f549b067f4c4a8fa183b57a0f800cb010000008a4730440220177c37f9a505c3f1a1f0ce2da777c339bd8339ffa02c7cb41f0a5804f473c9230220585b25a2ee80eb59292e52b987dad92acb0c64eced92ed9ee105ad153cdb12d001410443bd44f683467e549dae7d20d1d79cbdb6df985c6e9c029c8d0c6cb46cc1a4d3cf7923c5021b27f7a0b562ada113bc85d5fda5a1b41e87fe6e8802817cf69996ffffffff0280651406000000001976a9145505614859643ab7b547cd7f1f5e7e2a12322d3788ac00aa0271000000001976a914ea4720a7a52fc166c55ff2298e07baf70ae67e1b88ac00000000010000000586c62cd602d219bb60edb14a3e204de0705176f9022fe49a538054fb14abb49e010000008c493046022100f2bc2aba2534becbdf062eb993853a42bbbc282083d0daf9b4b585bd401aa8c9022100b1d7fd7ee0b95600db8535bbf331b19eed8d961f7a8e54159c53675d5f69df8c014104462e76fd4067b3a0aa42070082dcb0bf2f388b6495cf33d789904f07d0f55c40fbd4b82963c69b3dc31895d0c772c812b1d5fbcade15312ef1c0e8ebbb12dcd4ffffffff03ad0e58ccdac3df9dc28a218bcf6f1997b0a93306faaa4b3a28ae83447b2179010000008b483045022100be12b2937179da88599e27bb31c3525097a07cdb52422d165b3ca2f2020ffcf702200971b51f853a53d644ebae9ec8f3512e442b1bcb6c315a5b491d119d10624c83014104462e76fd4067b3a0aa42070082dcb0bf2f388b6495cf33d789904f07d0f55c40fbd4b82963c69b3dc31895d0c772c812b1d5fbcade15312ef1c0e8ebbb12dcd4ffffffff2acfcab629bbc8685792603762c921580030ba144af553d271716a95089e107b010000008b483045022100fa579a840ac258871365dd48cd7552f96c8eea69bd00d84f05b283a0dab311e102207e3c0ee9234814cfbb1b659b83671618f45abc1326b9edcc77d552a4f2a805c0014104462e76fd4067b3a0aa42070082dcb0bf2f388b6495cf33d789904f07d0f55c40fbd4b82963c69b3dc31895d0c772c812b1d5fbcade15312ef1c0e8ebbb12dcd4ffffffffdcdc6023bbc9944a658ddc588e61eacb737ddf0a3cd24f113b5a8634c517fcd2000000008b4830450221008d6df731df5d32267954bd7d2dda2302b74c6c2a6aa5c0ca64ecbabc1af03c75022010e55c571d65da7701ae2da1956c442df81bbf076cdbac25133f99d98a9ed34c014104462e76fd4067b3a0aa42070082dcb0bf2f388b6495cf33d789904f07d0f55c40fbd4b82963c69b3dc31895d0c772c812b1d5fbcade15312ef1c0e8ebbb12dcd4ffffffffe15557cd5ce258f479dfd6dc6514edf6d7ed5b21fcfa4a038fd69f06b83ac76e010000008b483045022023b3e0ab071eb11de2eb1cc3a67261b866f86bf6867d4558165f7c8c8aca2d86022100dc6e1f53a91de3efe8f63512850811f26284b62f850c70ca73ed5de8771fb451014104462e76fd4067b3a0aa42070082dcb0bf2f388b6495cf33d789904f07d0f55c40fbd4b82963c69b3dc31895d0c772c812b1d5fbcade15312ef1c0e8ebbb12dcd4ffffffff01404b4c00000000001976a9142b6ba7c9d796b75eef7942fc9288edd37c32f5c388ac00000000010000000166d7577163c932b4f9690ca6a80b6e4eb001f0a2fa9023df5595602aae96ed8d000000008a4730440220262b42546302dfb654a229cefc86432b89628ff259dc87edd1154535b16a67e102207b4634c020a97c3e7bbd0d4d19da6aa2269ad9dded4026e896b213d73ca4b63f014104979b82d02226b3a4597523845754d44f13639e3bf2df5e82c6aab2bdc79687368b01b1ab8b19875ae3c90d661a3d0a33161dab29934edeb36aa01976be3baf8affffffff02404b4c00000000001976a9144854e695a02af0aeacb823ccbc272134561e0a1688ac40420f00000000001976a914abee93376d6b37b5c2940655a6fcaf1c8e74237988ac0000000001000000014e3f8ef2e91349a9059cb4f01e54ab2597c1387161d3da89919f7ea6acdbb371010000008c49304602210081f3183471a5ca22307c0800226f3ef9c353069e0773ac76bb580654d56aa523022100d4c56465bdc069060846f4fbf2f6b20520b2a80b08b168b31e66ddb9c694e240014104976c79848e18251612f8940875b2b08d06e6dc73b9840e8860c066b7e87432c477e9a59a453e71e6d76d5fe34058b800a098fc1740ce3012e8fc8a00c96af966ffffffff02c0e1e400000000001976a9144134e75a6fcb6042034aab5e18570cf1f844f54788ac404b4c00000000001976a9142b6ba7c9d796b75eef7942fc9288edd37c32f5c388ac00000000"), SER_NETWORK, PROTOCOL_VERSION);
    stream >> block;
    return block;
}<|MERGE_RESOLUTION|>--- conflicted
+++ resolved
@@ -430,11 +430,7 @@
             double dPriority = GetPriority(*ptx, active_chainstate.CoinsTip(), height + 1, in_chain_input_value);
             m_node.mempool->addUnchecked(CTxMemPoolEntry(ptx, /*fee=*/(total_in - num_outputs * amount_per_output),
                                                          /*time=*/0, /*entry_priority=*/ dPriority, /*entry_height=*/ height,
-<<<<<<< HEAD
-                                                         in_chain_input_value, /*spends_coinbase=*/false, /*sigops_cost=*/4, lp));
-=======
                                                          in_chain_input_value, /*spends_coinbase=*/false, /*extra_weight=*/0, /*sigops_cost=*/4, lp));
->>>>>>> eebaba50
         }
         --num_transactions;
     }
