--- conflicted
+++ resolved
@@ -769,20 +769,12 @@
 
     const auto CheckIsStandard = [&](const auto& t) {
         std::string reason;
-<<<<<<< HEAD
-        BOOST_CHECK(IsStandardTx(CTransaction{t}, MAX_OP_RETURN_RELAY, g_bare_pubkey, g_bare_multi, g_dust, reason));
-=======
         BOOST_CHECK(IsStandardTx(CTransaction{t}, MAX_OP_RETURN_RELAY, g_bare_pubkey, g_bare_multi, /*reject_tokens=*/reject_tokens, g_dust, reason));
->>>>>>> 007a954e
         BOOST_CHECK(reason.empty());
     };
     const auto CheckIsNotStandard = [&](const auto& t, const std::string& reason_in) {
         std::string reason;
-<<<<<<< HEAD
-        BOOST_CHECK(!IsStandardTx(CTransaction{t}, MAX_OP_RETURN_RELAY, g_bare_pubkey, g_bare_multi, g_dust, reason));
-=======
         BOOST_CHECK(!IsStandardTx(CTransaction{t}, MAX_OP_RETURN_RELAY, g_bare_pubkey, g_bare_multi, /*reject_tokens=*/reject_tokens, g_dust, reason));
->>>>>>> 007a954e
         BOOST_CHECK_EQUAL(reason_in, reason);
     };
 
