--- conflicted
+++ resolved
@@ -523,8 +523,6 @@
     TransformD64(out, data + 1);
     if (!std::equal(out, out + 32, result_d64)) return false;
 
-<<<<<<< HEAD
-=======
     // Test TransformD64_2way, if available.
     if (TransformD64_2way) {
         unsigned char out[64];
@@ -532,7 +530,6 @@
         if (!std::equal(out, out + 64, result_d64)) return false;
     }
 
->>>>>>> 8a01b0bd
     // Test TransformD64_4way, if available.
     if (TransformD64_4way) {
         unsigned char out[128];
@@ -577,32 +574,6 @@
 {
     std::string ret = "standard";
 #if defined(USE_ASM) && (defined(__x86_64__) || defined(__amd64__) || defined(__i386__))
-<<<<<<< HEAD
-    (void)AVXEnabled; // Silence unused warning (in case ENABLE_AVX2 is not defined)
-    uint32_t eax, ebx, ecx, edx;
-    cpuid(1, 0, eax, ebx, ecx, edx);
-    if ((ecx >> 19) & 1) {
-#if defined(__x86_64__) || defined(__amd64__)
-        Transform = sha256_sse4::Transform;
-        TransformD64 = TransformD64Wrapper<sha256_sse4::Transform>;
-#endif
-#if defined(ENABLE_SSE41) && !defined(BUILD_BITCOIN_INTERNAL)
-        TransformD64_4way = sha256d64_sse41::Transform_4way;
-        ret = "sse4(1way+4way)";
-#if defined(ENABLE_AVX2) && !defined(BUILD_BITCOIN_INTERNAL)
-        if (((ecx >> 27) & 1) && ((ecx >> 28) & 1)) { // XSAVE and AVX
-            cpuid(7, 0, eax, ebx, ecx, edx);
-            if ((ebx >> 5) & 1) { // AVX2 flag
-                if (AVXEnabled()) { // OS has enabled AVX registers
-                    TransformD64_8way = sha256d64_avx2::Transform_8way;
-                    ret += ",avx2(8way)";
-                }
-            }
-        }
-#endif
-#else
-        ret = "sse4";
-=======
     bool have_sse4 = false;
     bool have_xsave = false;
     bool have_avx = false;
@@ -652,7 +623,6 @@
 #if defined(ENABLE_SSE41) && !defined(BUILD_BITCOIN_INTERNAL)
         TransformD64_4way = sha256d64_sse41::Transform_4way;
         ret += ",sse41(4way)";
->>>>>>> 8a01b0bd
 #endif
     }
 
