--- conflicted
+++ resolved
@@ -17,13 +17,8 @@
     unsigned int sigOpCost = 4;
     LockPoints lp;
     pool.addUnchecked(CTxMemPoolEntry(
-<<<<<<< HEAD
-        tx, nFee, nTime, nHeight,
-        spendsCoinbase, sigOpCost, lp));
-=======
         tx, nFee, nTime, dPriority, nHeight,
         tx->GetValueOut(), spendsCoinbase, sigOpCost, lp));
->>>>>>> 2f999cf1
 }
 
 // Right now this is only testing eviction performance in an extremely small
