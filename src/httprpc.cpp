// Copyright (c) 2015-2022 The Bitcoin Core developers
// Distributed under the MIT software license, see the accompanying
// file COPYING or http://www.opensource.org/licenses/mit-license.php.

#include <httprpc.h>

#include <common/args.h>
#include <crypto/hmac_sha256.h>
#include <httpserver.h>
#include <logging.h>
#include <rpc/protocol.h>
#include <rpc/server.h>
#include <util/strencodings.h>
#include <util/string.h>
#include <walletinitinterface.h>

#include <algorithm>
#include <fstream>
#include <iterator>
#include <map>
#include <memory>
#include <optional>
#include <set>
#include <string>
#include <utility>
#include <vector>

/** WWW-Authenticate to present with 401 Unauthorized response */
static const char* WWW_AUTH_HEADER_DATA = "Basic realm=\"jsonrpc\"";

/** Simple one-shot callback timer to be used by the RPC mechanism to e.g.
 * re-lock the wallet.
 */
class HTTPRPCTimer : public RPCTimerBase
{
public:
    HTTPRPCTimer(struct event_base* eventBase, std::function<void()>& func, int64_t millis) :
        ev(eventBase, false, func)
    {
        struct timeval tv;
        tv.tv_sec = millis/1000;
        tv.tv_usec = (millis%1000)*1000;
        ev.trigger(&tv);
    }
private:
    HTTPEvent ev;
};

class HTTPRPCTimerInterface : public RPCTimerInterface
{
public:
    explicit HTTPRPCTimerInterface(struct event_base* _base) : base(_base)
    {
    }
    const char* Name() override
    {
        return "HTTP";
    }
    RPCTimerBase* NewTimer(std::function<void()>& func, int64_t millis) override
    {
        return new HTTPRPCTimer(base, func, millis);
    }
private:
    struct event_base* base;
};


/* Pre-base64-encoded authentication token */
static std::string strRPCUserColonPass;
/* Stored RPC timer interface (for unregistration) */
static std::unique_ptr<HTTPRPCTimerInterface> httpRPCTimerInterface;
/* List of -rpcauth values */
static std::vector<std::vector<std::string>> g_rpcauth;
/* RPC Auth Whitelist */
static std::map<std::string, std::set<std::string>> g_rpc_whitelist;
static bool g_rpc_whitelist_default = false;

static void JSONErrorReply(HTTPRequest* req, const UniValue& objError, const UniValue& id)
{
    // Send error reply from json-rpc error object
    int nStatus = HTTP_INTERNAL_SERVER_ERROR;
    int code = objError.find_value("code").getInt<int>();

    if (code == RPC_INVALID_REQUEST)
        nStatus = HTTP_BAD_REQUEST;
    else if (code == RPC_METHOD_NOT_FOUND)
        nStatus = HTTP_NOT_FOUND;

    std::string strReply = JSONRPCReply(NullUniValue, objError, id);

    req->WriteHeader("Content-Type", "application/json");
    req->WriteReply(nStatus, strReply);
}

//This function checks username and password against -rpcauth
//entries from config file.
static bool multiUserAuthorized(std::string strUserPass, std::string& out_wallet_restriction)
{
    if (strUserPass.find(':') == std::string::npos) {
        return false;
    }
    std::string strUser = strUserPass.substr(0, strUserPass.find(':'));
    std::string strPass = strUserPass.substr(strUserPass.find(':') + 1);

    for (const auto& vFields : g_rpcauth) {
        std::string strName = vFields[0];
        if (!TimingResistantEqual(strName, strUser)) {
            continue;
        }

        std::string strSalt = vFields[1];
        std::string strHash = vFields[2];

        static const unsigned int KEY_SIZE = 32;
        unsigned char out[KEY_SIZE];

        CHMAC_SHA256(reinterpret_cast<const unsigned char*>(strSalt.data()), strSalt.size()).Write(reinterpret_cast<const unsigned char*>(strPass.data()), strPass.size()).Finalize(out);
        std::vector<unsigned char> hexvec(out, out+KEY_SIZE);
        std::string strHashFromPass = HexStr(hexvec);

        if (TimingResistantEqual(strHashFromPass, strHash)) {
            out_wallet_restriction = (vFields.size() > 3) ? vFields[3] : "";
            return true;
        }
    }
    return false;
}

static bool RPCAuthorized(const std::string& strAuth, std::string& strAuthUsernameOut, std::string& out_wallet_restriction)
{
    if (strRPCUserColonPass.empty()) // Belt-and-suspenders measure if InitRPCAuthentication was not called
        return false;
    if (strAuth.substr(0, 6) != "Basic ")
        return false;
    std::string_view strUserPass64 = TrimStringView(std::string_view{strAuth}.substr(6));
    auto userpass_data = DecodeBase64(strUserPass64);
    std::string strUserPass;
    if (!userpass_data) return false;
    strUserPass.assign(userpass_data->begin(), userpass_data->end());

    if (strUserPass.find(':') != std::string::npos)
        strAuthUsernameOut = strUserPass.substr(0, strUserPass.find(':'));

    //Check if authorized under single-user field
    if (TimingResistantEqual(strUserPass, strRPCUserColonPass)) {
        out_wallet_restriction = "";
        return true;
    }
    return multiUserAuthorized(strUserPass, out_wallet_restriction);
}

static bool HTTPReq_JSONRPC(const std::any& context, HTTPRequest* req)
{
    // JSONRPC handles only POST
    if (req->GetRequestMethod() != HTTPRequest::POST) {
        req->WriteReply(HTTP_BAD_METHOD, "JSONRPC server handles only POST requests");
        return false;
    }
    // Check authorization
    std::pair<bool, std::string> authHeader = req->GetHeader("authorization");
    if (!authHeader.first) {
        req->WriteHeader("WWW-Authenticate", WWW_AUTH_HEADER_DATA);
        req->WriteReply(HTTP_UNAUTHORIZED);
        return false;
    }

    JSONRPCRequest jreq;
    jreq.context = context;
    jreq.peerAddr = req->GetPeer().ToStringAddrPort();
    if (!RPCAuthorized(authHeader.second, jreq.authUser, jreq.m_wallet_restriction)) {
        LogPrintf("ThreadRPCServer incorrect password attempt from %s\n", jreq.peerAddr);

        /* Deter brute-forcing
           If this results in a DoS the user really
           shouldn't have their RPC port exposed. */
        UninterruptibleSleep(std::chrono::milliseconds{250});

        req->WriteHeader("WWW-Authenticate", WWW_AUTH_HEADER_DATA);
        req->WriteReply(HTTP_UNAUTHORIZED);
        return false;
    }

    try {
        // Parse request
        UniValue valRequest;
        if (!valRequest.read(req->ReadBody()))
            throw JSONRPCError(RPC_PARSE_ERROR, "Parse error");

        // Set the URI
        jreq.URI = req->GetURI();

        std::string strReply;
        bool user_has_whitelist = g_rpc_whitelist.count(jreq.authUser);
        if (!user_has_whitelist && g_rpc_whitelist_default) {
            LogPrintf("RPC User %s not allowed to call any methods\n", jreq.authUser);
            req->WriteReply(HTTP_FORBIDDEN);
            return false;

        // singleton request
        } else if (valRequest.isObject()) {
            jreq.parse(valRequest);
            if (user_has_whitelist && !g_rpc_whitelist[jreq.authUser].count(jreq.strMethod)) {
                LogPrintf("RPC User %s not allowed to call method %s\n", jreq.authUser, jreq.strMethod);
                req->WriteReply(HTTP_FORBIDDEN);
                return false;
            }
            UniValue result = tableRPC.execute(jreq);

            // Send reply
            strReply = JSONRPCReply(result, NullUniValue, jreq.id);

        // array of requests
        } else if (valRequest.isArray()) {
            if (user_has_whitelist) {
                for (unsigned int reqIdx = 0; reqIdx < valRequest.size(); reqIdx++) {
                    if (!valRequest[reqIdx].isObject()) {
                        throw JSONRPCError(RPC_INVALID_REQUEST, "Invalid Request object");
                    } else {
                        const UniValue& request = valRequest[reqIdx].get_obj();
                        // Parse method
                        std::string strMethod = request.find_value("method").get_str();
                        if (!g_rpc_whitelist[jreq.authUser].count(strMethod)) {
                            LogPrintf("RPC User %s not allowed to call method %s\n", jreq.authUser, strMethod);
                            req->WriteReply(HTTP_FORBIDDEN);
                            return false;
                        }
                    }
                }
            }
            strReply = JSONRPCExecBatch(jreq, valRequest.get_array());
        }
        else
            throw JSONRPCError(RPC_PARSE_ERROR, "Top-level object parse error");

        req->WriteHeader("Content-Type", "application/json");
        req->WriteReply(HTTP_OK, strReply);
    } catch (const UniValue& objError) {
        JSONErrorReply(req, objError, jreq.id);
        return false;
    } catch (const std::exception& e) {
        JSONErrorReply(req, JSONRPCError(RPC_PARSE_ERROR, e.what()), jreq.id);
        return false;
    }
    return true;
}

static std::optional<unsigned> StringToOctal(const std::string& str)
{
    unsigned ret = 0;
    for (char c : str) {
        if (c < '0' || c > '7') return std::nullopt;
        ret = (ret << 3) | (c - '0');
    }
    return ret;
}

static auto ConvertPermsToOctal(const std::string& str) noexcept -> std::optional<unsigned>
{
    if ((str.length() == 3) || (str.length() == 4)) return StringToOctal(str);
    return std::nullopt;
}

static bool InitRPCAuthentication()
{
    if (gArgs.GetArg("-rpcpassword", "") == "")
    {
        LogPrintf("Using random cookie authentication.\n");

        std::optional<fs::perms> cookie_perms{DEFAULT_COOKIE_PERMS};
        auto cookie_perms_arg{gArgs.GetArg("-rpccookieperms")};
        if (cookie_perms_arg) {
            if (*cookie_perms_arg == "0") {
                cookie_perms = std::nullopt;
            } else if (cookie_perms_arg->empty() || *cookie_perms_arg == "1") {
                // leave at default
            } else {
                auto perms{ConvertPermsToOctal(*cookie_perms_arg)};
                if (!perms) {
                    LogPrintf("Invalid -rpccookieperms=%s; must be a 3 digit octal number (e.g. 400, 440 or 444).\n", *cookie_perms_arg);
                    return false;
                }
                cookie_perms = static_cast<fs::perms>(*perms);
            }
        }

        if (!GenerateAuthCookie(&strRPCUserColonPass, std::make_pair(cookie_perms, bool(cookie_perms_arg)))) {
            return false;
        }
    } else {
        LogPrintf("Config options rpcuser and rpcpassword will soon be deprecated. Locally-run instances may remove rpcuser to use cookie-based auth, or may be replaced with rpcauth. Please see share/rpcauth for rpcauth auth generation.\n");
        strRPCUserColonPass = gArgs.GetArg("-rpcuser", "") + ":" + gArgs.GetArg("-rpcpassword", "");
    }
<<<<<<< HEAD
=======
    constexpr auto AddRPCAuth = [](const std::string& rpcauth) {
        std::vector<std::string> fields{SplitString(rpcauth, ':')};
        if (fields.size() < 2 || fields.size() > 3) {
            return false;
        }
        const std::vector<std::string> salt_hmac{SplitString(fields[1], '$')};
        if (salt_hmac.size() == 2) {
            fields.erase(fields.begin() + 1);
            fields.insert(fields.begin() + 1, salt_hmac.begin(), salt_hmac.end());
            g_rpcauth.push_back(fields);
        } else {
            return false;
        }
        return true;
    };
>>>>>>> 32f5aa89
    if (!(gArgs.IsArgNegated("-rpcauth") || (gArgs.GetArgs("-rpcauth").empty() && gArgs.GetArgs("-rpcauthfile").empty()))) {
        LogPrintf("Using rpcauth authentication.\n");
        for (const std::string& rpcauth : gArgs.GetArgs("-rpcauth")) {
            if (rpcauth.empty()) continue;
<<<<<<< HEAD
            std::vector<std::string> fields{SplitString(rpcauth, ':')};
            const std::vector<std::string> salt_hmac{SplitString(fields.back(), '$')};
            if (fields.size() == 2 && salt_hmac.size() == 2) {
                fields.pop_back();
                fields.insert(fields.end(), salt_hmac.begin(), salt_hmac.end());
                g_rpcauth.push_back(fields);
            } else {
=======
            if (!AddRPCAuth(rpcauth)) {
>>>>>>> 32f5aa89
                LogPrintf("Invalid -rpcauth argument.\n");
                return false;
            }
        }
        for (const std::string& path : gArgs.GetArgs("-rpcauthfile")) {
            std::ifstream file;
            file.open(path);
            if (!file.is_open()) continue;
            std::string rpcauth;
<<<<<<< HEAD
            while (std::getline(file, rpcauth)) {
                std::vector<std::string> fields{SplitString(rpcauth, ':')};
                const std::vector<std::string> salt_hmac{SplitString(fields.back(), '$')};
                if (fields.size() == 2 && salt_hmac.size() == 2) {
                    fields.pop_back();
                    fields.insert(fields.end(), salt_hmac.begin(), salt_hmac.end());
                    g_rpcauth.push_back(fields);
=======
            size_t lineno = 0;
            while (std::getline(file, rpcauth)) {
                ++lineno;
                if (!AddRPCAuth(rpcauth)) {
                    LogPrintf("WARNING: Invalid line %s in -rpcauthfile=%s; ignoring\n", lineno, path);
>>>>>>> 32f5aa89
                }
            }
        }
    }

    g_rpc_whitelist_default = gArgs.GetBoolArg("-rpcwhitelistdefault", gArgs.IsArgSet("-rpcwhitelist"));
    for (const std::string& strRPCWhitelist : gArgs.GetArgs("-rpcwhitelist")) {
        auto pos = strRPCWhitelist.find(':');
        std::string strUser = strRPCWhitelist.substr(0, pos);
        bool intersect = g_rpc_whitelist.count(strUser);
        std::set<std::string>& whitelist = g_rpc_whitelist[strUser];
        if (pos != std::string::npos) {
            std::string strWhitelist = strRPCWhitelist.substr(pos + 1);
            std::vector<std::string> whitelist_split = SplitString(strWhitelist, ", ");
            std::set<std::string> new_whitelist{
                std::make_move_iterator(whitelist_split.begin()),
                std::make_move_iterator(whitelist_split.end())};
            if (intersect) {
                std::set<std::string> tmp_whitelist;
                std::set_intersection(new_whitelist.begin(), new_whitelist.end(),
                       whitelist.begin(), whitelist.end(), std::inserter(tmp_whitelist, tmp_whitelist.end()));
                new_whitelist = std::move(tmp_whitelist);
            }
            whitelist = std::move(new_whitelist);
        }
    }

    return true;
}

bool StartHTTPRPC(const std::any& context)
{
    LogPrint(BCLog::RPC, "Starting HTTP RPC server\n");
    if (!InitRPCAuthentication())
        return false;

    auto handle_rpc = [context](HTTPRequest* req, const std::string&) { return HTTPReq_JSONRPC(context, req); };
    RegisterHTTPHandler("/", true, handle_rpc);
    if (g_wallet_init_interface.HasWalletSupport()) {
        RegisterHTTPHandler("/wallet/", false, handle_rpc);
    }
    struct event_base* eventBase = EventBase();
    assert(eventBase);
    httpRPCTimerInterface = std::make_unique<HTTPRPCTimerInterface>(eventBase);
    RPCSetTimerInterface(httpRPCTimerInterface.get());
    return true;
}

void InterruptHTTPRPC()
{
    LogPrint(BCLog::RPC, "Interrupting HTTP RPC server\n");
}

void StopHTTPRPC()
{
    LogPrint(BCLog::RPC, "Stopping HTTP RPC server\n");
    UnregisterHTTPHandler("/", true);
    if (g_wallet_init_interface.HasWalletSupport()) {
        UnregisterHTTPHandler("/wallet/", false);
    }
    if (httpRPCTimerInterface) {
        RPCUnsetTimerInterface(httpRPCTimerInterface.get());
        httpRPCTimerInterface.reset();
    }
}<|MERGE_RESOLUTION|>--- conflicted
+++ resolved
@@ -290,8 +290,6 @@
         LogPrintf("Config options rpcuser and rpcpassword will soon be deprecated. Locally-run instances may remove rpcuser to use cookie-based auth, or may be replaced with rpcauth. Please see share/rpcauth for rpcauth auth generation.\n");
         strRPCUserColonPass = gArgs.GetArg("-rpcuser", "") + ":" + gArgs.GetArg("-rpcpassword", "");
     }
-<<<<<<< HEAD
-=======
     constexpr auto AddRPCAuth = [](const std::string& rpcauth) {
         std::vector<std::string> fields{SplitString(rpcauth, ':')};
         if (fields.size() < 2 || fields.size() > 3) {
@@ -307,22 +305,11 @@
         }
         return true;
     };
->>>>>>> 32f5aa89
     if (!(gArgs.IsArgNegated("-rpcauth") || (gArgs.GetArgs("-rpcauth").empty() && gArgs.GetArgs("-rpcauthfile").empty()))) {
         LogPrintf("Using rpcauth authentication.\n");
         for (const std::string& rpcauth : gArgs.GetArgs("-rpcauth")) {
             if (rpcauth.empty()) continue;
-<<<<<<< HEAD
-            std::vector<std::string> fields{SplitString(rpcauth, ':')};
-            const std::vector<std::string> salt_hmac{SplitString(fields.back(), '$')};
-            if (fields.size() == 2 && salt_hmac.size() == 2) {
-                fields.pop_back();
-                fields.insert(fields.end(), salt_hmac.begin(), salt_hmac.end());
-                g_rpcauth.push_back(fields);
-            } else {
-=======
             if (!AddRPCAuth(rpcauth)) {
->>>>>>> 32f5aa89
                 LogPrintf("Invalid -rpcauth argument.\n");
                 return false;
             }
@@ -332,21 +319,11 @@
             file.open(path);
             if (!file.is_open()) continue;
             std::string rpcauth;
-<<<<<<< HEAD
-            while (std::getline(file, rpcauth)) {
-                std::vector<std::string> fields{SplitString(rpcauth, ':')};
-                const std::vector<std::string> salt_hmac{SplitString(fields.back(), '$')};
-                if (fields.size() == 2 && salt_hmac.size() == 2) {
-                    fields.pop_back();
-                    fields.insert(fields.end(), salt_hmac.begin(), salt_hmac.end());
-                    g_rpcauth.push_back(fields);
-=======
             size_t lineno = 0;
             while (std::getline(file, rpcauth)) {
                 ++lineno;
                 if (!AddRPCAuth(rpcauth)) {
                     LogPrintf("WARNING: Invalid line %s in -rpcauthfile=%s; ignoring\n", lineno, path);
->>>>>>> 32f5aa89
                 }
             }
         }
