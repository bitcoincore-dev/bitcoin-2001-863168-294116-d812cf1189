--- conflicted
+++ resolved
@@ -149,12 +149,6 @@
 /** Unregister a network node */
 void UnregisterNodeSignals(CNodeSignals& nodeSignals);
 
-<<<<<<< HEAD
-/** Process an incoming block */
-bool ProcessBlock(CValidationState &state, CNode* pfrom, CBlock* pblock, CDiskBlockPos *dbp = NULL);
-/** Process an incoming transaction */
-void ProcessTransaction(CTransaction &tx);
-=======
 /** Process an incoming block. This only returns after the best known valid
     block is made active. Note that it does not, however, guarantee that the
     specific block passed to it has been checked for validity!
@@ -165,7 +159,8 @@
     @return True if state.IsValid()
 */
 bool ProcessNewBlock(CValidationState &state, CNode* pfrom, CBlock* pblock, CDiskBlockPos *dbp = NULL);
->>>>>>> 06037f3f
+/** Process an incoming transaction */
+void ProcessTransaction(CTransaction &tx);
 /** Check whether enough disk space is available for an incoming block */
 bool CheckDiskSpace(uint64_t nAdditionalBytes = 0);
 /** Open a block file (blk?????.dat) */
