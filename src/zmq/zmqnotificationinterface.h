// Copyright (c) 2015-2022 The Bitcoin Core developers
// Distributed under the MIT software license, see the accompanying
// file COPYING or http://www.opensource.org/licenses/mit-license.php.

#ifndef BITCOIN_ZMQ_ZMQNOTIFICATIONINTERFACE_H
#define BITCOIN_ZMQ_ZMQNOTIFICATIONINTERFACE_H

#include <primitives/transaction.h>
#include <validationinterface.h>

#include <cstdint>
#include <functional>
#include <list>
#include <memory>
#include <boost/signals2/connection.hpp>

class CBlock;
class CBlockIndex;
class CZMQAbstractNotifier;

class CZMQNotificationInterface final : public CValidationInterface
{
public:
    virtual ~CZMQNotificationInterface();

    std::list<const CZMQAbstractNotifier*> GetActiveNotifiers() const;

    static std::unique_ptr<CZMQNotificationInterface> Create(std::function<bool(CBlock&, const CBlockIndex&)> get_block_by_index);

protected:
    bool Initialize();
    void Shutdown();

    void TransactionAddedToWallet(const CTransactionRef& tx, const uint256 &hashBlock);

    // CValidationInterface
    void TransactionAddedToMempool(const CTransactionRef& tx, uint64_t mempool_sequence) override;
    void TransactionRemovedFromMempool(const CTransactionRef& tx, MemPoolRemovalReason reason, uint64_t mempool_sequence) override;
    void BlockConnected(ChainstateRole role, const std::shared_ptr<const CBlock>& pblock, const CBlockIndex* pindexConnected) override;
    void BlockDisconnected(const std::shared_ptr<const CBlock>& pblock, const CBlockIndex* pindexDisconnected) override;
    void UpdatedBlockTip(const CBlockIndex *pindexNew, const CBlockIndex *pindexFork, bool fInitialDownload, const std::shared_ptr<const CBlock>& block) override;

private:
    CZMQNotificationInterface();

    void* pcontext{nullptr};
    std::list<std::unique_ptr<CZMQAbstractNotifier>> notifiers;
<<<<<<< HEAD
=======
    boost::signals2::connection m_wtx_added_connection;
>>>>>>> 0768a0bd
    std::function<bool(CBlock&, const CBlockIndex&)> m_get_block_by_index;
};

extern std::unique_ptr<CZMQNotificationInterface> g_zmq_notification_interface;

#endif // BITCOIN_ZMQ_ZMQNOTIFICATIONINTERFACE_H<|MERGE_RESOLUTION|>--- conflicted
+++ resolved
@@ -45,10 +45,7 @@
 
     void* pcontext{nullptr};
     std::list<std::unique_ptr<CZMQAbstractNotifier>> notifiers;
-<<<<<<< HEAD
-=======
     boost::signals2::connection m_wtx_added_connection;
->>>>>>> 0768a0bd
     std::function<bool(CBlock&, const CBlockIndex&)> m_get_block_by_index;
 };
 
