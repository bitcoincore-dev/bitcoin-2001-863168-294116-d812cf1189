// Copyright (c) 2011-2015 The Bitcoin Core developers
// Distributed under the MIT software license, see the accompanying
// file COPYING or http://www.opensource.org/licenses/mit-license.php.

#if defined(HAVE_CONFIG_H)
#include "config/bitcoin-config.h"
#endif

#include "rpcconsole.h"
#include "ui_debugwindow.h"

#include "bantablemodel.h"
#include "clientmodel.h"
#include "guiutil.h"
#include "platformstyle.h"
#include "bantablemodel.h"

#include "chainparams.h"
#include "rpc/server.h"
#include "rpc/client.h"
#include "util.h"

#include <openssl/crypto.h>

#include <univalue.h>

#ifdef ENABLE_WALLET
#include <db_cxx.h>
#endif

#include <QKeyEvent>
#include <QMenu>
#include <QScrollBar>
#include <QSettings>
#include <QSignalMapper>
#include <QThread>
#include <QTime>
#include <QTimer>
#include <QStringList>

#if QT_VERSION < 0x050000
#include <QUrl>
#endif

// TODO: add a scrollback limit, as there is currently none
// TODO: make it possible to filter out categories (esp debug messages when implemented)
// TODO: receive errors and debug messages through ClientModel

const int CONSOLE_HISTORY = 50;
const int INITIAL_TRAFFIC_GRAPH_MINS = 30;
const QSize FONT_RANGE(4, 40);
const char fontSizeSettingsKey[] = "consoleFontSize";

const struct {
    const char *url;
    const char *source;
} ICON_MAPPING[] = {
    {"cmd-request", ":/icons/tx_input"},
    {"cmd-reply", ":/icons/tx_output"},
    {"cmd-error", ":/icons/tx_output"},
    {"misc", ":/icons/tx_inout"},
    {NULL, NULL}
};

<<<<<<< HEAD
//don't add private key handling cmd's to the history
const QStringList RPCConsole::historyFilter = QStringList() << "importprivkey" << "signrawtransaction" << "walletpassphrase" << "walletpassphrasechange" << "encryptwallet";
=======
// don't add private key handling cmd's to the history
const QStringList RPCConsole::historyFilter = QStringList()
    << "importprivkey"
    << "signrawtransaction"
    << "walletpassphrase"
    << "walletpassphrasechange"
    << "encryptwallet";
>>>>>>> 0e424c53

/* Object for executing console RPC commands in a separate thread.
*/
class RPCExecutor : public QObject
{
    Q_OBJECT

public Q_SLOTS:
    void request(const QString &command);

Q_SIGNALS:
    void reply(int category, const QString &command);
};

/** Class for handling RPC timers
 * (used for e.g. re-locking the wallet after a timeout)
 */
class QtRPCTimerBase: public QObject, public RPCTimerBase
{
    Q_OBJECT
public:
    QtRPCTimerBase(boost::function<void(void)>& func, int64_t millis):
        func(func)
    {
        timer.setSingleShot(true);
        connect(&timer, SIGNAL(timeout()), this, SLOT(timeout()));
        timer.start(millis);
    }
    ~QtRPCTimerBase() {}
private Q_SLOTS:
    void timeout() { func(); }
private:
    QTimer timer;
    boost::function<void(void)> func;
};

class QtRPCTimerInterface: public RPCTimerInterface
{
public:
    ~QtRPCTimerInterface() {}
    const char *Name() { return "Qt"; }
    RPCTimerBase* NewTimer(boost::function<void(void)>& func, int64_t millis)
    {
        return new QtRPCTimerBase(func, millis);
    }
};


#include "rpcconsole.moc"

/**
 * Split shell command line into a list of arguments. Aims to emulate \c bash and friends.
 *
 * - Arguments are delimited with whitespace
 * - Extra whitespace at the beginning and end and between arguments will be ignored
 * - Text can be "double" or 'single' quoted
 * - The backslash \c \ is used as escape character
 *   - Outside quotes, any character can be escaped
 *   - Within double quotes, only escape \c " and backslashes before a \c " or another backslash
 *   - Within single quotes, no escaping is possible and no special interpretation takes place
 *
 * @param[out]   args        Parsed arguments will be appended to this list
 * @param[in]    strCommand  Command line to split
 */
bool parseCommandLine(std::vector<std::string> &args, const std::string &strCommand)
{
    enum CmdParseState
    {
        STATE_EATING_SPACES,
        STATE_ARGUMENT,
        STATE_SINGLEQUOTED,
        STATE_DOUBLEQUOTED,
        STATE_ESCAPE_OUTER,
        STATE_ESCAPE_DOUBLEQUOTED
    } state = STATE_EATING_SPACES;
    std::string curarg;
    Q_FOREACH(char ch, strCommand)
    {
        switch(state)
        {
        case STATE_ARGUMENT: // In or after argument
        case STATE_EATING_SPACES: // Handle runs of whitespace
            switch(ch)
            {
            case '"': state = STATE_DOUBLEQUOTED; break;
            case '\'': state = STATE_SINGLEQUOTED; break;
            case '\\': state = STATE_ESCAPE_OUTER; break;
            case ' ': case '\n': case '\t':
                if(state == STATE_ARGUMENT) // Space ends argument
                {
                    args.push_back(curarg);
                    curarg.clear();
                }
                state = STATE_EATING_SPACES;
                break;
            default: curarg += ch; state = STATE_ARGUMENT;
            }
            break;
        case STATE_SINGLEQUOTED: // Single-quoted string
            switch(ch)
            {
            case '\'': state = STATE_ARGUMENT; break;
            default: curarg += ch;
            }
            break;
        case STATE_DOUBLEQUOTED: // Double-quoted string
            switch(ch)
            {
            case '"': state = STATE_ARGUMENT; break;
            case '\\': state = STATE_ESCAPE_DOUBLEQUOTED; break;
            default: curarg += ch;
            }
            break;
        case STATE_ESCAPE_OUTER: // '\' outside quotes
            curarg += ch; state = STATE_ARGUMENT;
            break;
        case STATE_ESCAPE_DOUBLEQUOTED: // '\' in double-quoted text
            if(ch != '"' && ch != '\\') curarg += '\\'; // keep '\' for everything but the quote and '\' itself
            curarg += ch; state = STATE_DOUBLEQUOTED;
            break;
        }
    }
    switch(state) // final state
    {
    case STATE_EATING_SPACES:
        return true;
    case STATE_ARGUMENT:
        args.push_back(curarg);
        return true;
    default: // ERROR to end in one of the other states
        return false;
    }
}

void RPCExecutor::request(const QString &command)
{
    std::vector<std::string> args;
    if(!parseCommandLine(args, command.toStdString()))
    {
        Q_EMIT reply(RPCConsole::CMD_ERROR, QString("Parse error: unbalanced ' or \""));
        return;
    }
    if(args.empty())
        return; // Nothing to do
    try
    {
        std::string strPrint;
        // Convert argument list to JSON objects in method-dependent way,
        // and pass it along with the method name to the dispatcher.
        UniValue result = tableRPC.execute(
            args[0],
            RPCConvertValues(args[0], std::vector<std::string>(args.begin() + 1, args.end())));

        // Format result reply
        if (result.isNull())
            strPrint = "";
        else if (result.isStr())
            strPrint = result.get_str();
        else
            strPrint = result.write(2);

        Q_EMIT reply(RPCConsole::CMD_REPLY, QString::fromStdString(strPrint));
    }
    catch (UniValue& objError)
    {
        try // Nice formatting for standard-format error
        {
            int code = find_value(objError, "code").get_int();
            std::string message = find_value(objError, "message").get_str();
            Q_EMIT reply(RPCConsole::CMD_ERROR, QString::fromStdString(message) + " (code " + QString::number(code) + ")");
        }
        catch (const std::runtime_error&) // raised when converting to invalid type, i.e. missing code or message
        {   // Show raw JSON object
            Q_EMIT reply(RPCConsole::CMD_ERROR, QString::fromStdString(objError.write()));
        }
    }
    catch (const std::exception& e)
    {
        Q_EMIT reply(RPCConsole::CMD_ERROR, QString("Error: ") + QString::fromStdString(e.what()));
    }
}

RPCConsole::RPCConsole(const PlatformStyle *platformStyle, QWidget *parent) :
    QWidget(parent),
    ui(new Ui::RPCConsole),
    clientModel(0),
    historyPtr(0),
    cachedNodeid(-1),
    platformStyle(platformStyle),
    peersTableContextMenu(0),
    banTableContextMenu(0),
    consoleFontSize(0)
{
    ui->setupUi(this);
    GUIUtil::restoreWindowGeometry("nRPCConsoleWindow", this->size(), this);

    ui->openDebugLogfileButton->setToolTip(ui->openDebugLogfileButton->toolTip().arg(tr(PACKAGE_NAME)));

    if (platformStyle->getImagesOnButtons()) {
        ui->openDebugLogfileButton->setIcon(platformStyle->SingleColorIcon(":/icons/export"));
    }
    ui->clearButton->setIcon(platformStyle->SingleColorIcon(":/icons/remove"));
    ui->fontBiggerButton->setIcon(platformStyle->SingleColorIcon(":/icons/fontbigger"));
    ui->fontSmallerButton->setIcon(platformStyle->SingleColorIcon(":/icons/fontsmaller"));

    // Install event filter for up and down arrow
    ui->lineEdit->installEventFilter(this);
    ui->messagesWidget->installEventFilter(this);

    connect(ui->clearButton, SIGNAL(clicked()), this, SLOT(clear()));
    connect(ui->fontBiggerButton, SIGNAL(clicked()), this, SLOT(fontBigger()));
    connect(ui->fontSmallerButton, SIGNAL(clicked()), this, SLOT(fontSmaller()));
    connect(ui->btnClearTrafficGraph, SIGNAL(clicked()), ui->trafficGraph, SLOT(clear()));

    // set library version labels
#ifdef ENABLE_WALLET
    ui->berkeleyDBVersion->setText(DbEnv::version(0, 0, 0));
#else
    ui->label_berkeleyDBVersion->hide();
    ui->berkeleyDBVersion->hide();
#endif
    // Register RPC timer interface
    rpcTimerInterface = new QtRPCTimerInterface();
    // avoid accidentally overwriting an existing, non QTThread
    // based timer interface
    RPCSetTimerInterfaceIfUnset(rpcTimerInterface);

    startExecutor();
    setTrafficGraphRange(INITIAL_TRAFFIC_GRAPH_MINS);

    ui->detailWidget->hide();
    ui->peerHeading->setText(tr("Select a peer to view detailed information."));

    QSettings settings;
    consoleFontSize = settings.value(fontSizeSettingsKey, QFontInfo(QFont()).pointSize()).toInt();
    clear();
    
    //load history
    int size = settings.beginReadArray("nRPCConsoleWindowHistory");
    history.clear();
    for (int i=0; i<size; i++){
        settings.setArrayIndex(i);
        history.append(settings.value("cmd").toString());
    }
    historyPtr = history.size();
    settings.endArray();
}

RPCConsole::~RPCConsole()
{
    GUIUtil::saveWindowGeometry("nRPCConsoleWindow", this);
    
    //persist history
    QSettings settings;
    settings.beginWriteArray("nRPCConsoleWindowHistory");
    for (int i = 0; i < history.size(); ++i) {
        settings.setArrayIndex(i);
        settings.setValue("cmd", history.at(i));
    }
    settings.endArray();
    
    Q_EMIT stopExecutor();
    RPCUnsetTimerInterface(rpcTimerInterface);
    delete rpcTimerInterface;
    delete ui;
}

bool RPCConsole::eventFilter(QObject* obj, QEvent *event)
{
    if(event->type() == QEvent::KeyPress) // Special key handling
    {
        QKeyEvent *keyevt = static_cast<QKeyEvent*>(event);
        int key = keyevt->key();
        Qt::KeyboardModifiers mod = keyevt->modifiers();
        switch(key)
        {
        case Qt::Key_Up: if(obj == ui->lineEdit) { browseHistory(-1); return true; } break;
        case Qt::Key_Down: if(obj == ui->lineEdit) { browseHistory(1); return true; } break;
        case Qt::Key_PageUp: /* pass paging keys to messages widget */
        case Qt::Key_PageDown:
            if(obj == ui->lineEdit)
            {
                QApplication::postEvent(ui->messagesWidget, new QKeyEvent(*keyevt));
                return true;
            }
            break;
        case Qt::Key_Return:
        case Qt::Key_Enter:
            // forward these events to lineEdit
            if(obj == autoCompleter->popup()) {
                QApplication::postEvent(ui->lineEdit, new QKeyEvent(*keyevt));
                return true;
            }
            break;
        default:
            // Typing in messages widget brings focus to line edit, and redirects key there
            // Exclude most combinations and keys that emit no text, except paste shortcuts
            if(obj == ui->messagesWidget && (
                  (!mod && !keyevt->text().isEmpty() && key != Qt::Key_Tab) ||
                  ((mod & Qt::ControlModifier) && key == Qt::Key_V) ||
                  ((mod & Qt::ShiftModifier) && key == Qt::Key_Insert)))
            {
                ui->lineEdit->setFocus();
                QApplication::postEvent(ui->lineEdit, new QKeyEvent(*keyevt));
                return true;
            }
        }
    }
    return QWidget::eventFilter(obj, event);
}

void RPCConsole::setClientModel(ClientModel *model)
{
    clientModel = model;
    ui->trafficGraph->setClientModel(model);
    if (model && clientModel->getPeerTableModel() && clientModel->getBanTableModel()) {
        // Keep up to date with client
        setNumConnections(model->getNumConnections());
        connect(model, SIGNAL(numConnectionsChanged(int)), this, SLOT(setNumConnections(int)));

        setNumBlocks(model->getNumBlocks(), model->getLastBlockDate(), model->getVerificationProgress(NULL), false);
        connect(model, SIGNAL(numBlocksChanged(int,QDateTime,double,bool)), this, SLOT(setNumBlocks(int,QDateTime,double,bool)));

        updateTrafficStats(model->getTotalBytesRecv(), model->getTotalBytesSent());
        connect(model, SIGNAL(bytesChanged(quint64,quint64)), this, SLOT(updateTrafficStats(quint64, quint64)));

        connect(model, SIGNAL(mempoolSizeChanged(long,size_t)), this, SLOT(setMempoolSize(long,size_t)));

        // set up peer table
        ui->peerWidget->setModel(model->getPeerTableModel());
        ui->peerWidget->verticalHeader()->hide();
        ui->peerWidget->setEditTriggers(QAbstractItemView::NoEditTriggers);
        ui->peerWidget->setSelectionBehavior(QAbstractItemView::SelectRows);
        ui->peerWidget->setSelectionMode(QAbstractItemView::SingleSelection);
        ui->peerWidget->setContextMenuPolicy(Qt::CustomContextMenu);
        ui->peerWidget->setColumnWidth(PeerTableModel::Address, ADDRESS_COLUMN_WIDTH);
        ui->peerWidget->setColumnWidth(PeerTableModel::Subversion, SUBVERSION_COLUMN_WIDTH);
        ui->peerWidget->setColumnWidth(PeerTableModel::Ping, PING_COLUMN_WIDTH);
        ui->peerWidget->horizontalHeader()->setStretchLastSection(true);

        // create peer table context menu actions
        QAction* disconnectAction = new QAction(tr("&Disconnect Node"), this);
        QAction* banAction1h      = new QAction(tr("Ban Node for") + " " + tr("1 &hour"), this);
        QAction* banAction24h     = new QAction(tr("Ban Node for") + " " + tr("1 &day"), this);
        QAction* banAction7d      = new QAction(tr("Ban Node for") + " " + tr("1 &week"), this);
        QAction* banAction365d    = new QAction(tr("Ban Node for") + " " + tr("1 &year"), this);

        // create peer table context menu
        peersTableContextMenu = new QMenu();
        peersTableContextMenu->addAction(disconnectAction);
        peersTableContextMenu->addAction(banAction1h);
        peersTableContextMenu->addAction(banAction24h);
        peersTableContextMenu->addAction(banAction7d);
        peersTableContextMenu->addAction(banAction365d);

        // Add a signal mapping to allow dynamic context menu arguments.
        // We need to use int (instead of int64_t), because signal mapper only supports
        // int or objects, which is okay because max bantime (1 year) is < int_max.
        QSignalMapper* signalMapper = new QSignalMapper(this);
        signalMapper->setMapping(banAction1h, 60*60);
        signalMapper->setMapping(banAction24h, 60*60*24);
        signalMapper->setMapping(banAction7d, 60*60*24*7);
        signalMapper->setMapping(banAction365d, 60*60*24*365);
        connect(banAction1h, SIGNAL(triggered()), signalMapper, SLOT(map()));
        connect(banAction24h, SIGNAL(triggered()), signalMapper, SLOT(map()));
        connect(banAction7d, SIGNAL(triggered()), signalMapper, SLOT(map()));
        connect(banAction365d, SIGNAL(triggered()), signalMapper, SLOT(map()));
        connect(signalMapper, SIGNAL(mapped(int)), this, SLOT(banSelectedNode(int)));

        // peer table context menu signals
        connect(ui->peerWidget, SIGNAL(customContextMenuRequested(const QPoint&)), this, SLOT(showPeersTableContextMenu(const QPoint&)));
        connect(disconnectAction, SIGNAL(triggered()), this, SLOT(disconnectSelectedNode()));

        // peer table signal handling - update peer details when selecting new node
        connect(ui->peerWidget->selectionModel(), SIGNAL(selectionChanged(const QItemSelection &, const QItemSelection &)),
            this, SLOT(peerSelected(const QItemSelection &, const QItemSelection &)));
        // peer table signal handling - update peer details when new nodes are added to the model
        connect(model->getPeerTableModel(), SIGNAL(layoutChanged()), this, SLOT(peerLayoutChanged()));

        // set up ban table
        ui->banlistWidget->setModel(model->getBanTableModel());
        ui->banlistWidget->verticalHeader()->hide();
        ui->banlistWidget->setEditTriggers(QAbstractItemView::NoEditTriggers);
        ui->banlistWidget->setSelectionBehavior(QAbstractItemView::SelectRows);
        ui->banlistWidget->setSelectionMode(QAbstractItemView::SingleSelection);
        ui->banlistWidget->setContextMenuPolicy(Qt::CustomContextMenu);
        ui->banlistWidget->setColumnWidth(BanTableModel::Address, BANSUBNET_COLUMN_WIDTH);
        ui->banlistWidget->setColumnWidth(BanTableModel::Bantime, BANTIME_COLUMN_WIDTH);
        ui->banlistWidget->horizontalHeader()->setStretchLastSection(true);

        // create ban table context menu action
        QAction* unbanAction = new QAction(tr("&Unban Node"), this);

        // create ban table context menu
        banTableContextMenu = new QMenu();
        banTableContextMenu->addAction(unbanAction);

        // ban table context menu signals
        connect(ui->banlistWidget, SIGNAL(customContextMenuRequested(const QPoint&)), this, SLOT(showBanTableContextMenu(const QPoint&)));
        connect(unbanAction, SIGNAL(triggered()), this, SLOT(unbanSelectedNode()));

        // ban table signal handling - clear peer details when clicking a peer in the ban table
        connect(ui->banlistWidget, SIGNAL(clicked(const QModelIndex&)), this, SLOT(clearSelectedNode()));
        // ban table signal handling - ensure ban table is shown or hidden (if empty)
        connect(model->getBanTableModel(), SIGNAL(layoutChanged()), this, SLOT(showOrHideBanTableIfRequired()));
        showOrHideBanTableIfRequired();

        // Provide initial values
        ui->clientVersion->setText(model->formatFullVersion());
        ui->clientUserAgent->setText(model->formatSubVersion());
        ui->dataDir->setText(model->dataDir());
        ui->startupTime->setText(model->formatClientStartupTime());
        ui->networkName->setText(QString::fromStdString(Params().NetworkIDString()));

        //Setup autocomplete and attach it
        QStringList wordList;
        std::vector<std::string> commandList = tableRPC.listCommands();
        for (size_t i = 0; i < commandList.size(); ++i)
        {
            wordList << commandList[i].c_str();
        }

        autoCompleter = new QCompleter(wordList, this);
        ui->lineEdit->setCompleter(autoCompleter);
        autoCompleter->popup()->installEventFilter(this);
    }
}

static QString categoryClass(int category)
{
    switch(category)
    {
    case RPCConsole::CMD_REQUEST:  return "cmd-request"; break;
    case RPCConsole::CMD_REPLY:    return "cmd-reply"; break;
    case RPCConsole::CMD_ERROR:    return "cmd-error"; break;
    default:                       return "misc";
    }
}

void RPCConsole::fontBigger()
{
    setFontSize(consoleFontSize+1);
}

void RPCConsole::fontSmaller()
{
    setFontSize(consoleFontSize-1);
}

void RPCConsole::setFontSize(int newSize)
{
    QSettings settings;

    //don't allow a insane font size
    if (newSize < FONT_RANGE.width() || newSize > FONT_RANGE.height())
        return;

    // temp. store the console content
    QString str = ui->messagesWidget->toHtml();

    // replace font tags size in current content
    str.replace(QString("font-size:%1pt").arg(consoleFontSize), QString("font-size:%1pt").arg(newSize));

    // store the new font size
    consoleFontSize = newSize;
    settings.setValue(fontSizeSettingsKey, consoleFontSize);

    // clear console (reset icon sizes, default stylesheet) and re-add the content
    float oldPosFactor = 1.0 / ui->messagesWidget->verticalScrollBar()->maximum() * ui->messagesWidget->verticalScrollBar()->value();
    clear(false);
    ui->messagesWidget->setHtml(str);
    ui->messagesWidget->verticalScrollBar()->setValue(oldPosFactor * ui->messagesWidget->verticalScrollBar()->maximum());
}

void RPCConsole::clear(bool clearHistory)
{
    ui->messagesWidget->clear();
    if(clearHistory)
    {
        history.clear();
        historyPtr = 0;
    }
    ui->lineEdit->clear();
    ui->lineEdit->setFocus();

    // Add smoothly scaled icon images.
    // (when using width/height on an img, Qt uses nearest instead of linear interpolation)
    for(int i=0; ICON_MAPPING[i].url; ++i)
    {
        ui->messagesWidget->document()->addResource(
                    QTextDocument::ImageResource,
                    QUrl(ICON_MAPPING[i].url),
                    platformStyle->SingleColorImage(ICON_MAPPING[i].source).scaled(QSize(consoleFontSize*2, consoleFontSize*2), Qt::IgnoreAspectRatio, Qt::SmoothTransformation));
    }

    // Set default style sheet
    QFontInfo fixedFontInfo(GUIUtil::fixedPitchFont());
    ui->messagesWidget->document()->setDefaultStyleSheet(
        QString(
                "table { }"
                "td.time { color: #808080; font-size: %2; padding-top: 3px; } "
                "td.message { font-family: %1; font-size: %2; white-space:pre-wrap; } "
                "td.cmd-request { color: #006060; } "
                "td.cmd-error { color: red; } "
                "b { color: #006060; } "
            ).arg(fixedFontInfo.family(), QString("%1pt").arg(consoleFontSize))
        );

    message(CMD_REPLY, (tr("Welcome to the %1 RPC console.").arg(tr(PACKAGE_NAME)) + "<br>" +
                        tr("Use up and down arrows to navigate history, and <b>Ctrl-L</b> to clear screen.") + "<br>" +
                        tr("Type <b>help</b> for an overview of available commands.")), true);
}

void RPCConsole::keyPressEvent(QKeyEvent *event)
{
    if(windowType() != Qt::Widget && event->key() == Qt::Key_Escape)
    {
        close();
    }
}

void RPCConsole::message(int category, const QString &message, bool html)
{
    QTime time = QTime::currentTime();
    QString timeString = time.toString();
    QString out;
    out += "<table><tr><td class=\"time\" width=\"65\">" + timeString + "</td>";
    out += "<td class=\"icon\" width=\"32\"><img src=\"" + categoryClass(category) + "\"></td>";
    out += "<td class=\"message " + categoryClass(category) + "\" valign=\"middle\">";
    if(html)
        out += message;
    else
        out += GUIUtil::HtmlEscape(message, false);
    out += "</td></tr></table>";
    ui->messagesWidget->append(out);
}

void RPCConsole::setNumConnections(int count)
{
    if (!clientModel)
        return;

    QString connections = QString::number(count) + " (";
    connections += tr("In:") + " " + QString::number(clientModel->getNumConnections(CONNECTIONS_IN)) + " / ";
    connections += tr("Out:") + " " + QString::number(clientModel->getNumConnections(CONNECTIONS_OUT)) + ")";

    ui->numberOfConnections->setText(connections);
}

void RPCConsole::setNumBlocks(int count, const QDateTime& blockDate, double nVerificationProgress, bool headers)
{
    if (!headers) {
        ui->numberOfBlocks->setText(QString::number(count));
        ui->lastBlockTime->setText(blockDate.toString());
    }
}

void RPCConsole::setMempoolSize(long numberOfTxs, size_t dynUsage)
{
    ui->mempoolNumberTxs->setText(QString::number(numberOfTxs));

    if (dynUsage < 1000000)
        ui->mempoolSize->setText(QString::number(dynUsage/1000.0, 'f', 2) + " KB");
    else
        ui->mempoolSize->setText(QString::number(dynUsage/1000000.0, 'f', 2) + " MB");
}

void RPCConsole::on_lineEdit_returnPressed()
{
    QString cmd = ui->lineEdit->text();
    ui->lineEdit->clear();

    if(!cmd.isEmpty())
    {
        cmdBeforeBrowsing = QString();
<<<<<<< HEAD
        
        message(CMD_REQUEST, cmd);
        Q_EMIT cmdRequest(cmd);
        
        bool storeHistory = true;
        Q_FOREACH(QString unallowedCmd, historyFilter)
        {
            if(cmd.trimmed().startsWith(unallowedCmd))
                storeHistory = false; break;
        }
        
=======

        message(CMD_REQUEST, cmd);
        Q_EMIT cmdRequest(cmd);

        bool storeHistory = true;
        Q_FOREACH(QString unallowedCmd, historyFilter)
        {
            if (cmd.trimmed().startsWith(unallowedCmd))
                storeHistory = false; break;
        }

>>>>>>> 0e424c53
        if (storeHistory)
        {
            // Remove command, if already in history
            history.removeOne(cmd);
            // Append command to history
            history.append(cmd);
            // Enforce maximum history size
            while(history.size() > CONSOLE_HISTORY)
                history.removeFirst();
            // Set pointer to end of history
            historyPtr = history.size();
        }
        // Scroll console view to end
        scrollToEnd();
    }
}

void RPCConsole::browseHistory(int offset)
{
    // store current text when start browsing through the history
<<<<<<< HEAD
    if(historyPtr == history.size())
        cmdBeforeBrowsing = ui->lineEdit->text();
    
=======
    if (historyPtr == history.size()) {
        cmdBeforeBrowsing = ui->lineEdit->text();
    }

>>>>>>> 0e424c53
    historyPtr += offset;
    if(historyPtr < 0)
        historyPtr = 0;
    if(historyPtr > history.size())
        historyPtr = history.size();
    QString cmd;
    if(historyPtr < history.size())
        cmd = history.at(historyPtr);
<<<<<<< HEAD
    else if(historyPtr == history.size() && !cmdBeforeBrowsing.isNull())
        cmd = cmdBeforeBrowsing;
=======
    else if (!cmdBeforeBrowsing.isNull()) {
        cmd = cmdBeforeBrowsing;
    }
>>>>>>> 0e424c53
    ui->lineEdit->setText(cmd);
}

void RPCConsole::startExecutor()
{
    QThread *thread = new QThread;
    RPCExecutor *executor = new RPCExecutor();
    executor->moveToThread(thread);

    // Replies from executor object must go to this object
    connect(executor, SIGNAL(reply(int,QString)), this, SLOT(message(int,QString)));
    // Requests from this object must go to executor
    connect(this, SIGNAL(cmdRequest(QString)), executor, SLOT(request(QString)));

    // On stopExecutor signal
    // - queue executor for deletion (in execution thread)
    // - quit the Qt event loop in the execution thread
    connect(this, SIGNAL(stopExecutor()), executor, SLOT(deleteLater()));
    connect(this, SIGNAL(stopExecutor()), thread, SLOT(quit()));
    // Queue the thread for deletion (in this thread) when it is finished
    connect(thread, SIGNAL(finished()), thread, SLOT(deleteLater()));

    // Default implementation of QThread::run() simply spins up an event loop in the thread,
    // which is what we want.
    thread->start();
}

void RPCConsole::on_tabWidget_currentChanged(int index)
{
    if (ui->tabWidget->widget(index) == ui->tab_console)
        ui->lineEdit->setFocus();
    else if (ui->tabWidget->widget(index) != ui->tab_peers)
        clearSelectedNode();
}

void RPCConsole::on_openDebugLogfileButton_clicked()
{
    GUIUtil::openDebugLogfile();
}

void RPCConsole::scrollToEnd()
{
    QScrollBar *scrollbar = ui->messagesWidget->verticalScrollBar();
    scrollbar->setValue(scrollbar->maximum());
}

void RPCConsole::on_sldGraphRange_valueChanged(int value)
{
    const int multiplier = 5; // each position on the slider represents 5 min
    int mins = value * multiplier;
    setTrafficGraphRange(mins);
}

QString RPCConsole::FormatBytes(quint64 bytes)
{
    if(bytes < 1024)
        return QString(tr("%1 B")).arg(bytes);
    if(bytes < 1024 * 1024)
        return QString(tr("%1 KB")).arg(bytes / 1024);
    if(bytes < 1024 * 1024 * 1024)
        return QString(tr("%1 MB")).arg(bytes / 1024 / 1024);

    return QString(tr("%1 GB")).arg(bytes / 1024 / 1024 / 1024);
}

void RPCConsole::setTrafficGraphRange(int mins)
{
    ui->trafficGraph->setGraphRangeMins(mins);
    ui->lblGraphRange->setText(GUIUtil::formatDurationStr(mins * 60));
}

void RPCConsole::updateTrafficStats(quint64 totalBytesIn, quint64 totalBytesOut)
{
    ui->lblBytesIn->setText(FormatBytes(totalBytesIn));
    ui->lblBytesOut->setText(FormatBytes(totalBytesOut));
}

void RPCConsole::peerSelected(const QItemSelection &selected, const QItemSelection &deselected)
{
    Q_UNUSED(deselected);

    if (!clientModel || !clientModel->getPeerTableModel() || selected.indexes().isEmpty())
        return;

    const CNodeCombinedStats *stats = clientModel->getPeerTableModel()->getNodeStats(selected.indexes().first().row());
    if (stats)
        updateNodeDetail(stats);
}

void RPCConsole::peerLayoutChanged()
{
    if (!clientModel || !clientModel->getPeerTableModel())
        return;

    const CNodeCombinedStats *stats = NULL;
    bool fUnselect = false;
    bool fReselect = false;

    if (cachedNodeid == -1) // no node selected yet
        return;

    // find the currently selected row
    int selectedRow = -1;
    QModelIndexList selectedModelIndex = ui->peerWidget->selectionModel()->selectedIndexes();
    if (!selectedModelIndex.isEmpty()) {
        selectedRow = selectedModelIndex.first().row();
    }

    // check if our detail node has a row in the table (it may not necessarily
    // be at selectedRow since its position can change after a layout change)
    int detailNodeRow = clientModel->getPeerTableModel()->getRowByNodeId(cachedNodeid);

    if (detailNodeRow < 0)
    {
        // detail node disappeared from table (node disconnected)
        fUnselect = true;
    }
    else
    {
        if (detailNodeRow != selectedRow)
        {
            // detail node moved position
            fUnselect = true;
            fReselect = true;
        }

        // get fresh stats on the detail node.
        stats = clientModel->getPeerTableModel()->getNodeStats(detailNodeRow);
    }

    if (fUnselect && selectedRow >= 0) {
        clearSelectedNode();
    }

    if (fReselect)
    {
        ui->peerWidget->selectRow(detailNodeRow);
    }

    if (stats)
        updateNodeDetail(stats);
}

void RPCConsole::updateNodeDetail(const CNodeCombinedStats *stats)
{
    // Update cached nodeid
    cachedNodeid = stats->nodeStats.nodeid;

    // update the detail ui with latest node information
    QString peerAddrDetails(QString::fromStdString(stats->nodeStats.addrName) + " ");
    peerAddrDetails += tr("(node id: %1)").arg(QString::number(stats->nodeStats.nodeid));
    if (!stats->nodeStats.addrLocal.empty())
        peerAddrDetails += "<br />" + tr("via %1").arg(QString::fromStdString(stats->nodeStats.addrLocal));
    ui->peerHeading->setText(peerAddrDetails);
    ui->peerServices->setText(GUIUtil::formatServicesStr(stats->nodeStats.nServices));
    ui->peerLastSend->setText(stats->nodeStats.nLastSend ? GUIUtil::formatDurationStr(GetTime() - stats->nodeStats.nLastSend) : tr("never"));
    ui->peerLastRecv->setText(stats->nodeStats.nLastRecv ? GUIUtil::formatDurationStr(GetTime() - stats->nodeStats.nLastRecv) : tr("never"));
    ui->peerBytesSent->setText(FormatBytes(stats->nodeStats.nSendBytes));
    ui->peerBytesRecv->setText(FormatBytes(stats->nodeStats.nRecvBytes));
    ui->peerConnTime->setText(GUIUtil::formatDurationStr(GetTime() - stats->nodeStats.nTimeConnected));
    ui->peerPingTime->setText(GUIUtil::formatPingTime(stats->nodeStats.dPingTime));
    ui->peerPingWait->setText(GUIUtil::formatPingTime(stats->nodeStats.dPingWait));
    ui->timeoffset->setText(GUIUtil::formatTimeOffset(stats->nodeStats.nTimeOffset));
    ui->peerVersion->setText(QString("%1").arg(QString::number(stats->nodeStats.nVersion)));
    ui->peerSubversion->setText(QString::fromStdString(stats->nodeStats.cleanSubVer));
    ui->peerDirection->setText(stats->nodeStats.fInbound ? tr("Inbound") : tr("Outbound"));
    ui->peerHeight->setText(QString("%1").arg(QString::number(stats->nodeStats.nStartingHeight)));
    ui->peerWhitelisted->setText(stats->nodeStats.fWhitelisted ? tr("Yes") : tr("No"));

    // This check fails for example if the lock was busy and
    // nodeStateStats couldn't be fetched.
    if (stats->fNodeStateStatsAvailable) {
        // Ban score is init to 0
        ui->peerBanScore->setText(QString("%1").arg(stats->nodeStateStats.nMisbehavior));

        // Sync height is init to -1
        if (stats->nodeStateStats.nSyncHeight > -1)
            ui->peerSyncHeight->setText(QString("%1").arg(stats->nodeStateStats.nSyncHeight));
        else
            ui->peerSyncHeight->setText(tr("Unknown"));

        // Common height is init to -1
        if (stats->nodeStateStats.nCommonHeight > -1)
            ui->peerCommonHeight->setText(QString("%1").arg(stats->nodeStateStats.nCommonHeight));
        else
            ui->peerCommonHeight->setText(tr("Unknown"));
    }

    ui->detailWidget->show();
}

void RPCConsole::resizeEvent(QResizeEvent *event)
{
    QWidget::resizeEvent(event);
}

void RPCConsole::showEvent(QShowEvent *event)
{
    QWidget::showEvent(event);

    if (!clientModel || !clientModel->getPeerTableModel())
        return;

    // start PeerTableModel auto refresh
    clientModel->getPeerTableModel()->startAutoRefresh();
}

void RPCConsole::hideEvent(QHideEvent *event)
{
    QWidget::hideEvent(event);

    if (!clientModel || !clientModel->getPeerTableModel())
        return;

    // stop PeerTableModel auto refresh
    clientModel->getPeerTableModel()->stopAutoRefresh();
}

void RPCConsole::showPeersTableContextMenu(const QPoint& point)
{
    QModelIndex index = ui->peerWidget->indexAt(point);
    if (index.isValid())
        peersTableContextMenu->exec(QCursor::pos());
}

void RPCConsole::showBanTableContextMenu(const QPoint& point)
{
    QModelIndex index = ui->banlistWidget->indexAt(point);
    if (index.isValid())
        banTableContextMenu->exec(QCursor::pos());
}

void RPCConsole::disconnectSelectedNode()
{
    // Get currently selected peer address
    QString strNode = GUIUtil::getEntryData(ui->peerWidget, 0, PeerTableModel::Address);
    // Find the node, disconnect it and clear the selected node
    if (CNode *bannedNode = FindNode(strNode.toStdString())) {
        bannedNode->fDisconnect = true;
        clearSelectedNode();
    }
}

void RPCConsole::banSelectedNode(int bantime)
{
    if (!clientModel)
        return;

    // Get currently selected peer address
    QString strNode = GUIUtil::getEntryData(ui->peerWidget, 0, PeerTableModel::Address);
    // Find possible nodes, ban it and clear the selected node
    if (FindNode(strNode.toStdString())) {
        std::string nStr = strNode.toStdString();
        std::string addr;
        int port = 0;
        SplitHostPort(nStr, port, addr);

        CNode::Ban(CNetAddr(addr), BanReasonManuallyAdded, bantime);

        clearSelectedNode();
        clientModel->getBanTableModel()->refresh();
    }
}

void RPCConsole::unbanSelectedNode()
{
    if (!clientModel)
        return;

    // Get currently selected ban address
    QString strNode = GUIUtil::getEntryData(ui->banlistWidget, 0, BanTableModel::Address);
    CSubNet possibleSubnet(strNode.toStdString());

    if (possibleSubnet.IsValid())
    {
        CNode::Unban(possibleSubnet);
        clientModel->getBanTableModel()->refresh();
    }
}

void RPCConsole::clearSelectedNode()
{
    ui->peerWidget->selectionModel()->clearSelection();
    cachedNodeid = -1;
    ui->detailWidget->hide();
    ui->peerHeading->setText(tr("Select a peer to view detailed information."));
}

void RPCConsole::showOrHideBanTableIfRequired()
{
    if (!clientModel)
        return;

    bool visible = clientModel->getBanTableModel()->shouldShow();
    ui->banlistWidget->setVisible(visible);
    ui->banHeading->setVisible(visible);
}

void RPCConsole::setTabFocus(enum TabTypes tabType)
{
    ui->tabWidget->setCurrentIndex(tabType);
}<|MERGE_RESOLUTION|>--- conflicted
+++ resolved
@@ -62,10 +62,6 @@
     {NULL, NULL}
 };
 
-<<<<<<< HEAD
-//don't add private key handling cmd's to the history
-const QStringList RPCConsole::historyFilter = QStringList() << "importprivkey" << "signrawtransaction" << "walletpassphrase" << "walletpassphrasechange" << "encryptwallet";
-=======
 // don't add private key handling cmd's to the history
 const QStringList RPCConsole::historyFilter = QStringList()
     << "importprivkey"
@@ -73,7 +69,6 @@
     << "walletpassphrase"
     << "walletpassphrasechange"
     << "encryptwallet";
->>>>>>> 0e424c53
 
 /* Object for executing console RPC commands in a separate thread.
 */
@@ -649,19 +644,6 @@
     if(!cmd.isEmpty())
     {
         cmdBeforeBrowsing = QString();
-<<<<<<< HEAD
-        
-        message(CMD_REQUEST, cmd);
-        Q_EMIT cmdRequest(cmd);
-        
-        bool storeHistory = true;
-        Q_FOREACH(QString unallowedCmd, historyFilter)
-        {
-            if(cmd.trimmed().startsWith(unallowedCmd))
-                storeHistory = false; break;
-        }
-        
-=======
 
         message(CMD_REQUEST, cmd);
         Q_EMIT cmdRequest(cmd);
@@ -673,7 +655,6 @@
                 storeHistory = false; break;
         }
 
->>>>>>> 0e424c53
         if (storeHistory)
         {
             // Remove command, if already in history
@@ -694,16 +675,10 @@
 void RPCConsole::browseHistory(int offset)
 {
     // store current text when start browsing through the history
-<<<<<<< HEAD
-    if(historyPtr == history.size())
-        cmdBeforeBrowsing = ui->lineEdit->text();
-    
-=======
     if (historyPtr == history.size()) {
         cmdBeforeBrowsing = ui->lineEdit->text();
     }
 
->>>>>>> 0e424c53
     historyPtr += offset;
     if(historyPtr < 0)
         historyPtr = 0;
@@ -712,14 +687,9 @@
     QString cmd;
     if(historyPtr < history.size())
         cmd = history.at(historyPtr);
-<<<<<<< HEAD
-    else if(historyPtr == history.size() && !cmdBeforeBrowsing.isNull())
-        cmd = cmdBeforeBrowsing;
-=======
     else if (!cmdBeforeBrowsing.isNull()) {
         cmd = cmdBeforeBrowsing;
     }
->>>>>>> 0e424c53
     ui->lineEdit->setText(cmd);
 }
 
