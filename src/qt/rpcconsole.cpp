// Copyright (c) 2011-2022 The Bitcoin Core developers
// Distributed under the MIT software license, see the accompanying
// file COPYING or http://www.opensource.org/licenses/mit-license.php.

#if defined(HAVE_CONFIG_H)
#include <config/bitcoin-config.h>
#endif

#include <qt/rpcconsole.h>
#include <qt/forms/ui_debugwindow.h>

#include <chainparams.h>
#include <interfaces/node.h>
#include <qt/bantablemodel.h>
#include <qt/clientmodel.h>
#include <qt/guiutil.h>
<<<<<<< HEAD
#include <qt/optionsmodel.h>
#include <qt/pairingpage.h>
=======
>>>>>>> 3b4654d0
#include <qt/peertablesortproxy.h>
#include <qt/platformstyle.h>
#include <qt/walletmodel.h>
#include <rpc/client.h>
#include <rpc/server.h>
#include <util/strencodings.h>
#include <util/string.h>
#include <util/system.h>
#include <util/threadnames.h>

#include <univalue.h>

#include <QAbstractButton>
#include <QAbstractItemModel>
#include <QDateTime>
#include <QFont>
#include <QFontMetrics>
#include <QKeyEvent>
#include <QKeySequence>
#include <QLatin1String>
#include <QLocale>
#include <QMenu>
#include <QMessageBox>
#include <QScreen>
#include <QScrollBar>
#include <QSettings>
#include <QShortcut>
#include <QString>
#include <QStringList>
#include <QStyledItemDelegate>
#include <QTime>
#include <QTimer>
#include <QVariant>

#include <chrono>

const int CONSOLE_HISTORY = 50;
const int INITIAL_TRAFFIC_GRAPH_MINS = 30;
const QSize FONT_RANGE(4, 40);
const char fontSizeSettingsKey[] = "consoleFontSize";

const struct {
    const char *url;
    const char *source;
} ICON_MAPPING[] = {
    {"cmd-request", ":/icons/tx_input"},
    {"cmd-reply", ":/icons/tx_output"},
    {"cmd-error", ":/icons/tx_output"},
    {"misc", ":/icons/tx_inout"},
    {nullptr, nullptr}
};

namespace {

// don't add private key handling cmd's to the history
const QStringList historyFilter = QStringList()
    << "importprivkey"
    << "importmulti"
    << "sethdseed"
    << "signmessagewithprivkey"
    << "signrawtransactionwithkey"
    << "sweepprivkeys"
    << "walletpassphrase"
    << "walletpassphrasechange"
    << "encryptwallet";

}

/* Object for executing console RPC commands in a separate thread.
*/
class RPCExecutor : public QObject
{
    Q_OBJECT
public:
    explicit RPCExecutor(interfaces::Node& node) : m_node(node) {}

public Q_SLOTS:
    void request(const QString &command, const WalletModel* wallet_model);

Q_SIGNALS:
    void reply(int category, const QString &command);

private:
    interfaces::Node& m_node;
};

/** Class for handling RPC timers
 * (used for e.g. re-locking the wallet after a timeout)
 */
class QtRPCTimerBase: public QObject, public RPCTimerBase
{
    Q_OBJECT
public:
    QtRPCTimerBase(std::function<void()>& _func, int64_t millis):
        func(_func)
    {
        timer.setSingleShot(true);
        connect(&timer, &QTimer::timeout, [this]{ func(); });
        timer.start(millis);
    }
    ~QtRPCTimerBase() = default;
private:
    QTimer timer;
    std::function<void()> func;
};

class QtRPCTimerInterface: public RPCTimerInterface
{
public:
    ~QtRPCTimerInterface() = default;
    const char *Name() override { return "Qt"; }
    RPCTimerBase* NewTimer(std::function<void()>& func, int64_t millis) override
    {
        return new QtRPCTimerBase(func, millis);
    }
};

class PeerIdViewDelegate : public QStyledItemDelegate
{
    Q_OBJECT
public:
    explicit PeerIdViewDelegate(QObject* parent = nullptr)
        : QStyledItemDelegate(parent) {}

    QString displayText(const QVariant& value, const QLocale& locale) const override
    {
        // Additional spaces should visually separate right-aligned content
        // from the next column to the right.
        return value.toString() + QLatin1String("   ");
    }
};

#include <qt/rpcconsole.moc>

/**
 * Split shell command line into a list of arguments and optionally execute the command(s).
 * Aims to emulate \c bash and friends.
 *
 * - Command nesting is possible with parenthesis; for example: validateaddress(getnewaddress())
 * - Arguments are delimited with whitespace or comma
 * - Extra whitespace at the beginning and end and between arguments will be ignored
 * - Text can be "double" or 'single' quoted
 * - The backslash \c \ is used as escape character
 *   - Outside quotes, any character can be escaped
 *   - Within double quotes, only escape \c " and backslashes before a \c " or another backslash
 *   - Within single quotes, no escaping is possible and no special interpretation takes place
 *
 * @param[in]    node    optional node to execute command on
 * @param[out]   strResult   stringified result from the executed command(chain)
 * @param[in]    strCommand  Command line to split
 * @param[in]    fExecute    set true if you want the command to be executed
 * @param[out]   pstrFilteredOut  Command line, filtered to remove any sensitive data
 */

bool RPCConsole::RPCParseCommandLine(interfaces::Node* node, std::string &strResult, const std::string &strCommand, const bool fExecute, std::string * const pstrFilteredOut, const WalletModel* wallet_model)
{
    std::vector< std::vector<std::string> > stack;
    stack.push_back(std::vector<std::string>());

    enum CmdParseState
    {
        STATE_EATING_SPACES,
        STATE_EATING_SPACES_IN_ARG,
        STATE_EATING_SPACES_IN_BRACKETS,
        STATE_ARGUMENT,
        STATE_SINGLEQUOTED,
        STATE_DOUBLEQUOTED,
        STATE_ESCAPE_OUTER,
        STATE_ESCAPE_DOUBLEQUOTED,
        STATE_COMMAND_EXECUTED,
        STATE_COMMAND_EXECUTED_INNER
    } state = STATE_EATING_SPACES;
    std::string curarg;
    UniValue lastResult;
    unsigned nDepthInsideSensitive = 0;
    size_t filter_begin_pos = 0, chpos;
    std::vector<std::pair<size_t, size_t>> filter_ranges;

    auto add_to_current_stack = [&](const std::string& strArg) {
        if (stack.back().empty() && (!nDepthInsideSensitive) && historyFilter.contains(QString::fromStdString(strArg), Qt::CaseInsensitive)) {
            nDepthInsideSensitive = 1;
            filter_begin_pos = chpos;
        }
        // Make sure stack is not empty before adding something
        if (stack.empty()) {
            stack.push_back(std::vector<std::string>());
        }
        stack.back().push_back(strArg);
    };

    auto close_out_params = [&]() {
        if (nDepthInsideSensitive) {
            if (!--nDepthInsideSensitive) {
                assert(filter_begin_pos);
                filter_ranges.push_back(std::make_pair(filter_begin_pos, chpos));
                filter_begin_pos = 0;
            }
        }
        stack.pop_back();
    };

    std::string strCommandTerminated = strCommand;
    if (strCommandTerminated.back() != '\n')
        strCommandTerminated += "\n";
    for (chpos = 0; chpos < strCommandTerminated.size(); ++chpos)
    {
        char ch = strCommandTerminated[chpos];
        switch(state)
        {
            case STATE_COMMAND_EXECUTED_INNER:
            case STATE_COMMAND_EXECUTED:
            {
                bool breakParsing = true;
                switch(ch)
                {
                    case '[': curarg.clear(); state = STATE_COMMAND_EXECUTED_INNER; break;
                    default:
                        if (state == STATE_COMMAND_EXECUTED_INNER)
                        {
                            if (ch != ']')
                            {
                                // append char to the current argument (which is also used for the query command)
                                curarg += ch;
                                break;
                            }
                            if (curarg.size() && fExecute)
                            {
                                // if we have a value query, query arrays with index and objects with a string key
                                UniValue subelement;
                                if (lastResult.isArray())
                                {
                                    const auto parsed{ToIntegral<size_t>(curarg)};
                                    if (!parsed) {
                                        throw std::runtime_error("Invalid result query");
                                    }
                                    subelement = lastResult[parsed.value()];
                                }
                                else if (lastResult.isObject())
                                    subelement = find_value(lastResult, curarg);
                                else
                                    throw std::runtime_error("Invalid result query"); //no array or object: abort
                                lastResult = subelement;
                            }

                            state = STATE_COMMAND_EXECUTED;
                            break;
                        }
                        // don't break parsing when the char is required for the next argument
                        breakParsing = false;

                        // pop the stack and return the result to the current command arguments
                        close_out_params();

                        // don't stringify the json in case of a string to avoid doublequotes
                        if (lastResult.isStr())
                            curarg = lastResult.get_str();
                        else
                            curarg = lastResult.write(2);

                        // if we have a non empty result, use it as stack argument otherwise as general result
                        if (curarg.size())
                        {
                            if (stack.size())
                                add_to_current_stack(curarg);
                            else
                                strResult = curarg;
                        }
                        curarg.clear();
                        // assume eating space state
                        state = STATE_EATING_SPACES;
                }
                if (breakParsing)
                    break;
                [[fallthrough]];
            }
            case STATE_ARGUMENT: // In or after argument
            case STATE_EATING_SPACES_IN_ARG:
            case STATE_EATING_SPACES_IN_BRACKETS:
            case STATE_EATING_SPACES: // Handle runs of whitespace
                switch(ch)
            {
                case '"': state = STATE_DOUBLEQUOTED; break;
                case '\'': state = STATE_SINGLEQUOTED; break;
                case '\\': state = STATE_ESCAPE_OUTER; break;
                case '(': case ')': case '\n':
                    if (state == STATE_EATING_SPACES_IN_ARG)
                        throw std::runtime_error("Invalid Syntax");
                    if (state == STATE_ARGUMENT)
                    {
                        if (ch == '(' && stack.size() && stack.back().size() > 0)
                        {
                            if (nDepthInsideSensitive) {
                                ++nDepthInsideSensitive;
                            }
                            stack.push_back(std::vector<std::string>());
                        }

                        // don't allow commands after executed commands on baselevel
                        if (!stack.size())
                            throw std::runtime_error("Invalid Syntax");

                        add_to_current_stack(curarg);
                        curarg.clear();
                        state = STATE_EATING_SPACES_IN_BRACKETS;
                    }
                    if ((ch == ')' || ch == '\n') && stack.size() > 0)
                    {
                        if (fExecute) {
                            // Convert argument list to JSON objects in method-dependent way,
                            // and pass it along with the method name to the dispatcher.
                            UniValue params = RPCConvertValues(stack.back()[0], std::vector<std::string>(stack.back().begin() + 1, stack.back().end()));
                            std::string method = stack.back()[0];
                            std::string uri;
#ifdef ENABLE_WALLET
                            if (wallet_model) {
                                QByteArray encodedName = QUrl::toPercentEncoding(wallet_model->getWalletName());
                                uri = "/wallet/"+std::string(encodedName.constData(), encodedName.length());
                            }
#endif
                            assert(node);
                            lastResult = node->executeRpc(method, params, uri);
                        }

                        state = STATE_COMMAND_EXECUTED;
                        curarg.clear();
                    }
                    break;
                case ' ': case ',': case '\t':
                    if(state == STATE_EATING_SPACES_IN_ARG && curarg.empty() && ch == ',')
                        throw std::runtime_error("Invalid Syntax");

                    else if(state == STATE_ARGUMENT) // Space ends argument
                    {
                        add_to_current_stack(curarg);
                        curarg.clear();
                    }
                    if ((state == STATE_EATING_SPACES_IN_BRACKETS || state == STATE_ARGUMENT) && ch == ',')
                    {
                        state = STATE_EATING_SPACES_IN_ARG;
                        break;
                    }
                    state = STATE_EATING_SPACES;
                    break;
                default: curarg += ch; state = STATE_ARGUMENT;
            }
                break;
            case STATE_SINGLEQUOTED: // Single-quoted string
                switch(ch)
            {
                case '\'': state = STATE_ARGUMENT; break;
                default: curarg += ch;
            }
                break;
            case STATE_DOUBLEQUOTED: // Double-quoted string
                switch(ch)
            {
                case '"': state = STATE_ARGUMENT; break;
                case '\\': state = STATE_ESCAPE_DOUBLEQUOTED; break;
                default: curarg += ch;
            }
                break;
            case STATE_ESCAPE_OUTER: // '\' outside quotes
                curarg += ch; state = STATE_ARGUMENT;
                break;
            case STATE_ESCAPE_DOUBLEQUOTED: // '\' in double-quoted text
                if(ch != '"' && ch != '\\') curarg += '\\'; // keep '\' for everything but the quote and '\' itself
                curarg += ch; state = STATE_DOUBLEQUOTED;
                break;
        }
    }
    if (pstrFilteredOut) {
        if (STATE_COMMAND_EXECUTED == state) {
            assert(!stack.empty());
            close_out_params();
        }
        *pstrFilteredOut = strCommand;
        for (auto i = filter_ranges.rbegin(); i != filter_ranges.rend(); ++i) {
            pstrFilteredOut->replace(i->first, i->second - i->first, "(…)");
        }
    }
    switch(state) // final state
    {
        case STATE_COMMAND_EXECUTED:
            if (lastResult.isStr())
                strResult = lastResult.get_str();
            else
                strResult = lastResult.write(2);
            [[fallthrough]];
        case STATE_ARGUMENT:
        case STATE_EATING_SPACES:
            return true;
        default: // ERROR to end in one of the other states
            return false;
    }
}

void RPCExecutor::request(const QString &command, const WalletModel* wallet_model)
{
    try
    {
        std::string result;
        std::string executableCommand = command.toStdString() + "\n";

        // Catch the console-only-help command before RPC call is executed and reply with help text as-if a RPC reply.
        if(executableCommand == "help-console\n") {
            Q_EMIT reply(RPCConsole::CMD_REPLY, QString(("\n"
                "This console accepts RPC commands using the standard syntax.\n"
                "   example:    getblockhash 0\n\n"

                "This console can also accept RPC commands using the parenthesized syntax.\n"
                "   example:    getblockhash(0)\n\n"

                "Commands may be nested when specified with the parenthesized syntax.\n"
                "   example:    getblock(getblockhash(0) 1)\n\n"

                "A space or a comma can be used to delimit arguments for either syntax.\n"
                "   example:    getblockhash 0\n"
                "               getblockhash,0\n\n"

                "Named results can be queried with a non-quoted key string in brackets using the parenthesized syntax.\n"
                "   example:    getblock(getblockhash(0) 1)[tx]\n\n"

                "Results without keys can be queried with an integer in brackets using the parenthesized syntax.\n"
                "   example:    getblock(getblockhash(0),1)[tx][0]\n\n")));
            return;
        }
        if (!RPCConsole::RPCExecuteCommandLine(m_node, result, executableCommand, nullptr, wallet_model)) {
            Q_EMIT reply(RPCConsole::CMD_ERROR, QString("Parse error: unbalanced ' or \""));
            return;
        }

        Q_EMIT reply(RPCConsole::CMD_REPLY, QString::fromStdString(result));
    }
    catch (UniValue& objError)
    {
        try // Nice formatting for standard-format error
        {
            int code = find_value(objError, "code").getInt<int>();
            std::string message = find_value(objError, "message").get_str();
            Q_EMIT reply(RPCConsole::CMD_ERROR, QString::fromStdString(message) + " (code " + QString::number(code) + ")");
        }
        catch (const std::runtime_error&) // raised when converting to invalid type, i.e. missing code or message
        {   // Show raw JSON object
            Q_EMIT reply(RPCConsole::CMD_ERROR, QString::fromStdString(objError.write()));
        }
    }
    catch (const std::exception& e)
    {
        Q_EMIT reply(RPCConsole::CMD_ERROR, QString("Error: ") + QString::fromStdString(e.what()));
    }
}

RPCConsole::RPCConsole(interfaces::Node& node, const PlatformStyle *_platformStyle, QWidget *parent) :
    QWidget(parent),
    m_node(node),
    ui(new Ui::RPCConsole),
    platformStyle(_platformStyle)
{
    ui->setupUi(this);

    // Default tabs are identified by their UI index
    for (int i = ui->tabWidget->count(); i--; ) {
        m_tabs[TabTypes(i)] = ui->tabWidget->widget(i);
    }

    QSettings settings;
#ifdef ENABLE_WALLET
    if (WalletModel::isWalletEnabled()) {
        // RPCConsole widget is a window.
        if (!restoreGeometry(settings.value("RPCConsoleWindowGeometry").toByteArray())) {
            // Restore failed (perhaps missing setting), center the window
            move(QGuiApplication::primaryScreen()->availableGeometry().center() - frameGeometry().center());
        }
        ui->splitter->restoreState(settings.value("RPCConsoleWindowPeersTabSplitterSizes").toByteArray());
    } else
#endif // ENABLE_WALLET
    {
        // RPCConsole is a child widget.
        ui->splitter->restoreState(settings.value("RPCConsoleWidgetPeersTabSplitterSizes").toByteArray());
    }

    m_peer_widget_header_state = settings.value("PeersTabPeerHeaderState").toByteArray();
    m_banlist_widget_header_state = settings.value("PeersTabBanlistHeaderState").toByteArray();
    m_alternating_row_colors = settings.value("PeersTabAlternatingRowColors").toBool();

    constexpr QChar nonbreaking_hyphen(8209);
    const std::vector<QString> CONNECTION_TYPE_DOC{
        //: Explanatory text for an inbound peer connection.
        tr("Inbound: initiated by peer"),
        /*: Explanatory text for an outbound peer connection that
            relays all network information. This is the default behavior for
            outbound connections. */
        tr("Outbound Full Relay: default"),
        /*: Explanatory text for an outbound peer connection that relays
            network information about blocks and not transactions or addresses. */
        tr("Outbound Block Relay: does not relay transactions or addresses"),
        /*: Explanatory text for an outbound peer connection that was
            established manually through one of several methods. The numbered
            arguments are stand-ins for the methods available to establish
            manual connections. */
        tr("Outbound Manual: added using RPC %1 or %2/%3 configuration options")
            .arg("addnode")
            .arg(QString(nonbreaking_hyphen) + "addnode")
            .arg(QString(nonbreaking_hyphen) + "connect"),
        /*: Explanatory text for a short-lived outbound peer connection that
            is used to test the aliveness of known addresses. */
        tr("Outbound Feeler: short-lived, for testing addresses"),
        /*: Explanatory text for a short-lived outbound peer connection that is used
            to request addresses from a peer. */
        tr("Outbound Address Fetch: short-lived, for soliciting addresses")};
    const QString list{"<ul><li>" + Join(CONNECTION_TYPE_DOC, QString("</li><li>")) + "</li></ul>"};
    ui->peerConnectionTypeLabel->setToolTip(ui->peerConnectionTypeLabel->toolTip().arg(list));
    const QString hb_list{"<ul><li>\""
        + ts.to + "\" – " + tr("we selected the peer for high bandwidth relay") + "</li><li>\""
        + ts.from + "\" – " + tr("the peer selected us for high bandwidth relay") + "</li><li>\""
        + ts.no + "\" – " + tr("no high bandwidth relay selected") + "</li></ul>"};
    ui->peerHighBandwidthLabel->setToolTip(ui->peerHighBandwidthLabel->toolTip().arg(hb_list));
    ui->dataDir->setToolTip(ui->dataDir->toolTip().arg(QString(nonbreaking_hyphen) + "datadir"));
    ui->blocksDir->setToolTip(ui->blocksDir->toolTip().arg(QString(nonbreaking_hyphen) + "blocksdir"));
    ui->openDebugLogfileButton->setToolTip(ui->openDebugLogfileButton->toolTip().arg(PACKAGE_NAME));

    if (platformStyle->getImagesOnButtons()) {
        ui->openDebugLogfileButton->setIcon(platformStyle->SingleColorIcon(":/icons/export"));
    }
    ui->clearButton->setIcon(platformStyle->SingleColorIcon(":/icons/remove"));

    ui->fontBiggerButton->setIcon(platformStyle->SingleColorIcon(":/icons/fontbigger"));
    //: Main shortcut to increase the RPC console font size.
    ui->fontBiggerButton->setShortcut(tr("Ctrl++"));
    //: Secondary shortcut to increase the RPC console font size.
    GUIUtil::AddButtonShortcut(ui->fontBiggerButton, tr("Ctrl+="));

    ui->fontSmallerButton->setIcon(platformStyle->SingleColorIcon(":/icons/fontsmaller"));
    //: Main shortcut to decrease the RPC console font size.
    ui->fontSmallerButton->setShortcut(tr("Ctrl+-"));
    //: Secondary shortcut to decrease the RPC console font size.
    GUIUtil::AddButtonShortcut(ui->fontSmallerButton, tr("Ctrl+_"));

    ui->promptIcon->setIcon(platformStyle->SingleColorIcon(QStringLiteral(":/icons/prompticon")));

    // Install event filter for up and down arrow
    ui->lineEdit->installEventFilter(this);
    ui->lineEdit->setMaxLength(16 * 1024 * 1024);
    ui->messagesWidget->installEventFilter(this);

    connect(ui->clearButton, &QAbstractButton::clicked, [this] { clear(); });
    connect(ui->fontBiggerButton, &QAbstractButton::clicked, this, &RPCConsole::fontBigger);
    connect(ui->fontSmallerButton, &QAbstractButton::clicked, this, &RPCConsole::fontSmaller);
    connect(ui->btnClearTrafficGraph, &QPushButton::clicked, ui->trafficGraph, &TrafficGraphWidget::clear);

    // disable the wallet selector by default
    ui->WalletSelector->setVisible(false);
    ui->WalletSelectorLabel->setVisible(false);

    // Register RPC timer interface
    rpcTimerInterface = new QtRPCTimerInterface();
    // avoid accidentally overwriting an existing, non QTThread
    // based timer interface
    m_node.rpcSetTimerInterfaceIfUnset(rpcTimerInterface);

    setTrafficGraphRange(INITIAL_TRAFFIC_GRAPH_MINS);
    updateDetailWidget();

    consoleFontSize = settings.value(fontSizeSettingsKey, QFont().pointSize()).toInt();
    clear();

    GUIUtil::handleCloseWindowShortcut(this);

    QObject::connect(new QShortcut(QKeySequence(QStringLiteral("Ctrl+D")), ui->tab_console), &QShortcut::activated, this, &QWidget::close);

    updateWindowTitle();
}

RPCConsole::~RPCConsole()
{
    QSettings settings;
#ifdef ENABLE_WALLET
    if (WalletModel::isWalletEnabled()) {
        // RPCConsole widget is a window.
        settings.setValue("RPCConsoleWindowGeometry", saveGeometry());
        settings.setValue("RPCConsoleWindowPeersTabSplitterSizes", ui->splitter->saveState());
    } else
#endif // ENABLE_WALLET
    {
        // RPCConsole is a child widget.
        settings.setValue("RPCConsoleWidgetPeersTabSplitterSizes", ui->splitter->saveState());
    }

    settings.setValue("PeersTabPeerHeaderState", m_peer_widget_header_state);
    settings.setValue("PeersTabBanlistHeaderState", m_banlist_widget_header_state);

    m_node.rpcUnsetTimerInterface(rpcTimerInterface);
    delete rpcTimerInterface;
    delete ui;
}

bool RPCConsole::eventFilter(QObject* obj, QEvent *event)
{
    if(event->type() == QEvent::KeyPress) // Special key handling
    {
        QKeyEvent *keyevt = static_cast<QKeyEvent*>(event);
        int key = keyevt->key();
        Qt::KeyboardModifiers mod = keyevt->modifiers();
        switch(key)
        {
        case Qt::Key_Up: if(obj == ui->lineEdit) { browseHistory(-1); return true; } break;
        case Qt::Key_Down: if(obj == ui->lineEdit) { browseHistory(1); return true; } break;
        case Qt::Key_PageUp: /* pass paging keys to messages widget */
        case Qt::Key_PageDown:
            if (obj == ui->lineEdit) {
                QApplication::sendEvent(ui->messagesWidget, keyevt);
                return true;
            }
            break;
        case Qt::Key_Return:
        case Qt::Key_Enter:
            // forward these events to lineEdit
            if (obj == autoCompleter->popup()) {
                QApplication::sendEvent(ui->lineEdit, keyevt);
                autoCompleter->popup()->hide();
                return true;
            }
            break;
        default:
            // Typing in messages widget brings focus to line edit, and redirects key there
            // Exclude most combinations and keys that emit no text, except paste shortcuts
            if(obj == ui->messagesWidget && (
                  (!mod && !keyevt->text().isEmpty() && key != Qt::Key_Tab) ||
                  ((mod & Qt::ControlModifier) && key == Qt::Key_V) ||
                  ((mod & Qt::ShiftModifier) && key == Qt::Key_Insert)))
            {
                ui->lineEdit->setFocus();
                QApplication::sendEvent(ui->lineEdit, keyevt);
                return true;
            }
        }
    }
    return QWidget::eventFilter(obj, event);
}

void RPCConsole::setClientModel(ClientModel *model, int bestblock_height, int64_t bestblock_date, double verification_progress)
{
    clientModel = model;

    bool wallet_enabled{false};
#ifdef ENABLE_WALLET
    wallet_enabled = WalletModel::isWalletEnabled();
#endif // ENABLE_WALLET
    if (model && !wallet_enabled) {
        // Show warning, for example if this is a prerelease version
        connect(model, &ClientModel::alertsChanged, this, &RPCConsole::updateAlerts);
        updateAlerts(model->getStatusBarWarnings());
    }

    ui->trafficGraph->setClientModel(model);
    if (m_tab_pairing) m_tab_pairing->setClientModel(model);
    if (model && clientModel->getPeerTableModel() && clientModel->getBanTableModel()) {
        // Keep up to date with client
        setNumConnections(model->getNumConnections());
        connect(model, &ClientModel::numConnectionsChanged, this, &RPCConsole::setNumConnections);

        setNumBlocks(bestblock_height, QDateTime::fromSecsSinceEpoch(bestblock_date), verification_progress, SyncType::BLOCK_SYNC);
        connect(model, &ClientModel::numBlocksChanged, this, &RPCConsole::setNumBlocks);

        updateNetworkState();
        connect(model, &ClientModel::networkActiveChanged, this, &RPCConsole::setNetworkActive);

        interfaces::Node& node = clientModel->node();
        updateTrafficStats(node.getTotalBytesRecv(), node.getTotalBytesSent());
        connect(model, &ClientModel::bytesChanged, this, &RPCConsole::updateTrafficStats);

        connect(model, &ClientModel::mempoolSizeChanged, this, &RPCConsole::setMempoolSize);

        connect(model->getOptionsModel(), &OptionsModel::peersTabAlternatingRowColorsChanged, [this](bool alternating_row_colors) {
            ui->peerWidget->setAlternatingRowColors(alternating_row_colors);
            ui->banlistWidget->setAlternatingRowColors(alternating_row_colors);
        });

        // set up peer table
        clientModel->getPeerTableModel()->updatePalette();
        ui->peerWidget->setModel(model->peerTableSortProxy());
        ui->peerWidget->verticalHeader()->hide();
        ui->peerWidget->setSelectionBehavior(QAbstractItemView::SelectRows);
        ui->peerWidget->setSelectionMode(QAbstractItemView::ExtendedSelection);
        ui->peerWidget->setContextMenuPolicy(Qt::CustomContextMenu);

        if (!ui->peerWidget->horizontalHeader()->restoreState(m_peer_widget_header_state)) {
            const QFontMetrics fm = ui->peerWidget->fontMetrics();
            ui->peerWidget->setColumnWidth(PeerTableModel::NetNodeId, GUIUtil::TextWidth(fm, QStringLiteral("99999")));
            ui->peerWidget->setColumnWidth(PeerTableModel::Age, GUIUtil::TextWidth(fm, GUIUtil::FormatPeerAge(std::chrono::hours{23976 /* 999 days */})));
            ui->peerWidget->setColumnWidth(PeerTableModel::Direction, DIRECTION_COLUMN_WIDTH);
            ui->peerWidget->setColumnWidth(PeerTableModel::Address, ADDRESS_COLUMN_WIDTH);
            ui->peerWidget->setColumnWidth(PeerTableModel::ConnectionType, GUIUtil::TextWidth(fm, GUIUtil::ConnectionTypeToQString(ConnectionType::ADDR_FETCH /* TODO: Find the WIDEST string? */, /*prepend_direction=*/false)));
            const auto bytesize_width = GUIUtil::TextWidth(fm, GUIUtil::formatBytes(999'000'000'000) + QStringLiteral("x"));
            ui->peerWidget->setColumnWidth(PeerTableModel::Network, GUIUtil::TextWidth(fm, qvariant_cast<QString>(model->peerTableSortProxy()->headerData(PeerTableModel::ColumnIndex::Network, Qt::Horizontal, Qt::DisplayRole)) /* TODO: Find the WIDEST string? */ + QStringLiteral("x")));
            ui->peerWidget->setColumnWidth(PeerTableModel::Subversion, SUBVERSION_COLUMN_WIDTH);
            ui->peerWidget->setColumnWidth(PeerTableModel::Ping, PING_COLUMN_WIDTH);
            ui->peerWidget->setColumnWidth(PeerTableModel::Sent, bytesize_width);
            ui->peerWidget->setColumnWidth(PeerTableModel::Received, bytesize_width);
        }
        ui->peerWidget->horizontalHeader()->setSectionResizeMode(PeerTableModel::Age, QHeaderView::ResizeToContents);
        ui->peerWidget->horizontalHeader()->setStretchLastSection(true);
        ui->peerWidget->setItemDelegateForColumn(PeerTableModel::NetNodeId, new PeerIdViewDelegate(this));
        ui->peerWidget->setAlternatingRowColors(m_alternating_row_colors);

        // create peer table context menu
        peersTableContextMenu = new QMenu(this);
        //: Context menu action to copy the address of a peer.
        peersTableContextMenu->addAction(tr("&Copy address"), [this] {
            GUIUtil::copyEntryData(ui->peerWidget, PeerTableModel::Address, Qt::DisplayRole);
        });
        peersTableContextMenu->addSeparator();
        peersTableContextMenu->addAction(tr("&Disconnect"), this, &RPCConsole::disconnectSelectedNode);
        peersTableContextMenu->addAction(ts.ban_for + " " + tr("1 &hour"), [this] { banSelectedNode(60 * 60); });
        peersTableContextMenu->addAction(ts.ban_for + " " + tr("1 d&ay"), [this] { banSelectedNode(60 * 60 * 24); });
        peersTableContextMenu->addAction(ts.ban_for + " " + tr("1 &week"), [this] { banSelectedNode(60 * 60 * 24 * 7); });
        peersTableContextMenu->addAction(ts.ban_for + " " + tr("1 &year"), [this] { banSelectedNode(60 * 60 * 24 * 365); });
        connect(ui->peerWidget, &QTableView::customContextMenuRequested, this, &RPCConsole::showPeersTableContextMenu);

        // peer table signal handling - update peer details when selecting new node
        connect(ui->peerWidget->selectionModel(), &QItemSelectionModel::selectionChanged, [this] {
            resetDetailWidget();
            updateDetailWidget();
        });
        connect(model->getPeerTableModel(), &QAbstractItemModel::dataChanged, [this] { updateDetailWidget(); });

        // set up ban table
        ui->banlistWidget->setModel(model->getBanTableModel());
        ui->banlistWidget->verticalHeader()->hide();
        ui->banlistWidget->setSelectionBehavior(QAbstractItemView::SelectRows);
        ui->banlistWidget->setSelectionMode(QAbstractItemView::SingleSelection);
        ui->banlistWidget->setContextMenuPolicy(Qt::CustomContextMenu);

        if (!ui->banlistWidget->horizontalHeader()->restoreState(m_banlist_widget_header_state)) {
            ui->banlistWidget->setColumnWidth(BanTableModel::Address, BANSUBNET_COLUMN_WIDTH);
            ui->banlistWidget->setColumnWidth(BanTableModel::Bantime, BANTIME_COLUMN_WIDTH);
        }
        ui->banlistWidget->horizontalHeader()->setSectionResizeMode(BanTableModel::Address, QHeaderView::ResizeToContents);
        ui->banlistWidget->horizontalHeader()->setStretchLastSection(true);
        ui->banlistWidget->setAlternatingRowColors(m_alternating_row_colors);

        // create ban table context menu
        banTableContextMenu = new QMenu(this);
        /*: Context menu action to copy the IP/Netmask of a banned peer.
            IP/Netmask is the combination of a peer's IP address and its Netmask.
            For IP address, see: https://en.wikipedia.org/wiki/IP_address. */
        banTableContextMenu->addAction(tr("&Copy IP/Netmask"), [this] {
            GUIUtil::copyEntryData(ui->banlistWidget, BanTableModel::Address, Qt::DisplayRole);
        });
        banTableContextMenu->addSeparator();
        banTableContextMenu->addAction(tr("&Unban"), this, &RPCConsole::unbanSelectedNode);
        connect(ui->banlistWidget, &QTableView::customContextMenuRequested, this, &RPCConsole::showBanTableContextMenu);

        // ban table signal handling - clear peer details when clicking a peer in the ban table
        connect(ui->banlistWidget, &QTableView::clicked, this, &RPCConsole::clearSelectedNode);
        // ban table signal handling - ensure ban table is shown or hidden (if empty)
        connect(model->getBanTableModel(), &BanTableModel::layoutChanged, this, &RPCConsole::showOrHideBanTableIfRequired);
        showOrHideBanTableIfRequired();

        // Provide initial values
        ui->clientVersion->setText(model->formatFullVersion());
        ui->clientUserAgent->setText(model->formatSubVersion());
        ui->dataDir->setText(model->dataDir());
        ui->blocksDir->setText(model->blocksDir());
        ui->startupTime->setText(model->formatClientStartupTime());
        ui->networkName->setText(QString::fromStdString(Params().NetworkIDString()));

        //Setup autocomplete and attach it
        QStringList wordList;
        std::vector<std::string> commandList = m_node.listRpcCommands();
        for (size_t i = 0; i < commandList.size(); ++i)
        {
            wordList << commandList[i].c_str();
            wordList << ("help " + commandList[i]).c_str();
        }

        wordList << "help-console";
        wordList.sort();
        autoCompleter = new QCompleter(wordList, this);
        autoCompleter->setModelSorting(QCompleter::CaseSensitivelySortedModel);
        // ui->lineEdit is initially disabled because running commands is only
        // possible from now on.
        ui->lineEdit->setEnabled(true);
        ui->lineEdit->setCompleter(autoCompleter);
        autoCompleter->popup()->installEventFilter(this);
        // Start thread to execute RPC commands.
        startExecutor();
    }
    if (!model) {
        // Client model is being set to 0, this means shutdown() is about to be called.
        thread.quit();
        thread.wait();
    }
}

void RPCConsole::addPairingTab()
{
    assert(!m_tab_pairing);
    m_tab_pairing = new PairingPage(this);
    ui->tabWidget->insertTab(1, m_tab_pairing, tr("&Pairing"));
    m_tabs[TabTypes::PAIRING] = m_tab_pairing;
    if (clientModel) m_tab_pairing->setClientModel(clientModel);
}

#ifdef ENABLE_WALLET
void RPCConsole::addWallet(WalletModel * const walletModel)
{
    // use name for text and wallet model for internal data object (to allow to move to a wallet id later)
    ui->WalletSelector->addItem(walletModel->getDisplayName(), QVariant::fromValue(walletModel));
    if (ui->WalletSelector->count() == 2) {
        // First wallet added, set to default to match wallet RPC behavior
        ui->WalletSelector->setCurrentIndex(1);
    }
    if (ui->WalletSelector->count() > 2) {
        ui->WalletSelector->setVisible(true);
        ui->WalletSelectorLabel->setVisible(true);
    }
}

void RPCConsole::removeWallet(WalletModel * const walletModel)
{
    ui->WalletSelector->removeItem(ui->WalletSelector->findData(QVariant::fromValue(walletModel)));
    if (ui->WalletSelector->count() == 2) {
        ui->WalletSelector->setVisible(false);
        ui->WalletSelectorLabel->setVisible(false);
    }
}

void RPCConsole::setCurrentWallet(WalletModel* const wallet_model)
{
    QVariant data = QVariant::fromValue(wallet_model);
    ui->WalletSelector->setCurrentIndex(ui->WalletSelector->findData(data));
}
#endif

static QString categoryClass(int category)
{
    switch(category)
    {
    case RPCConsole::CMD_REQUEST:  return "cmd-request"; break;
    case RPCConsole::CMD_REPLY:    return "cmd-reply"; break;
    case RPCConsole::CMD_ERROR:    return "cmd-error"; break;
    default:                       return "misc";
    }
}

void RPCConsole::fontBigger()
{
    setFontSize(consoleFontSize+1);
}

void RPCConsole::fontSmaller()
{
    setFontSize(consoleFontSize-1);
}

void RPCConsole::setFontSize(int newSize)
{
    QSettings settings;

    //don't allow an insane font size
    if (newSize < FONT_RANGE.width() || newSize > FONT_RANGE.height())
        return;

    // temp. store the console content
    QString str = ui->messagesWidget->toHtml();

    // replace font tags size in current content
    str.replace(QString("font-size:%1pt").arg(consoleFontSize), QString("font-size:%1pt").arg(newSize));

    // store the new font size
    consoleFontSize = newSize;
    settings.setValue(fontSizeSettingsKey, consoleFontSize);

    // clear console (reset icon sizes, default stylesheet) and re-add the content
    float oldPosFactor = 1.0 / ui->messagesWidget->verticalScrollBar()->maximum() * ui->messagesWidget->verticalScrollBar()->value();
    clear(/*keep_prompt=*/true);
    ui->messagesWidget->setHtml(str);
    ui->messagesWidget->verticalScrollBar()->setValue(oldPosFactor * ui->messagesWidget->verticalScrollBar()->maximum());
}

void RPCConsole::clear(bool keep_prompt)
{
    ui->messagesWidget->clear();
    if (!keep_prompt) ui->lineEdit->clear();
    ui->lineEdit->setFocus();

    // Add smoothly scaled icon images.
    // (when using width/height on an img, Qt uses nearest instead of linear interpolation)
    for(int i=0; ICON_MAPPING[i].url; ++i)
    {
        ui->messagesWidget->document()->addResource(
                    QTextDocument::ImageResource,
                    QUrl(ICON_MAPPING[i].url),
                    platformStyle->SingleColorImage(ICON_MAPPING[i].source).scaled(QSize(consoleFontSize*2, consoleFontSize*2), Qt::IgnoreAspectRatio, Qt::SmoothTransformation));
    }

    // Set default style sheet
#ifdef Q_OS_MACOS
    QFontInfo fixedFontInfo(GUIUtil::fixedPitchFont(/*use_embedded_font=*/true));
#else
    QFontInfo fixedFontInfo(GUIUtil::fixedPitchFont());
#endif
    ui->messagesWidget->document()->setDefaultStyleSheet(
        QString(
                "table { }"
                "td.time { color: #808080; font-size: %2; padding-top: 3px; } "
                "td.message { font-family: %1; font-size: %2; white-space:pre-wrap; } "
                "td.cmd-request { color: #006060; } "
                "td.cmd-error { color: red; } "
                ".secwarning { color: red; }"
                "b { color: #006060; } "
            ).arg(fixedFontInfo.family(), QString("%1pt").arg(consoleFontSize))
        );

    static const QString welcome_message =
        /*: RPC console welcome message.
            Placeholders %7 and %8 are style tags for the warning content, and
            they are not space separated from the rest of the text intentionally. */
        tr("Welcome to the %1 RPC console.\n"
           "Use up and down arrows to navigate history, and %2 to clear screen.\n"
           "Use %3 and %4 to increase or decrease the font size.\n"
           "Type %5 for an overview of available commands.\n"
           "For more information on using this console, type %6.\n"
           "\n"
           "%7WARNING: Scammers have been active, telling users to type"
           " commands here, stealing their wallet contents. Do not use this console"
           " without fully understanding the ramifications of a command.%8")
            .arg(PACKAGE_NAME,
                 "<b>" + ui->clearButton->shortcut().toString(QKeySequence::NativeText) + "</b>",
                 "<b>" + ui->fontBiggerButton->shortcut().toString(QKeySequence::NativeText) + "</b>",
                 "<b>" + ui->fontSmallerButton->shortcut().toString(QKeySequence::NativeText) + "</b>",
                 "<b>help</b>",
                 "<b>help-console</b>",
                 "<span class=\"secwarning\">",
                 "<span>");

    message(CMD_REPLY, welcome_message, true);
}

void RPCConsole::keyPressEvent(QKeyEvent *event)
{
    if (windowType() != Qt::Widget && GUIUtil::IsEscapeOrBack(event->key())) {
        close();
    }
}

void RPCConsole::changeEvent(QEvent* e)
{
    if (e->type() == QEvent::PaletteChange) {
        ui->clearButton->setIcon(platformStyle->SingleColorIcon(QStringLiteral(":/icons/remove")));
        ui->fontBiggerButton->setIcon(platformStyle->SingleColorIcon(QStringLiteral(":/icons/fontbigger")));
        ui->fontSmallerButton->setIcon(platformStyle->SingleColorIcon(QStringLiteral(":/icons/fontsmaller")));
        ui->promptIcon->setIcon(platformStyle->SingleColorIcon(QStringLiteral(":/icons/prompticon")));

        for (int i = 0; ICON_MAPPING[i].url; ++i) {
            ui->messagesWidget->document()->addResource(
                QTextDocument::ImageResource,
                QUrl(ICON_MAPPING[i].url),
                platformStyle->SingleColorImage(ICON_MAPPING[i].source).scaled(QSize(consoleFontSize * 2, consoleFontSize * 2), Qt::IgnoreAspectRatio, Qt::SmoothTransformation));
        }

        if (clientModel && clientModel->getPeerTableModel()) {
            clientModel->getPeerTableModel()->updatePalette();
        }
    }

    QWidget::changeEvent(e);
}

void RPCConsole::message(int category, const QString &message, bool html)
{
    QTime time = QTime::currentTime();
    QString timeString = time.toString();
    QString out;
    out += "<table><tr><td class=\"time\" width=\"65\">" + timeString + "</td>";
    out += "<td class=\"icon\" width=\"32\"><img src=\"" + categoryClass(category) + "\"></td>";
    out += "<td class=\"message " + categoryClass(category) + "\" valign=\"middle\">";
    if(html)
        out += message;
    else
        out += GUIUtil::HtmlEscape(message, false);
    out += "</td></tr></table>";
    ui->messagesWidget->append(out);
}

void RPCConsole::updateNetworkState()
{
    QString connections = QString::number(clientModel->getNumConnections()) + " (";
    connections += tr("In:") + " " + QString::number(clientModel->getNumConnections(CONNECTIONS_IN)) + " / ";
    connections += tr("Out:") + " " + QString::number(clientModel->getNumConnections(CONNECTIONS_OUT)) + ")";

    if(!clientModel->node().getNetworkActive()) {
        connections += " (" + tr("Network activity disabled") + ")";
    }

    ui->numberOfConnections->setText(connections);

    QString local_addresses;
    LOCK(g_maplocalhost_mutex);
    for (auto it = mapLocalHost.begin(); it != mapLocalHost.end();) {
        local_addresses += QString::fromStdString(it->first.ToStringAddr()) + ":" + QString::number(it->second.nPort);
        if (++it != mapLocalHost.end()) local_addresses += ", ";
    }
    //: Signals to the user that they do not have any local addresses.
    if (local_addresses.isEmpty()) local_addresses = tr("None");

    ui->localAddresses->setText(local_addresses);
}

void RPCConsole::setNumConnections(int count)
{
    if (!clientModel)
        return;

    updateNetworkState();
}

void RPCConsole::setNetworkActive(bool networkActive)
{
    updateNetworkState();
}

void RPCConsole::setNumBlocks(int count, const QDateTime& blockDate, double nVerificationProgress, SyncType synctype)
{
    if (synctype == SyncType::BLOCK_SYNC) {
        ui->numberOfBlocks->setText(QString::number(count));
        ui->lastBlockTime->setText(blockDate.toString());
    }
}

void RPCConsole::setMempoolSize(long numberOfTxs, size_t dynUsage)
{
    ui->mempoolNumberTxs->setText(QString::number(numberOfTxs));

    if (dynUsage < 1000000) {
        ui->mempoolSize->setText(QObject::tr("%1 kB").arg(dynUsage / 1000.0, 0, 'f', 2));
    } else {
        ui->mempoolSize->setText(QObject::tr("%1 MB").arg(dynUsage / 1000000.0, 0, 'f', 2));
    }
}

void RPCConsole::on_lineEdit_returnPressed()
{
    QString cmd = ui->lineEdit->text().trimmed();

    if (cmd.isEmpty()) {
        return;
    }

    std::string strFilteredCmd;
    try {
        std::string dummy;
        if (!RPCParseCommandLine(nullptr, dummy, cmd.toStdString(), false, &strFilteredCmd)) {
            // Failed to parse command, so we cannot even filter it for the history
            throw std::runtime_error("Invalid command line");
        }
    } catch (const std::exception& e) {
        QMessageBox::critical(this, "Error", QString("Error: ") + QString::fromStdString(e.what()));
        return;
    }

    // A special case allows to request shutdown even a long-running command is executed.
    if (cmd == QLatin1String("stop")) {
        std::string dummy;
        RPCExecuteCommandLine(m_node, dummy, cmd.toStdString());
        return;
    }

    if (m_is_executing) {
        return;
    }

    ui->lineEdit->clear();

    WalletModel* wallet_model{nullptr};
#ifdef ENABLE_WALLET
    wallet_model = ui->WalletSelector->currentData().value<WalletModel*>();

    if (m_last_wallet_model != wallet_model) {
        if (wallet_model) {
            message(CMD_REQUEST, tr("Executing command using \"%1\" wallet").arg(wallet_model->getWalletName()));
        } else {
            message(CMD_REQUEST, tr("Executing command without any wallet"));
        }
        m_last_wallet_model = wallet_model;
    }
#endif // ENABLE_WALLET

    message(CMD_REQUEST, QString::fromStdString(strFilteredCmd));
    //: A console message indicating an entered command is currently being executed.
    message(CMD_REPLY, tr("Executing…"));
    m_is_executing = true;

    QMetaObject::invokeMethod(m_executor, [this, cmd, wallet_model] {
        m_executor->request(cmd, wallet_model);
    });

    cmd = QString::fromStdString(strFilteredCmd);

    // Remove command, if already in history
    history.removeOne(cmd);
    // Append command to history
    history.append(cmd);
    // Enforce maximum history size
    while (history.size() > CONSOLE_HISTORY) {
        history.removeFirst();
    }
    // Set pointer to end of history
    historyPtr = history.size();

    // Scroll console view to end
    scrollToEnd();
}

void RPCConsole::browseHistory(int offset)
{
    // store current text when start browsing through the history
    if (historyPtr == history.size()) {
        cmdBeforeBrowsing = ui->lineEdit->text();
    }

    historyPtr += offset;
    if(historyPtr < 0)
        historyPtr = 0;
    if(historyPtr > history.size())
        historyPtr = history.size();
    QString cmd;
    if(historyPtr < history.size())
        cmd = history.at(historyPtr);
    else if (!cmdBeforeBrowsing.isNull()) {
        cmd = cmdBeforeBrowsing;
    }
    ui->lineEdit->setText(cmd);
}

void RPCConsole::startExecutor()
{
    m_executor = new RPCExecutor(m_node);
    m_executor->moveToThread(&thread);

    // Replies from executor object must go to this object
    connect(m_executor, &RPCExecutor::reply, this, [this](int category, const QString& command) {
        // Remove "Executing…" message.
        ui->messagesWidget->undo();
        message(category, command);
        scrollToEnd();
        m_is_executing = false;
    });

    // Make sure executor object is deleted in its own thread
    connect(&thread, &QThread::finished, m_executor, &RPCExecutor::deleteLater);

    // Default implementation of QThread::run() simply spins up an event loop in the thread,
    // which is what we want.
    thread.start();
    QTimer::singleShot(0, m_executor, []() {
        util::ThreadRename("qt-rpcconsole");
    });
}

void RPCConsole::on_tabWidget_currentChanged(int index)
{
    if (ui->tabWidget->widget(index) == ui->tab_console) {
        ui->lineEdit->setFocus();
    }
}

void RPCConsole::on_openDebugLogfileButton_clicked()
{
    GUIUtil::openDebugLogfile();
}

void RPCConsole::scrollToEnd()
{
    QScrollBar *scrollbar = ui->messagesWidget->verticalScrollBar();
    scrollbar->setValue(scrollbar->maximum());
}

void RPCConsole::on_sldGraphRange_valueChanged(int value)
{
    const int multiplier = 5; // each position on the slider represents 5 min
    int mins = value * multiplier;
    setTrafficGraphRange(mins);
}

void RPCConsole::setTrafficGraphRange(int mins)
{
    ui->trafficGraph->setGraphRange(std::chrono::minutes{mins});
    ui->lblGraphRange->setText(GUIUtil::formatDurationStr(std::chrono::minutes{mins}));
}

void RPCConsole::updateTrafficStats(quint64 totalBytesIn, quint64 totalBytesOut)
{
    ui->lblBytesIn->setText(GUIUtil::formatBytes(totalBytesIn));
    ui->lblBytesOut->setText(GUIUtil::formatBytes(totalBytesOut));
}

void RPCConsole::resetDetailWidget()
{
    for (int row = 0; QLayoutItem * const item = ui->peerDetailsGrid->itemAtPosition(row, 1); ++row) {
        QLabel * const value_label = qobject_cast<QLabel*>(item->widget());
        if (!value_label) continue;
        value_label->setText(ts.na);
    }
}

void RPCConsole::updateDetailWidget()
{
    const QList<QModelIndex> selected_peers = GUIUtil::getEntryData(ui->peerWidget, PeerTableModel::NetNodeId);
    if (!clientModel || !clientModel->getPeerTableModel() || selected_peers.size() != 1) {
        ui->peersTabRightPanel->hide();
        ui->peerHeading->setText(tr("Select a peer to view detailed information."));
        return;
    }
    const auto stats = selected_peers.first().data(PeerTableModel::StatsRole).value<CNodeCombinedStats*>();
    // update the detail ui with latest node information
    QString peerAddrDetails(QString::fromStdString(stats->nodeStats.m_addr_name) + " ");
    peerAddrDetails += tr("(peer: %1)").arg(QString::number(stats->nodeStats.nodeid));
    if (!stats->nodeStats.addrLocal.empty())
        peerAddrDetails += "<br />" + tr("via %1").arg(QString::fromStdString(stats->nodeStats.addrLocal));
    ui->peerHeading->setText(peerAddrDetails);
    QString bip152_hb_settings;
    if (stats->nodeStats.m_bip152_highbandwidth_to) bip152_hb_settings = ts.to;
    if (stats->nodeStats.m_bip152_highbandwidth_from) bip152_hb_settings += (bip152_hb_settings.isEmpty() ? ts.from : QLatin1Char('/') + ts.from);
    if (bip152_hb_settings.isEmpty()) bip152_hb_settings = ts.no;
    ui->peerHighBandwidth->setText(bip152_hb_settings);
    const auto time_now{GetTime<std::chrono::seconds>()};
    ui->peerConnTime->setText(GUIUtil::formatDurationStr(time_now - stats->nodeStats.m_connected));
    ui->peerLastBlock->setText(TimeDurationField(time_now, stats->nodeStats.m_last_block_time));
    ui->peerLastTx->setText(TimeDurationField(time_now, stats->nodeStats.m_last_tx_time));
    ui->peerLastSend->setText(TimeDurationField(time_now, stats->nodeStats.m_last_send));
    ui->peerLastRecv->setText(TimeDurationField(time_now, stats->nodeStats.m_last_recv));
    ui->peerBytesSent->setText(GUIUtil::formatBytes(stats->nodeStats.nSendBytes));
    ui->peerBytesRecv->setText(GUIUtil::formatBytes(stats->nodeStats.nRecvBytes));
    ui->peerPingTime->setText(GUIUtil::formatPingTime(stats->nodeStats.m_last_ping_time));
    ui->peerMinPing->setText(GUIUtil::formatPingTime(stats->nodeStats.m_min_ping_time));
    ui->timeoffset->setText(GUIUtil::formatTimeOffset(stats->nodeStats.nTimeOffset));
    if (stats->nodeStats.nVersion) {
        ui->peerVersion->setText(QString::number(stats->nodeStats.nVersion));
<<<<<<< HEAD
=======
    }
    if (!stats->nodeStats.cleanSubVer.empty()) {
>>>>>>> 3b4654d0
        ui->peerSubversion->setText(QString::fromStdString(stats->nodeStats.cleanSubVer));
    }
    ui->peerConnectionType->setText(GUIUtil::ConnectionTypeToQString(stats->nodeStats.m_conn_type, /*prepend_direction=*/true));
    ui->peerNetwork->setText(GUIUtil::NetworkToQString(stats->nodeStats.m_network));
    if (stats->nodeStats.m_permission_flags == NetPermissionFlags::None) {
<<<<<<< HEAD
        ui->peerPermissions->setText(ts.no_permissions);
=======
        ui->peerPermissions->setText(ts.na);
>>>>>>> 3b4654d0
    } else {
        QStringList permissions;
        for (const auto& permission : NetPermissions::ToStrings(stats->nodeStats.m_permission_flags)) {
            permissions.append(QString::fromStdString(permission));
        }
        ui->peerPermissions->setText(permissions.join(" & "));
    }
    ui->peerMappedAS->setText(stats->nodeStats.m_mapped_as != 0 ? QString::number(stats->nodeStats.m_mapped_as) : ts.na);

    // This check fails for example if the lock was busy and
    // nodeStateStats couldn't be fetched.
    if (stats->fNodeStateStatsAvailable) {
        ui->peerServices->setText(GUIUtil::formatServicesStr(stats->nodeStateStats.their_services));
        // Sync height is init to -1
        if (stats->nodeStateStats.nSyncHeight > -1) {
            ui->peerSyncHeight->setText(QString("%1").arg(stats->nodeStateStats.nSyncHeight));
        } else {
            ui->peerSyncHeight->setText(ts.unknown);
        }
        // Common height is init to -1
        if (stats->nodeStateStats.nCommonHeight > -1) {
            ui->peerCommonHeight->setText(QString("%1").arg(stats->nodeStateStats.nCommonHeight));
        } else {
            ui->peerCommonHeight->setText(ts.unknown);
        }
        ui->peerHeight->setText(QString::number(stats->nodeStateStats.m_starting_height));
        ui->peerPingWait->setText(GUIUtil::formatPingTime(stats->nodeStateStats.m_ping_wait));
        ui->peerAddrRelayEnabled->setText(stats->nodeStateStats.m_addr_relay_enabled ? ts.yes : ts.no);
        ui->peerAddrProcessed->setText(QString::number(stats->nodeStateStats.m_addr_processed));
        ui->peerAddrRateLimited->setText(QString::number(stats->nodeStateStats.m_addr_rate_limited));
        ui->peerRelayTxes->setText(stats->nodeStateStats.m_relay_txs ? ts.yes : ts.no);
    }

    ui->peersTabRightPanel->show();
}

void RPCConsole::resizeEvent(QResizeEvent *event)
{
    QWidget::resizeEvent(event);
}

void RPCConsole::showEvent(QShowEvent *event)
{
    QWidget::showEvent(event);

    if (!clientModel || !clientModel->getPeerTableModel())
        return;

    // start PeerTableModel auto refresh
    clientModel->getPeerTableModel()->startAutoRefresh();
}

void RPCConsole::hideEvent(QHideEvent *event)
{
    // It is too late to call QHeaderView::saveState() in ~RPCConsole(), as all of
    // the columns of QTableView child widgets will have zero width at that moment.
    m_peer_widget_header_state = ui->peerWidget->horizontalHeader()->saveState();
    m_banlist_widget_header_state = ui->banlistWidget->horizontalHeader()->saveState();

    QWidget::hideEvent(event);

    if (!clientModel || !clientModel->getPeerTableModel())
        return;

    // stop PeerTableModel auto refresh
    clientModel->getPeerTableModel()->stopAutoRefresh();
}

void RPCConsole::showPeersTableContextMenu(const QPoint& point)
{
    QModelIndex index = ui->peerWidget->indexAt(point);
    if (index.isValid())
        peersTableContextMenu->exec(QCursor::pos());
}

void RPCConsole::showBanTableContextMenu(const QPoint& point)
{
    QModelIndex index = ui->banlistWidget->indexAt(point);
    if (index.isValid())
        banTableContextMenu->exec(QCursor::pos());
}

void RPCConsole::disconnectSelectedNode()
{
    // Get selected peer addresses
    QList<QModelIndex> nodes = GUIUtil::getEntryData(ui->peerWidget, PeerTableModel::NetNodeId);
    for(int i = 0; i < nodes.count(); i++)
    {
        // Get currently selected peer address
        NodeId id = nodes.at(i).data().toLongLong();
        // Find the node, disconnect it and clear the selected node
        if(m_node.disconnectById(id))
            clearSelectedNode();
    }
}

void RPCConsole::banSelectedNode(int bantime)
{
    if (!clientModel)
        return;

    for (const QModelIndex& peer : GUIUtil::getEntryData(ui->peerWidget, PeerTableModel::NetNodeId)) {
        // Find possible nodes, ban it and clear the selected node
        const auto stats = peer.data(PeerTableModel::StatsRole).value<CNodeCombinedStats*>();
        if (stats) {
            m_node.ban(stats->nodeStats.addr, bantime);
            m_node.disconnectByAddress(stats->nodeStats.addr);
        }
    }
    clearSelectedNode();
    clientModel->getBanTableModel()->refresh();
}

void RPCConsole::unbanSelectedNode()
{
    if (!clientModel)
        return;

    // Get selected ban addresses
    QList<QModelIndex> nodes = GUIUtil::getEntryData(ui->banlistWidget, BanTableModel::Address);
    BanTableModel* ban_table_model{clientModel->getBanTableModel()};
    bool unbanned{false};
    for (const auto& node_index : nodes) {
        unbanned |= ban_table_model->unban(node_index);
    }
    if (unbanned) {
        ban_table_model->refresh();
    }
}

void RPCConsole::clearSelectedNode()
{
    ui->peerWidget->selectionModel()->clearSelection();
    cachedNodeids.clear();
    updateDetailWidget();
}

void RPCConsole::showOrHideBanTableIfRequired()
{
    if (!clientModel)
        return;

    bool visible = clientModel->getBanTableModel()->shouldShow();
    ui->banlistWidget->setVisible(visible);
    ui->banHeading->setVisible(visible);
}

std::vector<RPCConsole::TabTypes> RPCConsole::tabs() const
{
    std::vector<TabTypes> ret;
    ret.reserve(m_tabs.size());

    std::map<QWidget*, TabTypes> tabtype_map;
    for (const auto& tab : m_tabs) {
        tabtype_map[tab.second] = tab.first;
    }

    for (int i = 0; i < ui->tabWidget->count(); ++i) {
        auto tabtype = tabtype_map.find(ui->tabWidget->widget(i));
        if (tabtype != tabtype_map.end()) {
            ret.push_back(tabtype->second);
        }
    }
    return ret;
}

void RPCConsole::setTabFocus(enum TabTypes tabType)
{
    ui->tabWidget->setCurrentWidget(m_tabs[tabType]);
}

QString RPCConsole::tabTitle(TabTypes tab_type) const
{
    const int tab_index = ui->tabWidget->indexOf(m_tabs.at(tab_type));
    return ui->tabWidget->tabText(tab_index);
}

QKeySequence RPCConsole::tabShortcut(TabTypes tab_type) const
{
    switch (tab_type) {
    case TabTypes::INFO: return QKeySequence(tr("Ctrl+I"));
    case TabTypes::CONSOLE: return QKeySequence(tr("Ctrl+T"));
    case TabTypes::GRAPH: return QKeySequence(tr("Ctrl+N"));
<<<<<<< HEAD
    case TabTypes::PAIRING: return QKeySequence(QStringLiteral("Alt+5"));  // Only used in disablewallet mode - matches wallet GUI's pairing shortcut
=======
>>>>>>> 3b4654d0
    case TabTypes::PEERS: return QKeySequence(tr("Ctrl+P"));
    } // no default case, so the compiler can warn about missing cases

    assert(false);
}

void RPCConsole::updateAlerts(const QString& warnings)
{
    this->ui->label_alerts->setVisible(!warnings.isEmpty());
    this->ui->label_alerts->setText(warnings);
}

void RPCConsole::updateWindowTitle()
{
    const std::string chain = Params().NetworkIDString();
    if (chain == CBaseChainParams::MAIN) return;

    const QString chainType = QString::fromStdString(Params().NetworkIDString());
    const QString title = tr("Node window - [%1]").arg(chainType);
    this->setWindowTitle(title);
}<|MERGE_RESOLUTION|>--- conflicted
+++ resolved
@@ -14,11 +14,8 @@
 #include <qt/bantablemodel.h>
 #include <qt/clientmodel.h>
 #include <qt/guiutil.h>
-<<<<<<< HEAD
 #include <qt/optionsmodel.h>
 #include <qt/pairingpage.h>
-=======
->>>>>>> 3b4654d0
 #include <qt/peertablesortproxy.h>
 #include <qt/platformstyle.h>
 #include <qt/walletmodel.h>
@@ -719,7 +716,6 @@
             ui->peerWidget->setColumnWidth(PeerTableModel::Sent, bytesize_width);
             ui->peerWidget->setColumnWidth(PeerTableModel::Received, bytesize_width);
         }
-        ui->peerWidget->horizontalHeader()->setSectionResizeMode(PeerTableModel::Age, QHeaderView::ResizeToContents);
         ui->peerWidget->horizontalHeader()->setStretchLastSection(true);
         ui->peerWidget->setItemDelegateForColumn(PeerTableModel::NetNodeId, new PeerIdViewDelegate(this));
         ui->peerWidget->setAlternatingRowColors(m_alternating_row_colors);
@@ -756,7 +752,6 @@
             ui->banlistWidget->setColumnWidth(BanTableModel::Address, BANSUBNET_COLUMN_WIDTH);
             ui->banlistWidget->setColumnWidth(BanTableModel::Bantime, BANTIME_COLUMN_WIDTH);
         }
-        ui->banlistWidget->horizontalHeader()->setSectionResizeMode(BanTableModel::Address, QHeaderView::ResizeToContents);
         ui->banlistWidget->horizontalHeader()->setStretchLastSection(true);
         ui->banlistWidget->setAlternatingRowColors(m_alternating_row_colors);
 
@@ -1259,21 +1254,12 @@
     ui->timeoffset->setText(GUIUtil::formatTimeOffset(stats->nodeStats.nTimeOffset));
     if (stats->nodeStats.nVersion) {
         ui->peerVersion->setText(QString::number(stats->nodeStats.nVersion));
-<<<<<<< HEAD
-=======
-    }
-    if (!stats->nodeStats.cleanSubVer.empty()) {
->>>>>>> 3b4654d0
         ui->peerSubversion->setText(QString::fromStdString(stats->nodeStats.cleanSubVer));
     }
     ui->peerConnectionType->setText(GUIUtil::ConnectionTypeToQString(stats->nodeStats.m_conn_type, /*prepend_direction=*/true));
     ui->peerNetwork->setText(GUIUtil::NetworkToQString(stats->nodeStats.m_network));
     if (stats->nodeStats.m_permission_flags == NetPermissionFlags::None) {
-<<<<<<< HEAD
         ui->peerPermissions->setText(ts.no_permissions);
-=======
-        ui->peerPermissions->setText(ts.na);
->>>>>>> 3b4654d0
     } else {
         QStringList permissions;
         for (const auto& permission : NetPermissions::ToStrings(stats->nodeStats.m_permission_flags)) {
@@ -1457,10 +1443,7 @@
     case TabTypes::INFO: return QKeySequence(tr("Ctrl+I"));
     case TabTypes::CONSOLE: return QKeySequence(tr("Ctrl+T"));
     case TabTypes::GRAPH: return QKeySequence(tr("Ctrl+N"));
-<<<<<<< HEAD
     case TabTypes::PAIRING: return QKeySequence(QStringLiteral("Alt+5"));  // Only used in disablewallet mode - matches wallet GUI's pairing shortcut
-=======
->>>>>>> 3b4654d0
     case TabTypes::PEERS: return QKeySequence(tr("Ctrl+P"));
     } // no default case, so the compiler can warn about missing cases
 
