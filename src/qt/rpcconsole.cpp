--- conflicted
+++ resolved
@@ -594,11 +594,8 @@
 
     GUIUtil::handleCloseWindowShortcut(this);
 
-<<<<<<< HEAD
-=======
     QObject::connect(new QShortcut(QKeySequence(QStringLiteral("Ctrl+D")), ui->tab_console), &QShortcut::activated, this, &QWidget::close);
 
->>>>>>> 7022a6ca
     updateWindowTitle();
 }
 
