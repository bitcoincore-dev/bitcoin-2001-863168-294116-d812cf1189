--- conflicted
+++ resolved
@@ -58,14 +58,10 @@
         ui->helpMessage->setVisible(false);
     } else {
         setWindowTitle(tr("Command-line options"));
-<<<<<<< HEAD
-        QString header = "Usage:  bitcoin-qt [command-line options] [URI]\n\n";
-=======
         QString header = "The bitcoin-qt application provides a graphical interface for interacting with " PACKAGE_NAME ".\n\n"
                          "It combines the core functionalities of bitcoind with a user-friendly interface for wallet management, transaction history, and network statistics.\n\n"
                          "It is suitable for desktop users preferring a graphical over a command-line interface.\n\n"
                          "Usage:  bitcoin-qt [options] [URI]\n\n";
->>>>>>> f7ad58e9
         QTextCursor cursor(ui->helpMessage->document());
         cursor.insertText(version);
         cursor.insertBlock();
