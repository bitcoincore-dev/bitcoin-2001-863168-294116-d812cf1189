--- conflicted
+++ resolved
@@ -66,12 +66,6 @@
         <translation>இவை பணம் அனுப்புவதற்கு உங்களின் பிட்காயின் முகவரிகள். பிட்காயின்களை அனுப்புவதற்கு முன் எப்பொழுதும் தொகையும் பெறுதலையும் சரிபார்க்கவும்.</translation>
     </message>
     <message>
-        <source>These are your Bitcoin addresses for receiving payments. Use the 'Create new receiving address' button in the receive tab to create new addresses.
-Signing is only possible with addresses of the type 'legacy'.</source>
-        <translation>பிட்காயின் பெறுவதற்காக உங்கள் முகவரி இவை. புதிய முகவரிகளை உருவாக்க 'புதிய முகவரியை உருவாக்கு' என்ற பட்டனை கிளிக் செய்யவும்.
-கையொப்பமிடுவது 'மரபு' வகையின் முகவரிகளால் மட்டுமே சாத்தியமாகும்.</translation>
-    </message>
-    <message>
         <source>&amp;Copy Address</source>
         <translation>&amp;காபி முகவரி</translation>
     </message>
@@ -240,10 +234,6 @@
 </context>
 <context>
     <name>BanTableModel</name>
-    <message>
-        <source>IP/Netmask</source>
-        <translation>IP/Netmask</translation>
-    </message>
     <message>
         <source>Banned Until</source>
         <translation>வரை தடை செய்யப்பட்டது</translation>
@@ -530,7 +520,6 @@
         <translation>சாத்தியமான Bitcoin கட்டளை-வரி விருப்பங்களைக் கொண்ட பட்டியலைப் பெற %1 உதவிச் செய்தியைக் காட்டு</translation>
     </message>
     <message>
-<<<<<<< HEAD
         <source>&amp;Mask values</source>
         <translation>&amp;மதிப்புகளை மறைக்கவும்</translation>
     </message>
@@ -539,12 +528,6 @@
         <translation>கண்ணோட்டம் தாவலில் மதிப்புகளை மறைக்கவும்</translation>
     </message>
     <message>
-        <source>default wallet</source>
-        <translation>அடிப்படை வாலட்</translation>
-    </message>
-    <message>
-=======
->>>>>>> a8868117
         <source>No wallets available</source>
         <translation>வாலட் எதுவும் இல்லை</translation>
     </message>
@@ -812,7 +795,13 @@
 <context>
     <name>CreateWalletActivity</name>
     <message>
+        <source>Create Wallet</source>
+        <extracomment>Title of window indicating the progress of creation of a new wallet.</extracomment>
+        <translation>வாலட்டை உருவாக்கு</translation>
+    </message>
+    <message>
         <source>Creating Wallet &lt;b&gt;%1&lt;/b&gt;...</source>
+        <extracomment>Descriptive text of the create wallet progress window which indicates to the user which wallet is currently being created.</extracomment>
         <translation>வாலட் உருவாக்கம்&lt;b&gt;%1&lt;/b&gt;...</translation>
     </message>
     <message>
@@ -997,10 +986,6 @@
     <message>
         <source>Use a custom data directory:</source>
         <translation>தனிப்பயன் தரவு கோப்பகத்தைப் பயன்படுத்தவும்:</translation>
-    </message>
-    <message>
-        <source>Bitcoin</source>
-        <translation>Bitcoin</translation>
     </message>
     <message>
         <source>At least %1 GB of data will be stored in this directory, and it will grow over time.</source>
@@ -1106,14 +1091,10 @@
         <translation>திற பிட்காயின்: URI</translation>
     </message>
     <message>
-        <source>URI:</source>
-        <translation>URI:</translation>
-    </message>
-    <message>
         <source>Paste address from clipboard</source>
         <translation>கிளிப்போர்டிலிருந்து முகவரியை பேஸ்ட் செய்யவும்</translation>
     </message>
-</context>
+    </context>
 <context>
     <name>OpenWalletActivity</name>
     <message>
@@ -1129,7 +1110,13 @@
         <translation>அடிப்படை வாலட்</translation>
     </message>
     <message>
+        <source>Open Wallet</source>
+        <extracomment>Title of window indicating the progress of opening of a wallet.</extracomment>
+        <translation>வாலட்டை திற</translation>
+    </message>
+    <message>
         <source>Opening Wallet &lt;b&gt;%1&lt;/b&gt;...</source>
+        <extracomment>Descriptive text of the open wallet progress window which indicates to the user which wallet is currently being opened.</extracomment>
         <translation>வாலட் திறத்தல் &lt;b&gt;%1&lt;/b&gt;...</translation>
     </message>
 </context>
@@ -1284,18 +1271,6 @@
         <translation>சகாக்கள் வழியாக வருவதற்குப் பயன்படுத்தப்பட்டது:</translation>
     </message>
     <message>
-        <source>IPv4</source>
-        <translation>IPv4</translation>
-    </message>
-    <message>
-        <source>IPv6</source>
-        <translation>IPv6</translation>
-    </message>
-    <message>
-        <source>Tor</source>
-        <translation>Tor</translation>
-    </message>
-    <message>
         <source>&amp;Window</source>
         <translation>&amp;சாளரம்</translation>
     </message>
@@ -1364,10 +1339,6 @@
         <translation>இயல்புநிலை</translation>
     </message>
     <message>
-        <source>none</source>
-        <translation>none</translation>
-    </message>
-    <message>
         <source>Bitcoin Core</source>
         <translation>Bitcoin மையம்</translation>
     </message>
@@ -1463,10 +1434,6 @@
         <translation>வாட்ச் மட்டும் முகவரிகள் உள்ள உங்கள் தற்போதைய இருப்பு</translation>
     </message>
     <message>
-        <source>Spendable:</source>
-        <translation>Spendable:</translation>
-    </message>
-    <message>
         <source>Recent transactions</source>
         <translation>சமீபத்திய பரிவர்த்தனைகள்</translation>
     </message>
@@ -1571,32 +1538,8 @@
         <translation>உள்வரும்</translation>
     </message>
     <message>
-        <source>%1 d</source>
-        <translation>%1 d</translation>
-    </message>
-    <message>
-        <source>%1 h</source>
-        <translation>%1 h</translation>
-    </message>
-    <message>
-        <source>%1 m</source>
-        <translation>%1 m</translation>
-    </message>
-    <message>
-        <source>%1 s</source>
-        <translation>%1 s</translation>
-    </message>
-    <message>
         <source>None</source>
         <translation>யாரும்</translation>
-    </message>
-    <message>
-        <source>N/A</source>
-        <translation>N/A</translation>
-    </message>
-    <message>
-        <source>%1 ms</source>
-        <translation>%1 ms</translation>
     </message>
     <message numerus="yes">
         <source>%n hour(s)</source>
@@ -1607,22 +1550,6 @@
         <translation>%1 மற்றும் %2</translation>
     </message>
     <message>
-        <source>%1 B</source>
-        <translation>%1 B</translation>
-    </message>
-    <message>
-        <source>%1 KB</source>
-        <translation>%1 KB</translation>
-    </message>
-    <message>
-        <source>%1 MB</source>
-        <translation>%1 MB</translation>
-    </message>
-    <message>
-        <source>%1 GB</source>
-        <translation>%1 GB</translation>
-    </message>
-    <message>
         <source>Error: Specified data directory "%1" does not exist.</source>
         <translation>பிழை: குறிப்பிட்ட தரவு அடைவு "%1" இல்லை.</translation>
     </message>
@@ -1682,10 +1609,6 @@
 <context>
     <name>RPCConsole</name>
     <message>
-        <source>N/A</source>
-        <translation>N/A</translation>
-    </message>
-    <message>
         <source>Client version</source>
         <translation>வாடிக்கையாளர் பதிப்பு</translation>
     </message>
@@ -1702,16 +1625,8 @@
         <translation>BerkeleyDB பதிப்பைப் பயன்படுத்துதல்</translation>
     </message>
     <message>
-        <source>Datadir</source>
-        <translation>Datadir</translation>
-    </message>
-    <message>
         <source>To specify a non-default location of the data directory use the '%1' option.</source>
         <translation>தரவு அடைவின் இயல்புநிலை இருப்பிடத்தை குறிப்பிட ' %1' விருப்பத்தை பயன்படுத்தவும்.</translation>
-    </message>
-    <message>
-        <source>Blocksdir</source>
-        <translation>Blocksdir</translation>
     </message>
     <message>
         <source>To specify a non-default location of the blocks directory use the '%1' option.</source>
@@ -1967,10 +1882,6 @@
         <translation>(கணு ஐடி: %1)</translation>
     </message>
     <message>
-        <source>via %1</source>
-        <translation>via %1</translation>
-    </message>
-    <message>
         <source>Unknown</source>
         <translation>அறியப்படாத</translation>
     </message>
@@ -2072,6 +1983,10 @@
     </context>
 <context>
     <name>ReceiveRequestDialog</name>
+    <message>
+        <source>Request payment to ...</source>
+        <translation type="unfinished">... க்கு கட்டணம் கோரவும்</translation>
+    </message>
     <message>
         <source>Address:</source>
         <translation type="unfinished">முகவரி:</translation>
@@ -2454,18 +2369,10 @@
         <translation>கட்டணத்தை அனுப்ப பிட்காயின் முகவரி</translation>
     </message>
     <message>
-        <source>Alt+A</source>
-        <translation>Alt+A</translation>
-    </message>
-    <message>
         <source>Paste address from clipboard</source>
         <translation>கிளிப்போர்டிலிருந்து முகவரியை பேஸ்ட் செய்யவும்</translation>
     </message>
     <message>
-        <source>Alt+P</source>
-        <translation>Alt+P</translation>
-    </message>
-    <message>
         <source>Remove this entry</source>
         <translation>இந்த உள்ளீட்டை அகற்று</translation>
     </message>
@@ -2544,18 +2451,10 @@
         <translation>முன்பு பயன்படுத்திய முகவரியைத் தேர்வுசெய்</translation>
     </message>
     <message>
-        <source>Alt+A</source>
-        <translation>Alt+A</translation>
-    </message>
-    <message>
         <source>Paste address from clipboard</source>
         <translation>கிளிப்போர்டிலிருந்து முகவரியை பேஸ்ட் செய்யவும்</translation>
     </message>
     <message>
-        <source>Alt+P</source>
-        <translation>Alt+P</translation>
-    </message>
-    <message>
         <source>Enter the message you want to sign here</source>
         <translation>நீங்கள் கையொப்பமிட வேண்டிய செய்தியை இங்கே உள்ளிடவும்</translation>
     </message>
@@ -2662,11 +2561,7 @@
 </context>
 <context>
     <name>TrafficGraphWidget</name>
-    <message>
-        <source>KB/s</source>
-        <translation>KB/s</translation>
-    </message>
-</context>
+    </context>
 <context>
     <name>TransactionDesc</name>
     <message numerus="yes">
@@ -3119,7 +3014,11 @@
         <source>Create a new wallet</source>
         <translation>புதிய வாலட்டை உருவாக்கு</translation>
     </message>
-</context>
+    <message>
+        <source>Error</source>
+        <translation>பிழை</translation>
+    </message>
+    </context>
 <context>
     <name>WalletModel</name>
     <message>
@@ -3182,177 +3081,173 @@
         <translation>தற்போதைய தாவலில் தரவை ஒரு கோப்பிற்கு ஏற்றுமதி செய்க</translation>
     </message>
     <message>
+        <source>Backup Wallet</source>
+        <translation>பேக்அப் வாலட்</translation>
+    </message>
+    <message>
+        <source>Wallet Data (*.dat)</source>
+        <translation>வாலட் தகவல் (*.dat)</translation>
+    </message>
+    <message>
+        <source>Backup Failed</source>
+        <translation>பேக்அப் தோல்வியுற்றது</translation>
+    </message>
+    <message>
+        <source>There was an error trying to save the wallet data to %1.</source>
+        <translation>வாலட் தகவல்களை %1  சேவ் செய்வதில் பிழை ஏற்பட்டது</translation>
+    </message>
+    <message>
+        <source>There was an error trying to save the wallet data to %1: %2</source>
+        <translation>வாலட் தகவல்களை %1  சேவ் செய்வதில் பிழை ஏற்பட்டது: %2</translation>
+    </message>
+    <message>
+        <source>Backup Successful</source>
+        <translation>பேக்அப் வெற்றிகரமாக முடிவடைந்தது</translation>
+    </message>
+    <message>
+        <source>The wallet data was successfully saved to %1.</source>
+        <translation>வாலட் தகவல்கள் வெற்றிகரமாக %1 சேவ் செய்யப்பட்டது.</translation>
+    </message>
+    <message>
+        <source>Cancel</source>
+        <translation>ரத்து</translation>
+    </message>
+</context>
+<context>
+    <name>bitcoin-core</name>
+    <message>
+        <source>Distributed under the MIT software license, see the accompanying file %s or %s</source>
+        <translation>எம்ஐடி சாப்ட்வேர் விதிமுறைகளின் கீழ் பகிர்ந்தளிக்கப்படுகிறது, அதனுடன் கொடுக்கப்பட்டுள்ள %s அல்லது %s பைல் ஐ பார்க்கவும்</translation>
+    </message>
+    <message>
+        <source>Prune configured below the minimum of %d MiB.  Please use a higher number.</source>
+        <translation>ப்ரூனிங் குறைந்தபட்சம் %d MiB க்கு கீழே கட்டமைக்கப்பட்டுள்ளது. அதிக எண்ணிக்கையைப் பயன்படுத்தவும்.</translation>
+    </message>
+    <message>
+        <source>Prune: last wallet synchronisation goes beyond pruned data. You need to -reindex (download the whole blockchain again in case of pruned node)</source>
+        <translation>ப்ரூன்: கடைசி வாலட் ஒத்திசைவு ப்ரூன் தரவுக்கு அப்பாற்பட்டது. நீங்கள் -reindex செய்ய வேண்டும் (ப்ரூன் நோட் உபயோகித்தால் முழு பிளாக்செயினையும் மீண்டும் டவுன்லோட் செய்யவும்)</translation>
+    </message>
+    <message>
+        <source>Pruning blockstore...</source>
+        <translation>பிளாக்ஸ்டோர் ப்ரூன் செய்யபடுகிறது...</translation>
+    </message>
+    <message>
+        <source>Unable to start HTTP server. See debug log for details.</source>
+        <translation>HTTP சேவையகத்தைத் தொடங்க முடியவில்லை. விவரங்களுக்கு debug.log ஐ பார்க்கவும்.</translation>
+    </message>
+    <message>
+        <source>The %s developers</source>
+        <translation>%s டெவலப்பர்கள்</translation>
+    </message>
+    <message>
+        <source>Cannot obtain a lock on data directory %s. %s is probably already running.</source>
+        <translation>தரவு கோப்பகத்தை %s லாக் செய்ய முடியாது. %s ஏற்கனவே இயங்குகிறது.</translation>
+    </message>
+    <message>
+        <source>Cannot provide specific connections and have addrman find outgoing connections at the same.</source>
+        <translation>குறிப்பிட்ட இணைப்புகளை வழங்க முடியாது மற்றும் வெளிச்செல்லும் இணைப்புகளை addrman வைத்து கண்டுபிடிக்க வேண்டும்.</translation>
+    </message>
+    <message>
+        <source>Error reading %s! All keys read correctly, but transaction data or address book entries might be missing or incorrect.</source>
+        <translation>%s படிப்பதில் பிழை! எல்லா விசைகளும் சரியாகப் படிக்கப்படுகின்றன, ஆனால் பரிவர்த்தனை டேட்டா அல்லது முகவரி புத்தக உள்ளீடுகள் காணவில்லை அல்லது தவறாக இருக்கலாம்.</translation>
+    </message>
+    <message>
+        <source>Please check that your computer's date and time are correct! If your clock is wrong, %s will not work properly.</source>
+        <translation>உங்கள் கணினியின் தேதி மற்றும் நேரம் சரியாக உள்ளதா என்பதனை சரிபார்க்கவும்! உங்கள் கடிகாரம் தவறாக இருந்தால், %s சரியாக இயங்காது.</translation>
+    </message>
+    <message>
+        <source>Please contribute if you find %s useful. Visit %s for further information about the software.</source>
+        <translation>%s பயனுள்ளதாக இருந்தால் தயவுசெய்து பங்களியுங்கள். இந்த சாஃட்வேர் பற்றிய கூடுதல் தகவலுக்கு %s ஐப் பார்வையிடவும்.</translation>
+    </message>
+    <message>
+        <source>The block database contains a block which appears to be from the future. This may be due to your computer's date and time being set incorrectly. Only rebuild the block database if you are sure that your computer's date and time are correct</source>
+        <translation>பிளாக் டேட்டாபேசில் எதிர்காலத்தில் இருந்து தோன்றும் ஒரு பிளாக் உள்ளது. இது உங்கள் கணினியின் தேதி மற்றும் நேரம் தவறாக அமைக்கப்பட்டதன் காரணமாக இருக்கலாம். உங்கள் கணினியின் தேதி மற்றும் நேரம் சரியானதாக இருந்தால் மட்டுமே பிளாக் டேட்டாபேசை மீண்டும் உருவாக்கவும்</translation>
+    </message>
+    <message>
+        <source>This is a pre-release test build - use at your own risk - do not use for mining or merchant applications</source>
+        <translation>இது ஒரு வெளியீட்டுக்கு முந்தைய சோதனை கட்டமைப்பாகும் - உங்கள் சொந்த ஆபத்தில் பயன்படுத்தவும் - மைனிங் அல்லது வணிக பயன்பாடுகளுக்கு பயன்படுத்த வேண்டாம்</translation>
+    </message>
+    <message>
+        <source>This is the transaction fee you may discard if change is smaller than dust at this level</source>
+        <translation>இது பரிவர்த்தனைக் கட்டணம் ஆகும் அதன் வேறுபாடு தூசியை விட சிறியதாக இருந்தால் நீங்கள் அதை நிராகரிக்கலாம்.</translation>
+    </message>
+    <message>
+        <source>Unable to replay blocks. You will need to rebuild the database using -reindex-chainstate.</source>
+        <translation>பிளாக்களை இயக்க முடியவில்லை. -reindex-chainstate ஐப் பயன்படுத்தி டேட்டாபேசை மீண்டும் உருவாக்க வேண்டும்.</translation>
+    </message>
+    <message>
+        <source>Unable to rewind the database to a pre-fork state. You will need to redownload the blockchain</source>
+        <translation>ப்ரீ-போர்க் நிலைக்கு டேட்டாபேசை ரீவைண்ட் செய்ய முடியவில்லை. நீங்கள் பிளாக்செயினை மீண்டும் டவுன்லோட் செய்ய வேண்டும்</translation>
+    </message>
+    <message>
+        <source>Warning: The network does not appear to fully agree! Some miners appear to be experiencing issues.</source>
+        <translation>எச்சரிக்கை: பிட்காயின் நெட்ஒர்க் முழுமையாக ஒப்புக்கொள்ளவில்லை! சில மைனர்கள் சிக்கல்களை சந்திப்பதாகத் தெரிகிறது.</translation>
+    </message>
+    <message>
+        <source>Warning: We do not appear to fully agree with our peers! You may need to upgrade, or other nodes may need to upgrade.</source>
+        <translation>எச்சரிக்கை: நாங்கள் எங்கள் பீர்களுடன் முழுமையாக உடன்படுவதாகத் தெரியவில்லை! நீங்கள் அப்க்ரேட் செய்ய வேண்டியிருக்கலாம், அல்லது மற்ற நோடுகள் அப்க்ரேட் செய்ய வேண்டியிருக்கலாம்.</translation>
+    </message>
+    <message>
+        <source>-maxmempool must be at least %d MB</source>
+        <translation>-மேக்ஸ்மெம்பூல் குறைந்தது %d எம்பி ஆக இருக்க வேண்டும்</translation>
+    </message>
+    <message>
+        <source>Cannot resolve -%s address: '%s'</source>
+        <translation>தீர்க்க முடியாது -%s முகவரி: '%s'</translation>
+    </message>
+    <message>
+        <source>Change index out of range</source>
+        <translation>குறியீட்டை வரம்பிற்கு வெளியே மாற்றவும்</translation>
+    </message>
+    <message>
+        <source>Copyright (C) %i-%i</source>
+        <translation>பதிப்புரிமை (ப) %i-%i</translation>
+    </message>
+    <message>
+        <source>Corrupted block database detected</source>
+        <translation>சிதைந்த பிளாக் டேட்டாபேஸ் கண்டறியப்பட்டது</translation>
+    </message>
+    <message>
+        <source>Do you want to rebuild the block database now?</source>
+        <translation>இப்போது பிளாக் டேட்டாபேஸை மீண்டும் உருவாக்க விரும்புகிறீர்களா?</translation>
+    </message>
+    <message>
+        <source>Error initializing block database</source>
+        <translation>பிளாக் டேட்டாபேஸ் துவக்குவதில் பிழை!</translation>
+    </message>
+    <message>
+        <source>Error initializing wallet database environment %s!</source>
+        <translation>வாலட் டேட்டாபேஸ் சூழல் %s துவக்குவதில் பிழை!</translation>
+    </message>
+    <message>
+        <source>Error loading %s</source>
+        <translation>%s லோட் செய்வதில் பிழை</translation>
+    </message>
+    <message>
+        <source>Error loading %s: Private keys can only be disabled during creation</source>
+        <translation>லோட் செய்வதில் பிழை %s: ப்ரைவேட் கீஸ் உருவாக்கத்தின் போது மட்டுமே முடக்கப்படும்</translation>
+    </message>
+    <message>
+        <source>Error loading %s: Wallet corrupted</source>
+        <translation>லோட் செய்வதில் பிழை %s: வாலட் சிதைந்தது</translation>
+    </message>
+    <message>
+        <source>Error loading %s: Wallet requires newer version of %s</source>
+        <translation>லோட் செய்வதில் பிழை %s: வாலட்டிற்கு %s புதிய பதிப்பு தேவை</translation>
+    </message>
+    <message>
+        <source>Error loading block database</source>
+        <translation>பிளாக் டேட்டாபேஸை லோட் செய்வதில் பிழை</translation>
+    </message>
+    <message>
+        <source>Error opening block database</source>
+        <translation>பிளாக் டேட்டாபேஸை திறப்பதில் பிழை</translation>
+    </message>
+    <message>
         <source>Error</source>
         <translation>பிழை</translation>
     </message>
     <message>
-        <source>Backup Wallet</source>
-        <translation>பேக்அப் வாலட்</translation>
-    </message>
-    <message>
-        <source>Wallet Data (*.dat)</source>
-        <translation>வாலட் தகவல் (*.dat)</translation>
-    </message>
-    <message>
-        <source>Backup Failed</source>
-        <translation>பேக்அப் தோல்வியுற்றது</translation>
-    </message>
-    <message>
-        <source>There was an error trying to save the wallet data to %1.</source>
-        <translation>வாலட் தகவல்களை %1  சேவ் செய்வதில் பிழை ஏற்பட்டது</translation>
-    </message>
-    <message>
-        <source>There was an error trying to save the wallet data to %1: %2</source>
-        <translation>வாலட் தகவல்களை %1  சேவ் செய்வதில் பிழை ஏற்பட்டது: %2</translation>
-    </message>
-    <message>
-        <source>Backup Successful</source>
-        <translation>பேக்அப் வெற்றிகரமாக முடிவடைந்தது</translation>
-    </message>
-    <message>
-        <source>The wallet data was successfully saved to %1.</source>
-        <translation>வாலட் தகவல்கள் வெற்றிகரமாக %1 சேவ் செய்யப்பட்டது.</translation>
-    </message>
-    <message>
-        <source>Cancel</source>
-        <translation>ரத்து</translation>
-    </message>
-</context>
-<context>
-    <name>bitcoin-core</name>
-    <message>
-        <source>Distributed under the MIT software license, see the accompanying file %s or %s</source>
-        <translation>எம்ஐடி சாப்ட்வேர் விதிமுறைகளின் கீழ் பகிர்ந்தளிக்கப்படுகிறது, அதனுடன் கொடுக்கப்பட்டுள்ள %s அல்லது %s பைல் ஐ பார்க்கவும்</translation>
-    </message>
-    <message>
-        <source>Prune configured below the minimum of %d MiB.  Please use a higher number.</source>
-        <translation>ப்ரூனிங் குறைந்தபட்சம் %d MiB க்கு கீழே கட்டமைக்கப்பட்டுள்ளது. அதிக எண்ணிக்கையைப் பயன்படுத்தவும்.</translation>
-    </message>
-    <message>
-        <source>Prune: last wallet synchronisation goes beyond pruned data. You need to -reindex (download the whole blockchain again in case of pruned node)</source>
-        <translation>ப்ரூன்: கடைசி வாலட் ஒத்திசைவு ப்ரூன் தரவுக்கு அப்பாற்பட்டது. நீங்கள் -reindex செய்ய வேண்டும் (ப்ரூன் நோட் உபயோகித்தால் முழு பிளாக்செயினையும் மீண்டும் டவுன்லோட் செய்யவும்)</translation>
-    </message>
-    <message>
-        <source>Pruning blockstore...</source>
-        <translation>பிளாக்ஸ்டோர் ப்ரூன் செய்யபடுகிறது...</translation>
-    </message>
-    <message>
-        <source>Unable to start HTTP server. See debug log for details.</source>
-        <translation>HTTP சேவையகத்தைத் தொடங்க முடியவில்லை. விவரங்களுக்கு debug.log ஐ பார்க்கவும்.</translation>
-    </message>
-    <message>
-        <source>The %s developers</source>
-        <translation>%s டெவலப்பர்கள்</translation>
-    </message>
-    <message>
-        <source>Cannot obtain a lock on data directory %s. %s is probably already running.</source>
-        <translation>தரவு கோப்பகத்தை %s லாக் செய்ய முடியாது. %s ஏற்கனவே இயங்குகிறது.</translation>
-    </message>
-    <message>
-        <source>Cannot provide specific connections and have addrman find outgoing connections at the same.</source>
-        <translation>குறிப்பிட்ட இணைப்புகளை வழங்க முடியாது மற்றும் வெளிச்செல்லும் இணைப்புகளை addrman வைத்து கண்டுபிடிக்க வேண்டும்.</translation>
-    </message>
-    <message>
-        <source>Error reading %s! All keys read correctly, but transaction data or address book entries might be missing or incorrect.</source>
-        <translation>%s படிப்பதில் பிழை! எல்லா விசைகளும் சரியாகப் படிக்கப்படுகின்றன, ஆனால் பரிவர்த்தனை டேட்டா அல்லது முகவரி புத்தக உள்ளீடுகள் காணவில்லை அல்லது தவறாக இருக்கலாம்.</translation>
-    </message>
-    <message>
-        <source>Please check that your computer's date and time are correct! If your clock is wrong, %s will not work properly.</source>
-        <translation>உங்கள் கணினியின் தேதி மற்றும் நேரம் சரியாக உள்ளதா என்பதனை சரிபார்க்கவும்! உங்கள் கடிகாரம் தவறாக இருந்தால், %s சரியாக இயங்காது.</translation>
-    </message>
-    <message>
-        <source>Please contribute if you find %s useful. Visit %s for further information about the software.</source>
-        <translation>%s பயனுள்ளதாக இருந்தால் தயவுசெய்து பங்களியுங்கள். இந்த சாஃட்வேர் பற்றிய கூடுதல் தகவலுக்கு %s ஐப் பார்வையிடவும்.</translation>
-    </message>
-    <message>
-        <source>The block database contains a block which appears to be from the future. This may be due to your computer's date and time being set incorrectly. Only rebuild the block database if you are sure that your computer's date and time are correct</source>
-        <translation>பிளாக் டேட்டாபேசில் எதிர்காலத்தில் இருந்து தோன்றும் ஒரு பிளாக் உள்ளது. இது உங்கள் கணினியின் தேதி மற்றும் நேரம் தவறாக அமைக்கப்பட்டதன் காரணமாக இருக்கலாம். உங்கள் கணினியின் தேதி மற்றும் நேரம் சரியானதாக இருந்தால் மட்டுமே பிளாக் டேட்டாபேசை மீண்டும் உருவாக்கவும்</translation>
-    </message>
-    <message>
-        <source>This is a pre-release test build - use at your own risk - do not use for mining or merchant applications</source>
-        <translation>இது ஒரு வெளியீட்டுக்கு முந்தைய சோதனை கட்டமைப்பாகும் - உங்கள் சொந்த ஆபத்தில் பயன்படுத்தவும் - மைனிங் அல்லது வணிக பயன்பாடுகளுக்கு பயன்படுத்த வேண்டாம்</translation>
-    </message>
-    <message>
-        <source>This is the transaction fee you may discard if change is smaller than dust at this level</source>
-        <translation>இது பரிவர்த்தனைக் கட்டணம் ஆகும் அதன் வேறுபாடு தூசியை விட சிறியதாக இருந்தால் நீங்கள் அதை நிராகரிக்கலாம்.</translation>
-    </message>
-    <message>
-        <source>Unable to replay blocks. You will need to rebuild the database using -reindex-chainstate.</source>
-        <translation>பிளாக்களை இயக்க முடியவில்லை. -reindex-chainstate ஐப் பயன்படுத்தி டேட்டாபேசை மீண்டும் உருவாக்க வேண்டும்.</translation>
-    </message>
-    <message>
-        <source>Unable to rewind the database to a pre-fork state. You will need to redownload the blockchain</source>
-        <translation>ப்ரீ-போர்க் நிலைக்கு டேட்டாபேசை ரீவைண்ட் செய்ய முடியவில்லை. நீங்கள் பிளாக்செயினை மீண்டும் டவுன்லோட் செய்ய வேண்டும்</translation>
-    </message>
-    <message>
-        <source>Warning: The network does not appear to fully agree! Some miners appear to be experiencing issues.</source>
-        <translation>எச்சரிக்கை: பிட்காயின் நெட்ஒர்க் முழுமையாக ஒப்புக்கொள்ளவில்லை! சில மைனர்கள் சிக்கல்களை சந்திப்பதாகத் தெரிகிறது.</translation>
-    </message>
-    <message>
-        <source>Warning: We do not appear to fully agree with our peers! You may need to upgrade, or other nodes may need to upgrade.</source>
-        <translation>எச்சரிக்கை: நாங்கள் எங்கள் பீர்களுடன் முழுமையாக உடன்படுவதாகத் தெரியவில்லை! நீங்கள் அப்க்ரேட் செய்ய வேண்டியிருக்கலாம், அல்லது மற்ற நோடுகள் அப்க்ரேட் செய்ய வேண்டியிருக்கலாம்.</translation>
-    </message>
-    <message>
-        <source>-maxmempool must be at least %d MB</source>
-        <translation>-மேக்ஸ்மெம்பூல் குறைந்தது %d எம்பி ஆக இருக்க வேண்டும்</translation>
-    </message>
-    <message>
-        <source>Cannot resolve -%s address: '%s'</source>
-        <translation>தீர்க்க முடியாது -%s முகவரி: '%s'</translation>
-    </message>
-    <message>
-        <source>Change index out of range</source>
-        <translation>குறியீட்டை வரம்பிற்கு வெளியே மாற்றவும்</translation>
-    </message>
-    <message>
-        <source>Copyright (C) %i-%i</source>
-        <translation>பதிப்புரிமை (ப) %i-%i</translation>
-    </message>
-    <message>
-        <source>Corrupted block database detected</source>
-        <translation>சிதைந்த பிளாக் டேட்டாபேஸ் கண்டறியப்பட்டது</translation>
-    </message>
-    <message>
-        <source>Do you want to rebuild the block database now?</source>
-        <translation>இப்போது பிளாக் டேட்டாபேஸை மீண்டும் உருவாக்க விரும்புகிறீர்களா?</translation>
-    </message>
-    <message>
-        <source>Error initializing block database</source>
-        <translation>பிளாக் டேட்டாபேஸ் துவக்குவதில் பிழை!</translation>
-    </message>
-    <message>
-        <source>Error initializing wallet database environment %s!</source>
-        <translation>வாலட் டேட்டாபேஸ் சூழல் %s துவக்குவதில் பிழை!</translation>
-    </message>
-    <message>
-        <source>Error loading %s</source>
-        <translation>%s லோட் செய்வதில் பிழை</translation>
-    </message>
-    <message>
-        <source>Error loading %s: Private keys can only be disabled during creation</source>
-        <translation>லோட் செய்வதில் பிழை %s: ப்ரைவேட் கீஸ் உருவாக்கத்தின் போது மட்டுமே முடக்கப்படும்</translation>
-    </message>
-    <message>
-        <source>Error loading %s: Wallet corrupted</source>
-        <translation>லோட் செய்வதில் பிழை %s: வாலட் சிதைந்தது</translation>
-    </message>
-    <message>
-        <source>Error loading %s: Wallet requires newer version of %s</source>
-        <translation>லோட் செய்வதில் பிழை %s: வாலட்டிற்கு %s புதிய பதிப்பு தேவை</translation>
-    </message>
-    <message>
-        <source>Error loading block database</source>
-        <translation>பிளாக் டேட்டாபேஸை லோட் செய்வதில் பிழை</translation>
-    </message>
-    <message>
-        <source>Error opening block database</source>
-        <translation>பிளாக் டேட்டாபேஸை திறப்பதில் பிழை</translation>
-    </message>
-    <message>
-        <source>Error</source>
-        <translation>பிழை</translation>
-    </message>
-    <message>
         <source>Failed to listen on any port. Use -listen=0 if you want this.</source>
         <translation>எந்த போர்டிலும் கேட்க முடியவில்லை. இதை நீங்கள் கேட்க விரும்பினால் -லிசென்= 0 வை பயன்படுத்தவும்.</translation>
     </message>
