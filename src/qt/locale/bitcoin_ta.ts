<TS language="ta" version="2.1">
<context>
    <name>AddressBookPage</name>
    <message>
        <source>Create a new address</source>
        <translation>ஒரு புதிய முகவரியை உருவாக்கு</translation>
    </message>
    <message>
        <source>&amp;New</source>
        <translation>&amp;புதிய</translation>
    </message>
    <message>
        <source>&amp;Copy</source>
        <translation>&amp;நகல்</translation>
    </message>
    <message>
        <source>C&amp;lose</source>
        <translation>&amp;மூடு</translation>
    </message>
    <message>
        <source>&amp;Export</source>
        <translation>&amp;ஏற்றுமதி</translation>
    </message>
    <message>
        <source>&amp;Delete</source>
        <translation>&amp;அழி</translation>
    </message>
    <message>
<<<<<<< HEAD
        <source>Sending addresses</source>
        <translation>முகவரிகள் அனுப்பப்படுகின்றன</translation>
    </message>
    <message>
        <source>Receiving addresses</source>
        <translation>முகவரிகள் பெறப்படுகின்றன</translation>
=======
        <source>C&amp;hoose</source>
        <translation>&amp;தேர்ந்தெடு</translation>
    </message>
    <message>
        <source>Sending addresses</source>
        <translation>அனுப்பும் முகவரிகள்</translation>
    </message>
    <message>
        <source>Receiving addresses</source>
        <translation>பெறும் முகவரிகள்</translation>
    </message>
    <message>
        <source>&amp;Copy Address</source>
        <translation>&amp;முகவரியை நகலெடு</translation>
    </message>
    <message>
        <source>&amp;Edit</source>
        <translation>&amp;தொகு</translation>
>>>>>>> f4772d67
    </message>
    </context>
<context>
    <name>AddressTableModel</name>
    <message>
<<<<<<< HEAD
        <source>Address</source>
        <translation>முகவரி</translation>
=======
        <source>Label</source>
        <translation>லேபிள்</translation>
    </message>
    <message>
        <source>Address</source>
        <translation>விலாசம்</translation>
>>>>>>> f4772d67
    </message>
    </context>
<context>
    <name>AskPassphraseDialog</name>
    <message>
        <source>Encrypt wallet</source>
        <translation>என்க்ரிப்ட் பணப்பை</translation>
    </message>
    <message>
        <source>Decrypt wallet</source>
        <translation>டிக்ரிப்ட் பணப்பை</translation>
    </message>
    </context>
<context>
    <name>BanTableModel</name>
    <message>
        <source>IP/Netmask</source>
        <translation>IP/Netmask</translation>
    </message>
    </context>
<context>
    <name>BitcoinGUI</name>
    <message>
        <source>&amp;Overview</source>
        <translation>&amp;கண்ணோட்டம்</translation>
    </message>
    <message>
        <source>&amp;Transactions</source>
        <translation>&amp;பரிவர்த்தனைகள்</translation>
    </message>
    <message>
        <source>E&amp;xit</source>
        <translation>&amp;வெளியேறு</translation>
    </message>
    <message>
        <source>Quit application</source>
        <translation>விலகு</translation>
    </message>
    <message>
        <source>About &amp;Qt</source>
        <translation>&amp;Qt-ஐ பற்றி</translation>
    </message>
    <message>
        <source>&amp;Options...</source>
        <translation>&amp;விருப்பங்கள்...</translation>
    </message>
    <message>
        <source>&amp;Encrypt Wallet...</source>
        <translation>&amp;என்க்ரிப்ட் பணப்பை...</translation>
    </message>
    <message>
        <source>&amp;Sending addresses...</source>
        <translation type="unfinished">&amp;அனுப்பும் முகவரிகள்...</translation>
    </message>
    <message>
        <source>&amp;Receiving addresses...</source>
        <translation>&amp;பெறும் முகவரிகள்&gt;&gt;&gt;</translation>
    </message>
    <message>
        <source>Open &amp;URI...</source>
        <translation>&amp;URI-ஐ திற</translation>
    </message>
    <message>
        <source>Wallet:</source>
        <translation type="unfinished">பணப்பை:</translation>
    </message>
    <message>
        <source>&amp;Verify message...</source>
        <translation>&amp;செய்தியை சரிசெய்...</translation>
    </message>
    <message>
        <source>Bitcoin</source>
        <translation>Bitcoin</translation>
    </message>
    <message>
        <source>Wallet</source>
        <translation>பணப்பை</translation>
    </message>
    <message>
        <source>&amp;Send</source>
        <translation>&amp;அனுப்பு</translation>
    </message>
    <message>
        <source>&amp;Receive</source>
        <translation>&amp;பெறு</translation>
    </message>
    <message>
        <source>&amp;Show / Hide</source>
        <translation>&amp;காட்டு/மறை</translation>
    </message>
    <message>
        <source>&amp;File</source>
        <translation>&amp;கோப்பு</translation>
    </message>
    <message>
        <source>&amp;Settings</source>
        <translation>&amp;அமைப்பு</translation>
    </message>
    <message>
        <source>&amp;Help</source>
        <translation>&amp;உதவி</translation>
    </message>
    <message>
        <source>%1 behind</source>
        <translation>%1 பின்னால்</translation>
    </message>
    <message>
        <source>Error</source>
        <translation>தவறு</translation>
    </message>
    <message>
        <source>Warning</source>
        <translation>எச்சரிக்கை</translation>
    </message>
    <message>
        <source>Information</source>
        <translation>தகவல்</translation>
    </message>
    <message>
        <source>Date: %1
</source>
        <translation>தேதி: %1
</translation>
    </message>
    <message>
        <source>Amount: %1
</source>
        <translation>தொகை: %1
</translation>
    </message>
    <message>
        <source>Type: %1
</source>
        <translation>வகை: %1
</translation>
    </message>
    <message>
        <source>Address: %1
</source>
        <translation>முகவரி: %1
</translation>
    </message>
    <message>
        <source>Sent transaction</source>
        <translation>அனுப்பிய பரிவர்த்தனை</translation>
    </message>
    </context>
<context>
    <name>CoinControlDialog</name>
    <message>
        <source>Quantity:</source>
        <translation>அளவு</translation>
    </message>
    <message>
        <source>Amount:</source>
        <translation>விலை:</translation>
    </message>
    <message>
        <source>Priority:</source>
        <translation>முன்னுரிமை</translation>
    </message>
    <message>
        <source>Fee:</source>
        <translation>கட்டணம்:</translation>
    </message>
    <message>
        <source>After Fee:</source>
        <translation>கட்டணத்திறகுப் பின்:</translation>
    </message>
    <message>
        <source>Change:</source>
        <translation>மாற்று:</translation>
    </message>
    <message>
        <source>Amount</source>
        <translation>விலை</translation>
    </message>
    <message>
        <source>Date</source>
        <translation>தேதி</translation>
    </message>
    <message>
        <source>Confirmations</source>
        <translation>உறுதிப்படுத்தல்கள்</translation>
    </message>
    <message>
        <source>Confirmed</source>
        <translation>உறுதியாக</translation>
    </message>
    <message>
        <source>Priority</source>
        <translation>முன்னுரிமை</translation>
    </message>
    <message>
        <source>Copy address</source>
        <translation>பிரதியை முகவரியை</translation>
    </message>
    <message>
        <source>Copy amount</source>
        <translation>நகலை தொகை</translation>
    </message>
    <message>
        <source>none</source>
        <translation>none</translation>
    </message>
    <message>
        <source>yes</source>
        <translation>ஆம்</translation>
    </message>
    <message>
        <source>no</source>
        <translation>இல்லை</translation>
    </message>
    </context>
<context>
    <name>EditAddressDialog</name>
    <message>
        <source>&amp;Label</source>
        <translation>&amp;சிட்டை</translation>
    </message>
    <message>
        <source>&amp;Address</source>
        <translation>&amp;&amp;விலாசம்</translation>
    </message>
    </context>
<context>
    <name>FreespaceChecker</name>
    <message>
        <source>name</source>
        <translation>பெயர்</translation>
    </message>
    </context>
<context>
    <name>HelpMessageDialog</name>
    </context>
<context>
    <name>Intro</name>
    <message>
        <source>Welcome</source>
        <translation>நல்வரவு</translation>
    </message>
    <message>
        <source>Error</source>
        <translation>தவறு</translation>
    </message>
    </context>
<context>
    <name>ModalOverlay</name>
    <message>
        <source>Form</source>
        <translation>படிவம்</translation>
    </message>
    <message>
        <source>Hide</source>
        <translation>மறை</translation>
    </message>
    </context>
<context>
    <name>OpenURIDialog</name>
    <message>
        <source>Open URI</source>
        <translation>URI-ஐ திற</translation>
    </message>
    <message>
        <source>URI:</source>
        <translation>URI:</translation>
    </message>
    </context>
<context>
    <name>OptionsDialog</name>
    <message>
        <source>Options</source>
        <translation>விருப்பத்தேர்வு</translation>
    </message>
    <message>
        <source>&amp;Main</source>
        <translation>&amp;தலைமை</translation>
    </message>
    <message>
        <source>MB</source>
        <translation>MB</translation>
    </message>
    <message>
        <source>&amp;Network</source>
        <translation>&amp;பிணையம்</translation>
    </message>
    <message>
        <source>W&amp;allet</source>
        <translation>&amp;பணப்பை</translation>
    </message>
    <message>
        <source>Expert</source>
        <translation>வல்லுநர்</translation>
    </message>
    <message>
        <source>IPv4</source>
        <translation>IPv4</translation>
    </message>
    <message>
        <source>IPv6</source>
        <translation>IPv6</translation>
    </message>
    <message>
        <source>Tor</source>
        <translation>Tor</translation>
    </message>
    <message>
        <source>&amp;Window</source>
        <translation>&amp;சாளரம்</translation>
    </message>
    <message>
        <source>&amp;Display</source>
        <translation>&amp;காட்டு</translation>
    </message>
    <message>
        <source>&amp;OK</source>
        <translation>&amp;சரி</translation>
    </message>
    <message>
        <source>&amp;Cancel</source>
        <translation>&amp;ரத்து</translation>
    </message>
    <message>
        <source>default</source>
        <translation>இயல்புநிலை</translation>
    </message>
    <message>
        <source>none</source>
        <translation>none</translation>
    </message>
    <message>
        <source>Bitcoin Core</source>
        <translation>Bitcoin மையம்</translation>
    </message>
    </context>
<context>
    <name>OverviewPage</name>
    <message>
        <source>Form</source>
        <translation>படிவம்</translation>
    </message>
    <message>
        <source>Available:</source>
        <translation>கிடைக்ககூடிய:</translation>
    </message>
    <message>
        <source>Pending:</source>
        <translation>நிலுவையில்:</translation>
    </message>
    <message>
        <source>Immature:</source>
        <translation>முதிராத:</translation>
    </message>
    <message>
        <source>Balances</source>
        <translation>மீதி</translation>
    </message>
    <message>
        <source>Total:</source>
        <translation>மொத்தம்:</translation>
    </message>
    </context>
<context>
    <name>PaymentServer</name>
    </context>
<context>
    <name>PeerTableModel</name>
    <message>
        <source>User Agent</source>
        <translation>பயனர் முகவர்</translation>
    </message>
    <message>
        <source>Ping Time</source>
        <translation>பிங் நேரம்</translation>
    </message>
</context>
<context>
    <name>QObject</name>
    <message>
        <source>Amount</source>
        <translation>விலை</translation>
    </message>
    <message>
        <source>%1 d</source>
        <translation>%1 d</translation>
    </message>
    <message>
        <source>%1 h</source>
        <translation>%1 h</translation>
    </message>
    <message>
        <source>%1 s</source>
        <translation>%1 s</translation>
    </message>
    <message>
        <source>N/A</source>
        <translation>N/A</translation>
    </message>
    <message>
        <source>%1 ms</source>
        <translation>%1 ms</translation>
    </message>
    <message numerus="yes">
        <source>%n hour(s)</source>
        <translation><numerusform>%n மணி</numerusform><numerusform>%n மணி</numerusform></translation>
    </message>
    <message>
        <source>%1 and %2</source>
        <translation>%1 மற்றும் %2</translation>
    </message>
    </context>
<context>
    <name>QRImageWidget</name>
    <message>
        <source>&amp;Save Image...</source>
        <translation>&amp;படத்தை சேமி...</translation>
    </message>
    <message>
        <source>&amp;Copy Image</source>
        <translation>&amp;படத்தை</translation>
    </message>
    <message>
        <source>Save QR Code</source>
        <translation>QR குறியீடு காப்பாற்ற</translation>
    </message>
    <message>
        <source>PNG Image (*.png)</source>
        <translation>PNG படத்தை (*.png)</translation>
    </message>
</context>
<context>
    <name>RPCConsole</name>
    <message>
        <source>N/A</source>
        <translation>N/A</translation>
    </message>
    <message>
        <source>Client version</source>
        <translation>வாடிக்கையாளர் பதிப்பு</translation>
    </message>
    <message>
        <source>&amp;Information</source>
        <translation>&amp;தகவல்</translation>
    </message>
    <message>
        <source>Network</source>
        <translation>பிணையம்</translation>
    </message>
    <message>
        <source>Name</source>
        <translation>பெயர்</translation>
    </message>
    <message>
        <source>Memory Pool</source>
        <translation>நினைவக குளம்</translation>
    </message>
    <message>
        <source>Memory usage</source>
        <translation>நினைவக பயன்பாடு</translation>
    </message>
    <message>
        <source>Wallet: </source>
        <translation type="unfinished">பணப்பை: </translation>
    </message>
    <message>
        <source>Sent</source>
        <translation>அனுப்பிய</translation>
    </message>
    <message>
        <source>Direction</source>
        <translation>திசை</translation>
    </message>
    <message>
        <source>Version</source>
        <translation>பதிப்பு</translation>
    </message>
    <message>
        <source>User Agent</source>
        <translation>பயனர் முகவர்</translation>
    </message>
    <message>
        <source>Ping Time</source>
        <translation>பிங் நேரம்</translation>
    </message>
    <message>
        <source>&amp;Open</source>
        <translation>&amp;திற</translation>
    </message>
    <message>
        <source>&amp;Console</source>
        <translation>&amp;பணியகம்</translation>
    </message>
    <message>
        <source>&amp;Clear</source>
        <translation>&amp;வழுநீக்கு</translation>
    </message>
    <message>
        <source>Totals</source>
        <translation>மொத்தம்</translation>
    </message>
    <message>
        <source>In:</source>
        <translation>உள்ளே:</translation>
    </message>
    <message>
        <source>Out:</source>
        <translation>வெளியே:</translation>
    </message>
    <message>
        <source>1 &amp;hour</source>
        <translation>1 &amp;மணி</translation>
    </message>
    <message>
        <source>1 &amp;day</source>
        <translation>1 &amp;நாள்</translation>
    </message>
    <message>
        <source>1 &amp;week</source>
        <translation>1 &amp;வாரம்</translation>
    </message>
    <message>
        <source>1 &amp;year</source>
        <translation>1 &amp;ஆண்டு</translation>
    </message>
    <message>
        <source>%1 B</source>
        <translation>%1 B</translation>
    </message>
    <message>
        <source>%1 KB</source>
        <translation>%1 KB</translation>
    </message>
    <message>
        <source>%1 MB</source>
        <translation>%1 MB</translation>
    </message>
    <message>
        <source>%1 GB</source>
        <translation>%1 GB</translation>
    </message>
    <message>
        <source>via %1</source>
        <translation>via %1</translation>
    </message>
    <message>
        <source>never</source>
        <translation>ஒருபோதும்</translation>
    </message>
    <message>
        <source>Inbound</source>
        <translation>உள்வரும்</translation>
    </message>
    <message>
        <source>Outbound</source>
        <translation>வெளி செல்லும்</translation>
    </message>
    <message>
        <source>Yes</source>
        <translation>ஆம்</translation>
    </message>
    <message>
        <source>No</source>
        <translation>மறு</translation>
    </message>
    <message>
        <source>Unknown</source>
        <translation>அறியப்படாத</translation>
    </message>
</context>
<context>
    <name>ReceiveCoinsDialog</name>
    <message>
        <source>&amp;Amount:</source>
        <translation>&amp;தொகை:</translation>
    </message>
    <message>
        <source>&amp;Label:</source>
        <translation>&amp;சிட்டை:</translation>
    </message>
    <message>
        <source>&amp;Message:</source>
        <translation>&amp;செய்தி:</translation>
    </message>
    <message>
        <source>Clear</source>
        <translation>நீக்கு</translation>
    </message>
    <message>
        <source>Show</source>
        <translation>காண்பி</translation>
    </message>
    <message>
        <source>Remove</source>
        <translation>நீக்கு</translation>
    </message>
    <message>
        <source>Copy URI</source>
        <translation type="unfinished">நகலை URI</translation>
    </message>
    <message>
        <source>Copy message</source>
        <translation>நகலை செய்தி</translation>
    </message>
    <message>
        <source>Copy amount</source>
        <translation>நகலை தொகை</translation>
    </message>
</context>
<context>
    <name>ReceiveRequestDialog</name>
    <message>
        <source>QR Code</source>
        <translation>QR குறியீடு</translation>
    </message>
    <message>
        <source>Copy &amp;URI</source>
        <translation>நகலை &amp;URI</translation>
    </message>
    <message>
        <source>Copy &amp;Address</source>
        <translation>நகலை விலாசம்</translation>
    </message>
    <message>
        <source>&amp;Save Image...</source>
        <translation>&amp;படத்தை சேமி...</translation>
    </message>
    <message>
<<<<<<< HEAD
        <source>Address</source>
        <translation>முகவரி</translation>
=======
        <source>URI</source>
        <translation type="unfinished">URI</translation>
    </message>
    <message>
        <source>Address</source>
        <translation>விலாசம்</translation>
    </message>
    <message>
        <source>Amount</source>
        <translation>விலை</translation>
    </message>
    <message>
        <source>Label</source>
        <translation>லேபிள்</translation>
    </message>
    <message>
        <source>Message</source>
        <translation>செய்தி</translation>
>>>>>>> f4772d67
    </message>
    </context>
<context>
    <name>RecentRequestsTableModel</name>
    <message>
        <source>Date</source>
        <translation>தேதி</translation>
    </message>
    <message>
        <source>Label</source>
        <translation>லேபிள்</translation>
    </message>
    <message>
        <source>Message</source>
        <translation>செய்தி</translation>
    </message>
    </context>
<context>
    <name>SendCoinsDialog</name>
    <message>
        <source>Inputs...</source>
        <translation type="unfinished">உள்ளீடுகள்...</translation>
    </message>
    <message>
        <source>Quantity:</source>
        <translation>அளவு</translation>
    </message>
    <message>
        <source>Amount:</source>
        <translation>விலை</translation>
    </message>
    <message>
        <source>Priority:</source>
        <translation>முன்னுரிமை</translation>
    </message>
    <message>
        <source>Fee:</source>
        <translation>கட்டணம்:</translation>
    </message>
    <message>
        <source>After Fee:</source>
        <translation>கட்டணத்திறகுப் பின்:</translation>
    </message>
    <message>
        <source>Change:</source>
        <translation>மாற்று:</translation>
    </message>
    <message>
        <source>Choose...</source>
        <translation>தேர்ந்தெடு...</translation>
    </message>
    <message>
        <source>Hide</source>
        <translation>மறை</translation>
    </message>
    <message>
        <source>normal</source>
        <translation>இயல்பான</translation>
    </message>
    <message>
        <source>fast</source>
        <translation>வேகமாக</translation>
    </message>
    <message>
        <source>Balance:</source>
        <translation>மீதி:</translation>
    </message>
    <message>
        <source>S&amp;end</source>
        <translation>&amp;அனுப்பு</translation>
    </message>
    <message>
        <source>Copy amount</source>
        <translation>நகலை தொகை</translation>
    </message>
    <message>
        <source>or</source>
        <translation>அல்லது</translation>
    </message>
    </context>
<context>
    <name>SendCoinsEntry</name>
    <message>
        <source>A&amp;mount:</source>
        <translation>&amp;தொகை:</translation>
    </message>
    <message>
        <source>&amp;Label:</source>
        <translation>&amp;சிட்டை:</translation>
    </message>
    <message>
        <source>Alt+A</source>
        <translation>Alt+A</translation>
    </message>
    <message>
        <source>Alt+P</source>
        <translation>Alt+P</translation>
    </message>
    <message>
        <source>Message:</source>
        <translation>செய்தி:</translation>
    </message>
    </context>
<context>
    <name>SendConfirmationDialog</name>
    <message>
        <source>Yes</source>
        <translation>ஆம்</translation>
    </message>
</context>
<context>
    <name>ShutdownWindow</name>
    </context>
<context>
    <name>SignVerifyMessageDialog</name>
    <message>
        <source>Alt+A</source>
        <translation>Alt+A</translation>
    </message>
    <message>
        <source>Alt+P</source>
        <translation>Alt+P</translation>
    </message>
    <message>
        <source>Signature</source>
        <translation>கையொப்பம்</translation>
    </message>
    </context>
<context>
    <name>SplashScreen</name>
    </context>
<context>
    <name>TrafficGraphWidget</name>
    <message>
        <source>KB/s</source>
        <translation>KB/s</translation>
    </message>
</context>
<context>
    <name>TransactionDesc</name>
    <message>
        <source>Status</source>
        <translation>நிலை</translation>
    </message>
    <message>
        <source>Date</source>
        <translation>தேதி</translation>
    </message>
    <message>
        <source>Source</source>
        <translation>மூலம்</translation>
    </message>
    <message>
        <source>Credit</source>
        <translation>கடன்</translation>
    </message>
    <message>
        <source>Debit</source>
        <translation>பற்று</translation>
    </message>
    <message>
        <source>Total debit</source>
        <translation>மொத்த பற்று</translation>
    </message>
    <message>
        <source>Total credit</source>
        <translation>மொத்த கடன்</translation>
    </message>
    <message>
        <source>Net amount</source>
        <translation>நிகர தொகை</translation>
    </message>
    <message>
        <source>Message</source>
        <translation>செய்தி</translation>
    </message>
    <message>
        <source>Comment</source>
        <translation>கருத்து</translation>
    </message>
    <message>
        <source>Transaction ID</source>
        <translation>பரிவர்த்தனை ID</translation>
    </message>
    <message>
        <source>Merchant</source>
        <translation>வணிகர்</translation>
    </message>
    <message>
        <source>Debug information</source>
        <translation>சரிசெய்வதற்கான தகவல்</translation>
    </message>
    <message>
        <source>Transaction</source>
        <translation>பரிவர்த்தனை</translation>
    </message>
    <message>
        <source>Inputs</source>
        <translation>உள்ளீடுகள்</translation>
    </message>
    <message>
        <source>Amount</source>
        <translation>விலை</translation>
    </message>
    <message>
        <source>true</source>
        <translation>உண்மை</translation>
    </message>
    <message>
        <source>false</source>
        <translation>தவறான</translation>
    </message>
</context>
<context>
    <name>TransactionDescDialog</name>
    </context>
<context>
    <name>TransactionTableModel</name>
    <message>
        <source>Date</source>
        <translation>தேதி</translation>
    </message>
    <message>
        <source>Label</source>
        <translation>லேபிள்</translation>
    </message>
    <message>
        <source>Offline</source>
        <translation>ஆஃப்லைன்</translation>
    </message>
    </context>
<context>
    <name>TransactionView</name>
    <message>
<<<<<<< HEAD
        <source>Address</source>
        <translation>முகவரி</translation>
=======
        <source>All</source>
        <translation>முழுவதும்</translation>
    </message>
    <message>
        <source>Today</source>
        <translation>இன்று</translation>
    </message>
    <message>
        <source>This week</source>
        <translation>இந்த வாரம்</translation>
    </message>
    <message>
        <source>This month</source>
        <translation>இந்த மாதம்</translation>
    </message>
    <message>
        <source>Last month</source>
        <translation>கடந்த மாதம்</translation>
    </message>
    <message>
        <source>This year</source>
        <translation>இந்த வருடம்</translation>
    </message>
    <message>
        <source>Range...</source>
        <translation>எல்லை...</translation>
    </message>
    <message>
        <source>Other</source>
        <translation>வேறு</translation>
    </message>
    <message>
        <source>Copy address</source>
        <translation>பிரதியை முகவரியை</translation>
    </message>
    <message>
        <source>Copy amount</source>
        <translation>நகலை தொகை</translation>
    </message>
    <message>
        <source>Confirmed</source>
        <translation>உறுதியாக</translation>
    </message>
    <message>
        <source>Date</source>
        <translation>தேதி</translation>
    </message>
    <message>
        <source>Label</source>
        <translation>லேபிள்</translation>
    </message>
    <message>
        <source>Address</source>
        <translation>விலாசம்</translation>
    </message>
    <message>
        <source>Range:</source>
        <translation>எல்லை:</translation>
>>>>>>> f4772d67
    </message>
    </context>
<context>
    <name>UnitDisplayStatusBarControl</name>
    </context>
<context>
    <name>WalletFrame</name>
    </context>
<context>
    <name>WalletModel</name>
    </context>
<context>
    <name>WalletView</name>
    <message>
        <source>&amp;Export</source>
        <translation>&amp;ஏற்றுமதி</translation>
    </message>
    </context>
<context>
    <name>bitcoin-core</name>
    <message>
        <source>Options:</source>
        <translation>விருப்பத்தேர்வு:</translation>
    </message>
    <message>
        <source>Bitcoin Core</source>
        <translation>Bitcoin மையம்</translation>
    </message>
    <message>
        <source>(default: %u)</source>
        <translation>(default: %u)</translation>
    </message>
    <message>
        <source>Information</source>
        <translation>தகவல்</translation>
    </message>
    <message>
        <source>Warning</source>
        <translation>எச்சரிக்கை</translation>
    </message>
    <message>
        <source>(default: %s)</source>
        <translation>(default: %s)</translation>
    </message>
    <message>
        <source>Error</source>
        <translation>தவறு</translation>
    </message>
</context>
</TS><|MERGE_RESOLUTION|>--- conflicted
+++ resolved
@@ -26,24 +26,16 @@
         <translation>&amp;அழி</translation>
     </message>
     <message>
-<<<<<<< HEAD
+        <source>C&amp;hoose</source>
+        <translation>&amp;தேர்ந்தெடு</translation>
+    </message>
+    <message>
         <source>Sending addresses</source>
         <translation>முகவரிகள் அனுப்பப்படுகின்றன</translation>
     </message>
     <message>
         <source>Receiving addresses</source>
         <translation>முகவரிகள் பெறப்படுகின்றன</translation>
-=======
-        <source>C&amp;hoose</source>
-        <translation>&amp;தேர்ந்தெடு</translation>
-    </message>
-    <message>
-        <source>Sending addresses</source>
-        <translation>அனுப்பும் முகவரிகள்</translation>
-    </message>
-    <message>
-        <source>Receiving addresses</source>
-        <translation>பெறும் முகவரிகள்</translation>
     </message>
     <message>
         <source>&amp;Copy Address</source>
@@ -52,23 +44,17 @@
     <message>
         <source>&amp;Edit</source>
         <translation>&amp;தொகு</translation>
->>>>>>> f4772d67
     </message>
     </context>
 <context>
     <name>AddressTableModel</name>
     <message>
-<<<<<<< HEAD
+        <source>Label</source>
+        <translation>லேபிள்</translation>
+    </message>
+    <message>
         <source>Address</source>
         <translation>முகவரி</translation>
-=======
-        <source>Label</source>
-        <translation>லேபிள்</translation>
-    </message>
-    <message>
-        <source>Address</source>
-        <translation>விலாசம்</translation>
->>>>>>> f4772d67
     </message>
     </context>
 <context>
@@ -316,12 +302,19 @@
     </message>
     </context>
 <context>
+    <name>MempoolStats</name>
+    </context>
+<context>
     <name>ModalOverlay</name>
     <message>
         <source>Form</source>
         <translation>படிவம்</translation>
     </message>
     <message>
+        <source>Unknown...</source>
+        <translation type="unfinished">அறியப்படாத...</translation>
+    </message>
+    <message>
         <source>Hide</source>
         <translation>மறை</translation>
     </message>
@@ -444,7 +437,7 @@
         <source>Ping Time</source>
         <translation>பிங் நேரம்</translation>
     </message>
-</context>
+    </context>
 <context>
     <name>QObject</name>
     <message>
@@ -696,16 +689,12 @@
         <translation>&amp;படத்தை சேமி...</translation>
     </message>
     <message>
-<<<<<<< HEAD
+        <source>URI</source>
+        <translation type="unfinished">URI</translation>
+    </message>
+    <message>
         <source>Address</source>
         <translation>முகவரி</translation>
-=======
-        <source>URI</source>
-        <translation type="unfinished">URI</translation>
-    </message>
-    <message>
-        <source>Address</source>
-        <translation>விலாசம்</translation>
     </message>
     <message>
         <source>Amount</source>
@@ -718,7 +707,6 @@
     <message>
         <source>Message</source>
         <translation>செய்தி</translation>
->>>>>>> f4772d67
     </message>
     </context>
 <context>
@@ -953,69 +941,64 @@
 <context>
     <name>TransactionView</name>
     <message>
-<<<<<<< HEAD
+        <source>All</source>
+        <translation>முழுவதும்</translation>
+    </message>
+    <message>
+        <source>Today</source>
+        <translation>இன்று</translation>
+    </message>
+    <message>
+        <source>This week</source>
+        <translation>இந்த வாரம்</translation>
+    </message>
+    <message>
+        <source>This month</source>
+        <translation>இந்த மாதம்</translation>
+    </message>
+    <message>
+        <source>Last month</source>
+        <translation>கடந்த மாதம்</translation>
+    </message>
+    <message>
+        <source>This year</source>
+        <translation>இந்த வருடம்</translation>
+    </message>
+    <message>
+        <source>Range...</source>
+        <translation>எல்லை...</translation>
+    </message>
+    <message>
+        <source>Other</source>
+        <translation>வேறு</translation>
+    </message>
+    <message>
+        <source>Copy address</source>
+        <translation>பிரதியை முகவரியை</translation>
+    </message>
+    <message>
+        <source>Copy amount</source>
+        <translation>நகலை தொகை</translation>
+    </message>
+    <message>
+        <source>Confirmed</source>
+        <translation>உறுதியாக</translation>
+    </message>
+    <message>
+        <source>Date</source>
+        <translation>தேதி</translation>
+    </message>
+    <message>
+        <source>Label</source>
+        <translation>லேபிள்</translation>
+    </message>
+    <message>
         <source>Address</source>
         <translation>முகவரி</translation>
-=======
-        <source>All</source>
-        <translation>முழுவதும்</translation>
-    </message>
-    <message>
-        <source>Today</source>
-        <translation>இன்று</translation>
-    </message>
-    <message>
-        <source>This week</source>
-        <translation>இந்த வாரம்</translation>
-    </message>
-    <message>
-        <source>This month</source>
-        <translation>இந்த மாதம்</translation>
-    </message>
-    <message>
-        <source>Last month</source>
-        <translation>கடந்த மாதம்</translation>
-    </message>
-    <message>
-        <source>This year</source>
-        <translation>இந்த வருடம்</translation>
-    </message>
-    <message>
-        <source>Range...</source>
-        <translation>எல்லை...</translation>
-    </message>
-    <message>
-        <source>Other</source>
-        <translation>வேறு</translation>
-    </message>
-    <message>
-        <source>Copy address</source>
-        <translation>பிரதியை முகவரியை</translation>
-    </message>
-    <message>
-        <source>Copy amount</source>
-        <translation>நகலை தொகை</translation>
-    </message>
-    <message>
-        <source>Confirmed</source>
-        <translation>உறுதியாக</translation>
-    </message>
-    <message>
-        <source>Date</source>
-        <translation>தேதி</translation>
-    </message>
-    <message>
-        <source>Label</source>
-        <translation>லேபிள்</translation>
-    </message>
-    <message>
-        <source>Address</source>
-        <translation>விலாசம்</translation>
     </message>
     <message>
         <source>Range:</source>
         <translation>எல்லை:</translation>
->>>>>>> f4772d67
     </message>
     </context>
 <context>
