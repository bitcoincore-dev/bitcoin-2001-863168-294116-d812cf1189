<TS language="hu" version="2.1">
<context>
    <name>AddressBookPage</name>
    <message>
        <source>Right-click to edit address or label</source>
        <translation>A cím vagy címke szerkeszteséhez kattintson a jobb gombbal</translation>
    </message>
    <message>
        <source>Create a new address</source>
        <translation>Új cím létrehozása</translation>
    </message>
    <message>
        <source>&amp;New</source>
        <translation>&amp;Új</translation>
    </message>
    <message>
        <source>Copy the currently selected address to the system clipboard</source>
        <translation>A kiválasztott cím másolása a vágólapra</translation>
    </message>
    <message>
        <source>&amp;Copy</source>
        <translation>&amp;Másolás</translation>
    </message>
    <message>
        <source>C&amp;lose</source>
        <translation>&amp;Bezárás</translation>
    </message>
    <message>
        <source>Delete the currently selected address from the list</source>
        <translation>Kiválasztott cím törlése a listából</translation>
    </message>
    <message>
        <source>Enter address or label to search</source>
        <translation>Írja be a keresendő címet vagy címkét</translation>
    </message>
    <message>
        <source>Export the data in the current tab to a file</source>
        <translation>Jelenlegi nézet exportálása fájlba</translation>
    </message>
    <message>
        <source>&amp;Export</source>
        <translation>&amp;Exportálás</translation>
    </message>
    <message>
        <source>&amp;Delete</source>
        <translation>&amp;Törlés</translation>
    </message>
    <message>
        <source>Choose the address to send coins to</source>
        <translation>Válassza ki a címet utaláshoz</translation>
    </message>
    <message>
        <source>Choose the address to receive coins with</source>
        <translation>Válassza ki a címet jóváíráshoz</translation>
    </message>
    <message>
        <source>C&amp;hoose</source>
        <translation>K&amp;iválaszt</translation>
    </message>
    <message>
        <source>Sending addresses</source>
        <translation>Küldési cím</translation>
    </message>
    <message>
        <source>Receiving addresses</source>
        <translation>Fogadási cím</translation>
    </message>
    <message>
        <source>These are your Bitcoin addresses for sending payments. Always check the amount and the receiving address before sending coins.</source>
        <translation>Ezek a Bitcoin címeid kifizetések küldéséhez. Mindíg ellenőrizd az összeget és a fogadó címet mielőtt coinokat küldenél.</translation>
    </message>
    <message>
        <source>&amp;Copy Address</source>
        <translation>&amp;Cím másolása</translation>
    </message>
    <message>
        <source>Copy &amp;Label</source>
        <translation>Másolás és Címkézés</translation>
    </message>
    <message>
        <source>&amp;Edit</source>
        <translation>Szerkesztés</translation>
    </message>
    <message>
        <source>Export Address List</source>
        <translation>Címlista exportálása</translation>
    </message>
    <message>
        <source>Comma separated file (*.csv)</source>
        <translation>Vesszővel elválasztott adatokat tartalmazó fájl (*.csv)</translation>
    </message>
    <message>
        <source>Exporting Failed</source>
        <translation>Hiba az exportálás során</translation>
    </message>
    <message>
        <source>There was an error trying to save the address list to %1. Please try again.</source>
        <translation>Hiba történt a címlista %1 mentésekor.  Kérem próbálja újra.</translation>
    </message>
</context>
<context>
    <name>AddressTableModel</name>
    <message>
        <source>Label</source>
        <translation>Címke</translation>
    </message>
    <message>
        <source>Address</source>
        <translation>Cím</translation>
    </message>
    <message>
        <source>(no label)</source>
        <translation>(nincs címke)</translation>
    </message>
</context>
<context>
    <name>AskPassphraseDialog</name>
    <message>
        <source>Passphrase Dialog</source>
        <translation>Jelszó párbeszédablak</translation>
    </message>
    <message>
        <source>Enter passphrase</source>
        <translation>Írja be a jelszót</translation>
    </message>
    <message>
        <source>New passphrase</source>
        <translation>Új jelszó</translation>
    </message>
    <message>
        <source>Repeat new passphrase</source>
        <translation>Ismét az új jelszó</translation>
    </message>
    <message>
        <source>Show passphrase</source>
        <translation>Jelszó mutatása</translation>
    </message>
    <message>
        <source>Encrypt wallet</source>
        <translation>Tárca titkosítása</translation>
    </message>
    <message>
        <source>This operation needs your wallet passphrase to unlock the wallet.</source>
        <translation>Ehhez a művelethez szükség van a tárcanyitó jelszóra.</translation>
    </message>
    <message>
        <source>Unlock wallet</source>
        <translation>Tárca kinyitása</translation>
    </message>
    <message>
        <source>This operation needs your wallet passphrase to decrypt the wallet.</source>
        <translation>Ehhez a művelethez szükség van a tárcatitkosítást feloldó jelszóra.</translation>
    </message>
    <message>
        <source>Decrypt wallet</source>
        <translation>Tárcatitkosítás feloldása</translation>
    </message>
    <message>
        <source>Change passphrase</source>
        <translation>Jelszó megváltoztatása</translation>
    </message>
    <message>
        <source>Confirm wallet encryption</source>
        <translation>Tárca titkosításának megerősítése</translation>
    </message>
    <message>
        <source>Warning: If you encrypt your wallet and lose your passphrase, you will &lt;b&gt;LOSE ALL OF YOUR BITCOINS&lt;/b&gt;!</source>
        <translation>Figyelem: Ha titkosítja a tárcáját és elveszíti a jelszavát, akkor &lt;b&gt;AZ ÖSSZES BITCOINJA ELVESZIK&lt;/b&gt;!</translation>
    </message>
    <message>
        <source>Are you sure you wish to encrypt your wallet?</source>
        <translation>Biztosan titkosítani akarja a tárcát?</translation>
    </message>
    <message>
        <source>Wallet encrypted</source>
        <translation>Tárca titkosítva</translation>
    </message>
    <message>
        <source>Enter the new passphrase for the wallet.&lt;br/&gt;Please use a passphrase of &lt;b&gt;ten or more random characters&lt;/b&gt;, or &lt;b&gt;eight or more words&lt;/b&gt;.</source>
        <translation>Írja be a tárca új jelszavát. &lt;br/&gt;A jelszó összetétele a következő: &lt;b&gt;tíz vagy annál több véletlenszerű karakter&lt;/b&gt;, vagy &lt;b&gt;nyolc vagy annál több szó&lt;/b&gt;. </translation>
    </message>
    <message>
        <source>Enter the old passphrase and new passphrase for the wallet.</source>
        <translation>Írja be a tárca régi és új jelszavát.</translation>
    </message>
    <message>
        <source>Remember that encrypting your wallet cannot fully protect your bitcoins from being stolen by malware infecting your computer.</source>
        <translation>Ne feledd, hogy a tárca titkosítása nem nyújt teljes védelmet az adathalász programok fertőzésével szemben.</translation>
    </message>
    <message>
        <source>Wallet to be encrypted</source>
        <translation>A titkositandó tárca</translation>
    </message>
    <message>
        <source>Your wallet is about to be encrypted. </source>
        <translation>Tárcatitkosítás megkezdése.</translation>
    </message>
    <message>
        <source>Your wallet is now encrypted. </source>
        <translation>Tárcáját titkosítottuk.</translation>
    </message>
    <message>
        <source>IMPORTANT: Any previous backups you have made of your wallet file should be replaced with the newly generated, encrypted wallet file. For security reasons, previous backups of the unencrypted wallet file will become useless as soon as you start using the new, encrypted wallet.</source>
        <translation>FONTOS: A tárca-fájl minden korábbi biztonsági mentését cserélje le ezzel az újonnan generált, titkosított tárca-fájllal. Biztonsági okokból a tárca-fájl korábbi, titkosítás nélküli mentései használhatatlanná válnak, amint elkezdi használni az új, titkosított tárcát.</translation>
    </message>
    <message>
        <source>Wallet encryption failed</source>
        <translation>Nem sikerült a tárca titkosítása</translation>
    </message>
    <message>
        <source>Wallet encryption failed due to an internal error. Your wallet was not encrypted.</source>
        <translation>A tárca titkosítása belső hiba miatt nem sikerült. A tárcád nem lett titkosítva.</translation>
    </message>
    <message>
        <source>The supplied passphrases do not match.</source>
        <translation>A megadott jelszók nem egyeznek.</translation>
    </message>
    <message>
        <source>Wallet unlock failed</source>
        <translation>A tárca felnyitása nem sikerült</translation>
    </message>
    <message>
        <source>The passphrase entered for the wallet decryption was incorrect.</source>
        <translation>A tárcatitkosítás feloldásához megadott jelszó helytelen.</translation>
    </message>
    <message>
        <source>Wallet decryption failed</source>
        <translation>A tárca titkosításának feloldása nem sikerült</translation>
    </message>
    <message>
        <source>Wallet passphrase was successfully changed.</source>
        <translation>A tárca jelszavát sikeresen megváltoztatta.</translation>
    </message>
    <message>
        <source>Warning: The Caps Lock key is on!</source>
        <translation>Vigyázat: a Caps Lock be van kapcsolva!</translation>
    </message>
</context>
<context>
    <name>BanTableModel</name>
    <message>
        <source>IP/Netmask</source>
        <translation>IP-cím/maszk</translation>
    </message>
    <message>
        <source>Banned Until</source>
        <translation>Kitiltás vége</translation>
    </message>
</context>
<context>
    <name>BitcoinGUI</name>
    <message>
        <source>Sign &amp;message...</source>
        <translation>Üzenet aláírása...</translation>
    </message>
    <message>
        <source>Synchronizing with network...</source>
        <translation>Szinkronizálás a hálózattal...</translation>
    </message>
    <message>
        <source>&amp;Overview</source>
        <translation>&amp;Áttekintés</translation>
    </message>
    <message>
        <source>Show general overview of wallet</source>
        <translation>A tárca általános áttekintése</translation>
    </message>
    <message>
        <source>&amp;Transactions</source>
        <translation>&amp;Tranzakciók</translation>
    </message>
    <message>
        <source>Browse transaction history</source>
        <translation>Tranzakciós előzmények megtekintése</translation>
    </message>
    <message>
        <source>E&amp;xit</source>
        <translation>&amp;Kilépés</translation>
    </message>
    <message>
        <source>Quit application</source>
        <translation>Kilépés az alkalmazásból</translation>
    </message>
    <message>
        <source>&amp;About %1</source>
        <translation>&amp;A %1-ról</translation>
    </message>
    <message>
        <source>Show information about %1</source>
        <translation>%1 információ megjelenítése</translation>
    </message>
    <message>
        <source>About &amp;Qt</source>
        <translation>A &amp;Qt-ról</translation>
    </message>
    <message>
        <source>Show information about Qt</source>
        <translation>Információk a Qt-ról</translation>
    </message>
    <message>
        <source>&amp;Options...</source>
        <translation>&amp;Opciók...</translation>
    </message>
    <message>
        <source>Modify configuration options for %1</source>
        <translation>%1 beállítások módosítása</translation>
    </message>
    <message>
        <source>&amp;Encrypt Wallet...</source>
        <translation>Tárca &amp;titkosítása...</translation>
    </message>
    <message>
        <source>&amp;Backup Wallet...</source>
        <translation>&amp;Biztonsági tárcamásolat készítése...</translation>
    </message>
    <message>
        <source>&amp;Change Passphrase...</source>
        <translation>Jelszó &amp;megváltoztatása...</translation>
    </message>
    <message>
        <source>Open &amp;URI...</source>
        <translation>&amp;URI azonosító megnyitása...</translation>
    </message>
    <message>
        <source>Create Wallet...</source>
        <translation>Tárca készítése...</translation>
    </message>
    <message>
        <source>Create a new wallet</source>
        <translation>Új tárca készítése</translation>
    </message>
    <message>
        <source>Wallet:</source>
        <translation>Tárca:</translation>
    </message>
    <message>
        <source>Click to disable network activity.</source>
        <translation>Kattintson a hálózati tevékenység letiltásához.</translation>
    </message>
    <message>
        <source>Network activity disabled.</source>
        <translation>Hálózati tevékenység letiltva.</translation>
    </message>
    <message>
        <source>Click to enable network activity again.</source>
        <translation>Kattintson a hálózati tevékenység újbóli engedélyezéséhez.</translation>
    </message>
    <message>
        <source>Syncing Headers (%1%)...</source>
        <translation>Fejlécek Szinkronizálása (%1%)...</translation>
    </message>
    <message>
        <source>Reindexing blocks on disk...</source>
        <translation>Lemezen lévő blokkok újraindexelése...</translation>
    </message>
    <message>
        <source>Proxy is &lt;b&gt;enabled&lt;/b&gt;: %1</source>
        <translation>Proxy  &lt;b&gt;aktív&lt;/b&gt;: %1</translation>
    </message>
    <message>
        <source>Send coins to a Bitcoin address</source>
        <translation>Bitcoin küldése megadott címre</translation>
    </message>
    <message>
        <source>Backup wallet to another location</source>
        <translation>Biztonsági másolat készítése a tárcáról egy másik helyre</translation>
    </message>
    <message>
        <source>Change the passphrase used for wallet encryption</source>
        <translation>Tárcatitkosító jelszó megváltoztatása</translation>
    </message>
    <message>
        <source>&amp;Debug window</source>
        <translation>&amp;Debug ablak</translation>
    </message>
    <message>
        <source>Open debugging and diagnostic console</source>
        <translation>Hibakereső és diagnosztikai konzol megnyitása</translation>
    </message>
    <message>
        <source>&amp;Verify message...</source>
        <translation>Üzenet &amp;valódiságának ellenőrzése</translation>
    </message>
    <message>
        <source>&amp;Send</source>
        <translation>&amp;Küldés</translation>
    </message>
    <message>
        <source>&amp;Receive</source>
        <translation>&amp;Fogadás</translation>
    </message>
    <message>
        <source>&amp;Show / Hide</source>
        <translation>&amp;Mutat / Elrejt</translation>
    </message>
    <message>
        <source>Show or hide the main Window</source>
        <translation>Főablakot mutat/elrejt</translation>
    </message>
    <message>
        <source>Encrypt the private keys that belong to your wallet</source>
        <translation>A tárcádhoz tartozó privát kulcsok titkosítása</translation>
    </message>
    <message>
        <source>Sign messages with your Bitcoin addresses to prove you own them</source>
        <translation>Üzenetek aláírása a Bitcoin-címmeiddel, amivel bizonyítod, hogy a cím a sajátod</translation>
    </message>
    <message>
        <source>Verify messages to ensure they were signed with specified Bitcoin addresses</source>
        <translation>Üzenetek ellenőrzése, hogy valóban a megjelölt Bitcoin-címekkel vannak-e aláírva</translation>
    </message>
    <message>
        <source>&amp;File</source>
        <translation>&amp;Fájl</translation>
    </message>
    <message>
        <source>&amp;Settings</source>
        <translation>&amp;Beállítások</translation>
    </message>
    <message>
        <source>&amp;Help</source>
        <translation>&amp;Súgó</translation>
    </message>
    <message>
        <source>Tabs toolbar</source>
        <translation>Fül eszköztár</translation>
    </message>
    <message>
        <source>Request payments (generates QR codes and bitcoin: URIs)</source>
        <translation>Fizetési kérelem (QR-kódot és "bitcoin:" URI azonosítót hoz létre)</translation>
    </message>
    <message>
        <source>Show the list of used sending addresses and labels</source>
        <translation>A használt küldési címek és címkék megtekintése</translation>
    </message>
    <message>
        <source>Show the list of used receiving addresses and labels</source>
        <translation>A használt fogadó címek és címkék megtekintése</translation>
    </message>
    <message>
        <source>Open a bitcoin: URI or payment request</source>
        <translation>"bitcoin:" URI azonosító vagy fizetési kérelem megnyitása</translation>
    </message>
    <message>
        <source>&amp;Command-line options</source>
        <translation>Paran&amp;cssor kapcsolók</translation>
    </message>
    <message numerus="yes">
        <source>%n active connection(s) to Bitcoin network</source>
        <translation><numerusform>%n aktív kapcsolat a Bitcoin hálózathoz</numerusform><numerusform>%n aktív kapcsolat a Bitcoin hálózathoz</numerusform></translation>
    </message>
    <message>
        <source>Indexing blocks on disk...</source>
        <translation>Lemezen lévő blokkok indexelése...</translation>
    </message>
    <message>
        <source>Processing blocks on disk...</source>
        <translation>Lemezen lévő blokkok feldolgozása...</translation>
    </message>
    <message numerus="yes">
        <source>Processed %n block(s) of transaction history.</source>
        <translation><numerusform>%n blokk feldolgozva a tranzakció előzményből.</numerusform><numerusform>%n blokk feldolgozva a tranzakció előzményből.</numerusform></translation>
    </message>
    <message>
        <source>%1 behind</source>
        <translation>%1 lemaradás</translation>
    </message>
    <message>
        <source>Last received block was generated %1 ago.</source>
        <translation>Az utolsóként kapott blokk kora: %1.</translation>
    </message>
    <message>
        <source>Transactions after this will not yet be visible.</source>
        <translation>Ez utáni tranzakciók még nem lesznek láthatóak.</translation>
    </message>
    <message>
        <source>Error</source>
        <translation>Hiba</translation>
    </message>
    <message>
        <source>Warning</source>
        <translation>Figyelem</translation>
    </message>
    <message>
        <source>Information</source>
        <translation>Információ</translation>
    </message>
    <message>
        <source>Up to date</source>
        <translation>Naprakész</translation>
    </message>
    <message>
        <source>&amp;Sending addresses</source>
        <translation>&amp;Küldő címek</translation>
    </message>
    <message>
        <source>&amp;Receiving addresses</source>
        <translation>&amp;Fogadó címek</translation>
    </message>
    <message>
        <source>Open Wallet</source>
        <translation>Tárca megnyitása</translation>
    </message>
    <message>
        <source>Open a wallet</source>
        <translation>Tárca megnyitása</translation>
    </message>
    <message>
        <source>Close Wallet...</source>
        <translation>Tárca bezárása...</translation>
    </message>
    <message>
        <source>Close wallet</source>
        <translation>Tárca bezárása</translation>
    </message>
    <message>
        <source>Show the %1 help message to get a list with possible Bitcoin command-line options</source>
        <translation>A %1 súgó megjelenítése a Bitcoin lehetséges parancssori kapcsolóinak listájával</translation>
    </message>
    <message>
        <source>No wallets available</source>
        <translation>Nincs elérhető tárca</translation>
    </message>
    <message>
        <source>&amp;Window</source>
        <translation>&amp;Ablak</translation>
    </message>
    <message>
        <source>Minimize</source>
        <translation>Rejtés</translation>
    </message>
    <message>
        <source>Zoom</source>
        <translation>Nagyítás</translation>
    </message>
    <message>
        <source>Main Window</source>
        <translation>Főablak</translation>
    </message>
    <message>
        <source>%1 client</source>
        <translation>%1 kliens</translation>
    </message>
    <message>
        <source>Connecting to peers...</source>
        <translation>Csatlakozás párokhoz...</translation>
    </message>
    <message>
        <source>Catching up...</source>
        <translation>Frissítés...</translation>
    </message>
    <message>
        <source>Error: %1</source>
        <translation>Hiba: %1</translation>
    </message>
    <message>
        <source>Date: %1
</source>
        <translation>Dátum:  %1
</translation>
    </message>
    <message>
        <source>Amount: %1
</source>
        <translation>Összeg: %1
</translation>
    </message>
    <message>
        <source>Wallet: %1
</source>
        <translation>Tárca: %1</translation>
    </message>
    <message>
        <source>Type: %1
</source>
        <translation>Típus: %1
</translation>
    </message>
    <message>
        <source>Label: %1
</source>
        <translation>Címke: %1
</translation>
    </message>
    <message>
        <source>Address: %1
</source>
        <translation>Cím: %1
</translation>
    </message>
    <message>
        <source>Sent transaction</source>
        <translation>Tranzakció elküldve.</translation>
    </message>
    <message>
        <source>Incoming transaction</source>
        <translation>Beérkező tranzakció</translation>
    </message>
    <message>
        <source>HD key generation is &lt;b&gt;enabled&lt;/b&gt;</source>
        <translation>HD kulcs generálás &lt;b&gt;engedélyezett&lt;/b&gt;</translation>
    </message>
    <message>
        <source>HD key generation is &lt;b&gt;disabled&lt;/b&gt;</source>
        <translation>HD kulcs generálás &lt;b&gt;tiltva&lt;/b&gt;</translation>
    </message>
    <message>
        <source>Private key &lt;b&gt;disabled&lt;/b&gt;</source>
        <translation>Privát kulcs &lt;b&gt;inaktív&lt;/b&gt;</translation>
    </message>
    <message>
        <source>Wallet is &lt;b&gt;encrypted&lt;/b&gt; and currently &lt;b&gt;unlocked&lt;/b&gt;</source>
        <translation>A tárca &lt;b&gt;titkosítva&lt;/b&gt; és jelenleg &lt;b&gt;megnyitva&lt;/b&gt;.</translation>
    </message>
    <message>
        <source>Wallet is &lt;b&gt;encrypted&lt;/b&gt; and currently &lt;b&gt;locked&lt;/b&gt;</source>
        <translation>A tárca &lt;b&gt;titkosítva&lt;/b&gt; és jelenleg &lt;b&gt;bezárva&lt;/b&gt;.</translation>
    </message>
    <message>
        <source>A fatal error occurred. Bitcoin can no longer continue safely and will quit.</source>
        <translation>Végzetes hiba történt. A Bitcoin működése nem biztonságos és hamarosan leáll.</translation>
    </message>
</context>
<context>
    <name>CoinControlDialog</name>
    <message>
        <source>Coin Selection</source>
        <translation>Érme Választás</translation>
    </message>
    <message>
        <source>Quantity:</source>
        <translation>Mennyiség:</translation>
    </message>
    <message>
        <source>Bytes:</source>
        <translation>Bájtok:</translation>
    </message>
    <message>
        <source>Amount:</source>
        <translation>Összeg:</translation>
    </message>
    <message>
        <source>Fee:</source>
        <translation>Díj:</translation>
    </message>
    <message>
        <source>Dust:</source>
        <translation>Por-határ:</translation>
    </message>
    <message>
        <source>After Fee:</source>
        <translation>Utólagos díj:</translation>
    </message>
    <message>
        <source>Change:</source>
        <translation>Visszajáró:</translation>
    </message>
    <message>
        <source>(un)select all</source>
        <translation>mindent kiválaszt/elvet</translation>
    </message>
    <message>
        <source>Tree mode</source>
        <translation>Fa nézet</translation>
    </message>
    <message>
        <source>List mode</source>
        <translation>Lista nézet</translation>
    </message>
    <message>
        <source>Amount</source>
        <translation>Összeg</translation>
    </message>
    <message>
        <source>Received with label</source>
        <translation>Címkével érkezett</translation>
    </message>
    <message>
        <source>Received with address</source>
        <translation>Címmel érkezett</translation>
    </message>
    <message>
        <source>Date</source>
        <translation>Dátum</translation>
    </message>
    <message>
        <source>Confirmations</source>
        <translation>Megerősítések</translation>
    </message>
    <message>
        <source>Confirmed</source>
        <translation>Megerősítve</translation>
    </message>
    <message>
        <source>Copy address</source>
        <translation>Cím másolása</translation>
    </message>
    <message>
        <source>Copy label</source>
        <translation>Címke másolása</translation>
    </message>
    <message>
        <source>Copy amount</source>
        <translation>Összeg másolása</translation>
    </message>
    <message>
        <source>Copy transaction ID</source>
        <translation>Tranzakció azonosító másolása</translation>
    </message>
    <message>
        <source>Lock unspent</source>
        <translation>Elköltetlen összeg zárolása</translation>
    </message>
    <message>
        <source>Unlock unspent</source>
        <translation>Elköltetlen összeg zárolásának a feloldása</translation>
    </message>
    <message>
        <source>Copy quantity</source>
        <translation>Mennyiség másolása</translation>
    </message>
    <message>
        <source>Copy fee</source>
        <translation>Díj másolása</translation>
    </message>
    <message>
        <source>Copy after fee</source>
        <translation>Utólagos díj másolása</translation>
    </message>
    <message>
        <source>Copy bytes</source>
        <translation>Byte-ok másolása</translation>
    </message>
    <message>
        <source>Copy dust</source>
        <translation>Porszemek másolása</translation>
    </message>
    <message>
        <source>Copy change</source>
        <translation>Visszajáró másolása</translation>
    </message>
    <message>
        <source>(%1 locked)</source>
        <translation>(%1 zárolva)</translation>
    </message>
    <message>
        <source>yes</source>
        <translation>igen</translation>
    </message>
    <message>
        <source>no</source>
        <translation>nem</translation>
    </message>
    <message>
        <source>This label turns red if any recipient receives an amount smaller than the current dust threshold.</source>
        <translation>Ez a címke pirosra változik, ha bármely fogadóhoz, a porszem határértéknél kevesebb összeg érkezik.</translation>
    </message>
    <message>
        <source>Can vary +/- %1 satoshi(s) per input.</source>
        <translation>Megadott értékenként  +/- %1 satoshi-val változhat.</translation>
    </message>
    <message>
        <source>(no label)</source>
        <translation>(nincs címke)</translation>
    </message>
    <message>
        <source>change from %1 (%2)</source>
        <translation>visszajáró %1-ből (%2)</translation>
    </message>
    <message>
        <source>(change)</source>
        <translation>(visszajáró)</translation>
    </message>
</context>
<context>
    <name>CreateWalletActivity</name>
    <message>
        <source>Creating Wallet &lt;b&gt;%1&lt;/b&gt;...</source>
        <translation>&lt;b&gt;%1&lt;/b&gt; tárca készítése folyamatban...</translation>
    </message>
    <message>
        <source>Create wallet failed</source>
        <translation>A tárcakészítés nem sikerült</translation>
    </message>
    <message>
        <source>Create wallet warning</source>
        <translation>Tárcakészítési figyelmeztetés</translation>
    </message>
</context>
<context>
    <name>CreateWalletDialog</name>
    <message>
        <source>Create Wallet</source>
        <translation>Tárca készítése</translation>
    </message>
    <message>
        <source>Wallet Name</source>
        <translation>Tárca neve</translation>
    </message>
    <message>
        <source>Encrypt the wallet. The wallet will be encrypted with a passphrase of your choice.</source>
        <translation>A tárca titkosítása. A tárcát egy Ön által megadott jelszó titkosítja.</translation>
    </message>
    <message>
        <source>Encrypt Wallet</source>
        <translation>Tárca titkosítása</translation>
    </message>
    <message>
        <source>Disable private keys for this wallet. Wallets with private keys disabled will have no private keys and cannot have an HD seed or imported private keys. This is ideal for watch-only wallets.</source>
        <translation>A tárcához tartozó privát kulcsok letiltása. Azok a tárcák, melyeknél a privát kulcsok le vannak tiltva, nem tartalmaznak privát kulcsokat és nem tartalmazhatnak HD magot vagy importált privát kulcsokat. Ez azoknál a tárcáknál ideális, melyeket csak megfigyelésre használnak.</translation>
    </message>
    <message>
        <source>Make a blank wallet. Blank wallets do not initially have private keys or scripts. Private keys and addresses can be imported, or an HD seed can be set, at a later time.</source>
        <translation>Üres tárca készítése. Az üres tárcák kezdetben nem tartalmaznak privát kulcsokat vagy szkripteket. Később lehetséges a privát kulcsok vagy címek importálása avagy egy HD mag beállítása.</translation>
    </message>
    <message>
        <source>Make Blank Wallet</source>
        <translation>Üres tárca készítése</translation>
    </message>
    </context>
<context>
    <name>EditAddressDialog</name>
    <message>
        <source>Edit Address</source>
        <translation>Cím szerkesztése</translation>
    </message>
    <message>
        <source>&amp;Label</source>
        <translation>Cím&amp;ke</translation>
    </message>
    <message>
        <source>The label associated with this address list entry</source>
        <translation>Ehhez a listaelemhez rendelt címke</translation>
    </message>
    <message>
        <source>The address associated with this address list entry. This can only be modified for sending addresses.</source>
        <translation>Ehhez a címlistaelemhez rendelt cím. Csak a küldő címek módosíthatók.</translation>
    </message>
    <message>
        <source>&amp;Address</source>
        <translation>&amp;Cím</translation>
    </message>
    <message>
        <source>New sending address</source>
        <translation>Új küldő cím</translation>
    </message>
    <message>
        <source>Edit receiving address</source>
        <translation>Fogadó cím szerkesztése</translation>
    </message>
    <message>
        <source>Edit sending address</source>
        <translation>Küldő cím szerkesztése</translation>
    </message>
    <message>
        <source>The entered address "%1" is not a valid Bitcoin address.</source>
        <translation>A megadott "%1" cím nem egy érvényes Bitcoin-cím.</translation>
    </message>
    <message>
        <source>Could not unlock wallet.</source>
        <translation>Nem sikerült a tárca megnyitása</translation>
    </message>
    <message>
        <source>New key generation failed.</source>
        <translation>Új kulcs generálása sikertelen.</translation>
    </message>
</context>
<context>
    <name>FreespaceChecker</name>
    <message>
        <source>A new data directory will be created.</source>
        <translation>Új adatkönyvtár lesz létrehozva.</translation>
    </message>
    <message>
        <source>name</source>
        <translation>Név</translation>
    </message>
    <message>
        <source>Directory already exists. Add %1 if you intend to create a new directory here.</source>
        <translation>A könyvtár már létezik. %1 hozzáadása, ha új könyvtárat kíván létrehozni.</translation>
    </message>
    <message>
        <source>Path already exists, and is not a directory.</source>
        <translation>Az elérési út létezik, de nem egy könyvtáré.</translation>
    </message>
    <message>
        <source>Cannot create data directory here.</source>
        <translation>Adatkönyvtár nem hozható itt létre.</translation>
    </message>
</context>
<context>
    <name>GuiNetWatch</name>
    </context>
<context>
    <name>HelpMessageDialog</name>
    <message>
        <source>version</source>
        <translation>verzió</translation>
    </message>
    <message>
        <source>(%1-bit)</source>
        <translation>(%1-bit)</translation>
    </message>
    <message>
        <source>About %1</source>
        <translation>A %1 -ról</translation>
    </message>
    <message>
        <source>Command-line options</source>
        <translation>Parancssoros opciók</translation>
    </message>
</context>
<context>
    <name>Intro</name>
    <message>
        <source>Welcome</source>
        <translation>Üdvözlünk</translation>
    </message>
    <message>
        <source>Welcome to %1.</source>
        <translation>Üdvözlünk a %1 -ban.</translation>
    </message>
    <message>
        <source>As this is the first time the program is launched, you can choose where %1 will store its data.</source>
        <translation>Mivel ez a program első indulása, megváltoztathatja, hogy a %1 hova mentse az adatokat.</translation>
    </message>
    <message>
        <source>When you click OK, %1 will begin to download and process the full %4 block chain (%2GB) starting with the earliest transactions in %3 when %4 initially launched.</source>
        <translation>Ha az OK-ra kattint, %1 megkezdi a teljes %4 blokk lánc letöltését és feldolgozását (%2GB) a legkorábbi tranzakciókkal kezdve %3 -ben, amikor a %4 bevezetésre került.</translation>
    </message>
    <message>
        <source>Reverting this setting requires re-downloading the entire blockchain. It is faster to download the full chain first and prune it later. Disables some advanced features.</source>
        <translation>A beállítás visszaállításához le kell tölteni a teljes blokkláncot. A teljes lánc letöltése és későbbi nyesése ennél gyorsabb. Bizonyos haladó funkciókat letilt.</translation>
    </message>
    <message>
        <source>This initial synchronisation is very demanding, and may expose hardware problems with your computer that had previously gone unnoticed. Each time you run %1, it will continue downloading where it left off.</source>
        <translation>Az első szinkronizáció nagyon erőforrás-igényes és felszínre hozhat a számítógépében eddig rejtve maradt hardver problémákat. Minden %1 indításnál a program onnan folytatja a letöltést, ahol legutóbb abbahagyta.</translation>
    </message>
    <message>
        <source>If you have chosen to limit block chain storage (pruning), the historical data must still be downloaded and processed, but will be deleted afterward to keep your disk usage low.</source>
        <translation>Ha a tárolt blokk lánc méretének korlátozását (megnyesését) választotta, akkor is le kell tölteni és feldolgozni az eddig keletkezett összes adatot, de utána ezek törlésre kerülnek, hogy ne foglaljunk sok helyet a merevlemezén.</translation>
    </message>
    <message>
        <source>Use the default data directory</source>
        <translation>Az alapértelmezett adat könyvtár használata</translation>
    </message>
    <message>
        <source>Use a custom data directory:</source>
        <translation>Saját adatkönyvtár használata:</translation>
    </message>
    <message>
        <source>Bitcoin</source>
        <translation>Bitcoin</translation>
    </message>
    <message>
        <source>Discard blocks after verification, except most recent %1 GB (prune)</source>
        <translation>Blokkok elhgyása ellenőrzés után, kivéve a legújabb %1 GB-ot (nyesés)</translation>
    </message>
    <message>
        <source>At least %1 GB of data will be stored in this directory, and it will grow over time.</source>
        <translation>Legalább %1 GB adatot fogunk ebben a könyvtárban tárolni és idővel ez egyre több lesz.</translation>
    </message>
    <message>
        <source>Approximately %1 GB of data will be stored in this directory.</source>
        <translation>Hozzávetőlegesen %1 GB adatot fogunk ebben a könyvtárban tárolni.</translation>
    </message>
    <message>
        <source>%1 will download and store a copy of the Bitcoin block chain.</source>
        <translation>%1 le fog töltődni és a Bitcoin blokk lánc egy másolatát fogja tárolni.</translation>
    </message>
    <message>
        <source>The wallet will also be stored in this directory.</source>
        <translation>A tárcát is ebben a könyvtárban tároljuk.</translation>
    </message>
    <message>
        <source>Error: Specified data directory "%1" cannot be created.</source>
        <translation>Hiba: A megadott "%1" adatkönyvtár nem hozható létre.</translation>
    </message>
    <message>
        <source>Error</source>
        <translation>Hiba</translation>
    </message>
    <message numerus="yes">
        <source>%n GB of free space available</source>
        <translation><numerusform>%n GB elérhető szabad hely</numerusform><numerusform>%n GB elérhető szabad hely</numerusform></translation>
    </message>
    <message numerus="yes">
        <source>(of %n GB needed)</source>
        <translation><numerusform>(a szükséges %n GB-ból)</numerusform><numerusform>(a szükséges %n GB-ból)</numerusform></translation>
    </message>
</context>
<context>
    <name>MempoolStats</name>
    <message>
        <source>N/A</source>
        <translation>Nem elérhető</translation>
    </message>
    </context>
<context>
    <name>ModalOverlay</name>
    <message>
        <source>Form</source>
        <translation>Űrlap</translation>
    </message>
    <message>
        <source>Recent transactions may not yet be visible, and therefore your wallet's balance might be incorrect. This information will be correct once your wallet has finished synchronizing with the bitcoin network, as detailed below.</source>
        <translation>A legutóbbi tranzakciók még lehet, hogy nem láthatók, és így előfordulhat, hogy a tárca egyenlege helytelen. A tárca azon nyomban az aktuális egyenleget fogja mutatni, amint befejezte a bitcoin hálózattal történő szinkronizációt, amely alább van részletezve.</translation>
    </message>
    <message>
        <source>Attempting to spend bitcoins that are affected by not-yet-displayed transactions will not be accepted by the network.</source>
        <translation>A hálózat nem fogadja el azoknak a bitcoinoknak az elköltését, amelyek érintettek a még nem látszódó tranzakciókban.</translation>
    </message>
    <message>
        <source>Number of blocks left</source>
        <translation>Hátralévő blokkok száma</translation>
    </message>
    <message>
        <source>Unknown...</source>
        <translation>Ismeretlen...</translation>
    </message>
    <message>
        <source>Last block time</source>
        <translation>Utolsó blokk ideje</translation>
    </message>
    <message>
        <source>Progress</source>
        <translation>Folyamat</translation>
    </message>
    <message>
        <source>Progress increase per hour</source>
        <translation>A folyamat előrehaladása óránként</translation>
    </message>
    <message>
        <source>calculating...</source>
        <translation>számítás folyamatban...</translation>
    </message>
    <message>
        <source>Estimated time left until synced</source>
        <translation>Hozzávetőlegesen a hátralévő idő a szinkronizáció befejezéséig</translation>
    </message>
    <message>
        <source>Hide</source>
        <translation>Elrejtés</translation>
    </message>
    <message>
        <source>Unknown. Syncing Headers (%1, %2%)...</source>
        <translation>Ismeretlen. Fejlécek szinkronizálása (%1, %2%)...</translation>
    </message>
</context>
<context>
    <name>NetWatchLogModel</name>
    <message>
        <source>Type</source>
        <comment>NetWatch: Type header</comment>
        <translation>Típus</translation>
    </message>
    <message>
        <source>Address</source>
        <comment>NetWatch: Address header</comment>
        <translation>Cím</translation>
    </message>
</context>
<context>
    <name>OpenURIDialog</name>
    <message>
        <source>Open URI</source>
        <translation>URI megnyitása</translation>
    </message>
    <message>
        <source>Open payment request from URI or file</source>
        <translation>Fizetési kérelem megnyitása URI azonosítóból vagy fájlból</translation>
    </message>
    <message>
        <source>URI:</source>
        <translation>URI:</translation>
    </message>
    <message>
        <source>Select payment request file</source>
        <translation>Fizetési kérelmi fájl kiválasztása</translation>
    </message>
    <message>
        <source>Select payment request file to open</source>
        <translation>Válassza ki a megnyitni kívánt fizetési kérelem fájlt</translation>
    </message>
</context>
<context>
    <name>OpenWalletActivity</name>
    <message>
        <source>Open wallet failed</source>
        <translation>Nem sikerült a tárca megnyitása</translation>
    </message>
    <message>
        <source>Open wallet warning</source>
        <translation>Tárca-megnyitási figyelmeztetés</translation>
    </message>
    <message>
        <source>default wallet</source>
        <translation>Alapértelmezett tárca</translation>
    </message>
    <message>
        <source>Opening Wallet &lt;b&gt;%1&lt;/b&gt;...</source>
        <translation>&lt;b&gt;%1&lt;/b&gt; tárca megnyitása...</translation>
    </message>
</context>
<context>
    <name>OptionsDialog</name>
    <message>
        <source>Options</source>
        <translation>Opciók</translation>
    </message>
    <message>
        <source>&amp;Main</source>
        <translation>&amp;Fő</translation>
    </message>
    <message>
        <source>Automatically start %1 after logging in to the system.</source>
        <translation>%1 automatikus indítása  a rendszerbe való belépés után.</translation>
    </message>
    <message>
        <source>&amp;Start %1 on system login</source>
        <translation>&amp;Induljon el a %1 a rendszerbe való belépéskor</translation>
    </message>
    <message>
        <source>Size of &amp;database cache</source>
        <translation>A&amp;datbázis gyorsítótár mérete</translation>
    </message>
    <message>
        <source>Number of script &amp;verification threads</source>
        <translation>A szkript &amp;igazolási szálak száma</translation>
    </message>
    <message>
        <source>IP address of the proxy (e.g. IPv4: 127.0.0.1 / IPv6: ::1)</source>
        <translation>A proxy IP címe (pl.: IPv4: 127.0.0.1 / IPv6: ::1)</translation>
    </message>
    <message>
        <source>Shows if the supplied default SOCKS5 proxy is used to reach peers via this network type.</source>
        <translation>Megmutatja, hogy az alapértelmezett SOCKS5 proxy van-e használatban, hogy elérje a párokat ennél a hálózati típusnál.</translation>
    </message>
    <message>
        <source>Use separate SOCKS&amp;5 proxy to reach peers via Tor hidden services:</source>
        <translation type="unfinished">&amp;Más SOCKS5 proxy használata a párok eléréséhez, a Tor rejtett szolgáltatásain keresztül:</translation>
    </message>
    <message>
        <source>Hide the icon from the system tray.</source>
        <translation>Ikon elrejtése a tálcáról.</translation>
    </message>
    <message>
        <source>&amp;Hide tray icon</source>
        <translation>&amp;Tálcaikon elrejtése</translation>
    </message>
    <message>
        <source>Minimize instead of exit the application when the window is closed. When this option is enabled, the application will be closed only after selecting Exit in the menu.</source>
        <translation>Az alkalmazásból való kilépés helyett az eszköztárba kicsinyíti az alkalmazást az ablak bezárásakor. Ez esetben az alkalmazás csak a Kilépés menüponttal zárható be.</translation>
    </message>
    <message>
        <source>Third party URLs (e.g. a block explorer) that appear in the transactions tab as context menu items. %s in the URL is replaced by transaction hash. Multiple URLs are separated by vertical bar |.</source>
        <translation>Harmadik féltől származó URL-ek (pl. egy blokk felfedező) amelyek a tranzakciós fülön jelennek meg mint a környezetérzékeny menü tételei. %s az URL-ben helyettesítve a tranzakciós hash-el. Több URL esetén, függőleges vonal választja el őket.</translation>
    </message>
    <message>
        <source>Open the %1 configuration file from the working directory.</source>
        <translation>A %1 konfigurációs fájl megnyitása a munkakönyvtárból.</translation>
    </message>
    <message>
        <source>Open Configuration File</source>
        <translation>Konfigurációs Fájl Megnyitása</translation>
    </message>
    <message>
        <source>Reset all client options to default.</source>
        <translation>Minden kliensbeállítás alapértelmezettre állítása.</translation>
    </message>
    <message>
        <source>&amp;Reset Options</source>
        <translation>Beállítások tö&amp;rlése</translation>
    </message>
    <message>
        <source>&amp;Network</source>
        <translation>&amp;Hálózat</translation>
    </message>
    <message>
        <source>Disables some advanced features but all blocks will still be fully validated. Reverting this setting requires re-downloading the entire blockchain. Actual disk usage may be somewhat higher.</source>
        <translation>Bizonyos haladó funkciókat letilt, de minden blokkot teljes mértékben érvényesít. A beállítás visszaállításához le kell tölteni a teljes blokkláncot. A tényleges lemezhasználat valamennyire megnövekedhet.</translation>
    </message>
    <message>
        <source>Prune &amp;block storage to</source>
        <translation>Nyesi a &amp;block tárolását ide:</translation>
    </message>
    <message>
<<<<<<< HEAD
        <source>GB</source>
        <translation>GB</translation>
=======
        <source>Reverting this setting requires re-downloading the entire blockchain.</source>
        <translation>A beállítás visszaállításához le kell tölteni a teljes blokkláncot.</translation>
>>>>>>> 101af2f7
    </message>
    <message>
        <source>Reverting this setting requires re-downloading the entire blockchain.</source>
        <translation>A beállítás visszaállításához le kell tölteni a teljes blokkláncot.</translation>
    </message>
    <message>
        <source>MiB</source>
        <translation>MB</translation>
    </message>
    <message>
        <source>(0 = auto, &lt;0 = leave that many cores free)</source>
        <translation>(0 = automatikus, &lt;0 = ennyi processzormagot hagyjon szabadon)</translation>
    </message>
    <message>
        <source>W&amp;allet</source>
        <translation>T&amp;árca</translation>
    </message>
    <message>
        <source>Expert</source>
        <translation>Szakértő</translation>
    </message>
    <message>
        <source>Enable coin &amp;control features</source>
        <translation>Pénzküldés beállításainak engedélyezése</translation>
    </message>
    <message>
        <source>If you disable the spending of unconfirmed change, the change from a transaction cannot be used until that transaction has at least one confirmation. This also affects how your balance is computed.</source>
        <translation>Ha letiltja a jóváhagyatlan visszajáró elköltését, akkor egy tranzakcióból származó visszajárót nem lehet felhasználni, amíg legalább egy jóváhagyás nem történik. Ez befolyásolja az egyenlegének a kiszámítását is.</translation>
    </message>
    <message>
        <source>&amp;Spend unconfirmed change</source>
        <translation>&amp;Költése a a jóváhagyatlan visszajárónak</translation>
    </message>
    <message>
        <source>Automatically open the Bitcoin client port on the router. This only works when your router supports UPnP and it is enabled.</source>
        <translation>A Bitcoin-kliens portjának automatikus megnyitása a routeren. Ez csak akkor működik, ha a routered támogatja az UPnP-t és az engedélyezve is van rajta.</translation>
    </message>
    <message>
        <source>Map port using &amp;UPnP</source>
        <translation>&amp;UPnP port-feltérképezés</translation>
    </message>
    <message>
        <source>Accept connections from outside.</source>
        <translation>Külső csatlakozások elfogadása.</translation>
    </message>
    <message>
        <source>Allow incomin&amp;g connections</source>
        <translation>Bejövő kapcsolatok engedélyezése.</translation>
    </message>
    <message>
        <source>Connect to the Bitcoin network through a SOCKS5 proxy.</source>
        <translation>Csatlakozás a Bitcoin hálózatához SOCKS5 proxyn keresztül</translation>
    </message>
    <message>
        <source>&amp;Connect through SOCKS5 proxy (default proxy):</source>
        <translation>&amp;Kapcsolódás SOCKS5 proxyn keresztül (alapértelmezett proxy):</translation>
    </message>
    <message>
        <source>Proxy &amp;IP:</source>
        <translation>Proxy &amp;IP:</translation>
    </message>
    <message>
        <source>&amp;Port:</source>
        <translation>&amp;Port:</translation>
    </message>
    <message>
        <source>Port of the proxy (e.g. 9050)</source>
        <translation>Proxy portja (pl.: 9050)</translation>
    </message>
    <message>
        <source>Used for reaching peers via:</source>
        <translation>Párok elérésére használjuk ezen keresztül:</translation>
    </message>
    <message>
        <source>IPv4</source>
        <translation>IPv4</translation>
    </message>
    <message>
        <source>IPv6</source>
        <translation>IPv6</translation>
    </message>
    <message>
        <source>Tor</source>
        <translation>Tor</translation>
    </message>
    <message>
        <source>Connect to the Bitcoin network through a separate SOCKS5 proxy for Tor hidden services.</source>
        <translation>Csatlakozás a Bitcoin hálózathoz külön SOCKS5 proxy használatával a Tor rejtett szolgáltatásainak eléréséhez.</translation>
    </message>
    <message>
        <source>&amp;Window</source>
        <translation>&amp;Ablak</translation>
    </message>
    <message>
        <source>Show only a tray icon after minimizing the window.</source>
        <translation>Kicsinyítés után csak eszköztár-ikont mutass</translation>
    </message>
    <message>
        <source>&amp;Minimize to the tray instead of the taskbar</source>
        <translation>&amp;Kicsinyítés a tálcára az eszköztár helyett</translation>
    </message>
    <message>
        <source>M&amp;inimize on close</source>
        <translation>K&amp;icsinyítés záráskor</translation>
    </message>
    <message>
        <source>&amp;Display</source>
        <translation>&amp;Megjelenítés</translation>
    </message>
    <message>
        <source>User Interface &amp;language:</source>
        <translation>Felhasználófelület nye&amp;lve:</translation>
    </message>
    <message>
        <source>The user interface language can be set here. This setting will take effect after restarting %1.</source>
        <translation>A felhasználói felület nyelvét tudja itt beállítani. Ez a beállítás csak a %1 újraindítása után lép életbe.</translation>
    </message>
    <message>
        <source>&amp;Unit to show amounts in:</source>
        <translation>&amp;Mértékegység:</translation>
    </message>
    <message>
        <source>Choose the default subdivision unit to show in the interface and when sending coins.</source>
        <translation>Válaszd ki az interfészen és érmék küldésekor megjelenítendő alapértelmezett alegységet.</translation>
    </message>
    <message>
        <source>Whether to show coin control features or not.</source>
        <translation>Mutassa a pénzküldés beállításait vagy ne.</translation>
    </message>
    <message>
        <source>&amp;Third party transaction URLs</source>
        <translation>&amp;Harmadik féltől származó tranzakció URL-ek</translation>
    </message>
    <message>
        <source>&amp;OK</source>
        <translation>&amp;OK</translation>
    </message>
    <message>
        <source>&amp;Cancel</source>
        <translation>Megszakítás</translation>
    </message>
    <message>
        <source>default</source>
        <translation>alapértelmezett</translation>
    </message>
    <message>
        <source>none</source>
        <translation>semmi</translation>
    </message>
    <message>
        <source>Confirm options reset</source>
        <translation>Beállítások törlésének jóváhagyása.</translation>
    </message>
    <message>
        <source>Client restart required to activate changes.</source>
        <translation>A változtatások aktiválásahoz újra kell indítani a klienst.</translation>
    </message>
    <message>
        <source>Client will be shut down. Do you want to proceed?</source>
        <translation>A kliens le fog állni. Szeretné folytatni?</translation>
    </message>
    <message>
        <source>Configuration options</source>
        <translation>Beállítási lehetőségek</translation>
    </message>
    <message>
        <source>The configuration file is used to specify advanced user options which override GUI settings. Additionally, any command-line options will override this configuration file.</source>
        <translation>A konfigurációs fájlt a haladó felhasználók olyan beállításokra használhatják, amelyek felülírják a grafikus felület beállításait. Azonban bármely parancssori beállítás felülírja a konfigurációs fájl beállításait.</translation>
    </message>
    <message>
        <source>Error</source>
        <translation>Hiba</translation>
    </message>
    <message>
        <source>The configuration file could not be opened.</source>
        <translation>Nem sikerült megnyitni a konfigurációs fájlt.</translation>
    </message>
    <message>
        <source>This change would require a client restart.</source>
        <translation>Ehhez a változtatáshoz újra kellene indítani a klienst.</translation>
    </message>
    <message>
        <source>The supplied proxy address is invalid.</source>
        <translation>A megadott proxy cím nem érvényes.</translation>
    </message>
</context>
<context>
    <name>OverviewPage</name>
    <message>
        <source>Form</source>
        <translation>Űrlap</translation>
    </message>
    <message>
        <source>The displayed information may be out of date. Your wallet automatically synchronizes with the Bitcoin network after a connection is established, but this process has not completed yet.</source>
        <translation>A kijelzett információ lehet, hogy elavult. A kapcsolat létrehozatalát követően tárcája automatikusan szinkronba kerül a Bitcoin hálózattal, de ez a folyamat még nem fejeződött be.</translation>
    </message>
    <message>
        <source>Watch-only:</source>
        <translation>Csak megfigyelés</translation>
    </message>
    <message>
        <source>Available:</source>
        <translation>Elérhető:</translation>
    </message>
    <message>
        <source>Your current spendable balance</source>
        <translation>Jelenlegi egyenleg</translation>
    </message>
    <message>
        <source>Pending:</source>
        <translation>Küldés:</translation>
    </message>
    <message>
        <source>Total of transactions that have yet to be confirmed, and do not yet count toward the spendable balance</source>
        <translation>Még megerősítésre váró, a jelenlegi egyenlegbe be nem számított tranzakciók</translation>
    </message>
    <message>
        <source>Immature:</source>
        <translation>Éretlen:</translation>
    </message>
    <message>
        <source>Mined balance that has not yet matured</source>
        <translation>Bányászott egyenleg amely még nem érett be.</translation>
    </message>
    <message>
        <source>Balances</source>
        <translation>Egyenlegek</translation>
    </message>
    <message>
        <source>Total:</source>
        <translation>Összesen:</translation>
    </message>
    <message>
        <source>Your current total balance</source>
        <translation>Aktuális egyenleged</translation>
    </message>
    <message>
        <source>Your current balance in watch-only addresses</source>
        <translation>A csak megfigyelt címeinek az egyenlege</translation>
    </message>
    <message>
        <source>Spendable:</source>
        <translation>Elkölthető:</translation>
    </message>
    <message>
        <source>Recent transactions</source>
        <translation>A legutóbbi tranzakciók</translation>
    </message>
    <message>
        <source>Unconfirmed transactions to watch-only addresses</source>
        <translation>A csak megfigyelt címek hitelesítetlen tranzakciói</translation>
    </message>
    <message>
        <source>Mined balance in watch-only addresses that has not yet matured</source>
        <translation>A csak megfigyelt címek bányászott, még éretlen egyenlege</translation>
    </message>
    <message>
        <source>Current total balance in watch-only addresses</source>
        <translation>A csak megfigyelt címek jelenlegi teljes egyenlege</translation>
    </message>
    </context>
<context>
    <name>PairingPage</name>
    </context>
<context>
    <name>PaymentServer</name>
    <message>
        <source>Payment request error</source>
        <translation>Hiba történt a fizetési kérelem során</translation>
    </message>
    <message>
        <source>Cannot start bitcoin: click-to-pay handler</source>
        <translation>A bitcoin nem tud elindulni: click-to-pay kezelő</translation>
    </message>
    <message>
        <source>URI handling</source>
        <translation>URI kezelés</translation>
    </message>
    <message>
        <source>Due to widespread security flaws in BIP70 it's strongly recommended that any merchant instructions to switch wallets be ignored.</source>
        <translation>A BIP70 széleskörű biztonsági hiányosságai következtében határozottan ajánljuk, hogy hagyjon figyelmen kívül bármiféle kereskedelmi utasítást, amely a tárca váltására készteti.</translation>
    </message>
    <message>
        <source>Invalid payment address %1</source>
        <translation>Érvénytelen fizetési cím %1</translation>
    </message>
    <message>
        <source>URI cannot be parsed! This can be caused by an invalid Bitcoin address or malformed URI parameters.</source>
        <translation>Nem sikerült az URI elemzése! Ezt okozhatja érvénytelen Bitcoin cím, vagy rossz URI paraméterezés.</translation>
    </message>
    <message>
        <source>Payment request file handling</source>
        <translation>Fizetés kérelmi fájl kezelése</translation>
    </message>
    <message>
        <source>Payment request file cannot be read! This can be caused by an invalid payment request file.</source>
        <translation>Nem sikerült beolvasni a fizetési kérelmi fájlt! Ezt érvénytelen fizetési kérelmi fájl okozhatja.</translation>
    </message>
    <message>
        <source>Payment request rejected</source>
        <translation>A fizetési kérelem visszautasítva</translation>
    </message>
    <message>
        <source>Payment request network doesn't match client network.</source>
        <translation>A fizetési kérelmi hálózat nem egyezik a kliens hálózatával.</translation>
    </message>
    <message>
        <source>Payment request expired.</source>
        <translation>A fizetési kérelem lejárt.</translation>
    </message>
    <message>
        <source>Payment request is not initialized.</source>
        <translation>A fizetési kérelem nem inicializálódott</translation>
    </message>
    <message>
        <source>Invalid payment request.</source>
        <translation>Érvénytelen fizetési kérelem</translation>
    </message>
    <message>
        <source>Requested payment amount of %1 is too small (considered dust).</source>
        <translation>A %1 fizetésre kért összege túl kevés (porszemnek minősül).</translation>
    </message>
    <message>
        <source>Refund from %1</source>
        <translation>Visszatérítés innen: %1</translation>
    </message>
    <message>
        <source>Payment request %1 is too large (%2 bytes, allowed %3 bytes).</source>
        <translation>A fizetési kérelem %1 túl nagy (%2 byte, csak %3 byte engedélyezett).</translation>
    </message>
    <message>
        <source>Error communicating with %1: %2</source>
        <translation>Hiba a kommuniáció során %1 -el: %2</translation>
    </message>
    <message>
        <source>Payment request cannot be parsed!</source>
        <translation>Nem sikerült elemezni a fizetési kérelmet!</translation>
    </message>
    <message>
        <source>Bad response from server %1</source>
        <translation>Rossz válasz a kiszolgálótól %1</translation>
    </message>
    <message>
        <source>Network request error</source>
        <translation>Hálózati kérelem hiba</translation>
    </message>
    <message>
        <source>Payment acknowledged</source>
        <translation>Fizetés elfogadva</translation>
    </message>
</context>
<context>
    <name>PeerTableModel</name>
    <message>
        <source>User Agent</source>
        <translation>User Agent</translation>
    </message>
    <message>
        <source>Node/Service</source>
        <translation>Csomópont/Szolgáltatás</translation>
    </message>
    <message>
        <source>NodeId</source>
        <translation>Csomópont Azonosító</translation>
    </message>
    <message>
        <source>Ping</source>
        <translation>Ping</translation>
    </message>
    <message>
        <source>Sent</source>
        <translation>Küldött</translation>
    </message>
    <message>
        <source>Received</source>
        <translation>Fogadott</translation>
    </message>
</context>
<context>
    <name>QObject</name>
    <message>
        <source>Amount</source>
        <translation>Összeg</translation>
    </message>
    <message>
        <source>Enter a Bitcoin address (e.g. %1)</source>
        <translation>Ad meg egy Bitcoin címet (pl: %1)</translation>
    </message>
    <message>
        <source>%1 d</source>
        <translation>%1 n</translation>
    </message>
    <message>
        <source>%1 h</source>
        <translation>%1 ó</translation>
    </message>
    <message>
        <source>%1 m</source>
        <translation>%1 p</translation>
    </message>
    <message>
        <source>%1 s</source>
        <translation>%1 mp</translation>
    </message>
    <message>
        <source>None</source>
        <translation>Semmi</translation>
    </message>
    <message>
        <source>N/A</source>
        <translation>Nem elérhető</translation>
    </message>
    <message>
        <source>%1 ms</source>
        <translation>%1 ms</translation>
    </message>
    <message numerus="yes">
        <source>%n second(s)</source>
        <translation><numerusform>%n másodperc</numerusform><numerusform>%n másodperc</numerusform></translation>
    </message>
    <message numerus="yes">
        <source>%n minute(s)</source>
        <translation><numerusform>%n perc</numerusform><numerusform>%n perc</numerusform></translation>
    </message>
    <message numerus="yes">
        <source>%n hour(s)</source>
        <translation><numerusform>%n óra</numerusform><numerusform>%n óra</numerusform></translation>
    </message>
    <message numerus="yes">
        <source>%n day(s)</source>
        <translation><numerusform>%n nap</numerusform><numerusform>%n nap</numerusform></translation>
    </message>
    <message numerus="yes">
        <source>%n week(s)</source>
        <translation><numerusform>%n hét</numerusform><numerusform>%n hét</numerusform></translation>
    </message>
    <message>
        <source>%1 and %2</source>
        <translation>%1 és %2</translation>
    </message>
    <message numerus="yes">
        <source>%n year(s)</source>
        <translation><numerusform>%n év</numerusform><numerusform>%n év</numerusform></translation>
    </message>
    <message>
        <source>%1 B</source>
        <translation>%1 B</translation>
    </message>
    <message>
        <source>%1 KB</source>
        <translation>%1 KB</translation>
    </message>
    <message>
        <source>%1 MB</source>
        <translation>%1 MB</translation>
    </message>
    <message>
        <source>%1 GB</source>
        <translation>%1 GB</translation>
    </message>
    <message>
        <source>Error: Specified data directory "%1" does not exist.</source>
        <translation>Hiba: A megadott "%1" adatkönyvtár nem létezik.</translation>
    </message>
    <message>
        <source>Error: Cannot parse configuration file: %1.</source>
        <translation>Napaka: Ne morem razčleniti konfiguracijske datoteke: %1.</translation>
    </message>
    <message>
        <source>Error: %1</source>
        <translation>Hiba: %1</translation>
    </message>
    <message>
        <source>%1 didn't yet exit safely...</source>
        <translation>%1 még nem lépett ki biztonságosan...</translation>
    </message>
    <message>
        <source>unknown</source>
        <translation>ismeretlen</translation>
    </message>
    <message>
        <source>Txn</source>
        <comment>Tx Watch: Transaction type abbreviation</comment>
        <translation>Tzó</translation>
    </message>
</context>
<context>
    <name>QRImageWidget</name>
    <message>
        <source>&amp;Save Image...</source>
        <translation>&amp;Kép Mentése</translation>
    </message>
    <message>
        <source>&amp;Copy Image</source>
        <translation>&amp;Kép Másolása</translation>
    </message>
    <message>
        <source>Resulting URI too long, try to reduce the text for label / message.</source>
        <translation>A keletkezett URI túl hosszú, próbálja meg csökkenteni a cimke / üzenet szövegének méretét.</translation>
    </message>
    <message>
        <source>Error encoding URI into QR Code.</source>
        <translation>Hiba lépett fel az URI QR kóddá alakításakor.</translation>
    </message>
    <message>
        <source>Save QR Code</source>
        <translation>QR Kód Mentése</translation>
    </message>
    <message>
        <source>PNG Image (*.png)</source>
        <translation>PNG kép (*.png)</translation>
    </message>
</context>
<context>
    <name>RPCConsole</name>
    <message>
        <source>N/A</source>
        <translation>Nem elérhető</translation>
    </message>
    <message>
        <source>Client version</source>
        <translation>Kliens verzió</translation>
    </message>
    <message>
        <source>&amp;Information</source>
        <translation>&amp;Információ</translation>
    </message>
    <message>
        <source>Debug window</source>
        <translation>Debug ablak</translation>
    </message>
    <message>
        <source>General</source>
        <translation>Általános</translation>
    </message>
    <message>
        <source>Using BerkeleyDB version</source>
        <translation>Használt BerkeleyDB verzió</translation>
    </message>
    <message>
        <source>Datadir</source>
        <translation>Adatkönyvtár</translation>
    </message>
    <message>
        <source>Startup time</source>
        <translation>Bekapcsolás ideje</translation>
    </message>
    <message>
        <source>Network</source>
        <translation>Hálózat</translation>
    </message>
    <message>
        <source>Name</source>
        <translation>Név</translation>
    </message>
    <message>
        <source>Number of connections</source>
        <translation>Kapcsolatok száma</translation>
    </message>
    <message>
        <source>Block chain</source>
        <translation>Blokklánc</translation>
    </message>
    <message>
        <source>Current number of blocks</source>
        <translation>Aktuális blokkok száma</translation>
    </message>
    <message>
        <source>Memory Pool</source>
        <translation>Memória Halom</translation>
    </message>
    <message>
        <source>Current number of transactions</source>
        <translation>Jelenlegi tranzakciók száma</translation>
    </message>
    <message>
        <source>Memory usage</source>
        <translation>Memóriahasználat</translation>
    </message>
    <message>
        <source>Wallet: </source>
        <translation>Tárca:</translation>
    </message>
    <message>
        <source>&amp;Reset</source>
        <translation>&amp;Visszaállítás</translation>
    </message>
    <message>
        <source>Received</source>
        <translation>Fogadott</translation>
    </message>
    <message>
        <source>Sent</source>
        <translation>Küldött</translation>
    </message>
    <message>
        <source>&amp;Peers</source>
        <translation>&amp;Peerek</translation>
    </message>
    <message>
        <source>Banned peers</source>
        <translation>Kitiltott felek</translation>
    </message>
    <message>
        <source>Select a peer to view detailed information.</source>
        <translation>Peer kijelölése a részletes információkért</translation>
    </message>
    <message>
        <source>Whitelisted</source>
        <translation>Engedélyezett</translation>
    </message>
    <message>
        <source>Direction</source>
        <translation>Irány</translation>
    </message>
    <message>
        <source>Version</source>
        <translation>Verzió</translation>
    </message>
    <message>
        <source>Starting Block</source>
        <translation>Kezdő Blokk</translation>
    </message>
    <message>
        <source>Synced Headers</source>
        <translation>Szinkronizált Fejlécek</translation>
    </message>
    <message>
        <source>Synced Blocks</source>
        <translation>Szinkronizált Blokkok</translation>
    </message>
    <message>
        <source>User Agent</source>
        <translation>User Agent</translation>
    </message>
    <message>
        <source>Open the %1 debug log file from the current data directory. This can take a few seconds for large log files.</source>
        <translation>A %1 debug log fájl megnyitása a jelenlegi könyvtárból. Ez néhány másodpercig eltarthat nagyobb log fájlok esetén.</translation>
    </message>
    <message>
        <source>Decrease font size</source>
        <translation>Betűméret kicsinyítése</translation>
    </message>
    <message>
        <source>Increase font size</source>
        <translation>Betűméret növelése</translation>
    </message>
    <message>
        <source>Services</source>
        <translation>Szolgáltatások</translation>
    </message>
    <message>
        <source>Connection Time</source>
        <translation>Csatlakozás ideje</translation>
    </message>
    <message>
        <source>Last Send</source>
        <translation>Legutóbbi küldés</translation>
    </message>
    <message>
        <source>Last Receive</source>
        <translation>Legutóbbi fogadás</translation>
    </message>
    <message>
        <source>Ping Time</source>
        <translation>Ping idő</translation>
    </message>
    <message>
        <source>The duration of a currently outstanding ping.</source>
        <translation>A jelenlegi kiváló ping időtartama.</translation>
    </message>
    <message>
        <source>Ping Wait</source>
        <translation>Ping Várakozás</translation>
    </message>
    <message>
        <source>Min Ping</source>
        <translation>Minimum Ping</translation>
    </message>
    <message>
        <source>Time Offset</source>
        <translation>Idő Eltolódás</translation>
    </message>
    <message>
        <source>Last block time</source>
        <translation>Utolsó blokk ideje</translation>
    </message>
    <message>
        <source>&amp;Open</source>
        <translation>&amp;Megnyitás</translation>
    </message>
    <message>
        <source>&amp;Console</source>
        <translation>&amp;Konzol</translation>
    </message>
    <message>
        <source>&amp;Network Traffic</source>
        <translation>&amp;Hálózati forgalom</translation>
    </message>
    <message>
        <source>Totals</source>
        <translation>Összesen:</translation>
    </message>
    <message>
        <source>In:</source>
        <translation>Be:</translation>
    </message>
    <message>
        <source>Out:</source>
        <translation>Ki:</translation>
    </message>
    <message>
        <source>Debug log file</source>
        <translation>Debug naplófájl</translation>
    </message>
    <message>
        <source>Clear console</source>
        <translation>Konzol törlése</translation>
    </message>
    <message>
        <source>1 &amp;hour</source>
        <translation>1 &amp;óra</translation>
    </message>
    <message>
        <source>1 &amp;day</source>
        <translation>1 &amp;nap</translation>
    </message>
    <message>
        <source>1 &amp;week</source>
        <translation>1 &amp;hét</translation>
    </message>
    <message>
        <source>1 &amp;year</source>
        <translation>1 &amp;év</translation>
    </message>
    <message>
        <source>&amp;Disconnect</source>
        <translation>&amp;Szétkapcsol</translation>
    </message>
    <message>
        <source>Ban for</source>
        <translation>Kitiltás oka</translation>
    </message>
    <message>
        <source>&amp;Unban</source>
        <translation>&amp;Feloldja a kitiltást</translation>
    </message>
    <message>
        <source>Welcome to the %1 RPC console.</source>
        <translation>Üdv a %1 RPC konzoljában.</translation>
    </message>
    <message>
        <source>Use up and down arrows to navigate history, and %1 to clear screen.</source>
        <translation>Használja a fel és le nyilakat az előzményekben való navigáláshoz, és %1 -et a képernyő törlésére.</translation>
    </message>
    <message>
        <source>Type %1 for an overview of available commands.</source>
        <translation>Írja be a %1 parancsot az elérhető utasítások áttekintéséhez.</translation>
    </message>
    <message>
        <source>For more information on using this console type %1.</source>
        <translation>Több információért használja a konzolban a %1 parancsot.</translation>
    </message>
    <message>
        <source>WARNING: Scammers have been active, telling users to type commands here, stealing their wallet contents. Do not use this console without fully understanding the ramifications of a command.</source>
        <translation>FIGYELEM: Csalók megpróbálnak felhasználókat rávenni, hogy parancsokat írjanak be ide, és ellopják a tárca tartalmát. Ne használja ezt a konzolt anélkül, hogy teljesen megértené egy parancs kiadásának a következményeit.</translation>
    </message>
    <message>
        <source>Network activity disabled</source>
        <translation>Hálózati tevékenység letiltva.</translation>
    </message>
    <message>
        <source>Executing command without any wallet</source>
        <translation>Parancs végrehajtása tárca nélkül</translation>
    </message>
    <message>
        <source>Executing command using "%1" wallet</source>
        <translation>Parancs végrehajtása a "%1" tárca használatával</translation>
    </message>
    <message>
        <source>(node id: %1)</source>
        <translation>(csomópont azonosító: %1)</translation>
    </message>
    <message>
        <source>via %1</source>
        <translation>%1 által</translation>
    </message>
    <message>
        <source>never</source>
        <translation>soha</translation>
    </message>
    <message>
        <source>Inbound</source>
        <translation>Bejövő</translation>
    </message>
    <message>
        <source>Outbound</source>
        <translation>Kimenő</translation>
    </message>
    <message>
        <source>Yes</source>
        <translation>Igen</translation>
    </message>
    <message>
        <source>No</source>
        <translation>Nem</translation>
    </message>
    <message>
        <source>Unknown</source>
        <translation>Ismeretlen</translation>
    </message>
</context>
<context>
    <name>ReceiveCoinsDialog</name>
    <message>
        <source>&amp;Amount:</source>
        <translation>&amp;Összeg:</translation>
    </message>
    <message>
        <source>&amp;Label:</source>
        <translation>Címke:</translation>
    </message>
    <message>
        <source>&amp;Message:</source>
        <translation>&amp;Üzenet:</translation>
    </message>
    <message>
        <source>An optional message to attach to the payment request, which will be displayed when the request is opened. Note: The message will not be sent with the payment over the Bitcoin network.</source>
        <translation>Egy opcionális üzenet csatolása a fizetési kérelemhez, amely megjelenik a kérelem megnyitásakor. Megjegyzés: Az üzenet nem lesz elküldve a fizetséggel a Bitcoin hálózaton keresztül.</translation>
    </message>
    <message>
        <source>An optional label to associate with the new receiving address.</source>
        <translation>Egy opcionális címke, amit hozzá lehet rendelni az új fogadó címhez.</translation>
    </message>
    <message>
        <source>Use this form to request payments. All fields are &lt;b&gt;optional&lt;/b&gt;.</source>
        <translation>Használja ezt az űrlapot fizetési kérelmekhez. Minden mező &lt;b&gt;opcionális&lt;/b&gt;</translation>
    </message>
    <message>
        <source>An optional amount to request. Leave this empty or zero to not request a specific amount.</source>
        <translation>Egy opcionálisan kérhető összeg. Hagyja üresen, vagy írjon be nullát, ha nem kívánja használni.</translation>
    </message>
    <message>
        <source>&amp;Request payment</source>
        <translation>&amp;Fizetés kérése</translation>
    </message>
    <message>
        <source>Clear all fields of the form.</source>
        <translation>Minden mező törlése</translation>
    </message>
    <message>
        <source>Clear</source>
        <translation>Törlés</translation>
    </message>
    <message>
        <source>Native segwit addresses (aka Bech32 or BIP-173) reduce your transaction fees later on and offer better protection against typos, but old wallets don't support them. When unchecked, an address compatible with older wallets will be created instead.</source>
        <translation>Segwit címek (Bech32 vagy BIP-173) csökkentik a tranzakciók díját és jobb védelmet biztosítanak gépelési hibával szemben, de a régi pénztárcák nem támogatják. Ha nincs aktiválva, egy régi pénztárcával is kompatibilis cím lesz létrehozva.</translation>
    </message>
    <message>
        <source>Generate native segwit (Bech32) address</source>
        <translation>Segwit cím (Bech32) létrehozása</translation>
    </message>
    <message>
        <source>Requested payments history</source>
        <translation>A kért kifizetések története</translation>
    </message>
    <message>
        <source>Show the selected request (does the same as double clicking an entry)</source>
        <translation>Mutassa meg a kiválasztott kérelmet (ugyanaz, mint a duplaklikk)</translation>
    </message>
    <message>
        <source>Show</source>
        <translation>Mutat</translation>
    </message>
    <message>
        <source>Remove the selected entries from the list</source>
        <translation>A kijelölt elemek törlése a listáról</translation>
    </message>
    <message>
        <source>Remove</source>
        <translation>Eltávolítás</translation>
    </message>
    <message>
        <source>Copy URI</source>
        <translation>URI másolása</translation>
    </message>
    <message>
        <source>Copy label</source>
        <translation>Címke másolása</translation>
    </message>
    <message>
        <source>Copy message</source>
        <translation>Üzenet másolása</translation>
    </message>
    <message>
        <source>Copy amount</source>
        <translation>Összeg másolása</translation>
    </message>
</context>
<context>
    <name>ReceiveRequestDialog</name>
    <message>
        <source>QR Code</source>
        <translation>QR kód</translation>
    </message>
    <message>
        <source>Copy &amp;URI</source>
        <translation>&amp;URI másolása</translation>
    </message>
    <message>
        <source>Copy &amp;Address</source>
        <translation>&amp;Cím másolása</translation>
    </message>
    <message>
        <source>&amp;Save Image...</source>
        <translation>&amp;Kép mentése</translation>
    </message>
    <message>
        <source>Request payment to %1</source>
        <translation>Fizetés kérése a %1 -hez</translation>
    </message>
    <message>
        <source>Payment information</source>
        <translation>Fizetési információ</translation>
    </message>
    <message>
        <source>URI</source>
        <translation>URI</translation>
    </message>
    <message>
        <source>Address</source>
        <translation>Cím</translation>
    </message>
    <message>
        <source>Amount</source>
        <translation>Összeg</translation>
    </message>
    <message>
        <source>Label</source>
        <translation>Címke</translation>
    </message>
    <message>
        <source>Message</source>
        <translation>Üzenet</translation>
    </message>
    <message>
        <source>Wallet</source>
        <translation>Tárca</translation>
    </message>
</context>
<context>
    <name>RecentRequestsTableModel</name>
    <message>
        <source>Date</source>
        <translation>Dátum</translation>
    </message>
    <message>
        <source>Label</source>
        <translation>Címke</translation>
    </message>
    <message>
        <source>Message</source>
        <translation>Üzenet</translation>
    </message>
    <message>
        <source>(no label)</source>
        <translation>(nincs címke)</translation>
    </message>
    <message>
        <source>(no message)</source>
        <translation>(nincs üzenet)</translation>
    </message>
    <message>
        <source>(no amount requested)</source>
        <translation>(nem kért összeget)</translation>
    </message>
    <message>
        <source>Requested</source>
        <translation>Kért</translation>
    </message>
</context>
<context>
    <name>SendCoinsDialog</name>
    <message>
        <source>Send Coins</source>
        <translation>Érmék küldése</translation>
    </message>
    <message>
        <source>Coin Control Features</source>
        <translation>Pénzküldés beállításai</translation>
    </message>
    <message>
        <source>Inputs...</source>
        <translation>Bemenetek...</translation>
    </message>
    <message>
        <source>automatically selected</source>
        <translation>automatikusan kiválasztva</translation>
    </message>
    <message>
        <source>Insufficient funds!</source>
        <translation>Fedezethiány!</translation>
    </message>
    <message>
        <source>Quantity:</source>
        <translation>Mennyiség:</translation>
    </message>
    <message>
        <source>Bytes:</source>
        <translation>Bájtok:</translation>
    </message>
    <message>
        <source>Amount:</source>
        <translation>Összeg:</translation>
    </message>
    <message>
        <source>Fee:</source>
        <translation>Díjak:</translation>
    </message>
    <message>
        <source>After Fee:</source>
        <translation>Utólagos díj:</translation>
    </message>
    <message>
        <source>Change:</source>
        <translation>Visszajáró:</translation>
    </message>
    <message>
        <source>If this is activated, but the change address is empty or invalid, change will be sent to a newly generated address.</source>
        <translation>Ha ezt a beállítást engedélyezi, de a visszajáró cím érvénytelen, a visszajáró egy újonnan generált címre lesz küldve.</translation>
    </message>
    <message>
        <source>Custom change address</source>
        <translation>Egyedi visszajáró cím</translation>
    </message>
    <message>
        <source>Transaction Fee:</source>
        <translation>Tranzakciós díj</translation>
    </message>
    <message>
        <source>Choose...</source>
        <translation>Válassz...</translation>
    </message>
    <message>
        <source>Using the fallbackfee can result in sending a transaction that will take several hours or days (or never) to confirm. Consider choosing your fee manually or wait until you have validated the complete chain.</source>
        <translation>A tartalék díj (failback fee) használata egy órákig vagy napokig tartó (vagy soha be nem fejeződő) tranzakciót eredményezhet. Fontolja meg, hogy Ön adja meg a díjat, vagy várjon amíg a teljes láncot érvényesíti.</translation>
    </message>
    <message>
        <source>Warning: Fee estimation is currently not possible.</source>
        <translation>Figyelem: A hozzávetőleges díjszámítás jelenleg nem lehetséges.</translation>
    </message>
    <message>
        <source>per kilobyte</source>
        <translation>kilobájtonként</translation>
    </message>
    <message>
        <source>Hide</source>
        <translation>Elrejtés</translation>
    </message>
    <message>
        <source>Recommended:</source>
        <translation>Ajánlott:</translation>
    </message>
    <message>
        <source>Custom:</source>
        <translation>Egyéni:</translation>
    </message>
    <message>
        <source>Send to multiple recipients at once</source>
        <translation>Küldés több címzettnek egyszerre</translation>
    </message>
    <message>
        <source>Add &amp;Recipient</source>
        <translation>&amp;Címzett hozzáadása</translation>
    </message>
    <message>
        <source>Clear all fields of the form.</source>
        <translation>Minden mező törlése</translation>
    </message>
    <message>
        <source>Dust:</source>
        <translation>Por-határ:</translation>
    </message>
    <message>
        <source>Confirmation time target:</source>
        <translation>Várható megerősítési idő:</translation>
    </message>
    <message>
        <source>Enable Replace-By-Fee</source>
        <translation>Replace-By-Fee bekapcsolása</translation>
    </message>
    <message>
        <source>Clear &amp;All</source>
        <translation>Mindent &amp;töröl</translation>
    </message>
    <message>
        <source>Balance:</source>
        <translation>Egyenleg:</translation>
    </message>
    <message>
        <source>Confirm the send action</source>
        <translation>Küldés megerősítése</translation>
    </message>
    <message>
        <source>S&amp;end</source>
        <translation>&amp;Küldés</translation>
    </message>
    <message>
        <source>Copy quantity</source>
        <translation>Mennyiség másolása</translation>
    </message>
    <message>
        <source>Copy amount</source>
        <translation>Összeg másolása</translation>
    </message>
    <message>
        <source>Copy fee</source>
        <translation>Díj másolása</translation>
    </message>
    <message>
        <source>Copy after fee</source>
        <translation>Utólagos díj másolása</translation>
    </message>
    <message>
        <source>Copy bytes</source>
        <translation>Byte-ok másolása</translation>
    </message>
    <message>
        <source>Copy dust</source>
        <translation>Porszemek másolása</translation>
    </message>
    <message>
        <source>Copy change</source>
        <translation>Visszajáró másolása</translation>
    </message>
    <message>
        <source> from wallet '%1'</source>
        <translation>A "%1" tárcától</translation>
    </message>
    <message>
        <source>Are you sure you want to send?</source>
        <translation>Biztosan el akarja küldeni?</translation>
    </message>
    <message>
        <source>or</source>
        <translation>vagy</translation>
    </message>
    <message>
        <source>You can increase the fee later (signals Replace-By-Fee, BIP-125).</source>
        <translation>Később növelheti a tranzakció díját (lásd Replace-By-Fee, BIP-125).</translation>
    </message>
    <message>
        <source>Transaction fee</source>
        <translation>Tranzakciós díj</translation>
    </message>
    <message>
        <source>Confirm send coins</source>
        <translation>Összeg küldésének megerősítése</translation>
    </message>
    <message>
        <source>Send</source>
        <translation type="unfinished">Küldés</translation>
    </message>
    <message>
        <source>The recipient address is not valid. Please recheck.</source>
        <translation>A fogadó címe érvénytelen. Kérem ellenőrizze.</translation>
    </message>
    <message>
        <source>The amount to pay must be larger than 0.</source>
        <translation>A fizetendő összegnek nagyobbnak kell lennie 0-nál.</translation>
    </message>
    <message>
        <source>The amount exceeds your balance.</source>
        <translation>Az összeg meghaladja az egyenlegét.</translation>
    </message>
    <message>
        <source>The total exceeds your balance when the %1 transaction fee is included.</source>
        <translation>A küldeni kívánt összeg és a %1 tranzakciós díj együtt meghaladja az egyenlegén rendelkezésre álló összeget.</translation>
    </message>
    <message>
        <source>Duplicate address found: addresses should only be used once each.</source>
        <translation>Többször szerepel ugyanaz a cím: egy címet csak egyszer használjon.</translation>
    </message>
    <message>
        <source>Transaction creation failed!</source>
        <translation>Tranzakció létrehozása sikertelen!</translation>
    </message>
    <message>
        <source>The transaction was rejected with the following reason: %1</source>
        <translation>Tranzakció visszautasítva a következő indokkal: %1</translation>
    </message>
    <message>
        <source>A fee higher than %1 is considered an absurdly high fee.</source>
        <translation>Magasabb díj mint %1 abszurd magas díjnak számít.</translation>
    </message>
    <message>
        <source>Payment request expired.</source>
        <translation>A fizetési kérelem lejárt.</translation>
    </message>
    <message>
        <source>Warning: Invalid Bitcoin address</source>
        <translation>Figyelmeztetés: Érvénytelen Bitcoin cím</translation>
    </message>
    <message>
        <source>Warning: Unknown change address</source>
        <translation>Figyelmeztetés: Ismeretlen visszajáró cím</translation>
    </message>
    <message>
        <source>Confirm custom change address</source>
        <translation>Egyedi visszajáró cím jóváhagyása</translation>
    </message>
    <message>
        <source>The address you selected for change is not part of this wallet. Any or all funds in your wallet may be sent to this address. Are you sure?</source>
        <translation>A visszajárónak megadott cím nem szerepel ebben a tárcában. Bármilyen - vagy az egész - összeg elküldhető a tárcájából erre a címre. Biztos benne?</translation>
    </message>
    <message>
        <source>(no label)</source>
        <translation>(nincs címke)</translation>
    </message>
</context>
<context>
    <name>SendCoinsEntry</name>
    <message>
        <source>A&amp;mount:</source>
        <translation>Összeg:</translation>
    </message>
    <message>
        <source>Pay &amp;To:</source>
        <translation>Címzett:</translation>
    </message>
    <message>
        <source>&amp;Label:</source>
        <translation>Címke:</translation>
    </message>
    <message>
        <source>Choose previously used address</source>
        <translation>Válassz egy korábban már használt címet</translation>
    </message>
    <message>
        <source>The Bitcoin address to send the payment to</source>
        <translation>Erre a Bitcoin címre küldje az összeget</translation>
    </message>
    <message>
        <source>Alt+A</source>
        <translation>Alt+A</translation>
    </message>
    <message>
        <source>Paste address from clipboard</source>
        <translation>Cím beillesztése a vágólapról</translation>
    </message>
    <message>
        <source>Alt+P</source>
        <translation>Alt+P</translation>
    </message>
    <message>
        <source>Remove this entry</source>
        <translation>Ez a bejegyzés eltávolítása</translation>
    </message>
    <message>
        <source>S&amp;ubtract fee from amount</source>
        <translation>&amp;Vonja le a díjat az összegből</translation>
    </message>
    <message>
        <source>Use available balance</source>
        <translation>Elérhető egyenleg használata</translation>
    </message>
    <message>
        <source>Message:</source>
        <translation>Üzenet:</translation>
    </message>
    <message>
        <source>This is an unauthenticated payment request.</source>
        <translation>Ez egy nem hitelesített fizetési kérelem.</translation>
    </message>
    <message>
        <source>This is an authenticated payment request.</source>
        <translation>Ez egy hitelesített fizetési kérelem.</translation>
    </message>
    <message>
        <source>Enter a label for this address to add it to the list of used addresses</source>
        <translation>Adjon egy címkét ehhez a címhez, hogy bekerüljön a használt címek közé</translation>
    </message>
    <message>
        <source>Pay To:</source>
        <translation>Címzett:</translation>
    </message>
    <message>
        <source>Memo:</source>
        <translation>Jegyzet:</translation>
    </message>
    <message>
        <source>Enter a label for this address to add it to your address book</source>
        <translation>Adjon egy címkét ehhez a címhez, hogy bekerüljön a címtárába</translation>
    </message>
</context>
<context>
    <name>SendConfirmationDialog</name>
    <message>
        <source>Yes</source>
        <translation>Igen</translation>
    </message>
</context>
<context>
    <name>ShutdownWindow</name>
    <message>
        <source>%1 is shutting down...</source>
        <translation>A %1 leáll...</translation>
    </message>
    <message>
        <source>Do not shut down the computer until this window disappears.</source>
        <translation>Ne állítsd le a számítógépet amíg ez az ablak el nem tűnik.</translation>
    </message>
</context>
<context>
    <name>SignVerifyMessageDialog</name>
    <message>
        <source>Signatures - Sign / Verify a Message</source>
        <translation>Aláírások - üzenet aláírása/ellenőrzése</translation>
    </message>
    <message>
        <source>&amp;Sign Message</source>
        <translation>Üzenet aláírása...</translation>
    </message>
    <message>
        <source>The Bitcoin address to sign the message with</source>
        <translation>Bitcoin cím, amivel alá kívánja írni az üzenetet</translation>
    </message>
    <message>
        <source>Choose previously used address</source>
        <translation>Válassz egy korábban már használt címet</translation>
    </message>
    <message>
        <source>Alt+A</source>
        <translation>Alt+A</translation>
    </message>
    <message>
        <source>Paste address from clipboard</source>
        <translation>Cím beillesztése a vágólapról</translation>
    </message>
    <message>
        <source>Alt+P</source>
        <translation>Alt+P</translation>
    </message>
    <message>
        <source>Enter the message you want to sign here</source>
        <translation>Ide írja az aláírandó üzenetet</translation>
    </message>
    <message>
        <source>Signature</source>
        <translation>Aláírás</translation>
    </message>
    <message>
        <source>Copy the current signature to the system clipboard</source>
        <translation>A jelenleg kiválasztott aláírás másolása a rendszer-vágólapra</translation>
    </message>
    <message>
        <source>Sign the message to prove you own this Bitcoin address</source>
        <translation>Üzenet</translation>
    </message>
    <message>
        <source>Sign &amp;Message</source>
        <translation>Üzenet &amp;aláírása</translation>
    </message>
    <message>
        <source>Clear &amp;All</source>
        <translation>Mindent &amp;töröl</translation>
    </message>
    <message>
        <source>&amp;Verify Message</source>
        <translation>Üzenet ellenőrzése</translation>
    </message>
    <message>
        <source>The Bitcoin address the message was signed with</source>
        <translation>Bitcoin cím, amivel aláírta az üzenetet</translation>
    </message>
    <message>
        <source>Verify the message to ensure it was signed with the specified Bitcoin address</source>
        <translation>Ellenőrizze az üzenetet, hogy valóban a megjelölt Bitcoin címmel van-e aláírva</translation>
    </message>
    <message>
        <source>Verify &amp;Message</source>
        <translation>Üzenet ellenőrzése</translation>
    </message>
    <message>
        <source>Click "Sign Message" to generate signature</source>
        <translation>Klikkeljen az "Üzenet Aláírása" -ra, hogy aláírást generáljon</translation>
    </message>
    <message>
        <source>The entered address is invalid.</source>
        <translation>A megadott cím nem érvényes.</translation>
    </message>
    <message>
        <source>Please check the address and try again.</source>
        <translation>Kérem ellenőrizze a címet és próbálja meg újra.</translation>
    </message>
    <message>
        <source>Wallet unlock was cancelled.</source>
        <translation>Tárca megnyitása megszakítva</translation>
    </message>
    <message>
        <source>Private key for the entered address is not available.</source>
        <translation>A megadott cím privát kulcsa nem található.</translation>
    </message>
    <message>
        <source>Message signing failed.</source>
        <translation>Üzenet aláírása sikertelen.</translation>
    </message>
    <message>
        <source>Message signed.</source>
        <translation>Üzenet aláírva.</translation>
    </message>
    <message>
        <source>The signature could not be decoded.</source>
        <translation>Az aláírást nem sikerült dekódolni.</translation>
    </message>
    <message>
        <source>Please check the signature and try again.</source>
        <translation>Kérem ellenőrizze az aláírást és próbálja újra.</translation>
    </message>
    <message>
        <source>Message verification failed.</source>
        <translation>Az üzenet ellenőrzése sikertelen.</translation>
    </message>
    <message>
        <source>Message verified.</source>
        <translation>Üzenet ellenőrizve.</translation>
    </message>
</context>
<context>
    <name>TrafficGraphWidget</name>
    <message>
        <source>KB/s</source>
        <translation>KB/s</translation>
    </message>
</context>
<context>
    <name>TransactionDesc</name>
    <message>
        <source>Open until %1</source>
        <translation>%1 -ig megnyitva</translation>
    </message>
    <message>
        <source>0/unconfirmed, %1</source>
        <translation>0/megerősítetlen, %1</translation>
    </message>
    <message>
        <source>in memory pool</source>
        <translation>a memória halomban</translation>
    </message>
    <message>
        <source>not in memory pool</source>
        <translation>nincs a memória halomban</translation>
    </message>
    <message>
        <source>abandoned</source>
        <translation>elhagyott</translation>
    </message>
    <message>
        <source>%1/unconfirmed</source>
        <translation>%1/megerősítetlen</translation>
    </message>
    <message>
        <source>%1 confirmations</source>
        <translation>%1 megerősítés</translation>
    </message>
    <message>
        <source>Status</source>
        <translation>Állapot</translation>
    </message>
    <message>
        <source>Date</source>
        <translation>Dátum</translation>
    </message>
    <message>
        <source>Source</source>
        <translation>Forrás</translation>
    </message>
    <message>
        <source>Generated</source>
        <translation>Generálva</translation>
    </message>
    <message>
        <source>From</source>
        <translation>Küldő:</translation>
    </message>
    <message>
        <source>unknown</source>
        <translation>ismeretlen</translation>
    </message>
    <message>
        <source>To</source>
        <translation>Címzett</translation>
    </message>
    <message>
        <source>own address</source>
        <translation>saját cím</translation>
    </message>
    <message>
        <source>watch-only</source>
        <translation>csak megfigyelés</translation>
    </message>
    <message>
        <source>label</source>
        <translation>címke</translation>
    </message>
    <message>
        <source>Credit</source>
        <translation>Jóváírás</translation>
    </message>
    <message>
        <source>not accepted</source>
        <translation>elutasítva</translation>
    </message>
    <message>
        <source>Debit</source>
        <translation>Terhelés</translation>
    </message>
    <message>
        <source>Total debit</source>
        <translation>Teljes terhelés</translation>
    </message>
    <message>
        <source>Transaction fee</source>
        <translation>Tranzakciós díj</translation>
    </message>
    <message>
        <source>Net amount</source>
        <translation>Nettó összeg</translation>
    </message>
    <message>
        <source>Message</source>
        <translation>Üzenet</translation>
    </message>
    <message>
        <source>Comment</source>
        <translation>Megjegyzés</translation>
    </message>
    <message>
        <source>Transaction ID</source>
        <translation>Tranzakció Azonosító</translation>
    </message>
    <message>
        <source>Transaction total size</source>
        <translation>Tranzakció teljes mérete</translation>
    </message>
    <message>
        <source>Merchant</source>
        <translation>Kereskedő</translation>
    </message>
    <message>
        <source>Debug information</source>
        <translation>Debug információ</translation>
    </message>
    <message>
        <source>Transaction</source>
        <translation>Tranzakció</translation>
    </message>
    <message>
        <source>Inputs</source>
        <translation>Bemenetek</translation>
    </message>
    <message>
        <source>Amount</source>
        <translation>Összeg</translation>
    </message>
    <message>
        <source>true</source>
        <translation>igaz</translation>
    </message>
    <message>
        <source>false</source>
        <translation>hamis</translation>
    </message>
</context>
<context>
    <name>TransactionDescDialog</name>
    <message>
        <source>This pane shows a detailed description of the transaction</source>
        <translation>Ez a mező a tranzakció részleteit mutatja</translation>
    </message>
    <message>
        <source>Details for %1</source>
        <translation>%1 részletei</translation>
    </message>
</context>
<context>
    <name>TransactionTableModel</name>
    <message>
        <source>Date</source>
        <translation>Dátum</translation>
    </message>
    <message>
        <source>Type</source>
        <translation>Típus</translation>
    </message>
    <message>
        <source>Label</source>
        <translation>Címke</translation>
    </message>
    <message>
        <source>Open until %1</source>
        <translation>%1 -ig megnyitva</translation>
    </message>
    <message>
        <source>Unconfirmed</source>
        <translation>Megerősítetlen</translation>
    </message>
    <message>
        <source>Abandoned</source>
        <translation>Elhagyott</translation>
    </message>
    <message>
        <source>Confirming (%1 of %2 recommended confirmations)</source>
        <translation>Megerősítés (%1 az ajánlott %2 megerősítésből)</translation>
    </message>
    <message>
        <source>Confirmed (%1 confirmations)</source>
        <translation>Megerősítve (%1 megerősítés)</translation>
    </message>
    <message>
        <source>Conflicted</source>
        <translation>Konfliktusos</translation>
    </message>
    <message>
        <source>Immature (%1 confirmations, will be available after %2)</source>
        <translation>Éretlen (%1 megerősítés, %2 után lesz elérhető)</translation>
    </message>
    <message>
        <source>Generated but not accepted</source>
        <translation>Generálva, de nincs elfogadva</translation>
    </message>
    <message>
        <source>Received with</source>
        <translation>Erre a címre</translation>
    </message>
    <message>
        <source>Received from</source>
        <translation>Fogadva innen</translation>
    </message>
    <message>
        <source>Sent to</source>
        <translation>Elküldve ide</translation>
    </message>
    <message>
        <source>Payment to yourself</source>
        <translation>Magadnak kifizetve</translation>
    </message>
    <message>
        <source>Mined</source>
        <translation>Kibányászva</translation>
    </message>
    <message>
        <source>watch-only</source>
        <translation>csak megfigyelés</translation>
    </message>
    <message>
        <source>(n/a)</source>
        <translation>(nincs adat)</translation>
    </message>
    <message>
        <source>(no label)</source>
        <translation>(nincs címke)</translation>
    </message>
    <message>
        <source>Transaction status. Hover over this field to show number of confirmations.</source>
        <translation>Tranzakció állapota. Húzza ide az egeret, hogy lássa a megerősítések számát.</translation>
    </message>
    <message>
        <source>Date and time that the transaction was received.</source>
        <translation>Tranzakció fogadásának dátuma és időpontja.</translation>
    </message>
    <message>
        <source>Type of transaction.</source>
        <translation>Tranzakció típusa.</translation>
    </message>
    <message>
        <source>Whether or not a watch-only address is involved in this transaction.</source>
        <translation>Egy csak megfigyelt cím érintett vagy nem ebben a tranzakcióban.</translation>
    </message>
    <message>
        <source>Amount removed from or added to balance.</source>
        <translation>Az egyenleghez jóváírt vagy ráterhelt összeg.</translation>
    </message>
</context>
<context>
    <name>TransactionView</name>
    <message>
        <source>All</source>
        <translation>Mind</translation>
    </message>
    <message>
        <source>Today</source>
        <translation>Ma</translation>
    </message>
    <message>
        <source>This week</source>
        <translation>Ezen a héten</translation>
    </message>
    <message>
        <source>This month</source>
        <translation>Ebben a hónapban</translation>
    </message>
    <message>
        <source>Last month</source>
        <translation>Múlt hónapban</translation>
    </message>
    <message>
        <source>This year</source>
        <translation>Ebben az évben</translation>
    </message>
    <message>
        <source>Range...</source>
        <translation>Tartomány...</translation>
    </message>
    <message>
        <source>Received with</source>
        <translation>Erre a címre</translation>
    </message>
    <message>
        <source>Sent to</source>
        <translation>Elküldve ide</translation>
    </message>
    <message>
        <source>Mined</source>
        <translation>Kibányászva</translation>
    </message>
    <message>
        <source>Other</source>
        <translation>Más</translation>
    </message>
    <message>
        <source>Min amount</source>
        <translation>Minimális összeg</translation>
    </message>
    <message>
        <source>Abandon transaction</source>
        <translation>Tranzakció megszakítása</translation>
    </message>
    <message>
        <source>Increase transaction fee</source>
        <translation>Tranzakciós díj növelése</translation>
    </message>
    <message>
        <source>Copy address</source>
        <translation>Cím másolása</translation>
    </message>
    <message>
        <source>Copy label</source>
        <translation>Címke másolása</translation>
    </message>
    <message>
        <source>Copy amount</source>
        <translation>Összeg másolása</translation>
    </message>
    <message>
        <source>Copy transaction ID</source>
        <translation>Tranzakció azonosító másolása</translation>
    </message>
    <message>
        <source>Copy raw transaction</source>
        <translation>Nyers tranzakció másolása</translation>
    </message>
    <message>
        <source>Copy full transaction details</source>
        <translation>Tranzakció részleteinek teljes másolása</translation>
    </message>
    <message>
        <source>Edit label</source>
        <translation>Címke szerkesztése</translation>
    </message>
    <message>
        <source>Show transaction details</source>
        <translation>Tranzakció részletesen</translation>
    </message>
    <message>
        <source>Export Transaction History</source>
        <translation>Tranzakciós előzmények exportálása</translation>
    </message>
    <message>
        <source>Comma separated file (*.csv)</source>
        <translation>Vesszővel elválasztott adatokat tartalmazó fájl</translation>
    </message>
    <message>
        <source>Confirmed</source>
        <translation>Megerősítve</translation>
    </message>
    <message>
        <source>Watch-only</source>
        <translation>Csak megfigyelés</translation>
    </message>
    <message>
        <source>Date</source>
        <translation>Dátum</translation>
    </message>
    <message>
        <source>Type</source>
        <translation>Típus</translation>
    </message>
    <message>
        <source>Label</source>
        <translation>Címke</translation>
    </message>
    <message>
        <source>Address</source>
        <translation>Cím</translation>
    </message>
    <message>
        <source>ID</source>
        <translation>Azonosító</translation>
    </message>
    <message>
        <source>Exporting Failed</source>
        <translation>Hiba az exportálás során</translation>
    </message>
    <message>
        <source>There was an error trying to save the transaction history to %1.</source>
        <translation>Hiba történt a tranzakciós előzmények %1 helyre való mentésekor.</translation>
    </message>
    <message>
        <source>Exporting Successful</source>
        <translation>Sikeres Exportálás</translation>
    </message>
    <message>
        <source>Range:</source>
        <translation>Tartomány:</translation>
    </message>
    <message>
        <source>to</source>
        <translation>meddig</translation>
    </message>
</context>
<context>
    <name>UnitDisplayStatusBarControl</name>
    </context>
<context>
    <name>WalletController</name>
    <message>
        <source>Close wallet</source>
        <translation>Tárca bezárása</translation>
    </message>
    <message>
        <source>Are you sure you wish to close the wallet &lt;i&gt;%1&lt;/i&gt;?</source>
        <translation>Biztos, hogy bezárja a "%1" tárcát?</translation>
    </message>
    <message>
        <source>Closing the wallet for too long can result in having to resync the entire chain if pruning is enabled.</source>
        <translation>A tárca hosszantartó bezárása nyesési üzemmódban azt eredményezheti, hogy a teljes láncot újra kell szinkronizálnia.</translation>
    </message>
</context>
<context>
    <name>WalletFrame</name>
    <message>
        <source>No wallet has been loaded.</source>
        <translation>Nincs betöltve pénztárca.</translation>
    </message>
</context>
<context>
    <name>WalletModel</name>
    <message>
        <source>Send Coins</source>
        <translation>Érmék Küldése</translation>
    </message>
    <message>
        <source>Increasing transaction fee failed</source>
        <translation>Tranzakciós díj növelése sikertelen</translation>
    </message>
    <message>
        <source>Do you want to increase the fee?</source>
        <translation>Kívánja megnövelni a díjat?</translation>
    </message>
    <message>
        <source>Current fee:</source>
        <translation>Jelenlegi díj:</translation>
    </message>
    <message>
        <source>Increase:</source>
        <translation>Növekedés:</translation>
    </message>
    <message>
        <source>New fee:</source>
        <translation>Új díj:</translation>
    </message>
    <message>
        <source>Can't sign transaction.</source>
        <translation>Tranzakció aláírása sikertelen.</translation>
    </message>
    <message>
        <source>Could not commit transaction</source>
        <translation>A tranzakciót nem lehet elküldeni</translation>
    </message>
    <message>
        <source>default wallet</source>
        <translation>Alapértelmezett tárca</translation>
    </message>
</context>
<context>
    <name>WalletView</name>
    <message>
        <source>&amp;Export</source>
        <translation>&amp;Exportálás</translation>
    </message>
    <message>
        <source>Export the data in the current tab to a file</source>
        <translation>Jelenlegi nézet adatainak exportálása fájlba</translation>
    </message>
    <message>
        <source>Backup Wallet</source>
        <translation>Biztonsági másolat készítése a Tárcáról</translation>
    </message>
    <message>
        <source>Wallet Data (*.dat)</source>
        <translation>Tárca Fájl (*.dat)</translation>
    </message>
    <message>
        <source>Backup Failed</source>
        <translation>Biztonsági másolat készítése sikertelen</translation>
    </message>
    <message>
        <source>There was an error trying to save the wallet data to %1.</source>
        <translation>Hiba történt a pénztárca adatainak %1 mentésekor.</translation>
    </message>
    <message>
        <source>Backup Successful</source>
        <translation>Sikeres biztonsági mentés</translation>
    </message>
    <message>
        <source>The wallet data was successfully saved to %1.</source>
        <translation>A tárca adatai sikeresen elmentve %1.</translation>
    </message>
    <message>
        <source>Cancel</source>
        <translation type="unfinished">Megszakítás</translation>
    </message>
</context>
<context>
    <name>bitcoin-core</name>
    <message>
        <source>Distributed under the MIT software license, see the accompanying file %s or %s</source>
        <translation>MIT szoftver licenc alapján terjesztve, tekintse meg a hozzátartozó fájlt %s or %s</translation>
    </message>
    <message>
        <source>Prune configured below the minimum of %d MiB.  Please use a higher number.</source>
        <translation>Nyesés megkísérlése a minimális %d MiB alatt. Kérjük, használjon egy magasabb értéket.</translation>
    </message>
    <message>
        <source>Prune: last wallet synchronisation goes beyond pruned data. You need to -reindex (download the whole blockchain again in case of pruned node)</source>
        <translation>Nyesés: az utolsó tárcaszinkronizálás meghaladja a nyesett adatokat. Szükséges a -reindex használata (nyesett csomópont esetében a teljes blokklánc ismételt letöltése).</translation>
    </message>
    <message>
        <source>Rescans are not possible in pruned mode. You will need to use -reindex which will download the whole blockchain again.</source>
        <translation>Nyesett üzemmódban nem lehet megismételni a feltérképezést. Szükséges a -reindex használata, ami a teljes blokklánc letöltését eredményezi.</translation>
    </message>
    <message>
        <source>Error: A fatal internal error occurred, see debug.log for details</source>
        <translation>Hiba: Fatális belső hiba történt, nézze meg a debug.log -ot a részletekért</translation>
    </message>
    <message>
        <source>Unable to start HTTP server. See debug log for details.</source>
        <translation>HTTP szerver indítása sikertelen. A részleteket lásd: debug log.</translation>
    </message>
    <message>
        <source>The %s developers</source>
        <translation>A %s fejlesztők</translation>
    </message>
    <message>
        <source>Cannot obtain a lock on data directory %s. %s is probably already running.</source>
        <translation>Az %s adatkönyvtár nem zárható.  A %s valószínűleg fut már.</translation>
    </message>
    <message>
        <source>This is a pre-release test build - use at your own risk - do not use for mining or merchant applications</source>
        <translation>Ez egy kiadás előtt álló, teszt verzió - csak saját felelősségre - ne használja bányászatra vagy kereskedéshez.</translation>
    </message>
    <message>
        <source>Unable to rewind the database to a pre-fork state. You will need to redownload the blockchain</source>
        <translation>Az adatbázis visszatekerése az elágazás előtti állapotba nem sikerült. Ismételten le kell töltenie a blokkláncot.</translation>
    </message>
    <message>
        <source>Warning: The network does not appear to fully agree! Some miners appear to be experiencing issues.</source>
        <translation>Figyelem: A hálózat úgy tűnik nem teljesen egyezik! Néhány bányász problémákat tapasztalhat.</translation>
    </message>
    <message>
        <source>-maxmempool must be at least %d MB</source>
        <translation>-maxmempool legalább %d MB kell legyen.</translation>
    </message>
    <message>
        <source>Cannot resolve -%s address: '%s'</source>
        <translation>Külső cím (-%s address) feloldása nem sikerült: '%s'</translation>
    </message>
    <message>
        <source>Copyright (C) %i-%i</source>
        <translation>Szerzői jog (C) fenntartva %i-%i</translation>
    </message>
    <message>
        <source>Corrupted block database detected</source>
        <translation>Sérült blokk-adatbázis észlelve</translation>
    </message>
    <message>
        <source>Do you want to rebuild the block database now?</source>
        <translation>Újra akarod építeni a blokk adatbázist most?</translation>
    </message>
    <message>
        <source>Error initializing block database</source>
        <translation>A blokkadatbázis inicializálása nem sikerült</translation>
    </message>
    <message>
        <source>Error initializing wallet database environment %s!</source>
        <translation>A tárca-adatbázis inicializálása nem sikerült: %s!</translation>
    </message>
    <message>
        <source>Error loading %s</source>
        <translation>Hiba a(z) %s betöltése közben</translation>
    </message>
    <message>
        <source>Error loading %s: Wallet corrupted</source>
        <translation>Hiba a(z) %s betöltése közben: A tárca hibás.</translation>
    </message>
    <message>
        <source>Error loading %s: Wallet requires newer version of %s</source>
        <translation>Hiba a(z) %s betöltése közben: A tárcához %s újabb verziója szükséges.</translation>
    </message>
    <message>
        <source>Error loading block database</source>
        <translation>Hiba a blokk adatbázis betöltése közben.</translation>
    </message>
    <message>
        <source>Error opening block database</source>
        <translation>Hiba a blokk adatbázis megnyitása közben.</translation>
    </message>
    <message>
        <source>Failed to listen on any port. Use -listen=0 if you want this.</source>
        <translation>Egyik hálózati porton sem sikerül hallgatni. Használja a -listen=0 kapcsolót, ha ezt szeretné.</translation>
    </message>
    <message>
        <source>Failed to rescan the wallet during initialization</source>
        <translation>Inicializálás közben nem sikerült feltérképezni a tárcát</translation>
    </message>
    <message>
        <source>Importing...</source>
        <translation>Importálás</translation>
    </message>
    <message>
        <source>Incorrect or no genesis block found. Wrong datadir for network?</source>
        <translation>Helytelen vagy nemlétező genézis blokk. Helytelen hálózati adatkönyvtár?</translation>
    </message>
    <message>
        <source>Loading P2P addresses...</source>
        <translation>P2P címek betöltése...</translation>
    </message>
    <message>
        <source>Error: Disk space is too low!</source>
        <translation>Hiba: kevés a hely a lemezen!</translation>
    </message>
    <message>
        <source>Loading banlist...</source>
        <translation>Tiltólista betöltése...</translation>
    </message>
    <message>
        <source>Not enough file descriptors available.</source>
        <translation>Nincs elég fájlleíró.</translation>
    </message>
    <message>
        <source>Prune cannot be configured with a negative value.</source>
        <translation>Nyesett üzemmódot nem lehet negatív értékkel kialakítani.</translation>
    </message>
    <message>
        <source>Prune mode is incompatible with -txindex.</source>
        <translation>A -txindex nem használható nyesett üzemmódban.</translation>
    </message>
    <message>
        <source>Replaying blocks...</source>
        <translation>Blokkok újrajátszása...</translation>
    </message>
    <message>
        <source>Rewinding blocks...</source>
        <translation>Blokkok visszapörgetése...</translation>
    </message>
    <message>
        <source>The source code is available from %s.</source>
        <translation>A forráskód elérhető: %s.</translation>
    </message>
    <message>
        <source>Transaction fee and change calculation failed</source>
        <translation>A tranzakciós díj és a visszajáró kiszámítása nem sikerült</translation>
    </message>
    <message>
        <source>Upgrading UTXO database</source>
        <translation>Blokk adatbázis frissítése</translation>
    </message>
    <message>
        <source>Verifying blocks...</source>
        <translation>Blokkok ellenőrzése...</translation>
    </message>
    <message>
        <source>Wallet needed to be rewritten: restart %s to complete</source>
        <translation>A Tárca újraírása szükséges: Indítsa újra a %s-t.</translation>
    </message>
    <message>
        <source>You need to rebuild the database using -reindex to go back to unpruned mode.  This will redownload the entire blockchain</source>
        <translation>Újra kell építeni az adatbázist a -reindex használatával, ami a nyesett üzemmódot megszünteti. Ez a teljes blokklánc ismételt letöltésével jár.</translation>
    </message>
    <message>
        <source>Error reading from database, shutting down.</source>
        <translation>Hiba az adatbázis olvasásakor, leállítás</translation>
    </message>
    <message>
        <source>Error upgrading chainstate database</source>
        <translation>Hiba a blokk adatbázis betöltése közben</translation>
    </message>
    <message>
        <source>Prune mode is incompatible with -blockfilterindex.</source>
        <translation>A -blockfilterindex nem használható nyesés üzemmódban.</translation>
    </message>
    <message>
        <source>Signing transaction failed</source>
        <translation>Tranzakció aláírása sikertelen</translation>
    </message>
    <message>
        <source>Specified -walletdir "%s" does not exist</source>
        <translation>A megadott "%s" -walletdir nem létezik</translation>
    </message>
    <message>
        <source>Specified -walletdir "%s" is a relative path</source>
        <translation>A megadott "%s" -walletdir relatív elérési út</translation>
    </message>
    <message>
        <source>Specified -walletdir "%s" is not a directory</source>
        <translation>A megadott "%s" -walletdir nem könyvtár</translation>
    </message>
    <message>
        <source>This is experimental software.</source>
        <translation>Ez egy kísérleti szoftver.</translation>
    </message>
    <message>
        <source>Transaction amount too small</source>
        <translation>Tranzakció összege túl alacsony</translation>
    </message>
    <message>
        <source>Transaction too large</source>
        <translation>Túl nagy tranzakció</translation>
    </message>
    <message>
        <source>Verifying wallet(s)...</source>
        <translation>Tárcák ellenőrzése...</translation>
    </message>
    <message>
        <source>Zapping all transactions from wallet...</source>
        <translation>A tárca összes trancakciójának törlése...</translation>
    </message>
    <message>
        <source>Warning: Wallet file corrupt, data salvaged! Original %s saved as %s in %s; if your balance or transactions are incorrect you should restore from a backup.</source>
        <translation>Figyelem: A tárca-fájl megsérült, de az adatokat sikerült megmenteni! Az eredeti %s fájlt mentettük %s név alatt a %s könyvtárban. Amennyiben az egyenleg vagy a trancakciók helytelenek, állítsa vissza tárcáját a biztonsági mentés használatával.</translation>
    </message>
    <message>
        <source>%s is set very high!</source>
        <translation>%s étéke nagyon magas!</translation>
    </message>
    <message>
        <source>Error loading wallet %s. Duplicate -wallet filename specified.</source>
        <translation>Hiba történt a %s tárca betöltésekor, mert duplikált tárca-fájlnevet adott meg.</translation>
    </message>
    <message>
        <source>Starting network threads...</source>
        <translation>Hálózati szálak indítása...</translation>
    </message>
    <message>
        <source>The wallet will avoid paying less than the minimum relay fee.</source>
        <translation>A tárca nem fog a minimális továbbítási díjnál kevesebbet fizetni. </translation>
    </message>
    <message>
        <source>This is the minimum transaction fee you pay on every transaction.</source>
        <translation>Ez a minimum tranzakciós díj, amelyet tranzakciónként kifizet.</translation>
    </message>
    <message>
        <source>This is the transaction fee you will pay if you send a transaction.</source>
        <translation>Ez a tranzakció díja, amelyet kifizet, ha tranzakciót indít.</translation>
    </message>
    <message>
        <source>Transaction amounts must not be negative</source>
        <translation>Tranzakció összege nem lehet negatív</translation>
    </message>
    <message>
        <source>Transaction must have at least one recipient</source>
        <translation>Legalább egy címzett kell a tranzakcióhoz</translation>
    </message>
    <message>
        <source>Unknown network specified in -onlynet: '%s'</source>
        <translation>Ismeretlen hálózat lett megadva -onlynet: '%s'</translation>
    </message>
    <message>
        <source>Insufficient funds</source>
        <translation>Fedezethiány</translation>
    </message>
    <message>
        <source>Cannot upgrade a non HD split wallet without upgrading to support pre split keypool. Please use -upgradewallet=169900 or -upgradewallet with no version specified.</source>
        <translation>A nem HD-s megosztott tárcát nem lehet bővíteni anélkül, hogy először a megosztás előtti kulcskészlet támogatására bővít. Használja az -upgradewallet=169900 parancsot vagy az -upgradewallet parancsot verzió megadása nélkül.</translation>
    </message>
    <message>
        <source>Warning: Private keys detected in wallet {%s} with disabled private keys</source>
        <translation>Figyelem: Privát kulcsokat észleltünk a {%s} tárcában, melynél a privát kulcsok le vannak tiltva.</translation>
    </message>
    <message>
        <source>Loading block index...</source>
        <translation>Blokkindex betöltése...</translation>
    </message>
    <message>
        <source>Loading wallet...</source>
        <translation>Tárca betöltése...</translation>
    </message>
    <message>
        <source>Cannot downgrade wallet</source>
        <translation>Nem sikerült a Tárca visszaállítása a korábbi verzióra</translation>
    </message>
    <message>
        <source>Rescanning...</source>
        <translation>Feltérképezés megismétlése...</translation>
    </message>
    <message>
        <source>Done loading</source>
        <translation>Betöltés befejezve.</translation>
    </message>
</context>
</TS><|MERGE_RESOLUTION|>--- conflicted
+++ resolved
@@ -929,10 +929,6 @@
         <translation>Ha az OK-ra kattint, %1 megkezdi a teljes %4 blokk lánc letöltését és feldolgozását (%2GB) a legkorábbi tranzakciókkal kezdve %3 -ben, amikor a %4 bevezetésre került.</translation>
     </message>
     <message>
-        <source>Reverting this setting requires re-downloading the entire blockchain. It is faster to download the full chain first and prune it later. Disables some advanced features.</source>
-        <translation>A beállítás visszaállításához le kell tölteni a teljes blokkláncot. A teljes lánc letöltése és későbbi nyesése ennél gyorsabb. Bizonyos haladó funkciókat letilt.</translation>
-    </message>
-    <message>
         <source>This initial synchronisation is very demanding, and may expose hardware problems with your computer that had previously gone unnoticed. Each time you run %1, it will continue downloading where it left off.</source>
         <translation>Az első szinkronizáció nagyon erőforrás-igényes és felszínre hozhat a számítógépében eddig rejtve maradt hardver problémákat. Minden %1 indításnál a program onnan folytatja a letöltést, ahol legutóbb abbahagyta.</translation>
     </message>
@@ -951,10 +947,6 @@
     <message>
         <source>Bitcoin</source>
         <translation>Bitcoin</translation>
-    </message>
-    <message>
-        <source>Discard blocks after verification, except most recent %1 GB (prune)</source>
-        <translation>Blokkok elhgyása ellenőrzés után, kivéve a legújabb %1 GB-ot (nyesés)</translation>
     </message>
     <message>
         <source>At least %1 GB of data will be stored in this directory, and it will grow over time.</source>
@@ -1079,6 +1071,14 @@
         <translation>Fizetési kérelmi fájl kiválasztása</translation>
     </message>
     <message>
+        <source>Paste address from clipboard</source>
+        <translation>Cím beillesztése a vágólapról</translation>
+    </message>
+    <message>
+        <source>Alt+P</source>
+        <translation>Alt+P</translation>
+    </message>
+    <message>
         <source>Select payment request file to open</source>
         <translation>Válassza ki a megnyitni kívánt fizetési kérelem fájlt</translation>
     </message>
@@ -1185,17 +1185,8 @@
         <translation>Nyesi a &amp;block tárolását ide:</translation>
     </message>
     <message>
-<<<<<<< HEAD
-        <source>GB</source>
-        <translation>GB</translation>
-=======
         <source>Reverting this setting requires re-downloading the entire blockchain.</source>
         <translation>A beállítás visszaállításához le kell tölteni a teljes blokkláncot.</translation>
->>>>>>> 101af2f7
-    </message>
-    <message>
-        <source>Reverting this setting requires re-downloading the entire blockchain.</source>
-        <translation>A beállítás visszaállításához le kell tölteni a teljes blokkláncot.</translation>
     </message>
     <message>
         <source>MiB</source>
@@ -1451,6 +1442,17 @@
     <message>
         <source>Current total balance in watch-only addresses</source>
         <translation>A csak megfigyelt címek jelenlegi teljes egyenlege</translation>
+    </message>
+    </context>
+<context>
+    <name>PSBTOperationsDialog</name>
+    <message>
+        <source>Close</source>
+        <translation type="unfinished">Bezárás</translation>
+    </message>
+    <message>
+        <source>or</source>
+        <translation>vagy</translation>
     </message>
     </context>
 <context>
@@ -3098,6 +3100,10 @@
         <translation>Jelenlegi nézet adatainak exportálása fájlba</translation>
     </message>
     <message>
+        <source>Error</source>
+        <translation>Hiba</translation>
+    </message>
+    <message>
         <source>Backup Wallet</source>
         <translation>Biztonsági másolat készítése a Tárcáról</translation>
     </message>
