--- conflicted
+++ resolved
@@ -118,21 +118,16 @@
         <translation>&amp;Ülevaade</translation>
     </message>
     <message>
-<<<<<<< HEAD
         <source>Quit application</source>
         <translation>Välju rakendusest</translation>
     </message>
     <message>
         <source>&amp;Options...</source>
         <translation>&amp;Valikud...</translation>
-=======
-        <source>&amp;Options...</source>
-        <translation type="unfinished">&amp;Valikud...</translation>
     </message>
     <message>
         <source>&amp;Backup Wallet...</source>
         <translation type="unfinished">&amp;Varunda Rahakott...</translation>
->>>>>>> 46952c81
     </message>
     <message>
         <source>Open &amp;URI...</source>
@@ -176,11 +171,7 @@
     </message>
     <message>
         <source>&amp;Command-line options</source>
-<<<<<<< HEAD
         <translation>&amp;Käsurea valikud</translation>
-=======
-        <translation type="unfinished">&amp;Käsurea valikud</translation>
->>>>>>> 46952c81
     </message>
     <message>
         <source>%1 behind</source>
@@ -253,17 +244,12 @@
 <context>
     <name>EditAddressDialog</name>
     <message>
-<<<<<<< HEAD
+        <source>&amp;Label</source>
+        <translation type="unfinished">&amp;Silt</translation>
+    </message>
+    <message>
         <source>&amp;Address</source>
         <translation>&amp;Aadress</translation>
-=======
-        <source>&amp;Label</source>
-        <translation type="unfinished">&amp;Silt</translation>
-    </message>
-    <message>
-        <source>&amp;Address</source>
-        <translation type="unfinished">&amp;Aadress</translation>
->>>>>>> 46952c81
     </message>
     <message>
         <source>New key generation failed.</source>
@@ -378,6 +364,10 @@
         <source>Bitcoin Core</source>
         <translation>Bitcoin Core</translation>
     </message>
+    <message>
+        <source>Error</source>
+        <translation>Viga</translation>
+    </message>
     </context>
 <context>
     <name>OverviewPage</name>
@@ -626,6 +616,10 @@
         <translation>kiire</translation>
     </message>
     <message>
+        <source>S&amp;end</source>
+        <translation type="unfinished">&amp;Saada</translation>
+    </message>
+    <message>
         <source>Copy amount</source>
         <translation>Kopeeri kogus</translation>
     </message>
