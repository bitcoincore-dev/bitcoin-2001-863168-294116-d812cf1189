<TS language="el_GR" version="2.1">
<context>
    <name>AddressBookPage</name>
    <message>
        <source>Right-click to edit address or label</source>
        <translation>Δεξί-κλικ για επεξεργασία της διεύθυνσης ή της ετικέτας</translation>
    </message>
    <message>
        <source>Create a new address</source>
        <translation>Δημιουργία νέας διεύθυνσης</translation>
    </message>
    <message>
        <source>&amp;New</source>
        <translation>&amp;Νέo</translation>
    </message>
    <message>
        <source>Copy the currently selected address to the system clipboard</source>
        <translation>Αντέγραψε την επιλεγμένη διεύθυνση στο πρόχειρο του συστήματος</translation>
    </message>
    <message>
        <source>&amp;Copy</source>
        <translation>&amp;Αντιγραφή</translation>
    </message>
    <message>
        <source>C&amp;lose</source>
        <translation>Κ&amp;λείσιμο</translation>
    </message>
    <message>
        <source>Delete the currently selected address from the list</source>
        <translation>Διαγραφή της επιλεγμένης διεύθυνσης από τη λίστα</translation>
<<<<<<< HEAD
=======
    </message>
    <message>
        <source>Enter address or label to search</source>
        <translation>Αναζήτηση με βάση τη διεύθυνση ή την επιγραφή</translation>
>>>>>>> 6eccb372
    </message>
    <message>
        <source>Export the data in the current tab to a file</source>
        <translation>Εξαγωγή δεδομένων καρτέλας σε αρχείο</translation>
    </message>
    <message>
        <source>&amp;Export</source>
        <translation>&amp;Εξαγωγή</translation>
    </message>
    <message>
        <source>&amp;Delete</source>
        <translation>&amp;Διαγραφή</translation>
    </message>
    <message>
        <source>Choose the address to send coins to</source>
        <translation>Επιλέξτε διεύθυνση αποστολής των νομισμάτων σας</translation>
    </message>
    <message>
        <source>Choose the address to receive coins with</source>
        <translation>Επιλέξτε διεύθυνση παραλαβής νομισμάτων</translation>
    </message>
    <message>
        <source>C&amp;hoose</source>
        <translation>Ε&amp;πιλογή</translation>
    </message>
    <message>
        <source>Sending addresses</source>
        <translation>Διευθύνσεις αποστολής</translation>
    </message>
    <message>
        <source>Receiving addresses</source>
        <translation>Διευθύνσεις λήψης</translation>
    </message>
    <message>
        <source>These are your Bitcoin addresses for sending payments. Always check the amount and the receiving address before sending coins.</source>
        <translation>Αυτές είναι οι Bitcoin διευθύνσεις σας για να στέλνετε πληρωμές. Να ελέγχετε πάντα το ποσό, καθώς και τη διεύθυνση παραλήπτη πριν στείλετε νομίσματα.</translation>
    </message>
    <message>
        <source>These are your Bitcoin addresses for receiving payments. It is recommended to use a new receiving address for each transaction.</source>
        <translation>Αυτές είναι οι Bitcoin διευθύνσεις σας για να λαμβάνετε πληρωμές. Προτείνετε να χρησιμοποιείτε μια νέα διεύθυνση παραλήπτη για κάθε συναλλαγή.</translation>
    </message>
    <message>
        <source>&amp;Copy Address</source>
        <translation>&amp;Αντιγραφή Διεύθυνσης</translation>
    </message>
    <message>
        <source>Copy &amp;Label</source>
        <translation>Αντιγραφή&amp;Ετικέτα</translation>
    </message>
    <message>
        <source>&amp;Edit</source>
        <translation>&amp;Διόρθωση</translation>
    </message>
    <message>
        <source>Export Address List</source>
        <translation>Εξαγωγή Λίστας Διευθύνσεων</translation>
    </message>
    <message>
        <source>Comma separated file (*.csv)</source>
        <translation>Αρχείο οριοθετημένο με κόμματα (*.csv)</translation>
    </message>
    <message>
        <source>Exporting Failed</source>
        <translation>Αποτυχία Εξαγωγής</translation>
    </message>
    <message>
        <source>There was an error trying to save the address list to %1. Please try again.</source>
        <translation>Σφάλμα κατά την προσπάθεια αποθήκευσης της λίστας διευθύνσεων στο %1. Παρακαλώ δοκιμάστε ξανά.</translation>
    </message>
</context>
<context>
    <name>AddressTableModel</name>
    <message>
        <source>Label</source>
        <translation>Ετικέτα</translation>
    </message>
    <message>
        <source>Address</source>
        <translation>Διεύθυνση</translation>
    </message>
    <message>
        <source>(no label)</source>
        <translation>(χωρίς ετικέτα)</translation>
    </message>
</context>
<context>
    <name>AskPassphraseDialog</name>
    <message>
        <source>Passphrase Dialog</source>
        <translation>Φράση πρόσβασης </translation>
    </message>
    <message>
        <source>Enter passphrase</source>
        <translation>Βάλτε κωδικό πρόσβασης</translation>
    </message>
    <message>
        <source>New passphrase</source>
        <translation>&amp;Αλλαγή κωδικού</translation>
    </message>
    <message>
        <source>Repeat new passphrase</source>
        <translation>Επανέλαβε τον νέο κωδικό πρόσβασης</translation>
    </message>
    <message>
        <source>Show password</source>
        <translation>Προβολή κωδικού πρόσβασης</translation>
    </message>
    <message>
        <source>Enter the new passphrase to the wallet.&lt;br/&gt;Please use a passphrase of &lt;b&gt;ten or more random characters&lt;/b&gt;, or &lt;b&gt;eight or more words&lt;/b&gt;.</source>
        <translation>Εισάγετε το νέο κωδικό πρόσβασης στο πορτοφόλι. &lt;br/&gt;Παρακαλώ χρησιμοποιείστε έναν κωδικό με &lt;b&gt;δέκα ή περισσότερους τυχαίους χαρακτήρες &lt;/b&gt;, ή &lt;b&gt;οχτώ ή παραπάνω λέξεις &lt;/b&gt;.</translation>
    </message>
    <message>
        <source>Encrypt wallet</source>
        <translation>&amp;Κρυπτογράφηση πορτοφολιού</translation>
    </message>
    <message>
        <source>This operation needs your wallet passphrase to unlock the wallet.</source>
        <translation>Αυτή η ενέργεια χρειάζεται τον κωδικό του πορτοφολιού για να ξεκλειδώσει το πορτοφόλι.</translation>
    </message>
    <message>
        <source>Unlock wallet</source>
        <translation>Ξεκλείδωσε το πορτοφόλι</translation>
    </message>
    <message>
        <source>This operation needs your wallet passphrase to decrypt the wallet.</source>
        <translation>Αυτή η ενέργεια χρειάζεται τον κωδικό του πορτοφολιού για να αποκρυπτογραφήσει το πορτοφόλι.</translation>
    </message>
    <message>
        <source>Decrypt wallet</source>
        <translation>Αποκρυπτογράφησε το πορτοφόλι</translation>
    </message>
    <message>
        <source>Change passphrase</source>
        <translation>Αλλάξτε Φράση Πρόσβασης</translation>
    </message>
    <message>
        <source>Enter the old passphrase and new passphrase to the wallet.</source>
        <translation>Εισάγετε την παλιά φράση κλειδί και την νέα φράση κλειδί στο πορτοφόλι.</translation>
    </message>
    <message>
        <source>Confirm wallet encryption</source>
        <translation>Επιβεβαίωσε κρυπτογράφηση πορτοφολιού</translation>
    </message>
    <message>
        <source>Warning: If you encrypt your wallet and lose your passphrase, you will &lt;b&gt;LOSE ALL OF YOUR BITCOINS&lt;/b&gt;!</source>
        <translation>Προσόχη! Εάν κρυπτογραφήσεις το πορτοφόλι σου και χάσεις τη φράση αποκατάστασης, θα &lt;b&gt; ΧΑΣΕΙΣ ΟΛΑ ΣΟΥ ΤΑ BITCOIN &lt;/b&gt;!</translation>
    </message>
    <message>
        <source>Are you sure you wish to encrypt your wallet?</source>
        <translation>Είστε σίγουρος/η ότι θέλετε να κρυπτογραφήσετε το πορτοφόλι σας;</translation>
    </message>
    <message>
        <source>Wallet encrypted</source>
        <translation>Πορτοφόλι κρυπτογραφήθηκε</translation>
    </message>
    <message>
        <source>%1 will close now to finish the encryption process. Remember that encrypting your wallet cannot fully protect your bitcoins from being stolen by malware infecting your computer.</source>
        <translation>%1 θα κλείσει τώρα για να τελειώσει η διαδικασία κρυπτογράφησης. Να θυμάστε ότι κρυπτογραφόντας το πορτοφόλι σας δεν μπορείτε να προστατεύσετε πλήρως τα bitcoin σας απο κλοπή μέσω malware που μπορεί να προσβάλει τον υπολογιστή σας.</translation>
<<<<<<< HEAD
=======
    </message>
    <message>
        <source>IMPORTANT: Any previous backups you have made of your wallet file should be replaced with the newly generated, encrypted wallet file. For security reasons, previous backups of the unencrypted wallet file will become useless as soon as you start using the new, encrypted wallet.</source>
        <translation>ΣΗΜΑΝΤΙΚΟ: Τα προηγούμενα αντίγραφα ασφαλείας που έχετε κάνει από το αρχείο του πορτοφόλιου σας θα πρέπει να αντικατασταθουν με το νέο που δημιουργείται, κρυπτογραφημένο αρχείο πορτοφόλιου. Για λόγους ασφαλείας, τα προηγούμενα αντίγραφα ασφαλείας του μη κρυπτογραφημένου αρχείου πορτοφόλιου θα καταστουν άχρηστα μόλις αρχίσετε να χρησιμοποιείτε το νέο κρυπτογραφημένο πορτοφόλι. </translation>
>>>>>>> 6eccb372
    </message>
    <message>
        <source>Wallet encryption failed</source>
        <translation>Η κρυπτογράφηση του πορτοφολιού απέτυχε</translation>
    </message>
    <message>
        <source>Wallet encryption failed due to an internal error. Your wallet was not encrypted.</source>
        <translation>Η κρυπτογράφηση του πορτοφολιού απέτυχε λογω εσωτερικού σφάλματος. Το πορτοφολι δεν κρυπτογραφηθηκε.</translation>
    </message>
    <message>
        <source>The supplied passphrases do not match.</source>
        <translation>Οι εισαχθέντες κωδικοί δεν ταιριάζουν.</translation>
    </message>
    <message>
        <source>Wallet unlock failed</source>
        <translation>Το ξεκλείδωμα του πορτοφολιού απέτυχε</translation>
<<<<<<< HEAD
    </message>
    <message>
        <source>Wallet decryption failed</source>
        <translation> Η αποκρυπτογράφηση του πορτοφολιού απέτυχε </translation>
    </message>
    <message>
        <source>Wallet passphrase was successfully changed.</source>
        <translation>Η φράση πρόσβασης άλλαξε επιτυχώς</translation>
=======
>>>>>>> 6eccb372
    </message>
    <message>
        <source>The passphrase entered for the wallet decryption was incorrect.</source>
        <translation>Ο κωδικος που εισήχθη για την αποκρυπτογραφηση του πορτοφολιού ήταν λαθος.</translation>
    </message>
    <message>
        <source>Wallet decryption failed</source>
        <translation>Η αποκρυπτογραφηση του πορτοφολιού απέτυχε</translation>
    </message>
    <message>
        <source>Wallet passphrase was successfully changed.</source>
        <translation>Ο κωδικος του πορτοφολιού άλλαξε με επιτυχία.</translation>
    </message>
    <message>
        <source>Warning: The Caps Lock key is on!</source>
        <translation>Προσοχη: το πλήκτρο Caps Lock είναι ενεργο.</translation>
    </message>
</context>
<context>
    <name>BanTableModel</name>
    </context>
<context>
    <name>BitcoinGUI</name>
    <message>
        <source>Sign &amp;message...</source>
        <translation>Υπογραφή &amp;μηνύματος...</translation>
    </message>
    <message>
        <source>Synchronizing with network...</source>
        <translation>Συγχρονισμός με το δίκτυο...</translation>
    </message>
    <message>
        <source>&amp;Overview</source>
        <translation>&amp;Επισκόπηση</translation>
    </message>
    <message>
        <source>Node</source>
        <translation>Κόμβος</translation>
    </message>
    <message>
        <source>Show general overview of wallet</source>
        <translation>Εμφάνισε τη γενική εικόνα του πορτοφολιού</translation>
    </message>
    <message>
        <source>&amp;Transactions</source>
        <translation>&amp;Συναλλαγές</translation>
    </message>
    <message>
        <source>Browse transaction history</source>
        <translation>Περιήγηση στο ιστορικό συναλλαγών</translation>
    </message>
    <message>
        <source>E&amp;xit</source>
        <translation>Έ&amp;ξοδος</translation>
    </message>
    <message>
        <source>Quit application</source>
        <translation>Έξοδος από την εφαρμογή</translation>
    </message>
    <message>
        <source>&amp;About %1</source>
        <translation>&amp;Περί %1</translation>
    </message>
    <message>
        <source>Show information about %1</source>
        <translation>Σχετικά με το %1</translation>
    </message>
    <message>
        <source>About &amp;Qt</source>
        <translation>Σχετικά με &amp;Qt</translation>
    </message>
    <message>
        <source>Show information about Qt</source>
        <translation>Εμφάνισε πληροφορίες σχετικά με Qt</translation>
    </message>
    <message>
        <source>&amp;Options...</source>
        <translation>&amp;Επιλογές...</translation>
    </message>
    <message>
        <source>&amp;Encrypt Wallet...</source>
        <translation>&amp;Κρυπτογράφησε το πορτοφόλι</translation>
    </message>
    <message>
        <source>&amp;Backup Wallet...</source>
        <translation>&amp;Αντίγραφο ασφαλείας του πορτοφολιού</translation>
    </message>
    <message>
        <source>&amp;Change Passphrase...</source>
        <translation>&amp;Άλλαξε Φράση Πρόσβασης</translation>
    </message>
    <message>
        <source>&amp;Sending addresses...</source>
        <translation>Διευθύνσεις αποστολής</translation>
    </message>
    <message>
        <source>&amp;Receiving addresses...</source>
        <translation>Διευθύνσεις λήψης</translation>
    </message>
    <message>
        <source>Open &amp;URI...</source>
        <translation>'Ανοιγμα &amp;URI</translation>
    </message>
    <message>
        <source>Wallet:</source>
        <translation type="unfinished">Πορτοφόλι:</translation>
    </message>
    <message>
        <source>Reindexing blocks on disk...</source>
        <translation>Φόρτωση ευρετηρίου μπλοκ στον σκληρό δίσκο...</translation>
    </message>
    <message>
        <source>Send coins to a Bitcoin address</source>
        <translation>Στείλε νομίσματα σε μια διεύθυνση bitcoin</translation>
    </message>
    <message>
        <source>Backup wallet to another location</source>
        <translation>Δημιουργία αντιγράφου ασφαλείας πορτοφολιού σε άλλη τοποθεσία</translation>
    </message>
    <message>
        <source>Change the passphrase used for wallet encryption</source>
        <translation>Αλλαγή του κωδικού κρυπτογράφησης του πορτοφολιού</translation>
    </message>
    <message>
        <source>&amp;Debug window</source>
        <translation>&amp;Παράθυρο αποσφαλμάτωσης</translation>
    </message>
    <message>
        <source>Open debugging and diagnostic console</source>
        <translation>Άνοιγμα κονσόλας αποσφαλμάτωσης και διαγνωστικών</translation>
    </message>
    <message>
        <source>&amp;Verify message...</source>
        <translation>&amp;Επιβεβαίωση μηνύματος</translation>
    </message>
    <message>
        <source>Bitcoin</source>
        <translation>Bitcoin</translation>
    </message>
    <message>
        <source>Wallet</source>
        <translation>Πορτοφόλι</translation>
    </message>
    <message>
        <source>&amp;Send</source>
        <translation>&amp;Αποστολή</translation>
    </message>
    <message>
        <source>&amp;Receive</source>
        <translation>&amp;Παραλαβή </translation>
    </message>
    <message>
        <source>&amp;Show / Hide</source>
        <translation>&amp;Εμφάνισε/Κρύψε</translation>
    </message>
    <message>
        <source>Show or hide the main Window</source>
        <translation>Εμφάνιση ή απόκρυψη του κεντρικού παραθύρου</translation>
    </message>
    <message>
        <source>Encrypt the private keys that belong to your wallet</source>
        <translation>Κρυπτογραφήστε τα ιδιωτικά κλειδιά που ανήκουν στο πορτοφόλι σας </translation>
    </message>
    <message>
        <source>Sign messages with your Bitcoin addresses to prove you own them</source>
        <translation>Υπογράψτε ένα μήνυμα για να βεβαιώσετε πως είστε ο κάτοχος αυτής της διεύθυνσης</translation>
    </message>
    <message>
        <source>Verify messages to ensure they were signed with specified Bitcoin addresses</source>
        <translation>Υπογράψτε ένα μήνυμα για ν' αποδείξετε πως ανήκει μια συγκεκριμένη διεύθυνση Bitcoin</translation>
    </message>
    <message>
        <source>&amp;File</source>
        <translation>&amp;Αρχείο</translation>
    </message>
    <message>
        <source>&amp;Settings</source>
        <translation>&amp;Ρυθμίσεις</translation>
    </message>
    <message>
        <source>&amp;Help</source>
        <translation>&amp;Βοήθεια</translation>
    </message>
    <message>
        <source>Tabs toolbar</source>
        <translation>Εργαλειοθήκη καρτελών</translation>
    </message>
    <message>
        <source>Request payments (generates QR codes and bitcoin: URIs)</source>
        <translation>Αίτηση πληρωμών (δημιουργεί QR codes και διευθύνσεις bitcoin: )</translation>
    </message>
    <message>
        <source>Show the list of used sending addresses and labels</source>
        <translation>Προβολή της λίστας των χρησιμοποιημένων διευθύνσεων και ετικετών αποστολής</translation>
    </message>
    <message>
        <source>Show the list of used receiving addresses and labels</source>
        <translation>Προβολή της λίστας των χρησιμοποιημένων διευθύνσεων και ετικετών λήψεως</translation>
    </message>
    <message>
        <source>Open a bitcoin: URI or payment request</source>
        <translation>Άνοιγμα bitcoin: URI αίτησης πληρωμής</translation>
    </message>
    <message>
        <source>&amp;Command-line options</source>
        <translation>&amp;Επιλογές γραμμής εντολών</translation>
    </message>
    <message>
        <source>Indexing blocks on disk...</source>
        <translation>Φόρτωση ευρετηρίου μπλοκ στον σκληρό δίσκο...</translation>
    </message>
    <message>
        <source>%1 behind</source>
        <translation>%1 πίσω</translation>
    </message>
    <message>
        <source>Last received block was generated %1 ago.</source>
        <translation>Το τελευταίο μπλοκ που ελήφθη δημιουργήθηκε %1 πριν.</translation>
    </message>
    <message>
        <source>Transactions after this will not yet be visible.</source>
        <translation>Οι συναλλαγές μετά από αυτό δεν θα είναι ακόμη ορατές.</translation>
    </message>
    <message>
        <source>Error</source>
        <translation>Σφάλμα</translation>
    </message>
    <message>
        <source>Warning</source>
        <translation>Προειδοποίηση</translation>
    </message>
    <message>
        <source>Information</source>
        <translation>Πληροφορία</translation>
    </message>
    <message>
        <source>Up to date</source>
        <translation>Ενημερωμένο</translation>
    </message>
    <message>
        <source>Show the %1 help message to get a list with possible Bitcoin command-line options</source>
        <translation>Εμφανιση του %1 μήνυματος βοήθειας για να πάρετε μια λίστα με τις πιθανές επιλογές Bitcoin γραμμής εντολών.</translation>
    </message>
    <message>
        <source>Catching up...</source>
        <translation>Ενημέρωση...</translation>
    </message>
    <message>
        <source>Date: %1
</source>
        <translation>Ημερομηνία: %1
</translation>
    </message>
    <message>
        <source>Amount: %1
</source>
        <translation>Ποσό: %1
</translation>
    </message>
    <message>
        <source>Type: %1
</source>
        <translation>Τύπος: %1
</translation>
    </message>
    <message>
        <source>Label: %1
</source>
        <translation>Ετικέτα: %1
</translation>
    </message>
    <message>
        <source>Address: %1
</source>
        <translation>Διεύθυνση: %1
</translation>
    </message>
    <message>
        <source>Sent transaction</source>
        <translation>Η συναλλαγή απεστάλη</translation>
    </message>
    <message>
        <source>Incoming transaction</source>
        <translation>Εισερχόμενη συναλλαγή</translation>
    </message>
    <message>
        <source>Wallet is &lt;b&gt;encrypted&lt;/b&gt; and currently &lt;b&gt;unlocked&lt;/b&gt;</source>
        <translation>Το πορτοφόλι είναι &lt;b&gt;κρυπτογραφημένο&lt;/b&gt; και &lt;b&gt;ξεκλείδωτο&lt;/b&gt;</translation>
    </message>
    <message>
        <source>Wallet is &lt;b&gt;encrypted&lt;/b&gt; and currently &lt;b&gt;locked&lt;/b&gt;</source>
        <translation>Το πορτοφόλι είναι &lt;b&gt;κρυπτογραφημένο&lt;/b&gt; και &lt;b&gt;κλειδωμένο&lt;/b&gt;</translation>
    </message>
    </context>
<context>
    <name>CoinControlDialog</name>
    <message>
        <source>Coin Selection</source>
        <translation>Επιλογή κερμάτων</translation>
    </message>
    <message>
        <source>Quantity:</source>
        <translation>Ποσότητα:</translation>
    </message>
    <message>
        <source>Bytes:</source>
        <translation>Bytes:</translation>
    </message>
    <message>
        <source>Amount:</source>
        <translation>Ποσό:</translation>
    </message>
    <message>
        <source>Fee:</source>
        <translation>Ταρίφα:</translation>
    </message>
    <message>
        <source>Dust:</source>
        <translation>Σκόνη:</translation>
    </message>
    <message>
        <source>After Fee:</source>
        <translation>Ταρίφα αλλαγής:</translation>
    </message>
    <message>
        <source>Change:</source>
        <translation>Ρέστα:</translation>
    </message>
    <message>
        <source>(un)select all</source>
        <translation>(από)επιλογή όλων</translation>
    </message>
    <message>
        <source>Tree mode</source>
        <translation>Εμφάνιση τύπου δέντρο</translation>
    </message>
    <message>
        <source>List mode</source>
        <translation>Λίστα εντολών</translation>
    </message>
    <message>
        <source>Amount</source>
        <translation>Ποσό</translation>
    </message>
    <message>
        <source>Received with label</source>
        <translation>Παραλήφθηκε με επιγραφή</translation>
    </message>
    <message>
        <source>Received with address</source>
        <translation>Παραλείφθηκε με την εξής διεύθυνση</translation>
    </message>
    <message>
        <source>Date</source>
        <translation>Ημερομηνία</translation>
    </message>
    <message>
        <source>Confirmations</source>
        <translation>Επικυρώσεις</translation>
    </message>
    <message>
        <source>Confirmed</source>
        <translation>Επικυρωμένες</translation>
    </message>
    <message>
        <source>Copy address</source>
        <translation>Αντιγραφή διεύθυνσης</translation>
    </message>
    <message>
        <source>Copy label</source>
        <translation>Αντιγραφή ετικέτας</translation>
    </message>
    <message>
        <source>Copy amount</source>
        <translation>Αντιγραφή ποσού</translation>
    </message>
    <message>
        <source>Copy transaction ID</source>
        <translation>Αντιγραφή ταυτότητας συναλλαγής</translation>
    </message>
    <message>
<<<<<<< HEAD
=======
        <source>Lock unspent</source>
        <translation>Κλείδωμα αξόδευτων</translation>
    </message>
    <message>
        <source>Unlock unspent</source>
        <translation>Ξεκλείδωμα αξόδευτων</translation>
    </message>
    <message>
        <source>Copy quantity</source>
        <translation>Αντιγραφή ποσότητας</translation>
    </message>
    <message>
        <source>Copy fee</source>
        <translation>Αντιγραφή ταρίφας</translation>
    </message>
    <message>
        <source>Copy after fee</source>
        <translation>Αντιγραφή μετα-ταρίφας</translation>
    </message>
    <message>
        <source>Copy bytes</source>
        <translation>Αντιγραφή των byte</translation>
    </message>
    <message>
        <source>Copy dust</source>
        <translation>Αντιγραφή 'σκόνης'</translation>
    </message>
    <message>
        <source>Copy change</source>
        <translation>Αντιγραφή των ρέστων</translation>
    </message>
    <message>
        <source>(%1 locked)</source>
        <translation>(%1 κλειδωμένο)</translation>
    </message>
    <message>
>>>>>>> 6eccb372
        <source>yes</source>
        <translation>ναι</translation>
    </message>
    <message>
        <source>no</source>
        <translation>όχι</translation>
    </message>
    <message>
<<<<<<< HEAD
=======
        <source>Can vary +/- %1 satoshi(s) per input.</source>
        <translation>Μπορεί να διαφέρει +/- %1 Satoshi (ες) ανά εγγραφή.</translation>
    </message>
    <message>
>>>>>>> 6eccb372
        <source>(no label)</source>
        <translation>(χωρίς ετικέτα)</translation>
    </message>
    <message>
<<<<<<< HEAD
=======
        <source>change from %1 (%2)</source>
        <translation>ρέστα από %1 (%2) </translation>
    </message>
    <message>
>>>>>>> 6eccb372
        <source>(change)</source>
        <translation>(αλλαγή)</translation>
    </message>
</context>
<context>
    <name>EditAddressDialog</name>
    <message>
        <source>Edit Address</source>
        <translation>Επεξεργασία Διεύθυνσης</translation>
    </message>
    <message>
        <source>&amp;Label</source>
        <translation>&amp;Επιγραφή</translation>
    </message>
    <message>
        <source>The label associated with this address list entry</source>
        <translation>Η ετικέτα που συνδέεται με αυτήν την καταχώρηση στο βιβλίο διευθύνσεων</translation>
    </message>
    <message>
        <source>The address associated with this address list entry. This can only be modified for sending addresses.</source>
        <translation>Η διεύθυνση σχετίζεται με αυτή την καταχώρηση του βιβλίου διευθύνσεων. Μπορεί να τροποποιηθεί μόνο για τις διευθύνσεις αποστολής.</translation>
    </message>
    <message>
        <source>&amp;Address</source>
        <translation>&amp;Διεύθυνση</translation>
    </message>
    <message>
        <source>New receiving address</source>
        <translation>Νέα Διεύθυνση Λήψης</translation>
    </message>
    <message>
        <source>New sending address</source>
        <translation>Νέα Διεύθυνση Αποστολής</translation>
    </message>
    <message>
        <source>Edit receiving address</source>
        <translation>Διόρθωση Διεύθυνσης Λήψης</translation>
    </message>
    <message>
        <source>Edit sending address</source>
<<<<<<< HEAD
        <translation> Επεξεργασία διεύθυνσης αποστολής</translation>
    </message>
    </context>
=======
        <translation>Επεξεργασία διεύθυνσης αποστολής</translation>
    </message>
    <message>
        <source>The entered address "%1" is not a valid Bitcoin address.</source>
        <translation>Η διεύθυνση "%1" δεν είναι έγκυρη Bitcoin διεύθυνση.</translation>
    </message>
    <message>
        <source>The entered address "%1" is already in the address book.</source>
        <translation>Η διεύθυνση "%1" βρίσκεται ήδη στο βιβλίο διευθύνσεων.</translation>
    </message>
    <message>
        <source>Could not unlock wallet.</source>
        <translation>Δεν είναι δυνατό το ξεκλείδωμα του πορτοφολιού.</translation>
    </message>
    <message>
        <source>New key generation failed.</source>
        <translation>Η δημιουργία νέου κλειδιού απέτυχε.</translation>
    </message>
</context>
>>>>>>> 6eccb372
<context>
    <name>FreespaceChecker</name>
    <message>
        <source>A new data directory will be created.</source>
        <translation>Θα δημιουργηθεί ένας νέος φάκελος δεδομένων.</translation>
    </message>
    <message>
        <source>name</source>
        <translation>όνομα</translation>
    </message>
    <message>
        <source>Directory already exists. Add %1 if you intend to create a new directory here.</source>
        <translation>Κατάλογος ήδη υπάρχει. Προσθήκη %1, αν σκοπεύετε να δημιουργήσετε έναν νέο κατάλογο εδώ.</translation>
    </message>
    <message>
        <source>Path already exists, and is not a directory.</source>
        <translation>Η διαδρομή υπάρχει ήδη αλλά δεν είναι φάκελος</translation>
    </message>
    <message>
        <source>Cannot create data directory here.</source>
        <translation>Δεν μπορεί να δημιουργηθεί φάκελος δεδομένων εδώ.</translation>
    </message>
</context>
<context>
    <name>GuiNetWatch</name>
    </context>
<context>
    <name>HelpMessageDialog</name>
    <message>
        <source>version</source>
        <translation>έκδοση</translation>
    </message>
    <message>
        <source>(%1-bit)</source>
        <translation>(%1-bit)</translation>
    </message>
    <message>
        <source>About %1</source>
        <translation>Περί %1</translation>
    </message>
    <message>
        <source>Command-line options</source>
        <translation>Επιλογές γραμμής εντολών</translation>
    </message>
    <message>
        <source>Usage:</source>
        <translation>Χρήση:</translation>
    </message>
    <message>
        <source>command-line options</source>
        <translation>επιλογές γραμμής εντολών</translation>
    </message>
    </context>
<context>
    <name>Intro</name>
    <message>
        <source>Welcome</source>
        <translation>Καλώς ήρθατε</translation>
    </message>
    <message>
        <source>As this is the first time the program is launched, you can choose where %1 will store its data.</source>
        <translation>Καθώς αυτή είναι η πρώτη φορά που εκκινείται το πρόγραμμα, μπορείτε να διαλέξετε πού θα αποθηκεύει το %1 τα δεδομένα του.</translation>
    </message>
    <message>
        <source>Use the default data directory</source>
        <translation>Χρήση του προεπιλεγμένου φακέλου δεδομένων</translation>
    </message>
    <message>
        <source>Use a custom data directory:</source>
        <translation>Προσαρμογή του φακέλου δεδομένων: </translation>
    </message>
    <message>
        <source>Bitcoin</source>
        <translation>Bitcoin</translation>
    </message>
    <message>
        <source>At least %1 GB of data will be stored in this directory, and it will grow over time.</source>
        <translation>Τουλάχιστον %1GB δεδομένων θα αποθηκευτούν σε αυτόν τον κατάλογο, και θα αυξηθεί με την πάροδο του χρόνου.</translation>
    </message>
    <message>
        <source>%1 will download and store a copy of the Bitcoin block chain.</source>
        <translation>O %1 θα κατεβάσει και να αποθηκεύσει ένα αντίγραφο της αλυσίδας μπλοκ Bitcoin.</translation>
    </message>
    <message>
        <source>The wallet will also be stored in this directory.</source>
        <translation>Το πορτοφόλι θα αποθηκευτεί σε αυτόν τον κατάλογο.</translation>
    </message>
    <message>
        <source>Error: Specified data directory "%1" cannot be created.</source>
        <translation>Σφάλμα: Ο καθορισμένος φάκελος δεδομένων "%1" δεν μπορεί να δημιουργηθεί.</translation>
    </message>
    <message>
        <source>Error</source>
        <translation>Σφάλμα</translation>
    </message>
    <message numerus="yes">
        <source>%n GB of free space available</source>
        <translation><numerusform>%n GB ελεύθερου χώρου διαθέσιμα</numerusform><numerusform>%n GB ελεύθερου χώρου διαθέσιμα</numerusform></translation>
    </message>
    <message numerus="yes">
        <source>(of %n GB needed)</source>
        <translation><numerusform>(από το %n GB που απαιτείται)</numerusform><numerusform>(από τα %n GB που απαιτούνται)</numerusform></translation>
    </message>
</context>
<context>
    <name>MempoolStats</name>
    <message>
        <source>N/A</source>
        <translation>Μη διαθέσιμο</translation>
    </message>
    </context>
<context>
    <name>ModalOverlay</name>
    <message>
        <source>Form</source>
        <translation>Φόρμα</translation>
    </message>
    <message>
        <source>Unknown...</source>
<<<<<<< HEAD
        <translation>Άγνωστο...</translation>
=======
        <translation type="unfinished">Άγνωστο(α)...</translation>
>>>>>>> 6eccb372
    </message>
    <message>
        <source>Last block time</source>
        <translation>Χρόνος τελευταίου μπλοκ</translation>
    </message>
    <message>
        <source>Hide</source>
        <translation>Απόκρυψη</translation>
    </message>
    </context>
<context>
    <name>NetWatchLogModel</name>
    <message>
        <source>Type</source>
        <comment>NetWatch: Type header</comment>
        <translation>Τύπος</translation>
    </message>
    <message>
        <source>Address</source>
        <comment>NetWatch: Address header</comment>
        <translation>Διεύθυνση</translation>
    </message>
</context>
<context>
    <name>OpenURIDialog</name>
    <message>
        <source>Open URI</source>
        <translation>Άνοιγμα &amp;URI</translation>
    </message>
    <message>
        <source>Open payment request from URI or file</source>
        <translation>Ανοιχτό αίτημα πληρωμής από URI ή από αρχείο</translation>
    </message>
    <message>
        <source>URI:</source>
        <translation>URI:</translation>
    </message>
    <message>
        <source>Select payment request file</source>
        <translation>Επιλέξτε πληρωμή αρχείου αίτησης</translation>
    </message>
    <message>
        <source>Select payment request file to open</source>
        <translation>Επιλέξτε αρχείο πληρωμής για άνοιγμα.</translation>
    </message>
</context>
<context>
    <name>OptionsDialog</name>
    <message>
        <source>Options</source>
        <translation>Ρυθμίσεις</translation>
    </message>
    <message>
        <source>&amp;Main</source>
        <translation>&amp;Κύριο</translation>
    </message>
    <message>
        <source>Size of &amp;database cache</source>
        <translation>Μέγεθος κρυφής μνήμης βάσης δεδομένων.</translation>
    </message>
    <message>
        <source>MB</source>
        <translation>MB</translation>
    </message>
    <message>
        <source>Number of script &amp;verification threads</source>
        <translation>Αριθμός script και γραμμές επαλήθευσης </translation>
    </message>
    <message>
        <source>IP address of the proxy (e.g. IPv4: 127.0.0.1 / IPv6: ::1)</source>
        <translation>Διεύθυνση IP του διαμεσολαβητή (π.χ. 127.0.0.1  / IPv6: ::1)</translation>
    </message>
    <message>
        <source>Minimize instead of exit the application when the window is closed. When this option is enabled, the application will be closed only after selecting Exit in the menu.</source>
        <translation>Ελαχιστοποίηση αντί για έξοδο κατά το κλείσιμο του παραθύρου. Όταν αυτή η επιλογή είναι ενεργοποιημένη, η εφαρμογή θα κλείνει μόνο αν επιλεχθεί η Έξοδος στο μενού.</translation>
    </message>
    <message>
        <source>Third party URLs (e.g. a block explorer) that appear in the transactions tab as context menu items. %s in the URL is replaced by transaction hash. Multiple URLs are separated by vertical bar |.</source>
        <translation>URLs από τρίτους (π.χ. ένας εξερευνητής μπλοκ) τα οποία εμφανίζονται στην καρτέλα συναλλαγών ως στοιχεία μενού. Το %s στα URL αντικαθίσταται από την τιμή της κατατεμαχισμένης συναλλαγής.</translation>
    </message>
    <message>
        <source>Active command-line options that override above options:</source>
        <translation>Ενεργές επιλογές γραμμής-εντολών που παρακάμπτουν τις παραπάνω επιλογές:</translation>
    </message>
    <message>
        <source>Open Configuration File</source>
        <translation>Άνοιγμα Αρχείου Ρυθμίσεων</translation>
    </message>
    <message>
        <source>Reset all client options to default.</source>
        <translation>Επαναφορά όλων των επιλογών του πελάτη στις αρχικές.</translation>
    </message>
    <message>
        <source>&amp;Reset Options</source>
        <translation>Επαναφορά ρυθμίσεων</translation>
    </message>
    <message>
        <source>&amp;Network</source>
        <translation>&amp;Δίκτυο</translation>
    </message>
    <message>
        <source>(0 = auto, &lt;0 = leave that many cores free)</source>
        <translation>(0 = αυτόματο, &lt;0 = ελεύθεροι πυρήνες)</translation>
    </message>
    <message>
        <source>W&amp;allet</source>
        <translation>Π&amp;ορτοφόλι</translation>
    </message>
    <message>
        <source>Expert</source>
        <translation>Έμπειρος</translation>
    </message>
    <message>
        <source>Enable coin &amp;control features</source>
        <translation>Ενεργοποίηση δυνατοτήτων ελέγχου κερμάτων</translation>
    </message>
    <message>
        <source>If you disable the spending of unconfirmed change, the change from a transaction cannot be used until that transaction has at least one confirmation. This also affects how your balance is computed.</source>
        <translation>Εάν απενεργοποιήσετε το ξόδεμα μη επικυρωμένων ρέστων, τα ρέστα από μια συναλλαγή δεν μπορούν να χρησιμοποιηθούν έως ότου αυτή η συναλλαγή έχει έστω μια επικύρωση. Αυτό επίσης επηρεάζει το πως υπολογίζεται το υπόλοιπό σας.</translation>
    </message>
    <message>
        <source>&amp;Spend unconfirmed change</source>
        <translation>&amp;Ξόδεμα μη επικυρωμένων ρέστων</translation>
    </message>
    <message>
        <source>Automatically open the Bitcoin client port on the router. This only works when your router supports UPnP and it is enabled.</source>
        <translation>Αυτόματο άνοιγμα των θυρών Bitcoin στον δρομολογητή. Λειτουργεί μόνο αν ο δρομολογητής σας υποστηρίζει τη λειτουργία UPnP.</translation>
    </message>
    <message>
        <source>Map port using &amp;UPnP</source>
        <translation>Απόδοση θυρών με χρήστη &amp;UPnP</translation>
    </message>
    <message>
        <source>Accept connections from outside.</source>
        <translation>Αποδοχή συνδέσεων απο έξω</translation>
    </message>
    <message>
        <source>Allow incomin&amp;g connections</source>
        <translation type="unfinished">&amp;Αποδοχή εισερχόμενων συναλλαγών</translation>
    </message>
    <message>
        <source>Connect to the Bitcoin network through a SOCKS5 proxy.</source>
        <translation>Σύνδεση στο δίκτυο Bitcoin μέσω διαμεσολαβητή SOCKS5 (π.χ. για σύνδεση μέσω Tor)</translation>
    </message>
    <message>
        <source>&amp;Connect through SOCKS5 proxy (default proxy):</source>
        <translation>&amp;Σύνδεση μέσω διαμεσολαβητή SOCKS5 (προεπιλεγμένος)</translation>
    </message>
    <message>
        <source>Proxy &amp;IP:</source>
        <translation>&amp;IP διαμεσολαβητή:</translation>
    </message>
    <message>
        <source>&amp;Port:</source>
        <translation>&amp;Θύρα:</translation>
    </message>
    <message>
        <source>Port of the proxy (e.g. 9050)</source>
        <translation>Θύρα διαμεσολαβητή</translation>
    </message>
    <message>
        <source>&amp;Window</source>
        <translation>&amp;Παράθυρο</translation>
    </message>
    <message>
        <source>Show only a tray icon after minimizing the window.</source>
        <translation>Εμφάνιση μόνο εικονιδίου στην περιοχή ειδοποιήσεων κατά την ελαχιστοποίηση.</translation>
    </message>
    <message>
        <source>&amp;Minimize to the tray instead of the taskbar</source>
        <translation>&amp;Ελαχιστοποίηση στην περιοχή ειδοποιήσεων αντί της γραμμής εργασιών</translation>
    </message>
    <message>
        <source>M&amp;inimize on close</source>
        <translation>Ε&amp;λαχιστοποίηση κατά το κλείσιμο</translation>
    </message>
    <message>
        <source>&amp;Display</source>
        <translation>&amp;Απεικόνιση</translation>
    </message>
    <message>
        <source>User Interface &amp;language:</source>
        <translation>Γλώσσα περιβάλλοντος εργασίας:</translation>
    </message>
    <message>
        <source>&amp;Unit to show amounts in:</source>
        <translation>&amp;Μονάδα μέτρησης:</translation>
    </message>
    <message>
        <source>Choose the default subdivision unit to show in the interface and when sending coins.</source>
        <translation>Διαλέξτε την προεπιλεγμένη υποδιαίρεση που θα εμφανίζεται όταν στέλνετε νομίσματα.</translation>
    </message>
    <message>
        <source>Whether to show coin control features or not.</source>
        <translation>Επιλογή κατά πόσο να αναδείχνονται οι δυνατότητες ελέγχου κερμάτων.</translation>
<<<<<<< HEAD
=======
    </message>
    <message>
        <source>&amp;Third party transaction URLs</source>
        <translation type="unfinished">&amp;Διευθύνσεις τρίτων συναλλαγών.</translation>
>>>>>>> 6eccb372
    </message>
    <message>
        <source>&amp;OK</source>
        <translation>&amp;ΟΚ</translation>
    </message>
    <message>
        <source>&amp;Cancel</source>
        <translation>&amp;Ακύρωση</translation>
    </message>
    <message>
        <source>default</source>
        <translation>προεπιλογή</translation>
    </message>
    <message>
        <source>none</source>
        <translation>κανένα</translation>
    </message>
    <message>
        <source>Bitcoin Core</source>
        <translation>Bitcoin Core</translation>
    </message>
    <message>
        <source>Confirm options reset</source>
        <translation>Επιβεβαίωση των επιλογών επαναφοράς</translation>
    </message>
    <message>
        <source>Client restart required to activate changes.</source>
        <translation>Χρειάζεται επανεκκίνηση του προγράμματος για να ενεργοποιηθούν οι αλλαγές.</translation>
    </message>
    <message>
        <source>Error</source>
        <translation>Σφάλμα</translation>
    </message>
    <message>
        <source>This change would require a client restart.</source>
        <translation>Η αλλαγή αυτή θα χρειαστεί επανεκκίνηση του προγράμματος</translation>
    </message>
    <message>
        <source>The supplied proxy address is invalid.</source>
        <translation>Δεν είναι έγκυρη η διεύθυνση διαμεσολαβητή</translation>
    </message>
</context>
<context>
    <name>OverviewPage</name>
    <message>
        <source>Form</source>
        <translation>Φόρμα</translation>
    </message>
    <message>
        <source>The displayed information may be out of date. Your wallet automatically synchronizes with the Bitcoin network after a connection is established, but this process has not completed yet.</source>
        <translation>Οι πληροφορίες που εμφανίζονται μπορεί να είναι ξεπερασμένες. Το πορτοφόλι σας συγχρονίζεται αυτόματα με το δίκτυο Bitcoin μετά από μια σύνδεση, αλλά αυτή η διαδικασία δεν έχει ακόμη ολοκληρωθεί. </translation>
    </message>
    <message>
        <source>Watch-only:</source>
        <translation>Επίβλεψη μόνο:</translation>
    </message>
    <message>
        <source>Available:</source>
        <translation>Διαθέσιμο:</translation>
    </message>
    <message>
        <source>Your current spendable balance</source>
        <translation>Το τρέχον διαθέσιμο υπόλοιπο</translation>
    </message>
    <message>
        <source>Pending:</source>
        <translation>Εκκρεμούν:</translation>
    </message>
    <message>
        <source>Total of transactions that have yet to be confirmed, and do not yet count toward the spendable balance</source>
        <translation>Το άθροισμα των συναλλαγών που δεν έχουν ακόμα επιβεβαιωθεί και δεν προσμετρώνται στο τρέχον διαθέσιμο υπόλοιπό σας</translation>
    </message>
    <message>
        <source>Immature:</source>
        <translation>Ανώριμος</translation>
    </message>
    <message>
        <source>Mined balance that has not yet matured</source>
        <translation>Εξορυγμένο υπόλοιπο που δεν έχει ακόμα ωριμάσει</translation>
    </message>
    <message>
        <source>Balances</source>
        <translation>Υπόλοιπο:</translation>
    </message>
    <message>
        <source>Total:</source>
        <translation>Σύνολο:</translation>
    </message>
    <message>
        <source>Your current total balance</source>
        <translation>Το τρέχον συνολικό υπόλοιπο</translation>
    </message>
    <message>
        <source>Your current balance in watch-only addresses</source>
        <translation>Το τρέχον υπόλοιπο σας σε διευθύνσεις παρακολούθησης μόνο</translation>
    </message>
    <message>
        <source>Spendable:</source>
        <translation>Ξοδεμένα:</translation>
    </message>
    <message>
        <source>Recent transactions</source>
        <translation>Πρόσφατες συναλλαγές</translation>
    </message>
    <message>
        <source>Unconfirmed transactions to watch-only addresses</source>
        <translation>Μη επικυρωμένες συναλλαγές σε διευθύνσεις παρακολούθησης μόνο</translation>
    </message>
    <message>
        <source>Mined balance in watch-only addresses that has not yet matured</source>
        <translation>Εξορυγμένο υπόλοιπο σε διευθύνσεις παρακολούθησης μόνο που δεν έχει ωριμάσει ακόμα</translation>
    </message>
    <message>
        <source>Current total balance in watch-only addresses</source>
        <translation>Το τρέχον συνολικό υπόλοιπο σε διευθύνσεις παρακολούθησης μόνο</translation>
    </message>
</context>
<context>
    <name>PaymentServer</name>
    <message>
        <source>Payment request error</source>
<<<<<<< HEAD
        <translation>Σφάλμα αίτησης πληρωμής</translation>
    </message>
    <message>
        <source>Cannot start bitcoin: click-to-pay handler</source>
        <translation>Δεν είναι δυνατή η εκκίνηση του bitcoin: χειριστής click-to-pay</translation>
    </message>
    <message>
        <source>URI handling</source>
        <translation>URI χειριστής</translation>
    </message>
    <message>
        <source>Payment request file handling</source>
        <translation>Επεξεργασία αρχείου αίτησης πληρωμής</translation>
    </message>
    <message>
        <source>Payment request rejected</source>
        <translation>Η αίτηση πληρωμής απορρίφθηκε</translation>
    </message>
    </context>
=======
        <translation>Σφάλμα αιτήματος πληρωμής</translation>
    </message>
    <message>
        <source>Cannot start bitcoin: click-to-pay handler</source>
        <translation>Δεν είναι δυνατή η εκκίνηση του Bitcoin: click-to-pay handler</translation>
    </message>
    <message>
        <source>URI handling</source>
        <translation>Χειρισμός URI</translation>
    </message>
    <message>
        <source>Payment request fetch URL is invalid: %1</source>
        <translation>Η διεύθυνση πληρωμής (URL) δεν είναι έγκυρη: %1</translation>
    </message>
    <message>
        <source>Invalid payment address %1</source>
        <translation>Μη έγκυρη διεύθυνση πληρωμής %1</translation>
    </message>
    <message>
        <source>Payment request file handling</source>
        <translation>Επιλέξτε αρχείο πληρωμής για άνοιγμα.</translation>
    </message>
    <message>
        <source>Payment request rejected</source>
        <translation>Η αίτηση πληρωμής έχει αρνηθεί.</translation>
    </message>
    <message>
        <source>Payment request is not initialized.</source>
        <translation>Η αίτηση πληρωμής δεν έχει αρχίζει ακόμα.</translation>
    </message>
    <message>
        <source>Requested payment amount of %1 is too small (considered dust).</source>
        <translation>Το ζητούμενο ποσό πληρωμής του %1 είναι πολύ μικρό (θεωρείται σκόνη)</translation>
    </message>
    <message>
        <source>Refund from %1</source>
        <translation>Επιστροφή ποσού από %1</translation>
    </message>
    <message>
        <source>Error communicating with %1: %2</source>
        <translation>Σφάλμα επικοινωνίας με %1: %2</translation>
    </message>
    <message>
        <source>Payment request cannot be parsed!</source>
        <translation>Η αίτηση πληρωμής δεν μπορεί να αναλυθεί!</translation>
    </message>
    <message>
        <source>Bad response from server %1</source>
        <translation>Κακή απάντηση από διακομιστή %1</translation>
    </message>
    <message>
        <source>Network request error</source>
        <translation>Σφάλμα αιτήματος δικτύου</translation>
    </message>
    <message>
        <source>Payment acknowledged</source>
        <translation>Πληρωμή αναγνωρίστηκε</translation>
    </message>
</context>
>>>>>>> 6eccb372
<context>
    <name>PeerTableModel</name>
    <message>
        <source>Sent</source>
        <translation>Αποστολή</translation>
    </message>
    <message>
        <source>Received</source>
        <translation>Παραλήφθησαν</translation>
    </message>
</context>
<context>
    <name>QObject</name>
    <message>
        <source>Amount</source>
        <translation>Ποσό</translation>
    </message>
    <message>
        <source>Enter a Bitcoin address (e.g. %1)</source>
        <translation>Εισάγετε μια διεύθυνση Bitcoin (π.χ. %1)</translation>
    </message>
    <message>
        <source>%1 d</source>
        <translation>%1 d</translation>
    </message>
    <message>
        <source>%1 h</source>
        <translation>%1 h</translation>
    </message>
    <message>
        <source>%1 m</source>
        <translation>%1 m</translation>
    </message>
    <message>
        <source>%1 s</source>
        <translation>%1 s</translation>
    </message>
    <message>
        <source>None</source>
        <translation>Κανένα</translation>
    </message>
    <message>
        <source>N/A</source>
        <translation>Μη διαθέσιμο</translation>
    </message>
    <message>
        <source>%1 ms</source>
        <translation>%1 ms</translation>
    </message>
    <message>
        <source>%1 and %2</source>
        <translation>%1 και %2</translation>
    </message>
    <message>
        <source>%1 B</source>
        <translation>%1 B</translation>
    </message>
    <message>
        <source>%1 KB</source>
        <translation>%1 KB</translation>
    </message>
    <message>
        <source>%1 MB</source>
        <translation>%1 MB</translation>
    </message>
    <message>
        <source>%1 GB</source>
        <translation>%1 GB</translation>
    </message>
    <message>
        <source>unknown</source>
        <translation>Άγνωστο</translation>
    </message>
    <message>
        <source>Blk</source>
        <comment>Tx Watch: Block type abbreviation</comment>
        <translation>μπλοκ</translation>
    </message>
    <message>
        <source>Txn</source>
        <comment>Tx Watch: Transaction type abbreviation</comment>
        <translation>Συναλλαγή</translation>
    </message>
</context>
<context>
    <name>QObject::QObject</name>
    </context>
<context>
    <name>QRImageWidget</name>
    <message>
        <source>&amp;Save Image...</source>
        <translation>&amp;Αποθήκευση εικόνας...</translation>
    </message>
    <message>
        <source>&amp;Copy Image</source>
        <translation>&amp;Αντιγραφή εικόνας</translation>
    </message>
    <message>
        <source>Save QR Code</source>
        <translation>Αποθήκευση κώδικα QR</translation>
    </message>
    <message>
        <source>PNG Image (*.png)</source>
        <translation>Εικόνες PNG (*.png)</translation>
    </message>
</context>
<context>
    <name>RPCConsole</name>
    <message>
        <source>N/A</source>
        <translation>Μη διαθέσιμο</translation>
    </message>
    <message>
        <source>Client version</source>
        <translation>Έκδοση Πελάτη</translation>
    </message>
    <message>
        <source>&amp;Information</source>
        <translation>&amp;Πληροφορία</translation>
    </message>
    <message>
        <source>Debug window</source>
        <translation>Παράθυρο αποσφαλμάτωσης</translation>
    </message>
    <message>
        <source>General</source>
        <translation>Γενικά</translation>
    </message>
    <message>
        <source>Using BerkeleyDB version</source>
        <translation>Χρήση BerkeleyDB έκδοσης</translation>
    </message>
    <message>
        <source>Startup time</source>
        <translation>Χρόνος εκκίνησης</translation>
    </message>
    <message>
        <source>Network</source>
        <translation>Δίκτυο</translation>
    </message>
    <message>
        <source>Name</source>
        <translation>Όνομα</translation>
    </message>
    <message>
        <source>Number of connections</source>
        <translation>Αριθμός συνδέσεων</translation>
    </message>
    <message>
        <source>Block chain</source>
        <translation>Αλυσίδα μπλοκ</translation>
    </message>
    <message>
        <source>Current number of blocks</source>
        <translation>Τρέχον αριθμός μπλοκ</translation>
    </message>
    <message>
        <source>Wallet: </source>
        <translation type="unfinished">Πορτοφόλι: </translation>
    </message>
    <message>
        <source>Received</source>
        <translation>Παραλήφθησαν</translation>
    </message>
    <message>
        <source>Sent</source>
        <translation>Αποστολή</translation>
    </message>
    <message>
        <source>&amp;Peers</source>
        <translation>&amp;Χρήστες</translation>
    </message>
    <message>
        <source>Select a peer to view detailed information.</source>
        <translation>Επιλέξτε ένα χρήστη για να δείτε αναλυτικές πληροφορίες.</translation>
    </message>
    <message>
        <source>Version</source>
        <translation>Έκδοση</translation>
    </message>
    <message>
        <source>Services</source>
        <translation>Υπηρεσίες</translation>
    </message>
    <message>
        <source>Ban Score</source>
        <translation>Σκορ Aποκλεισμού</translation>
    </message>
    <message>
        <source>Connection Time</source>
        <translation>Χρόνος σύνδεσης</translation>
    </message>
    <message>
        <source>Last Send</source>
        <translation>Τελευταία αποστολή</translation>
    </message>
    <message>
        <source>Last Receive</source>
        <translation>Τελευταία λήψη</translation>
    </message>
    <message>
        <source>Ping Time</source>
        <translation>Χρόνος καθυστέρησης</translation>
    </message>
    <message>
        <source>Last block time</source>
        <translation>Χρόνος τελευταίου μπλοκ</translation>
    </message>
    <message>
        <source>&amp;Open</source>
        <translation>&amp;Άνοιγμα</translation>
    </message>
    <message>
        <source>&amp;Console</source>
        <translation>&amp;Κονσόλα</translation>
    </message>
    <message>
        <source>&amp;Network Traffic</source>
        <translation>&amp;Κίνηση δικτύου</translation>
    </message>
    <message>
        <source>Totals</source>
        <translation>Σύνολα</translation>
    </message>
    <message>
        <source>In:</source>
        <translation>Εισερχόμενα:</translation>
    </message>
    <message>
        <source>Out:</source>
        <translation>Εξερχόμενα:</translation>
    </message>
    <message>
        <source>Debug log file</source>
        <translation>Αρχείο καταγραφής εντοπισμού σφαλμάτων </translation>
    </message>
    <message>
        <source>Clear console</source>
        <translation>Καθαρισμός κονσόλας</translation>
    </message>
    <message>
        <source>via %1</source>
        <translation>μέσω %1</translation>
    </message>
    <message>
        <source>never</source>
        <translation>ποτέ</translation>
    </message>
    <message>
        <source>Inbound</source>
        <translation>Εισερχόμενα</translation>
    </message>
    <message>
        <source>Outbound</source>
        <translation>Εξερχόμενα</translation>
    </message>
    <message>
        <source>Unknown</source>
        <translation>Άγνωστο(α)</translation>
    </message>
</context>
<context>
    <name>ReceiveCoinsDialog</name>
    <message>
        <source>&amp;Amount:</source>
        <translation>&amp;Ποσό:</translation>
    </message>
    <message>
        <source>&amp;Label:</source>
        <translation>&amp;Επιγραφή</translation>
    </message>
    <message>
        <source>&amp;Message:</source>
        <translation>&amp;Μήνυμα:</translation>
    </message>
    <message>
        <source>Clear all fields of the form.</source>
        <translation>Καθαρισμός όλων των πεδίων της φόρμας.</translation>
    </message>
    <message>
        <source>Clear</source>
        <translation>Καθαρισμός</translation>
    </message>
    <message>
        <source>&amp;Request payment</source>
        <translation>&amp;Αίτηση πληρωμής</translation>
    </message>
    <message>
        <source>Show</source>
        <translation>Εμφάνιση</translation>
    </message>
    <message>
        <source>Remove the selected entries from the list</source>
        <translation>Αφαίρεση επιλεγμένων καταχωρίσεων από τη λίστα</translation>
    </message>
    <message>
        <source>Remove</source>
        <translation>Αφαίρεση</translation>
    </message>
    <message>
        <source>Copy URI</source>
        <translation>Αντιγραφή της επιλεγμένης διεύθυνσης στο πρόχειρο του συστήματος</translation>
    </message>
    <message>
        <source>Copy label</source>
        <translation>Αντιγραφή ετικέτας</translation>
    </message>
    <message>
        <source>Copy message</source>
        <translation>Αντιγραφή μηνύματος</translation>
    </message>
    <message>
        <source>Copy amount</source>
        <translation>Αντιγραφή ποσού</translation>
    </message>
</context>
<context>
    <name>ReceiveRequestDialog</name>
    <message>
        <source>QR Code</source>
        <translation>Κώδικας QR</translation>
    </message>
    <message>
        <source>Copy &amp;URI</source>
        <translation>Αντιγραφή της επιλεγμένης διεύθυνσης στο πρόχειρο του συστήματος</translation>
    </message>
    <message>
        <source>Copy &amp;Address</source>
        <translation>Αντιγραφή &amp;Διεύθυνσης</translation>
    </message>
    <message>
        <source>&amp;Save Image...</source>
        <translation>&amp;Αποθήκευση εικόνας...</translation>
    </message>
    <message>
        <source>Request payment to %1</source>
        <translation>Αίτηση πληρωμής για %1</translation>
    </message>
    <message>
        <source>Payment information</source>
        <translation>Πληροφορίες πληρωμής</translation>
    </message>
    <message>
        <source>URI</source>
        <translation>URI:</translation>
    </message>
    <message>
        <source>Address</source>
        <translation>Διεύθυνση</translation>
    </message>
    <message>
        <source>Amount</source>
        <translation>Ποσό</translation>
    </message>
    <message>
        <source>Label</source>
        <translation>Ετικέτα</translation>
    </message>
    <message>
        <source>Message</source>
        <translation>Μήνυμα</translation>
    </message>
    <message>
        <source>Resulting URI too long, try to reduce the text for label / message.</source>
        <translation>Το αποτέλεσμα της διεύθυνσης είναι πολύ μεγάλο. Μειώστε το μέγεθος για το κείμενο της ετικέτας/ μηνύματος.</translation>
    </message>
    <message>
        <source>Error encoding URI into QR Code.</source>
        <translation>Σφάλμα κατά την κωδικοποίηση του URI σε κώδικα QR</translation>
    </message>
</context>
<context>
    <name>RecentRequestsTableModel</name>
    <message>
        <source>Date</source>
        <translation>Ημερομηνία</translation>
    </message>
    <message>
        <source>Label</source>
        <translation>Ετικέτα</translation>
    </message>
    <message>
        <source>Message</source>
        <translation>Μήνυμα</translation>
    </message>
    <message>
        <source>(no label)</source>
        <translation>(χωρίς ετικέτα)</translation>
    </message>
    <message>
        <source>(no message)</source>
        <translation>(κανένα μήνυμα)</translation>
    </message>
    </context>
<context>
    <name>SendCoinsDialog</name>
    <message>
        <source>Send Coins</source>
        <translation>Αποστολή νομισμάτων</translation>
    </message>
    <message>
        <source>Coin Control Features</source>
        <translation>Χαρακτηριστικά επιλογής κερμάτων</translation>
    </message>
    <message>
        <source>Inputs...</source>
        <translation>Εισροές...</translation>
    </message>
    <message>
        <source>automatically selected</source>
        <translation>επιλεγμένο αυτόματα</translation>
    </message>
    <message>
        <source>Insufficient funds!</source>
        <translation>Ανεπαρκές κεφάλαιο!</translation>
    </message>
    <message>
        <source>Quantity:</source>
        <translation>Ποσότητα:</translation>
    </message>
    <message>
        <source>Bytes:</source>
        <translation>Bytes:</translation>
    </message>
    <message>
        <source>Amount:</source>
        <translation>Ποσό:</translation>
    </message>
    <message>
        <source>Fee:</source>
        <translation>Ταρίφα:</translation>
    </message>
    <message>
        <source>After Fee:</source>
        <translation>Ταρίφα αλλαγής:</translation>
    </message>
    <message>
        <source>Change:</source>
        <translation>Ρέστα:</translation>
    </message>
    <message>
        <source>If this is activated, but the change address is empty or invalid, change will be sent to a newly generated address.</source>
        <translation>Όταν ενεργό, αλλά η διεύθυνση ρέστων είναι κενή ή άκυρη, τα ρέστα θα σταλούν σε μία πρόσφατα δημιουργημένη διεύθυνση.</translation>
    </message>
    <message>
        <source>Custom change address</source>
        <translation>Προσαρμοσμένη διεύθυνση ρέστων</translation>
    </message>
    <message>
        <source>Transaction Fee:</source>
        <translation>Τέλος συναλλαγής:</translation>
    </message>
    <message>
        <source>Choose...</source>
        <translation>Επιλογή...</translation>
    </message>
    <message>
        <source>per kilobyte</source>
        <translation>ανά kilobyte</translation>
    </message>
    <message>
        <source>Hide</source>
        <translation>Απόκρυψη</translation>
    </message>
    <message>
        <source>Recommended:</source>
        <translation>Προτεινόμενο: </translation>
    </message>
    <message>
        <source>Custom:</source>
        <translation>Προσαρμογή:</translation>
    </message>
    <message>
        <source>Send to multiple recipients at once</source>
        <translation>Αποστολή σε πολλούς αποδέκτες ταυτόχρονα</translation>
    </message>
    <message>
        <source>Add &amp;Recipient</source>
        <translation>&amp;Προσθήκη αποδέκτη</translation>
    </message>
    <message>
        <source>Clear all fields of the form.</source>
        <translation>Καθαρισμός όλων των πεδίων της φόρμας.</translation>
    </message>
    <message>
        <source>Dust:</source>
        <translation>Σκόνη:</translation>
    </message>
    <message>
        <source>Clear &amp;All</source>
        <translation>Καθαρισμός &amp;Όλων</translation>
    </message>
    <message>
        <source>Balance:</source>
        <translation>Υπόλοιπο:</translation>
    </message>
    <message>
        <source>Confirm the send action</source>
        <translation>Επιβεβαίωση αποστολής</translation>
    </message>
    <message>
        <source>S&amp;end</source>
        <translation>Αποστολή</translation>
<<<<<<< HEAD
=======
    </message>
    <message>
        <source>Copy quantity</source>
        <translation>Αντιγραφή ποσότητας</translation>
>>>>>>> 6eccb372
    </message>
    <message>
        <source>Copy amount</source>
        <translation>Αντιγραφή ποσού</translation>
    </message>
    <message>
        <source>Copy fee</source>
        <translation>Αντιγραφή ταρίφας</translation>
    </message>
    <message>
        <source>Copy after fee</source>
        <translation>Αντιγραφή μετα-ταρίφας</translation>
    </message>
    <message>
        <source>Copy bytes</source>
        <translation>Αντιγραφή των byte</translation>
    </message>
    <message>
        <source>Copy dust</source>
        <translation>Αντιγραφή 'σκόνης'</translation>
    </message>
    <message>
        <source>Copy change</source>
        <translation>Αντιγραφή των ρέστων</translation>
    </message>
    <message>
        <source>%1 to %2</source>
        <translation>%1 σε %2</translation>
    </message>
    <message>
        <source>Are you sure you want to send?</source>
        <translation>Είστε βέβαιοι για την αποστολή;</translation>
    </message>
    <message>
        <source>added as transaction fee</source>
        <translation>προστέθηκαν ως αμοιβή συναλλαγής</translation>
    </message>
    <message>
        <source>or</source>
        <translation>ή</translation>
    </message>
    <message>
        <source>Confirm send coins</source>
        <translation>Επιβεβαίωση αποστολής νομισμάτων</translation>
    </message>
    <message>
        <source>The amount to pay must be larger than 0.</source>
        <translation>Το ποσό πληρωμής πρέπει να είναι μεγαλύτερο από 0.</translation>
    </message>
    <message>
        <source>The amount exceeds your balance.</source>
        <translation>Το ποσό ξεπερνάει το διαθέσιμο υπόλοιπο</translation>
    </message>
    <message>
        <source>The total exceeds your balance when the %1 transaction fee is included.</source>
        <translation>Το σύνολο υπερβαίνει το υπόλοιπό σας όταν συμπεριληφθεί και η αμοιβή %1</translation>
    </message>
    <message>
        <source>Transaction creation failed!</source>
        <translation>Η δημιουργία της συναλλαγής απέτυχε!</translation>
    </message>
    <message>
        <source>Warning: Invalid Bitcoin address</source>
        <translation>Προειδοποίηση: Μη έγκυρη διεύθυνση Bitcoin</translation>
    </message>
    <message>
        <source>(no label)</source>
        <translation>(χωρίς ετικέτα)</translation>
    </message>
</context>
<context>
    <name>SendCoinsEntry</name>
    <message>
        <source>A&amp;mount:</source>
        <translation>&amp;Ποσό:</translation>
    </message>
    <message>
        <source>Pay &amp;To:</source>
        <translation>Πληρωμή &amp;σε:</translation>
    </message>
    <message>
        <source>&amp;Label:</source>
        <translation>&amp;Επιγραφή</translation>
    </message>
    <message>
        <source>Choose previously used address</source>
        <translation>Επιλογή διεύθυνσης που έχει ήδη χρησιμοποιηθεί</translation>
    </message>
    <message>
        <source>This is a normal payment.</source>
        <translation>Αυτή είναι μια απλή πληρωμή.</translation>
    </message>
    <message>
        <source>The Bitcoin address to send the payment to</source>
        <translation>Η διεύθυνση Bitcoin που θα σταλεί η πληρωμή</translation>
    </message>
    <message>
        <source>Alt+A</source>
        <translation>Alt+A</translation>
    </message>
    <message>
        <source>Paste address from clipboard</source>
        <translation>Επικόλληση διεύθυνσης από το βιβλίο διευθύνσεων</translation>
    </message>
    <message>
        <source>Alt+P</source>
        <translation>Alt+P</translation>
    </message>
    <message>
        <source>Remove this entry</source>
        <translation>Αφαίρεση αυτής της καταχώρησης</translation>
    </message>
    <message>
        <source>Message:</source>
        <translation>Μήνυμα:</translation>
    </message>
    <message>
        <source>Enter a label for this address to add it to the list of used addresses</source>
        <translation>Εισάγετε μία ετικέτα για αυτή την διεύθυνση για να προστεθεί στη λίστα με τις χρησιμοποιημένες διευθύνσεις</translation>
    </message>
    <message>
        <source>Pay To:</source>
        <translation>Πληρωμή σε:</translation>
    </message>
    <message>
        <source>Memo:</source>
        <translation>Σημείωση:</translation>
    </message>
    <message>
        <source>Enter a label for this address to add it to your address book</source>
        <translation>Εισάγετε μια επιγραφή για αυτή τη διεύθυνση ώστε να καταχωρηθεί στο βιβλίο διευθύνσεων</translation>
    </message>
</context>
<context>
    <name>SendConfirmationDialog</name>
    </context>
<context>
    <name>ShutdownWindow</name>
    <message>
        <source>Do not shut down the computer until this window disappears.</source>
        <translation>Μην απενεργοποιήσετε τον υπολογιστή μέχρι να κλείσει αυτό το παράθυρο.</translation>
    </message>
</context>
<context>
    <name>SignVerifyMessageDialog</name>
    <message>
        <source>Signatures - Sign / Verify a Message</source>
        <translation>Υπογραφές - Είσοδος / Επαλήθευση Mηνύματος </translation>
    </message>
    <message>
        <source>&amp;Sign Message</source>
        <translation>&amp;Υπογραφή Μηνύματος</translation>
    </message>
    <message>
        <source>The Bitcoin address to sign the message with</source>
        <translation>Διεύθυνση Bitcoin που θα σταλεί το μήνυμα</translation>
    </message>
    <message>
        <source>Choose previously used address</source>
        <translation>Επιλογή διεύθυνσης που έχει ήδη χρησιμοποιηθεί</translation>
    </message>
    <message>
        <source>Alt+A</source>
        <translation>Alt+A</translation>
    </message>
    <message>
        <source>Paste address from clipboard</source>
        <translation>Επικόλληση διεύθυνσης από το βιβλίο διευθύνσεων</translation>
    </message>
    <message>
        <source>Alt+P</source>
        <translation>Alt+P</translation>
    </message>
    <message>
        <source>Enter the message you want to sign here</source>
        <translation>Εισάγετε εδώ το μήνυμα που θέλετε να υπογράψετε</translation>
    </message>
    <message>
        <source>Signature</source>
        <translation>Υπογραφή</translation>
    </message>
    <message>
        <source>Copy the current signature to the system clipboard</source>
        <translation>Αντιγραφή της επιλεγμένης υπογραφής στο πρόχειρο του συστήματος</translation>
    </message>
    <message>
        <source>Sign the message to prove you own this Bitcoin address</source>
        <translation>Υπογράψτε το μήνυμα για να αποδείξετε πως σας ανήκει η συγκεκριμένη διεύθυνση Bitcoin</translation>
    </message>
    <message>
        <source>Sign &amp;Message</source>
        <translation>Υπογραφη μήνυματος</translation>
    </message>
    <message>
        <source>Reset all sign message fields</source>
        <translation>Επαναφορά όλων των πεδίων μήνυματος</translation>
    </message>
    <message>
        <source>Clear &amp;All</source>
        <translation>Καθαρισμός &amp;Όλων</translation>
    </message>
    <message>
        <source>&amp;Verify Message</source>
        <translation>&amp;Επιβεβαίωση Mηνύματος</translation>
    </message>
    <message>
        <source>The Bitcoin address the message was signed with</source>
        <translation>Διεύθυνση Bitcoin με την οποία έχει υπογραφεί το μήνυμα</translation>
    </message>
    <message>
        <source>Verify the message to ensure it was signed with the specified Bitcoin address</source>
        <translation>Επαληθεύστε το μήνυμα για να αποδείξετε πως υπογράφθηκε από τη συγκεκριμένη διεύθυνση Bitcoin</translation>
    </message>
    <message>
        <source>Verify &amp;Message</source>
        <translation>Επιβεβαίωση Mηνύματος</translation>
    </message>
    <message>
        <source>Reset all verify message fields</source>
        <translation>Επαναφορά όλων των πεδίων επαλήθευσης μηνύματος</translation>
    </message>
    <message>
        <source>Click "Sign Message" to generate signature</source>
        <translation>Κάντε κλικ στο "Υπογραφή Μηνύματος" για να λάβετε την υπογραφή</translation>
    </message>
    <message>
        <source>The entered address is invalid.</source>
        <translation>Η διεύθυνση που εισήχθη είναι λάθος.</translation>
    </message>
    <message>
        <source>Please check the address and try again.</source>
        <translation>Παρακαλούμε ελέγξτε την διεύθυνση και δοκιμάστε ξανά.</translation>
    </message>
    <message>
        <source>The entered address does not refer to a key.</source>
        <translation>Η διεύθυνση που έχει εισαχθεί δεν αναφέρεται σε ένα πλήκτρο.</translation>
    </message>
    <message>
        <source>Wallet unlock was cancelled.</source>
        <translation>το ξεκλείδωμα του πορτοφολιού απέτυχε</translation>
    </message>
    <message>
        <source>Private key for the entered address is not available.</source>
        <translation>Το προσωπικό κλειδί εισαγμενης διευθυνσης δεν είναι διαθέσιμο.</translation>
    </message>
    <message>
        <source>Message signing failed.</source>
        <translation>Η υπογραφή του μηνύματος απέτυχε.</translation>
    </message>
    <message>
        <source>Message signed.</source>
        <translation>Μήνυμα υπεγράφη.</translation>
    </message>
    <message>
        <source>The signature could not be decoded.</source>
        <translation>Η υπογραφή δεν μπόρεσε να αποκρυπτογραφηθεί.</translation>
    </message>
    <message>
        <source>Please check the signature and try again.</source>
        <translation>Παρακαλούμε ελέγξτε την υπογραφή και δοκιμάστε ξανά.</translation>
    </message>
    <message>
        <source>The signature did not match the message digest.</source>
        <translation>Η υπογραφή δεν ταιριάζει με το μήνυμα. </translation>
    </message>
    <message>
        <source>Message verification failed.</source>
        <translation>Η επιβεβαίωση του μηνύματος απέτυχε</translation>
    </message>
    <message>
        <source>Message verified.</source>
        <translation>Μήνυμα επιβεβαιώθηκε.</translation>
    </message>
</context>
<context>
    <name>SplashScreen</name>
    <message>
        <source>[testnet]</source>
        <translation>[testnet]</translation>
    </message>
</context>
<context>
    <name>TrafficGraphWidget</name>
    <message>
        <source>KB/s</source>
        <translation>KB/s</translation>
    </message>
</context>
<context>
    <name>TransactionDesc</name>
    <message>
        <source>Open until %1</source>
        <translation>Ανοιχτό μέχρι %1</translation>
    </message>
    <message>
        <source>%1/offline</source>
        <translation>%1/αποσυνδεδεμένο</translation>
    </message>
    <message>
        <source>0/unconfirmed, %1</source>
        <translation>0/ανεπιβεβαίωτο, %1</translation>
    </message>
    <message>
        <source>%1/unconfirmed</source>
        <translation>%1/χωρίς επιβεβαίωση</translation>
    </message>
    <message>
        <source>%1 confirmations</source>
        <translation>%1 επιβεβαιώσεις</translation>
    </message>
    <message>
        <source>Status</source>
        <translation>Κατάσταση</translation>
    </message>
    <message>
        <source>, has not been successfully broadcast yet</source>
        <translation>, δεν έχει ακόμα μεταδοθεί μ' επιτυχία</translation>
    </message>
    <message>
        <source>Date</source>
        <translation>Ημερομηνία</translation>
    </message>
    <message>
        <source>Source</source>
        <translation>Πηγή</translation>
    </message>
    <message>
        <source>Generated</source>
        <translation>Παράχθηκε</translation>
    </message>
    <message>
        <source>From</source>
        <translation>Από</translation>
    </message>
    <message>
        <source>unknown</source>
        <translation>Άγνωστο</translation>
    </message>
    <message>
        <source>To</source>
        <translation>Προς</translation>
    </message>
    <message>
        <source>own address</source>
        <translation>δική σας διεύθυνση</translation>
    </message>
    <message>
        <source>watch-only</source>
        <translation>παρακολούθηση-μόνο</translation>
    </message>
    <message>
        <source>label</source>
        <translation>ετικέτα</translation>
    </message>
    <message>
        <source>Credit</source>
        <translation>Πίστωση</translation>
    </message>
    <message>
        <source>not accepted</source>
        <translation>μη έγκυρο</translation>
    </message>
    <message>
        <source>Total debit</source>
        <translation>Σύνολο χρέωσης</translation>
    </message>
    <message>
        <source>Total credit</source>
        <translation>Συνολική πίστωση</translation>
    </message>
    <message>
        <source>Transaction fee</source>
        <translation>Κόστος συναλλαγής</translation>
    </message>
    <message>
        <source>Net amount</source>
        <translation>Καθαρό ποσό</translation>
    </message>
    <message>
        <source>Message</source>
        <translation>Μήνυμα</translation>
    </message>
    <message>
        <source>Comment</source>
        <translation>Σχόλιο:</translation>
    </message>
    <message>
        <source>Transaction ID</source>
        <translation>ID Συναλλαγής:</translation>
    </message>
    <message>
        <source>Merchant</source>
        <translation>Έμπορος</translation>
    </message>
    <message>
        <source>Generated coins must mature %1 blocks before they can be spent. When you generated this block, it was broadcast to the network to be added to the block chain. If it fails to get into the chain, its state will change to "not accepted" and it won't be spendable. This may occasionally happen if another node generates a block within a few seconds of yours.</source>
        <translation>Πρέπει να περιμένετε %1 μπλοκ πριν μπορέσετε να χρησιμοποιήσετε τα νομίσματα που έχετε δημιουργήσει. Το μπλοκ που δημιουργήσατε μεταδόθηκε στο δίκτυο για να συμπεριληφθεί στην αλυσίδα των μπλοκ. Αν δεν μπει σε αυτή θα μετατραπεί σε "μη αποδεκτό" και δε θα μπορεί να καταναλωθεί. Αυτό συμβαίνει σπάνια όταν κάποιος άλλος κόμβος δημιουργήσει ένα μπλοκ λίγα δευτερόλεπτα πριν από εσάς.</translation>
    </message>
    <message>
        <source>Debug information</source>
        <translation>Πληροφορίες αποσφαλμάτωσης</translation>
    </message>
    <message>
        <source>Transaction</source>
        <translation>Συναλλαγή</translation>
    </message>
    <message>
        <source>Inputs</source>
        <translation>εισροές </translation>
    </message>
    <message>
        <source>Amount</source>
        <translation>Ποσό</translation>
    </message>
    <message>
        <source>true</source>
        <translation>αληθής</translation>
    </message>
    <message>
        <source>false</source>
        <translation>αναληθής </translation>
    </message>
</context>
<context>
    <name>TransactionDescDialog</name>
    <message>
        <source>This pane shows a detailed description of the transaction</source>
        <translation>Αυτό το παράθυρο δείχνει μια λεπτομερή περιγραφή της συναλλαγής</translation>
    </message>
    </context>
<context>
    <name>TransactionTableModel</name>
    <message>
        <source>Date</source>
        <translation>Ημερομηνία</translation>
<<<<<<< HEAD
=======
    </message>
    <message>
        <source>Type</source>
        <translation>Τύπος</translation>
>>>>>>> 6eccb372
    </message>
    <message>
        <source>Label</source>
        <translation>Ετικέτα</translation>
    </message>
    <message>
        <source>Open until %1</source>
        <translation>Ανοιχτό μέχρι %1</translation>
    </message>
    <message>
        <source>Unconfirmed</source>
        <translation>Ανεπιβεβαίωτες</translation>
    </message>
    <message>
        <source>Confirmed (%1 confirmations)</source>
        <translation>Επικυρωμένη (%1 επικυρώσεις)</translation>
    </message>
    <message>
        <source>Conflicted</source>
        <translation>Σύγκρουση</translation>
    </message>
    <message>
        <source>This block was not received by any other nodes and will probably not be accepted!</source>
        <translation>Αυτό το μπλοκ δεν έχει παραληφθεί από κανέναν άλλο κόμβο και κατά πάσα πιθανότητα θα απορριφθεί!</translation>
    </message>
    <message>
        <source>Generated but not accepted</source>
        <translation>Δημιουργήθηκε αλλά απορρίφθηκε</translation>
    </message>
    <message>
        <source>Received with</source>
        <translation>Ελήφθη με</translation>
    </message>
    <message>
        <source>Received from</source>
        <translation>Ελήφθη από</translation>
    </message>
    <message>
        <source>Sent to</source>
        <translation>Απεστάλη προς</translation>
    </message>
    <message>
        <source>Payment to yourself</source>
        <translation>Πληρωμή προς εσάς</translation>
    </message>
    <message>
        <source>Mined</source>
        <translation>Εξόρυξη</translation>
    </message>
    <message>
        <source>watch-only</source>
        <translation>παρακολούθηση-μόνο</translation>
    </message>
    <message>
        <source>(n/a)</source>
        <translation>(δ/α)</translation>
    </message>
    <message>
        <source>(no label)</source>
        <translation>(χωρίς ετικέτα)</translation>
    </message>
    <message>
        <source>Transaction status. Hover over this field to show number of confirmations.</source>
        <translation>Κατάσταση συναλλαγής. Πηγαίνετε το ποντίκι πάνω από αυτό το πεδίο για να δείτε τον αριθμό των επικυρώσεων</translation>
    </message>
    <message>
        <source>Date and time that the transaction was received.</source>
        <translation>Ημερομηνία κι ώρα λήψης της συναλλαγής.</translation>
    </message>
    <message>
        <source>Type of transaction.</source>
        <translation>Είδος συναλλαγής.</translation>
    </message>
    <message>
        <source>Amount removed from or added to balance.</source>
        <translation>Ποσό που αφαιρέθηκε ή προστέθηκε στο υπόλοιπο.</translation>
    </message>
</context>
<context>
    <name>TransactionView</name>
    <message>
        <source>All</source>
        <translation>Όλα</translation>
    </message>
    <message>
        <source>Today</source>
        <translation>Σήμερα</translation>
    </message>
    <message>
        <source>This week</source>
        <translation>Αυτή την εβδομάδα</translation>
    </message>
    <message>
        <source>This month</source>
        <translation>Αυτόν τον μήνα</translation>
    </message>
    <message>
        <source>Last month</source>
        <translation>Τον προηγούμενο μήνα</translation>
    </message>
    <message>
        <source>This year</source>
        <translation>Αυτό το έτος</translation>
    </message>
    <message>
        <source>Range...</source>
        <translation>Έκταση...</translation>
    </message>
    <message>
        <source>Received with</source>
        <translation>Ελήφθη με</translation>
    </message>
    <message>
        <source>Sent to</source>
        <translation>Απεστάλη προς</translation>
    </message>
    <message>
        <source>To yourself</source>
        <translation>Προς εσάς</translation>
    </message>
    <message>
        <source>Mined</source>
        <translation>Εξόρυξη</translation>
    </message>
    <message>
        <source>Other</source>
        <translation>Άλλο</translation>
    </message>
    <message>
        <source>Min amount</source>
        <translation>Ελάχιστο ποσό</translation>
    </message>
    <message>
        <source>Copy address</source>
        <translation>Αντιγραφή διεύθυνσης</translation>
    </message>
    <message>
        <source>Copy label</source>
        <translation>Αντιγραφή ετικέτας</translation>
    </message>
    <message>
        <source>Copy amount</source>
        <translation>Αντιγραφή ποσού</translation>
    </message>
    <message>
        <source>Copy transaction ID</source>
        <translation>Αντιγραφή ταυτότητας συναλλαγής</translation>
    </message>
    <message>
        <source>Copy raw transaction</source>
        <translation>Αντιγραφή ανεπεξέργαστης συναλλαγής</translation>
    </message>
    <message>
        <source>Edit label</source>
        <translation>Επεξεργασία ετικέτας</translation>
    </message>
    <message>
        <source>Show transaction details</source>
        <translation>Εμφάνιση λεπτομερειών συναλλαγής</translation>
    </message>
    <message>
        <source>Export Transaction History</source>
        <translation>Εξαγωγή Ιστορικού Συναλλαγών</translation>
    </message>
    <message>
        <source>Comma separated file (*.csv)</source>
        <translation>Αρχείο οριοθετημένο με κόμματα (*.csv)</translation>
    </message>
    <message>
        <source>Confirmed</source>
        <translation>Επικυρωμένες</translation>
    </message>
    <message>
        <source>Watch-only</source>
        <translation>Επίβλεψη μόνο:</translation>
    </message>
    <message>
        <source>Date</source>
        <translation>Ημερομηνία</translation>
<<<<<<< HEAD
=======
    </message>
    <message>
        <source>Type</source>
        <translation>Τύπος</translation>
>>>>>>> 6eccb372
    </message>
    <message>
        <source>Label</source>
        <translation>Ετικέτα</translation>
    </message>
    <message>
        <source>Address</source>
        <translation>Διεύθυνση</translation>
    </message>
    <message>
        <source>Exporting Failed</source>
        <translation>Αποτυχία Εξαγωγής</translation>
    </message>
    <message>
        <source>There was an error trying to save the transaction history to %1.</source>
        <translation>Yπήρξε σφάλμα κατά την προσπάθεια αποθήκευσης του ιστορικού συναλλαγών στο %1.</translation>
    </message>
    <message>
        <source>Exporting Successful</source>
        <translation>Επιτυχής εξαγωγή</translation>
    </message>
    <message>
        <source>The transaction history was successfully saved to %1.</source>
        <translation>Το ιστορικό συναλλαγών αποθηκεύτηκε επιτυχώς στο %1.</translation>
    </message>
    <message>
        <source>Range:</source>
        <translation>Έκταση:</translation>
    </message>
    <message>
        <source>to</source>
        <translation>έως</translation>
    </message>
</context>
<context>
    <name>UnitDisplayStatusBarControl</name>
    <message>
        <source>Unit to show amounts in. Click to select another unit.</source>
        <translation>Μονάδα μέτρησης προβολής ποσών. Κάντε κλικ για επιλογή άλλης μονάδας.</translation>
    </message>
</context>
<context>
    <name>WalletFrame</name>
    <message>
        <source>No wallet has been loaded.</source>
        <translation>Δεν έχει φορτωθεί πορτοφόλι</translation>
    </message>
</context>
<context>
    <name>WalletModel</name>
    <message>
        <source>Send Coins</source>
        <translation>Αποστολή νομισμάτων</translation>
    </message>
    </context>
<context>
    <name>WalletView</name>
    <message>
        <source>&amp;Export</source>
        <translation>&amp;Εξαγωγή</translation>
    </message>
    <message>
        <source>Export the data in the current tab to a file</source>
        <translation>Εξαγωγή δεδομένων καρτέλας σε αρχείο</translation>
    </message>
    <message>
        <source>Backup Wallet</source>
        <translation>Αντίγραφο ασφαλείας του πορτοφολιού</translation>
    </message>
    <message>
        <source>Wallet Data (*.dat)</source>
        <translation>Αρχεία δεδομένων πορτοφολιού (*.dat)</translation>
    </message>
    <message>
        <source>Backup Failed</source>
        <translation>Αποτυχία κατά τη δημιουργία αντιγράφου</translation>
    </message>
    <message>
        <source>There was an error trying to save the wallet data to %1.</source>
        <translation>Παρουσιάστηκε σφάλμα κατά την αποθήκευση των δεδομένων πορτοφολιού στο %1.</translation>
    </message>
    <message>
        <source>Backup Successful</source>
        <translation>Η δημιουργια αντιγραφου ασφαλειας πετυχε</translation>
    </message>
    <message>
        <source>The wallet data was successfully saved to %1.</source>
        <translation>Τα δεδομένα πορτοφολιού αποθηκεύτηκαν με επιτυχία στο %1.</translation>
    </message>
</context>
<context>
    <name>bitcoin-core</name>
    <message>
        <source>Options:</source>
        <translation>Επιλογές:</translation>
    </message>
    <message>
        <source>Specify data directory</source>
        <translation>Ορισμός φακέλου δεδομένων</translation>
    </message>
    <message>
        <source>Connect to a node to retrieve peer addresses, and disconnect</source>
        <translation>Σύνδεση σε έναν κόμβο για την ανάκτηση διευθύνσεων από ομότιμους, και αποσύνδεση</translation>
    </message>
    <message>
        <source>Specify your own public address</source>
        <translation>Διευκρινίστε τη δικιά σας δημόσια διεύθυνση.</translation>
    </message>
    <message>
        <source>Accept command line and JSON-RPC commands</source>
        <translation>Αποδοχή εντολών κονσόλας και JSON-RPC</translation>
    </message>
    <message>
        <source>Run in the background as a daemon and accept commands</source>
        <translation>Εκτέλεση στο παρασκήνιο και αποδοχή εντολών</translation>
    </message>
    <message>
        <source>Bitcoin Core</source>
        <translation>Bitcoin Core</translation>
    </message>
    <message>
        <source>Bind to given address and always listen on it. Use [host]:port notation for IPv6</source>
        <translation>Δέσμευση σε συγκεκριμένη διεύθυνση και συνεχόμενη παρακολούθηση σε αυτή. Χρησιμοποιήστε τη σημειογραφία [διακομιστή]:θύρα για IPv6</translation>
    </message>
    <message>
        <source>Execute command when a wallet transaction changes (%s in cmd is replaced by TxID)</source>
        <translation>Εκτέλεσε την εντολή όταν το καλύτερο μπλοκ αλλάξει(%s στην εντολή αντικαθίσταται από το hash του μπλοκ)</translation>
    </message>
    <message>
        <source>This is a pre-release test build - use at your own risk - do not use for mining or merchant applications</source>
        <translation>Αυτό είναι ένα προ-τεστ κυκλοφορίας - χρησιμοποιήστε το με δική σας ευθύνη - δεν χρησιμοποιείτε για εξόρυξη ή για αλλες εφαρμογές</translation>
    </message>
    <message>
        <source>Accept connections from outside (default: 1 if no -proxy or -connect)</source>
        <translation>Να δέχεσαι συνδέσεις από έξω(προεπιλογή:1)</translation>
    </message>
    <message>
        <source>Block creation options:</source>
        <translation>Επιλογές δημιουργίας μπλοκ:</translation>
    </message>
    <message>
        <source>Connection options:</source>
        <translation>Επιλογές σύνδεσης:</translation>
    </message>
    <message>
        <source>Corrupted block database detected</source>
        <translation>Εντοπίσθηκε διεφθαρμένη βάση δεδομένων των μπλοκ</translation>
    </message>
    <message>
        <source>Do you want to rebuild the block database now?</source>
        <translation>Θέλετε να δημιουργηθεί τώρα η βάση δεδομένων των μπλοκ;</translation>
    </message>
    <message>
        <source>Error initializing block database</source>
        <translation>Σφάλμα κατά την ενεργοποίηση της βάσης δεδομένων των μπλοκ</translation>
    </message>
    <message>
        <source>Error initializing wallet database environment %s!</source>
        <translation>Σφάλμα κατά την ενεργοποίηση της βάσης δεδομένων πορτοφολιού %s!</translation>
    </message>
    <message>
        <source>Error loading block database</source>
        <translation>Σφάλμα φόρτωσης της βάσης δεδομένων των μπλοκ</translation>
    </message>
    <message>
        <source>Error opening block database</source>
        <translation>Σφάλμα φόρτωσης της βάσης δεδομένων των μπλοκ</translation>
    </message>
    <message>
        <source>Error: Disk space is low!</source>
        <translation>Σφάλμα: Χαμηλός χώρος στο δίσκο!</translation>
    </message>
    <message>
        <source>Failed to listen on any port. Use -listen=0 if you want this.</source>
        <translation>Αποτυχία παρακολούθησης σε οποιαδήποτε θύρα. Χρησιμοποιήστε -listen=0 αν θέλετε αυτό.</translation>
    </message>
    <message>
        <source>Importing...</source>
        <translation>Εισαγωγή...</translation>
<<<<<<< HEAD
=======
    </message>
    <message>
        <source>Loading P2P addresses...</source>
        <translation>Φόρτωση διευθύνσεων...</translation>
>>>>>>> 6eccb372
    </message>
    <message>
        <source>Not enough file descriptors available.</source>
        <translation>Δεν υπάρχουν αρκετοί περιγραφείς αρχείων διαθέσιμοι.</translation>
    </message>
    <message>
        <source>Only connect to nodes in network &lt;net&gt; (ipv4, ipv6 or onion)</source>
        <translation>Σύνδεση μόνο σε κόμβους του δικτύου &lt;net&gt; (ipv4, ipv6 ή onion)</translation>
<<<<<<< HEAD
=======
    </message>
    <message>
        <source>Set maximum block size in bytes (default: %d)</source>
        <translation>Ορίστε το μέγιστο μέγεθος block σε bytes (προεπιλογή: %d)</translation>
>>>>>>> 6eccb372
    </message>
    <message>
        <source>Specify wallet file (within data directory)</source>
        <translation>Επιλέξτε αρχείο πορτοφολιού (μέσα από κατάλογο δεδομένων)</translation>
    </message>
    <message>
        <source>Verifying blocks...</source>
        <translation>Επαλήθευση των μπλοκ...</translation>
    </message>
    <message>
        <source>Wallet options:</source>
        <translation>Επιλογές πορτοφολιού:</translation>
    </message>
    <message>
        <source>Connect through SOCKS5 proxy</source>
        <translation>Σύνδεση μέσω διαμεσολαβητή SOCKS5</translation>
    </message>
    <message>
        <source>Error reading from database, shutting down.</source>
        <translation>Σφάλμα ανάγνωσης από τη βάση δεδομένων, γίνεται τερματισμός.</translation>
    </message>
    <message>
        <source>Information</source>
        <translation>Πληροφορία</translation>
    </message>
    <message>
        <source>Node relay options:</source>
        <translation>Επιλογές αναμετάδοσης κόμβου:</translation>
    </message>
    <message>
        <source>RPC server options:</source>
        <translation>Επιλογές διακομιστή RPC:</translation>
    </message>
    <message>
        <source>Send trace/debug info to console instead of debug.log file</source>
        <translation>Αποστολή πληροφοριών εντοπισμού σφαλμάτων στην κονσόλα αντί του αρχείου debug.log</translation>
    </message>
    <message>
        <source>Show all debugging options (usage: --help -help-debug)</source>
        <translation>Προβολή όλων των επιλογών εντοπισμού σφαλμάτων (χρήση: --help -help-debug)</translation>
    </message>
    <message>
        <source>Shrink debug.log file on client startup (default: 1 when no -debug)</source>
        <translation>Συρρίκνωση του αρχείου debug.log κατα την εκκίνηση του πελάτη (προεπιλογή: 1 όταν δεν είναι -debug)</translation>
    </message>
    <message>
        <source>Signing transaction failed</source>
        <translation>Η υπογραφή συναλλαγής απέτυχε </translation>
    </message>
    <message>
        <source>This is experimental software.</source>
        <translation>Η εφαρμογή είναι σε πειραματικό στάδιο.</translation>
    </message>
    <message>
        <source>Transaction amount too small</source>
        <translation>Το ποσό της συναλλαγής είναι πολύ μικρό</translation>
    </message>
    <message>
        <source>Transaction too large</source>
        <translation>Η συναλλαγή είναι πολύ μεγάλη</translation>
    </message>
    <message>
        <source>Username for JSON-RPC connections</source>
        <translation>Όνομα χρήστη για τις συνδέσεις JSON-RPC</translation>
    </message>
    <message>
        <source>Verifying wallet(s)...</source>
        <translation>Επαλήθευση πορτοφολιου... </translation>
    </message>
    <message>
        <source>Wallet %s resides outside wallet directory %s</source>
        <translation>Το πορτοφόλι %s βρίσκεται έξω από το φάκελο δεδομένων %s</translation>
    </message>
    <message>
        <source>Warning</source>
        <translation>Προειδοποίηση</translation>
    </message>
    <message>
        <source>Zapping all transactions from wallet...</source>
        <translation>Μεταφορά όλων των συναλλαγών από το πορτοφόλι</translation>
    </message>
    <message>
        <source>Password for JSON-RPC connections</source>
        <translation>Κωδικός για τις συνδέσεις JSON-RPC</translation>
    </message>
    <message>
        <source>Execute command when the best block changes (%s in cmd is replaced by block hash)</source>
        <translation>Εκτέλεσε την εντολή όταν το καλύτερο μπλοκ αλλάξει(%s στην εντολή αντικαθίσταται από το hash του μπλοκ)</translation>
    </message>
    <message>
        <source>Allow DNS lookups for -addnode, -seednode and -connect</source>
        <translation>Να επιτρέπονται οι έλεγχοι DNS για προσθήκη και σύνδεση κόμβων</translation>
    </message>
    <message>
        <source>How thorough the block verification of -checkblocks is (0-4, default: %u)</source>
        <translation>Πόσο εξονυχιστική να είναι η επιβεβαίωση του μπλοκ (0-4, προεπιλογή: %u)</translation>
    </message>
    <message>
        <source>Maintain a full transaction index, used by the getrawtransaction rpc call (default: %u)</source>
        <translation>Διατήρηση ένος πλήρους ευρετηρίου συναλλαγών (προεπιλογή: %u)</translation>
    </message>
    <message>
        <source>Number of seconds to keep misbehaving peers from reconnecting (default: %u)</source>
        <translation>Αριθμός δευτερολέπτων πριν επιτραπεί ξανά η σύνδεση των προβληματικών χρηστών (προεπιλογή: %u)</translation>
    </message>
    <message>
        <source>How many blocks to check at startup (default: %u, 0 = all)</source>
        <translation>Πόσα μπλοκ να ελεγχθούν κατά την εκκίνηση (προεπιλογή: %u, 0 = όλα)</translation>
    </message>
    <message>
        <source>Include IP addresses in debug output (default: %u)</source>
        <translation>Να συμπεριληφθεί η διεύθυνση IP στην αναφορά? (προεπιλογή: %u)</translation>
    </message>
    <message>
        <source>Maintain at most &lt;n&gt; connections to peers (default: %u)</source>
        <translation>Μέγιστες αριθμός συνδέσεων με τους χρήστες &lt;n&gt; (προεπιλογή: %u)</translation>
    </message>
    <message>
        <source>Specify configuration file (default: %s)</source>
        <translation>Ορίστε αρχείο ρυθμίσεων (προεπιλογή: %s)</translation>
    </message>
    <message>
        <source>Specify connection timeout in milliseconds (minimum: 1, default: %d)</source>
        <translation>Ορισμός λήξης χρονικού ορίου σε χιλιοστά του δευτερολέπτου(προεπιλογή: %d)</translation>
    </message>
    <message>
        <source>Specify pid file (default: %s)</source>
        <translation>Ορίστε αρχείο pid (προεπιλογή: %s)</translation>
    </message>
    <message>
        <source>Threshold for disconnecting misbehaving peers (default: %u)</source>
        <translation>Όριο αποσύνδεσης προβληματικών χρηστών (προεπιλογή: %u)</translation>
    </message>
    <message>
        <source>Unknown network specified in -onlynet: '%s'</source>
        <translation>Έχει οριστεί άγνωστo δίκτυο στο -onlynet: '%s'</translation>
    </message>
    <message>
        <source>Insufficient funds</source>
        <translation>Ανεπαρκές κεφάλαιο</translation>
    </message>
    <message>
        <source>Loading block index...</source>
        <translation>Φόρτωση ευρετηρίου μπλοκ...</translation>
    </message>
    <message>
        <source>Loading wallet...</source>
        <translation>Φόρτωση πορτοφολιού...</translation>
    </message>
    <message>
        <source>Cannot downgrade wallet</source>
        <translation>Δεν μπορώ να υποβαθμίσω το πορτοφόλι</translation>
    </message>
    <message>
        <source>Rescanning...</source>
        <translation>Ανίχνευση...</translation>
    </message>
    <message>
        <source>Done loading</source>
        <translation>Η φόρτωση ολοκληρώθηκε</translation>
    </message>
    <message>
        <source>Error</source>
        <translation>Σφάλμα</translation>
    </message>
</context>
</TS><|MERGE_RESOLUTION|>--- conflicted
+++ resolved
@@ -28,13 +28,10 @@
     <message>
         <source>Delete the currently selected address from the list</source>
         <translation>Διαγραφή της επιλεγμένης διεύθυνσης από τη λίστα</translation>
-<<<<<<< HEAD
-=======
     </message>
     <message>
         <source>Enter address or label to search</source>
         <translation>Αναζήτηση με βάση τη διεύθυνση ή την επιγραφή</translation>
->>>>>>> 6eccb372
     </message>
     <message>
         <source>Export the data in the current tab to a file</source>
@@ -193,13 +190,10 @@
     <message>
         <source>%1 will close now to finish the encryption process. Remember that encrypting your wallet cannot fully protect your bitcoins from being stolen by malware infecting your computer.</source>
         <translation>%1 θα κλείσει τώρα για να τελειώσει η διαδικασία κρυπτογράφησης. Να θυμάστε ότι κρυπτογραφόντας το πορτοφόλι σας δεν μπορείτε να προστατεύσετε πλήρως τα bitcoin σας απο κλοπή μέσω malware που μπορεί να προσβάλει τον υπολογιστή σας.</translation>
-<<<<<<< HEAD
-=======
     </message>
     <message>
         <source>IMPORTANT: Any previous backups you have made of your wallet file should be replaced with the newly generated, encrypted wallet file. For security reasons, previous backups of the unencrypted wallet file will become useless as soon as you start using the new, encrypted wallet.</source>
         <translation>ΣΗΜΑΝΤΙΚΟ: Τα προηγούμενα αντίγραφα ασφαλείας που έχετε κάνει από το αρχείο του πορτοφόλιου σας θα πρέπει να αντικατασταθουν με το νέο που δημιουργείται, κρυπτογραφημένο αρχείο πορτοφόλιου. Για λόγους ασφαλείας, τα προηγούμενα αντίγραφα ασφαλείας του μη κρυπτογραφημένου αρχείου πορτοφόλιου θα καταστουν άχρηστα μόλις αρχίσετε να χρησιμοποιείτε το νέο κρυπτογραφημένο πορτοφόλι. </translation>
->>>>>>> 6eccb372
     </message>
     <message>
         <source>Wallet encryption failed</source>
@@ -216,7 +210,10 @@
     <message>
         <source>Wallet unlock failed</source>
         <translation>Το ξεκλείδωμα του πορτοφολιού απέτυχε</translation>
-<<<<<<< HEAD
+    </message>
+    <message>
+        <source>The passphrase entered for the wallet decryption was incorrect.</source>
+        <translation>Ο κωδικος που εισήχθη για την αποκρυπτογραφηση του πορτοφολιού ήταν λαθος.</translation>
     </message>
     <message>
         <source>Wallet decryption failed</source>
@@ -225,20 +222,6 @@
     <message>
         <source>Wallet passphrase was successfully changed.</source>
         <translation>Η φράση πρόσβασης άλλαξε επιτυχώς</translation>
-=======
->>>>>>> 6eccb372
-    </message>
-    <message>
-        <source>The passphrase entered for the wallet decryption was incorrect.</source>
-        <translation>Ο κωδικος που εισήχθη για την αποκρυπτογραφηση του πορτοφολιού ήταν λαθος.</translation>
-    </message>
-    <message>
-        <source>Wallet decryption failed</source>
-        <translation>Η αποκρυπτογραφηση του πορτοφολιού απέτυχε</translation>
-    </message>
-    <message>
-        <source>Wallet passphrase was successfully changed.</source>
-        <translation>Ο κωδικος του πορτοφολιού άλλαξε με επιτυχία.</translation>
     </message>
     <message>
         <source>Warning: The Caps Lock key is on!</source>
@@ -608,8 +591,6 @@
         <translation>Αντιγραφή ταυτότητας συναλλαγής</translation>
     </message>
     <message>
-<<<<<<< HEAD
-=======
         <source>Lock unspent</source>
         <translation>Κλείδωμα αξόδευτων</translation>
     </message>
@@ -646,7 +627,6 @@
         <translation>(%1 κλειδωμένο)</translation>
     </message>
     <message>
->>>>>>> 6eccb372
         <source>yes</source>
         <translation>ναι</translation>
     </message>
@@ -655,24 +635,18 @@
         <translation>όχι</translation>
     </message>
     <message>
-<<<<<<< HEAD
-=======
         <source>Can vary +/- %1 satoshi(s) per input.</source>
         <translation>Μπορεί να διαφέρει +/- %1 Satoshi (ες) ανά εγγραφή.</translation>
     </message>
     <message>
->>>>>>> 6eccb372
         <source>(no label)</source>
         <translation>(χωρίς ετικέτα)</translation>
     </message>
     <message>
-<<<<<<< HEAD
-=======
         <source>change from %1 (%2)</source>
         <translation>ρέστα από %1 (%2) </translation>
     </message>
     <message>
->>>>>>> 6eccb372
         <source>(change)</source>
         <translation>(αλλαγή)</translation>
     </message>
@@ -713,12 +687,7 @@
     </message>
     <message>
         <source>Edit sending address</source>
-<<<<<<< HEAD
         <translation> Επεξεργασία διεύθυνσης αποστολής</translation>
-    </message>
-    </context>
-=======
-        <translation>Επεξεργασία διεύθυνσης αποστολής</translation>
     </message>
     <message>
         <source>The entered address "%1" is not a valid Bitcoin address.</source>
@@ -737,7 +706,6 @@
         <translation>Η δημιουργία νέου κλειδιού απέτυχε.</translation>
     </message>
 </context>
->>>>>>> 6eccb372
 <context>
     <name>FreespaceChecker</name>
     <message>
@@ -857,11 +825,7 @@
     </message>
     <message>
         <source>Unknown...</source>
-<<<<<<< HEAD
         <translation>Άγνωστο...</translation>
-=======
-        <translation type="unfinished">Άγνωστο(α)...</translation>
->>>>>>> 6eccb372
     </message>
     <message>
         <source>Last block time</source>
@@ -1057,13 +1021,10 @@
     <message>
         <source>Whether to show coin control features or not.</source>
         <translation>Επιλογή κατά πόσο να αναδείχνονται οι δυνατότητες ελέγχου κερμάτων.</translation>
-<<<<<<< HEAD
-=======
     </message>
     <message>
         <source>&amp;Third party transaction URLs</source>
         <translation type="unfinished">&amp;Διευθύνσεις τρίτων συναλλαγών.</translation>
->>>>>>> 6eccb372
     </message>
     <message>
         <source>&amp;OK</source>
@@ -1185,7 +1146,6 @@
     <name>PaymentServer</name>
     <message>
         <source>Payment request error</source>
-<<<<<<< HEAD
         <translation>Σφάλμα αίτησης πληρωμής</translation>
     </message>
     <message>
@@ -1197,6 +1157,14 @@
         <translation>URI χειριστής</translation>
     </message>
     <message>
+        <source>Payment request fetch URL is invalid: %1</source>
+        <translation>Η διεύθυνση πληρωμής (URL) δεν είναι έγκυρη: %1</translation>
+    </message>
+    <message>
+        <source>Invalid payment address %1</source>
+        <translation>Μη έγκυρη διεύθυνση πληρωμής %1</translation>
+    </message>
+    <message>
         <source>Payment request file handling</source>
         <translation>Επεξεργασία αρχείου αίτησης πληρωμής</translation>
     </message>
@@ -1204,34 +1172,6 @@
         <source>Payment request rejected</source>
         <translation>Η αίτηση πληρωμής απορρίφθηκε</translation>
     </message>
-    </context>
-=======
-        <translation>Σφάλμα αιτήματος πληρωμής</translation>
-    </message>
-    <message>
-        <source>Cannot start bitcoin: click-to-pay handler</source>
-        <translation>Δεν είναι δυνατή η εκκίνηση του Bitcoin: click-to-pay handler</translation>
-    </message>
-    <message>
-        <source>URI handling</source>
-        <translation>Χειρισμός URI</translation>
-    </message>
-    <message>
-        <source>Payment request fetch URL is invalid: %1</source>
-        <translation>Η διεύθυνση πληρωμής (URL) δεν είναι έγκυρη: %1</translation>
-    </message>
-    <message>
-        <source>Invalid payment address %1</source>
-        <translation>Μη έγκυρη διεύθυνση πληρωμής %1</translation>
-    </message>
-    <message>
-        <source>Payment request file handling</source>
-        <translation>Επιλέξτε αρχείο πληρωμής για άνοιγμα.</translation>
-    </message>
-    <message>
-        <source>Payment request rejected</source>
-        <translation>Η αίτηση πληρωμής έχει αρνηθεί.</translation>
-    </message>
     <message>
         <source>Payment request is not initialized.</source>
         <translation>Η αίτηση πληρωμής δεν έχει αρχίζει ακόμα.</translation>
@@ -1265,7 +1205,6 @@
         <translation>Πληρωμή αναγνωρίστηκε</translation>
     </message>
 </context>
->>>>>>> 6eccb372
 <context>
     <name>PeerTableModel</name>
     <message>
@@ -1769,13 +1708,10 @@
     <message>
         <source>S&amp;end</source>
         <translation>Αποστολή</translation>
-<<<<<<< HEAD
-=======
     </message>
     <message>
         <source>Copy quantity</source>
         <translation>Αντιγραφή ποσότητας</translation>
->>>>>>> 6eccb372
     </message>
     <message>
         <source>Copy amount</source>
@@ -1810,14 +1746,14 @@
         <translation>Είστε βέβαιοι για την αποστολή;</translation>
     </message>
     <message>
-        <source>added as transaction fee</source>
-        <translation>προστέθηκαν ως αμοιβή συναλλαγής</translation>
-    </message>
-    <message>
         <source>or</source>
         <translation>ή</translation>
     </message>
     <message>
+        <source>Transaction fee</source>
+        <translation>Κόστος συναλλαγής</translation>
+    </message>
+    <message>
         <source>Confirm send coins</source>
         <translation>Επιβεβαίωση αποστολής νομισμάτων</translation>
     </message>
@@ -2211,13 +2147,10 @@
     <message>
         <source>Date</source>
         <translation>Ημερομηνία</translation>
-<<<<<<< HEAD
-=======
     </message>
     <message>
         <source>Type</source>
         <translation>Τύπος</translation>
->>>>>>> 6eccb372
     </message>
     <message>
         <source>Label</source>
@@ -2397,13 +2330,10 @@
     <message>
         <source>Date</source>
         <translation>Ημερομηνία</translation>
-<<<<<<< HEAD
-=======
     </message>
     <message>
         <source>Type</source>
         <translation>Τύπος</translation>
->>>>>>> 6eccb372
     </message>
     <message>
         <source>Label</source>
@@ -2529,10 +2459,6 @@
         <translation>Δέσμευση σε συγκεκριμένη διεύθυνση και συνεχόμενη παρακολούθηση σε αυτή. Χρησιμοποιήστε τη σημειογραφία [διακομιστή]:θύρα για IPv6</translation>
     </message>
     <message>
-        <source>Execute command when a wallet transaction changes (%s in cmd is replaced by TxID)</source>
-        <translation>Εκτέλεσε την εντολή όταν το καλύτερο μπλοκ αλλάξει(%s στην εντολή αντικαθίσταται από το hash του μπλοκ)</translation>
-    </message>
-    <message>
         <source>This is a pre-release test build - use at your own risk - do not use for mining or merchant applications</source>
         <translation>Αυτό είναι ένα προ-τεστ κυκλοφορίας - χρησιμοποιήστε το με δική σας ευθύνη - δεν χρησιμοποιείτε για εξόρυξη ή για αλλες εφαρμογές</translation>
     </message>
@@ -2583,13 +2509,10 @@
     <message>
         <source>Importing...</source>
         <translation>Εισαγωγή...</translation>
-<<<<<<< HEAD
-=======
     </message>
     <message>
         <source>Loading P2P addresses...</source>
         <translation>Φόρτωση διευθύνσεων...</translation>
->>>>>>> 6eccb372
     </message>
     <message>
         <source>Not enough file descriptors available.</source>
@@ -2598,13 +2521,10 @@
     <message>
         <source>Only connect to nodes in network &lt;net&gt; (ipv4, ipv6 or onion)</source>
         <translation>Σύνδεση μόνο σε κόμβους του δικτύου &lt;net&gt; (ipv4, ipv6 ή onion)</translation>
-<<<<<<< HEAD
-=======
     </message>
     <message>
         <source>Set maximum block size in bytes (default: %d)</source>
         <translation>Ορίστε το μέγιστο μέγεθος block σε bytes (προεπιλογή: %d)</translation>
->>>>>>> 6eccb372
     </message>
     <message>
         <source>Specify wallet file (within data directory)</source>
