<TS language="el_GR" version="2.1">
<context>
    <name>AddressBookPage</name>
    <message>
        <source>Right-click to edit address or label</source>
        <translation>Δεξί-κλικ για επεξεργασία της διεύθυνσης ή της ετικέτας</translation>
    </message>
    <message>
        <source>Create a new address</source>
        <translation>Δημιουργία νέας διεύθυνσης</translation>
    </message>
    <message>
        <source>&amp;New</source>
        <translation>&amp;Νέo</translation>
    </message>
    <message>
        <source>Copy the currently selected address to the system clipboard</source>
        <translation>Αντέγραψε την επιλεγμένη διεύθυνση στο πρόχειρο του συστήματος</translation>
    </message>
    <message>
        <source>&amp;Copy</source>
        <translation>&amp;Αντιγραφή</translation>
    </message>
    <message>
        <source>C&amp;lose</source>
        <translation>Κ&amp;λείσιμο</translation>
    </message>
    <message>
        <source>Delete the currently selected address from the list</source>
        <translation>Αντιγραφη της επιλεγμενης διεύθυνσης στο πρόχειρο του συστηματος</translation>
    </message>
    <message>
        <source>Export the data in the current tab to a file</source>
        <translation>Εξαγωγή δεδομένων καρτέλας σε αρχείο</translation>
    </message>
    <message>
        <source>&amp;Export</source>
        <translation>&amp;Εξαγωγή</translation>
    </message>
    <message>
        <source>&amp;Delete</source>
        <translation>&amp;Διαγραφή</translation>
    </message>
    <message>
        <source>Choose the address to send coins to</source>
<<<<<<< HEAD
        <translation>Επιλέξτε διεύθυνση αποστολής των νομισμάτων σας</translation>
    </message>
    <message>
        <source>Choose the address to receive coins with</source>
        <translation>Επιλέξτε διεύθυνση παραλαβής νομισμάτων</translation>
=======
        <translation>Επιλογή διεύθυνσης όπου θα σταλθούν νομίσματα</translation>
    </message>
    <message>
        <source>Choose the address to receive coins with</source>
        <translation>Επιλογή διεύθυνσης απ' όπου θα ληφθούν νομίσματα</translation>
    </message>
    <message>
        <source>C&amp;hoose</source>
        <translation>Ε&amp;πιλογή</translation>
>>>>>>> d3a038f4
    </message>
    <message>
        <source>Sending addresses</source>
        <translation>Διευθύνσεις αποστολής</translation>
    </message>
    <message>
        <source>Receiving addresses</source>
        <translation>Διευθύνσεις λήψης</translation>
    </message>
    <message>
<<<<<<< HEAD
        <source>&amp;Copy Address</source>
        <translation>&amp;Αντιγραφή Διεύθυνσης</translation>
    </message>
    <message>
        <source>Copy &amp;Label</source>
        <translation>Αντιγραφή&amp;Ετικέτα</translation>
    </message>
    <message>
        <source>&amp;Edit</source>
        <translation>&amp;Διόρθωση</translation>
    </message>
    <message>
        <source>Export Address List</source>
        <translation>Εξαγωγή Λίστας Διεύθυνσεων</translation>
    </message>
    <message>
        <source>Exporting Failed</source>
        <translation>Αποτυχία Εξαγωγής</translation>
    </message>
    </context>
=======
        <source>These are your Bitcoin addresses for sending payments. Always check the amount and the receiving address before sending coins.</source>
        <translation>Αυτές είναι οι Bitcoin διευθύνσεις σας για να λαμβάνετε πληρωμές. Δίνοντας μία ξεχωριστή διεύθυνση σε κάθε αποστολέα, θα μπορείτε να ελέγχετε ποιος σας πληρώνει.</translation>
    </message>
    <message>
        <source>These are your Bitcoin addresses for receiving payments. It is recommended to use a new receiving address for each transaction.</source>
        <translation>Αυτές είναι οι Bitcoin διευθύνσεις σας για να λαμβάνετε πληρωμές. Δίνοντας μία ξεχωριστή διεύθυνση σε κάθε αποστολέα, θα μπορείτε να ελέγχετε ποιος σας πληρώνει.</translation>
    </message>
    <message>
        <source>&amp;Copy Address</source>
        <translation>&amp;Αντιγραφή διεύθυνσης</translation>
    </message>
    <message>
        <source>Copy &amp;Label</source>
        <translation>Αντιγραφή &amp;επιγραφής</translation>
    </message>
    <message>
        <source>&amp;Edit</source>
        <translation>&amp;Επεξεργασία</translation>
    </message>
    <message>
        <source>Export Address List</source>
        <translation>Εξαγωγή της λίστας διευθύνσεων</translation>
    </message>
    <message>
        <source>Comma separated file (*.csv)</source>
        <translation>Αρχείο οριοθετημένο με κόμματα (*.csv)</translation>
    </message>
    <message>
        <source>Exporting Failed</source>
        <translation>Η Εξαγωγή Απέτυχε</translation>
    </message>
    <message>
        <source>There was an error trying to save the address list to %1. Please try again.</source>
        <translation>Παρουσιάστηκε σφάλμα κατά την αποθήκευση της λίστας πορτοφολιών στο %1. Παρακαλώ δοκιμάστε ξανά</translation>
    </message>
</context>
>>>>>>> d3a038f4
<context>
    <name>AddressTableModel</name>
    <message>
        <source>Label</source>
<<<<<<< HEAD
        <translation>Ετικέτα</translation>
=======
        <translation>Επιγραφή</translation>
>>>>>>> d3a038f4
    </message>
    <message>
        <source>Address</source>
        <translation>Διεύθυνση</translation>
    </message>
    <message>
        <source>(no label)</source>
        <translation>(χωρίς ετικέτα)</translation>
    </message>
</context>
<context>
    <name>AskPassphraseDialog</name>
    <message>
        <source>Passphrase Dialog</source>
        <translation>Φράση πρόσβασης </translation>
    </message>
    <message>
        <source>Enter passphrase</source>
        <translation>Βάλτε κωδικό πρόσβασης</translation>
    </message>
    <message>
        <source>New passphrase</source>
        <translation>&amp;Αλλαγή κωδικού</translation>
    </message>
    <message>
        <source>Repeat new passphrase</source>
        <translation>Επανέλαβε τον νέο κωδικό πρόσβασης</translation>
    </message>
    <message>
        <source>Enter the new passphrase to the wallet.&lt;br/&gt;Please use a passphrase of &lt;b&gt;ten or more random characters&lt;/b&gt;, or &lt;b&gt;eight or more words&lt;/b&gt;.</source>
        <translation>Εισάγετε τον νέο κωδικό πρόσβασης στον πορτοφόλι &lt;br/&gt; Παρακαλώ χρησιμοποιείστε ένα κωδικό με &lt;b&gt; 10 ή περισσότερους τυχαίους χαρακτήρες&lt;/b&gt; ή &lt;b&gt; οχτώ ή παραπάνω λέξεις&lt;/b&gt;.</translation>
    </message>
    <message>
        <source>Encrypt wallet</source>
        <translation>&amp;Κρυπτογράφηση πορτοφολιού</translation>
    </message>
    <message>
        <source>This operation needs your wallet passphrase to unlock the wallet.</source>
        <translation>Αυτη η ενεργεία χρειάζεται τον κωδικό του πορτοφολιού  για να ξεκλειδώσει το πορτοφόλι.</translation>
    </message>
    <message>
        <source>Unlock wallet</source>
        <translation>Ξεκλειδωσε το πορτοφολι</translation>
    </message>
    <message>
<<<<<<< HEAD
        <source>Change passphrase</source>
        <translation>Αλλάξτε Φράση Πρόσβασης</translation>
    </message>
    <message>
        <source>Wallet unlock failed</source>
        <translation>Το Ξεκλείδωμα του Πορτοφολιού Απέτυχε</translation>
    </message>
    </context>
=======
        <source>This operation needs your wallet passphrase to decrypt the wallet.</source>
        <translation>Αυτη η ενεργεια χρειάζεται τον κωδικο του πορτοφολιου  για να αποκρυπτογραφησειι το πορτοφολι.</translation>
    </message>
    <message>
        <source>Decrypt wallet</source>
        <translation>Αποκρυπτογράφησε το πορτοφολι</translation>
    </message>
    <message>
        <source>Change passphrase</source>
        <translation>Άλλαξε κωδικο πρόσβασης</translation>
    </message>
    <message>
        <source>Enter the old passphrase and new passphrase to the wallet.</source>
        <translation>Πληκτρολόγησε τον παλιό και τον νέο κωδικό στο πορτοφολι.</translation>
    </message>
    <message>
        <source>Confirm wallet encryption</source>
        <translation>Επιβεβαίωσε την κρυπτογραφηση του πορτοφολιού</translation>
    </message>
    <message>
        <source>Warning: If you encrypt your wallet and lose your passphrase, you will &lt;b&gt;LOSE ALL OF YOUR BITCOINS&lt;/b&gt;!</source>
        <translation>Προσοχη: Εαν κρυπτογραφησεις το πορτοφολι σου και χάσεις τον κωδικο σου θα χάσεις &lt;b&gt; ΟΛΑ ΣΟΥ ΤΑ BITCOINS&lt;/b&gt;!
Είσαι σίγουρος ότι θέλεις να κρυπτογραφησεις το πορτοφολι;</translation>
    </message>
    <message>
        <source>Are you sure you wish to encrypt your wallet?</source>
        <translation>Είστε σίγουροι ότι θέλετε να κρυπτογραφήσετε το πορτοφόλι σας;</translation>
    </message>
    <message>
        <source>Wallet encrypted</source>
        <translation>Κρυπτογραφημενο πορτοφολι</translation>
    </message>
    <message>
        <source>%1 will close now to finish the encryption process. Remember that encrypting your wallet cannot fully protect your bitcoins from being stolen by malware infecting your computer.</source>
        <translation>Το %1 θα κλεισει τώρα για να τελειώσει την διαδικασία κρυπτογράφησης. Θυμήσου ότι κρυπτογραφώντας το πορτοφόλι σου δεν μπορείς να προστατέψεις πλήρως τα bitcoins σου από κλοπή στην περίπτωση που μολυνθεί ο υπολογιστής σου με κακόβουλο λογισμικό.</translation>
    </message>
    <message>
        <source>IMPORTANT: Any previous backups you have made of your wallet file should be replaced with the newly generated, encrypted wallet file. For security reasons, previous backups of the unencrypted wallet file will become useless as soon as you start using the new, encrypted wallet.</source>
        <translation>ΣΗΜΑΝΤΙΚΟ: Τα προηγούμενα αντίγραφα ασφαλείας που έχετε κάνει από το αρχείο του πορτοφόλιου σας θα πρέπει να αντικατασταθουν με το νέο που δημιουργείται, κρυπτογραφημένο αρχείο πορτοφόλιου. Για λόγους ασφαλείας, τα προηγούμενα αντίγραφα ασφαλείας του μη κρυπτογραφημένου αρχείου πορτοφόλιου θα καταστουν άχρηστα μόλις αρχίσετε να χρησιμοποιείτε το νέο κρυπτογραφημένο πορτοφόλι. </translation>
    </message>
    <message>
        <source>Wallet encryption failed</source>
        <translation>Η κρυπτογραφηση του πορτοφολιού απέτυχε</translation>
    </message>
    <message>
        <source>Wallet encryption failed due to an internal error. Your wallet was not encrypted.</source>
        <translation>Η κρυπτογράφηση του πορτοφολιού απέτυχε λογω εσωτερικού σφάλματος. Το πορτοφολι δεν κρυπτογραφηθηκε.</translation>
    </message>
    <message>
        <source>The supplied passphrases do not match.</source>
        <translation>Οι εισαχθέντες κωδικοί δεν ταιριάζουν.</translation>
    </message>
    <message>
        <source>Wallet unlock failed</source>
        <translation>το ξεκλείδωμα του πορτοφολιού απέτυχε</translation>
    </message>
    <message>
        <source>The passphrase entered for the wallet decryption was incorrect.</source>
        <translation>Ο κωδικος που εισήχθη για την αποκρυπτογραφηση του πορτοφολιού ήταν λαθος.</translation>
    </message>
    <message>
        <source>Wallet decryption failed</source>
        <translation>Η αποκρυπτογραφηση του πορτοφολιού απέτυχε</translation>
    </message>
    <message>
        <source>Wallet passphrase was successfully changed.</source>
        <translation>Ο κωδικος του πορτοφολιού άλλαξε με επιτυχία.</translation>
    </message>
    <message>
        <source>Warning: The Caps Lock key is on!</source>
        <translation>Προσοχη: το πλήκτρο Caps Lock είναι ενεργο.</translation>
    </message>
</context>
>>>>>>> d3a038f4
<context>
    <name>BanTableModel</name>
    </context>
<context>
    <name>BitcoinGUI</name>
    <message>
        <source>Sign &amp;message...</source>
        <translation>Υπογραφή &amp;Μηνύματος...</translation>
    </message>
    <message>
        <source>Synchronizing with network...</source>
        <translation>Συγχρονισμός με το δίκτυο...</translation>
    </message>
    <message>
        <source>&amp;Overview</source>
        <translation>&amp;Επισκόπηση</translation>
    </message>
    <message>
        <source>Node</source>
        <translation>Κόμβος</translation>
    </message>
    <message>
        <source>Show general overview of wallet</source>
        <translation>Εμφάνισε τη γενική εικόνα του πορτοφολιού</translation>
    </message>
    <message>
        <source>&amp;Transactions</source>
        <translation>&amp;Συναλλαγές</translation>
    </message>
    <message>
        <source>Browse transaction history</source>
        <translation>Περιήγηση στο ιστορικό συναλλαγών</translation>
    </message>
    <message>
        <source>E&amp;xit</source>
        <translation>Έ&amp;ξοδος</translation>
    </message>
    <message>
        <source>Quit application</source>
        <translation>Εξοδος από την εφαρμογή</translation>
    </message>
    <message>
        <source>&amp;About %1</source>
        <translation>&amp;Περί %1</translation>
    </message>
    <message>
        <source>Show information about %1</source>
        <translation>Σχετικά με το %1</translation>
    </message>
    <message>
        <source>About &amp;Qt</source>
        <translation>Σχετικά με &amp;Qt</translation>
    </message>
    <message>
        <source>Show information about Qt</source>
        <translation>Εμφάνισε πληροφορίες σχετικά με Qt</translation>
    </message>
    <message>
        <source>&amp;Options...</source>
        <translation>&amp;Επιλογές...</translation>
    </message>
    <message>
        <source>&amp;Encrypt Wallet...</source>
        <translation>&amp;Κρυπτογράφησε το πορτοφόλι</translation>
    </message>
    <message>
        <source>&amp;Backup Wallet...</source>
        <translation>&amp;Αντίγραφο ασφαλείας του πορτοφολιού</translation>
    </message>
    <message>
        <source>&amp;Change Passphrase...</source>
        <translation>&amp;Άλλαξε κωδικο πρόσβασης</translation>
    </message>
    <message>
        <source>&amp;Sending addresses...</source>
        <translation>Διευθύνσεις αποστολής</translation>
    </message>
    <message>
        <source>&amp;Receiving addresses...</source>
        <translation>Διευθύνσεις λήψης</translation>
    </message>
    <message>
        <source>Open &amp;URI...</source>
        <translation>'Ανοιγμα &amp;URI</translation>
    </message>
    <message>
        <source>Wallet:</source>
        <translation type="unfinished">Πορτοφόλι:</translation>
    </message>
    <message>
        <source>Reindexing blocks on disk...</source>
        <translation>Φόρτωση ευρετηρίου μπλοκ στον σκληρο δισκο...</translation>
    </message>
    <message>
        <source>Send coins to a Bitcoin address</source>
        <translation>Στείλε νομίσματα σε μια διεύθυνση bitcoin</translation>
    </message>
    <message>
        <source>Backup wallet to another location</source>
        <translation>Δημιουργία αντιγράφου ασφαλείας πορτοφολιού σε άλλη τοποθεσία</translation>
    </message>
    <message>
        <source>Change the passphrase used for wallet encryption</source>
        <translation>Αλλαγή του κωδικού κρυπτογράφησης του πορτοφολιού</translation>
    </message>
    <message>
        <source>&amp;Debug window</source>
        <translation>&amp;Παράθυρο αποσφαλμάτωσης</translation>
    </message>
    <message>
        <source>Open debugging and diagnostic console</source>
        <translation>Άνοιγμα κονσόλας αποσφαλμάτωσης και διαγνωστικών</translation>
    </message>
    <message>
        <source>&amp;Verify message...</source>
        <translation>&amp;Επιβεβαίωση μηνύματος</translation>
    </message>
    <message>
        <source>Bitcoin</source>
        <translation>Bitcoin</translation>
    </message>
    <message>
        <source>Wallet</source>
        <translation>Πορτοφόλι</translation>
    </message>
    <message>
        <source>&amp;Send</source>
        <translation>&amp;Αποστολή</translation>
    </message>
    <message>
        <source>&amp;Receive</source>
        <translation>&amp;Παραλαβή </translation>
    </message>
    <message>
        <source>&amp;Show / Hide</source>
        <translation>&amp;Εμφάνισε/Κρύψε</translation>
    </message>
    <message>
        <source>Show or hide the main Window</source>
        <translation>Εμφάνιση ή αποκρύψη του κεντρικου παράθυρου </translation>
    </message>
    <message>
        <source>Encrypt the private keys that belong to your wallet</source>
        <translation>Κρυπτογραφήστε τα ιδιωτικά κλειδιά που ανήκουν στο πορτοφόλι σας </translation>
    </message>
    <message>
        <source>Sign messages with your Bitcoin addresses to prove you own them</source>
        <translation>Υπογράψτε ένα μήνυμα για να βεβαιώσετε πως είστε ο κάτοχος αυτής της διεύθυνσης</translation>
    </message>
    <message>
        <source>Verify messages to ensure they were signed with specified Bitcoin addresses</source>
        <translation>Υπογράψτε ένα μήνυμα για ν' αποδείξετε πως ανήκει μια συγκεκριμένη διεύθυνση Bitcoin</translation>
    </message>
    <message>
        <source>&amp;File</source>
        <translation>&amp;Αρχείο</translation>
    </message>
    <message>
        <source>&amp;Settings</source>
        <translation>&amp;Ρυθμίσεις</translation>
    </message>
    <message>
        <source>&amp;Help</source>
        <translation>&amp;Βοήθεια</translation>
    </message>
    <message>
        <source>Tabs toolbar</source>
        <translation>Εργαλειοθήκη καρτελών</translation>
    </message>
    <message>
        <source>Request payments (generates QR codes and bitcoin: URIs)</source>
        <translation>Αίτηση πληρωμών (δημιουργεί QR codes και διευθύνσεις bitcoin: )</translation>
    </message>
    <message>
        <source>Show the list of used sending addresses and labels</source>
        <translation>Προβολή της λίστας των χρησιμοποιημένων διευθύνσεων και ετικετών αποστολής</translation>
    </message>
    <message>
        <source>Show the list of used receiving addresses and labels</source>
        <translation>Προβολή της λίστας των χρησιμοποιημένων διευθύνσεων και ετικετών λήψεως</translation>
    </message>
    <message>
        <source>Open a bitcoin: URI or payment request</source>
        <translation>Άνοιγμα bitcoin: URI αίτησης πληρωμής</translation>
    </message>
    <message>
        <source>&amp;Command-line options</source>
        <translation>&amp;Επιλογές γραμμής εντολών</translation>
    </message>
    <message>
        <source>%1 behind</source>
        <translation>%1 πίσω</translation>
    </message>
    <message>
        <source>Last received block was generated %1 ago.</source>
        <translation>Το τελευταίο μπλοκ που ελήφθη δημιουργήθηκε %1 πριν.</translation>
    </message>
    <message>
        <source>Transactions after this will not yet be visible.</source>
        <translation>Οι συναλλαγές μετά από αυτό δεν θα είναι ακόμη ορατες.</translation>
    </message>
    <message>
        <source>Error</source>
        <translation>Σφάλμα</translation>
    </message>
    <message>
        <source>Warning</source>
        <translation>Προειδοποίηση</translation>
    </message>
    <message>
        <source>Information</source>
        <translation>Πληροφορία</translation>
    </message>
    <message>
        <source>Up to date</source>
        <translation>Ενημερωμένο</translation>
    </message>
    <message>
        <source>Show the %1 help message to get a list with possible Bitcoin command-line options</source>
        <translation>Εμφανιση του %1 μήνυματος βοήθειας για να πάρετε μια λίστα με τις πιθανές επιλογές Bitcoin γραμμής εντολών.</translation>
    </message>
    <message>
        <source>Catching up...</source>
        <translation>Ενημέρωση...</translation>
    </message>
    <message>
        <source>Date: %1
</source>
        <translation>Ημερομηνία: %1
</translation>
    </message>
    <message>
        <source>Amount: %1
</source>
        <translation>Ποσό: %1
</translation>
    </message>
    <message>
        <source>Type: %1
</source>
        <translation>Τύπος: %1
</translation>
    </message>
    <message>
        <source>Label: %1
</source>
        <translation>Ετικέτα: %1
</translation>
    </message>
    <message>
        <source>Address: %1
</source>
        <translation>Διεύθυνση: %1
</translation>
    </message>
    <message>
        <source>Sent transaction</source>
        <translation>Η συναλλαγή απεστάλη</translation>
    </message>
    <message>
        <source>Incoming transaction</source>
        <translation>Εισερχόμενη συναλλαγή</translation>
    </message>
    <message>
        <source>Wallet is &lt;b&gt;encrypted&lt;/b&gt; and currently &lt;b&gt;unlocked&lt;/b&gt;</source>
        <translation>Το πορτοφόλι είναι &lt;b&gt;κρυπτογραφημένο&lt;/b&gt; και &lt;b&gt;ξεκλείδωτο&lt;/b&gt;</translation>
    </message>
    <message>
        <source>Wallet is &lt;b&gt;encrypted&lt;/b&gt; and currently &lt;b&gt;locked&lt;/b&gt;</source>
        <translation>Το πορτοφόλι είναι &lt;b&gt;κρυπτογραφημένο&lt;/b&gt; και &lt;b&gt;κλειδωμένο&lt;/b&gt;</translation>
    </message>
    </context>
<context>
    <name>CoinControlDialog</name>
    <message>
        <source>Coin Selection</source>
        <translation>Επιλογή κερμάτων</translation>
    </message>
    <message>
        <source>Quantity:</source>
        <translation>Ποσότητα:</translation>
    </message>
    <message>
        <source>Bytes:</source>
        <translation>Bytes:</translation>
    </message>
    <message>
        <source>Amount:</source>
        <translation>Ποσό:</translation>
    </message>
    <message>
        <source>Fee:</source>
        <translation>Ταρίφα</translation>
    </message>
    <message>
        <source>Dust:</source>
        <translation>Σκόνη</translation>
    </message>
    <message>
        <source>After Fee:</source>
        <translation>Ταρίφα αλλαγής</translation>
    </message>
    <message>
        <source>Change:</source>
        <translation>Ρέστα:</translation>
    </message>
    <message>
        <source>(un)select all</source>
        <translation>(από)επιλογή όλων</translation>
    </message>
    <message>
        <source>Tree mode</source>
        <translation>Εμφάνιση τύπου δέντρο</translation>
    </message>
    <message>
        <source>List mode</source>
        <translation>Λίστα εντολών</translation>
    </message>
    <message>
        <source>Amount</source>
        <translation>Ποσό</translation>
    </message>
    <message>
        <source>Received with label</source>
        <translation>Παραλήφθηκε με επιγραφή</translation>
    </message>
    <message>
        <source>Received with address</source>
        <translation>Παραλείφθηκε με την εξής διεύθυνση</translation>
    </message>
    <message>
        <source>Date</source>
        <translation>Ημερομηνία</translation>
    </message>
    <message>
        <source>Confirmations</source>
        <translation>Επικυρώσεις</translation>
    </message>
    <message>
        <source>Confirmed</source>
        <translation>Επικυρωμένες</translation>
    </message>
    <message>
        <source>Copy address</source>
        <translation>Αντιγραφή διεύθυνσης</translation>
    </message>
    <message>
        <source>Copy label</source>
<<<<<<< HEAD
        <translation>Αντιγραφή ετικέτας</translation>
=======
        <translation>Αντιγραφή επιγραφής</translation>
>>>>>>> d3a038f4
    </message>
    <message>
        <source>Copy amount</source>
        <translation>Αντιγραφή ποσού</translation>
    </message>
    <message>
        <source>Copy transaction ID</source>
<<<<<<< HEAD
        <translation>Αντιγραφή ταυτότητας συναλλαγής</translation>
=======
        <translation>Αντιγραφη του ID Συναλλαγής</translation>
    </message>
    <message>
        <source>Lock unspent</source>
        <translation>Κλείδωμα αξόδευτων</translation>
    </message>
    <message>
        <source>Unlock unspent</source>
        <translation>Ξεκλείδωμα αξόδευτων</translation>
    </message>
    <message>
        <source>Copy quantity</source>
        <translation>Αντιγραφή ποσότητας</translation>
    </message>
    <message>
        <source>Copy fee</source>
        <translation>Αντιγραφή ταρίφας</translation>
    </message>
    <message>
        <source>Copy after fee</source>
        <translation>Αντιγραφή μετα-ταρίφας</translation>
    </message>
    <message>
        <source>Copy bytes</source>
        <translation>Αντιγραφή των byte</translation>
    </message>
    <message>
        <source>Copy dust</source>
        <translation>Αντιγραφή 'σκόνης'</translation>
    </message>
    <message>
        <source>Copy change</source>
        <translation>Αντιγραφή των ρέστων</translation>
    </message>
    <message>
        <source>(%1 locked)</source>
        <translation>(%1 κλειδωμένο)</translation>
    </message>
    <message>
        <source>yes</source>
        <translation>ναι</translation>
    </message>
    <message>
        <source>no</source>
        <translation>όχι</translation>
    </message>
    <message>
        <source>Can vary +/- %1 satoshi(s) per input.</source>
        <translation>Μπορεί να διαφέρει +/- %1 Satoshi (ες) ανά εγγραφή.</translation>
>>>>>>> d3a038f4
    </message>
    <message>
        <source>(no label)</source>
        <translation>(χωρίς ετικέτα)</translation>
    </message>
<<<<<<< HEAD
    </context>
=======
    <message>
        <source>change from %1 (%2)</source>
        <translation>ρέστα από %1 (%2) </translation>
    </message>
    <message>
        <source>(change)</source>
        <translation>(ρέστα)
</translation>
    </message>
</context>
>>>>>>> d3a038f4
<context>
    <name>EditAddressDialog</name>
    <message>
        <source>Edit Address</source>
        <translation>Επεξεργασία Διεύθυνσης</translation>
    </message>
    <message>
        <source>&amp;Label</source>
        <translation>&amp;Επιγραφή</translation>
    </message>
    <message>
        <source>The label associated with this address list entry</source>
        <translation>Η ετικέτα που συνδέεται με αυτήν την καταχώρηση στο βιβλίο διευθύνσεων</translation>
    </message>
    <message>
        <source>The address associated with this address list entry. This can only be modified for sending addresses.</source>
        <translation>Η διεύθυνση σχετίζεται με αυτή την καταχώρηση του βιβλίου διευθύνσεων. Μπορεί να τροποποιηθεί μόνο για τις διευθύνσεις αποστολής.</translation>
    </message>
    <message>
        <source>&amp;Address</source>
        <translation>&amp;Διεύθυνση</translation>
    </message>
    <message>
        <source>New receiving address</source>
<<<<<<< HEAD
        <translation>Νέα Διεύθυνση Λήψης</translation>
    </message>
    <message>
        <source>New sending address</source>
        <translation>Νέα Διεύθυνση Αποστολής</translation>
    </message>
    <message>
        <source>Edit receiving address</source>
        <translation>Διόρθωση Διεύθυνσης Λήψης</translation>
    </message>
    </context>
=======
        <translation>Νέα διεύθυνση λήψης</translation>
    </message>
    <message>
        <source>New sending address</source>
        <translation>Νέα διεύθυνση αποστολής</translation>
    </message>
    <message>
        <source>Edit receiving address</source>
        <translation>Επεξεργασία διεύθυνσης λήψης</translation>
    </message>
    <message>
        <source>Edit sending address</source>
        <translation>Επεξεργασία διεύθυνσης αποστολής</translation>
    </message>
    <message>
        <source>The entered address "%1" is not a valid Bitcoin address.</source>
        <translation>Η διεύθυνση "%1" δεν είναι έγκυρη Bitcoin διεύθυνση.</translation>
    </message>
    <message>
        <source>The entered address "%1" is already in the address book.</source>
        <translation>Η διεύθυνση "%1" βρίσκεται ήδη στο βιβλίο διευθύνσεων.</translation>
    </message>
    <message>
        <source>Could not unlock wallet.</source>
        <translation>Δεν είναι δυνατό το ξεκλείδωμα του πορτοφολιού.</translation>
    </message>
    <message>
        <source>New key generation failed.</source>
        <translation>Η δημιουργία νέου κλειδιού απέτυχε.</translation>
    </message>
</context>
>>>>>>> d3a038f4
<context>
    <name>FreespaceChecker</name>
    <message>
        <source>A new data directory will be created.</source>
        <translation>Θα δημιουργηθεί ένας νέος φάκελος δεδομένων.</translation>
    </message>
    <message>
        <source>name</source>
        <translation>όνομα</translation>
    </message>
    <message>
        <source>Directory already exists. Add %1 if you intend to create a new directory here.</source>
        <translation>Κατάλογος ήδη υπάρχει. Προσθήκη %1, αν σκοπεύετε να δημιουργήσετε έναν νέο κατάλογο εδώ.</translation>
    </message>
    <message>
        <source>Path already exists, and is not a directory.</source>
        <translation>Η διαδρομή υπάρχει ήδη αλλά δεν είναι φάκελος</translation>
    </message>
    <message>
        <source>Cannot create data directory here.</source>
        <translation>Δεν μπορεί να δημιουργηθεί φάκελος δεδομένων εδώ.</translation>
    </message>
</context>
<context>
    <name>GuiNetWatch</name>
    </context>
<context>
    <name>HelpMessageDialog</name>
    <message>
        <source>version</source>
        <translation>έκδοση</translation>
    </message>
    <message>
        <source>(%1-bit)</source>
        <translation>(%1-bit)</translation>
    </message>
    <message>
        <source>About %1</source>
        <translation>Περί %1</translation>
    </message>
    <message>
        <source>Command-line options</source>
        <translation>επιλογής γραμμής εντολών</translation>
    </message>
    <message>
        <source>Usage:</source>
        <translation>Χρήση:</translation>
    </message>
    <message>
        <source>command-line options</source>
        <translation>επιλογής γραμμής εντολών</translation>
    </message>
    </context>
<context>
    <name>Intro</name>
    <message>
        <source>Welcome</source>
        <translation>Καλώς ήρθατε</translation>
    </message>
    <message>
        <source>As this is the first time the program is launched, you can choose where %1 will store its data.</source>
        <translation>Καθώς αυτή είναι η πρώτη φορά που εκκινείται το πρόγραμμα, μπορείτε να διαλέξετε πού θα αποθηκεύει το %1 τα δεδομένα του.</translation>
    </message>
    <message>
        <source>Use the default data directory</source>
        <translation>Χρήση του προεπιλεγμένου φακέλου δεδομένων</translation>
    </message>
    <message>
        <source>Use a custom data directory:</source>
        <translation>Προσαρμογή του φακέλου δεδομένων: </translation>
    </message>
    <message>
        <source>Bitcoin</source>
        <translation>Bitcoin</translation>
    </message>
    <message>
        <source>At least %1 GB of data will be stored in this directory, and it will grow over time.</source>
        <translation>Τουλάχιστον %1GB δεδομένων θα αποθηκευτούν σε αυτόν τον κατάλογο, και θα αυξηθεί με την πάροδο του χρόνου.</translation>
    </message>
    <message>
        <source>%1 will download and store a copy of the Bitcoin block chain.</source>
        <translation>O %1 θα κατεβάσει και να αποθηκεύσει ένα αντίγραφο της αλυσίδας μπλοκ Bitcoin.</translation>
    </message>
    <message>
        <source>The wallet will also be stored in this directory.</source>
        <translation>Το πορτοφόλι θα αποθηκευτεί σε αυτόν τον κατάλογο.</translation>
    </message>
    <message>
        <source>Error: Specified data directory "%1" cannot be created.</source>
        <translation>Σφάλμα: Ο καθορισμένος φάκελος δεδομένων "%1" δεν μπορεί να δημιουργηθεί.</translation>
    </message>
    <message>
        <source>Error</source>
        <translation>Σφάλμα</translation>
    </message>
    <message numerus="yes">
        <source>%n GB of free space available</source>
        <translation><numerusform>%n GB ελεύθερου χώρου διαθέσιμα</numerusform><numerusform>%n GB ελεύθερου χώρου διαθέσιμα</numerusform></translation>
    </message>
    <message numerus="yes">
        <source>(of %n GB needed)</source>
        <translation><numerusform>(από το %n GB που απαιτείται)</numerusform><numerusform>(από τα %n GB που απαιτούνται)</numerusform></translation>
    </message>
</context>
<context>
    <name>MempoolStats</name>
    </context>
<context>
    <name>ModalOverlay</name>
    <message>
        <source>Form</source>
        <translation>Φόρμα</translation>
    </message>
    <message>
        <source>Unknown...</source>
        <translation type="unfinished">Άγνωστο(α)...</translation>
    </message>
    <message>
        <source>Last block time</source>
        <translation>Χρόνος τελευταίου μπλοκ</translation>
    </message>
    <message>
        <source>Hide</source>
        <translation>Απόκρυψη</translation>
    </message>
    </context>
<context>
    <name>NetWatchLogModel</name>
    <message>
        <source>Type</source>
        <comment>NetWatch: Type header</comment>
        <translation>Τύπος</translation>
    </message>
    <message>
        <source>Address</source>
        <comment>NetWatch: Address header</comment>
        <translation>Διεύθυνση</translation>
    </message>
</context>
<context>
    <name>OpenURIDialog</name>
    <message>
        <source>Open URI</source>
        <translation>'Ανοιγμα &amp;URI</translation>
    </message>
    <message>
        <source>Open payment request from URI or file</source>
        <translation>Ανοιχτό αίτημα πληρωμής από URI ή απο αρχείο</translation>
    </message>
    <message>
        <source>URI:</source>
        <translation>URI:</translation>
    </message>
    <message>
        <source>Select payment request file</source>
        <translation>Επιλέξτε πληρωμή αρχείου αίτησης</translation>
    </message>
    <message>
        <source>Select payment request file to open</source>
        <translation>Επιλέξτε αρχείο πληρωμής για άνοιγμα.</translation>
    </message>
</context>
<context>
    <name>OptionsDialog</name>
    <message>
        <source>Options</source>
        <translation>Ρυθμίσεις</translation>
    </message>
    <message>
        <source>&amp;Main</source>
        <translation>&amp;Κύριο</translation>
    </message>
    <message>
        <source>Size of &amp;database cache</source>
        <translation>Μέγεθος κρυφής μνήμης βάσης δεδομένων.</translation>
    </message>
    <message>
        <source>MB</source>
        <translation>MB</translation>
    </message>
    <message>
        <source>Number of script &amp;verification threads</source>
        <translation>Αριθμός script και γραμμές επαλήθευσης </translation>
    </message>
    <message>
        <source>Accept connections from outside</source>
        <translation>Αποδοχή συνδέσεων απο έξω</translation>
    </message>
    <message>
        <source>Allow incoming connections</source>
        <translation>Αποδοχή εισερχόμενων συναλλαγών</translation>
    </message>
    <message>
        <source>IP address of the proxy (e.g. IPv4: 127.0.0.1 / IPv6: ::1)</source>
        <translation>Διεύθυνση IP του διαμεσολαβητή (π.χ. 127.0.0.1  / IPv6: ::1)</translation>
    </message>
    <message>
        <source>Minimize instead of exit the application when the window is closed. When this option is enabled, the application will be closed only after selecting Exit in the menu.</source>
        <translation>Ελαχιστοποίηση αντί για έξοδο κατά το κλείσιμο του παραθύρου. Όταν αυτή η επιλογή είναι ενεργοποιημένη, η εφαρμογή θα κλείνει μόνο αν επιλεχθεί η Έξοδος στο μενού.</translation>
    </message>
    <message>
        <source>Third party URLs (e.g. a block explorer) that appear in the transactions tab as context menu items. %s in the URL is replaced by transaction hash. Multiple URLs are separated by vertical bar |.</source>
        <translation>URLs από τρίτους (π.χ. ένας εξερευνητής μπλοκ) τα οποία εμφανίζονται στην καρτέλα συναλλαγών ως στοιχεία μενού. Το %s στα URL αντικαθιστάται από την τιμή της κατατεμαχισμένης συναλλαγής.</translation>
    </message>
    <message>
        <source>Third party transaction URLs</source>
        <translation>Διευθύνσεις τρίτων συναλλαγών.</translation>
    </message>
    <message>
        <source>Active command-line options that override above options:</source>
        <translation>Ενεργές επιλογές γραμμής-εντολών που παρακάμπτουν τις παραπάνω επιλογές:</translation>
    </message>
    <message>
        <source>Reset all client options to default.</source>
        <translation>Επαναφορα όλων των επιλογων του πελάτη σε default.</translation>
    </message>
    <message>
        <source>&amp;Reset Options</source>
        <translation>Επαναφορα ρυθμίσεων</translation>
    </message>
    <message>
        <source>&amp;Network</source>
        <translation>&amp;Δίκτυο</translation>
    </message>
    <message>
        <source>(0 = auto, &lt;0 = leave that many cores free)</source>
        <translation>(0 = αυτόματο, &lt;0 = ελεύθεροι πυρήνες)</translation>
    </message>
    <message>
        <source>W&amp;allet</source>
        <translation>Π&amp;ορτοφόλι</translation>
    </message>
    <message>
        <source>Expert</source>
        <translation>Έμπειρος</translation>
    </message>
    <message>
        <source>Enable coin &amp;control features</source>
        <translation>Επιλογή κατα πόσο να αναδείχνονται οι δυνατότητες ελέγχου κερμάτων.</translation>
    </message>
    <message>
        <source>If you disable the spending of unconfirmed change, the change from a transaction cannot be used until that transaction has at least one confirmation. This also affects how your balance is computed.</source>
        <translation>Εάν απενεργοποιήσετε το ξόδεμα μη επικυρωμένων ρέστων, τα ρέστα από μια συναλλαγή δεν μπορούν να χρησιμοποιηθούν έως ότου αυτή η συναλλαγή έχει έστω μια επικύρωση. Αυτό επίσης επηρεάζει το πως υπολογίζεται το υπόλοιπό σας.</translation>
    </message>
    <message>
        <source>&amp;Spend unconfirmed change</source>
        <translation>&amp;Ξόδεμα μη επικυρωμένων ρέστων</translation>
    </message>
    <message>
        <source>Automatically open the Bitcoin client port on the router. This only works when your router supports UPnP and it is enabled.</source>
        <translation>Αυτόματο άνοιγμα των θυρών Bitcoin στον δρομολογητή. Λειτουργεί μόνο αν ο δρομολογητής σας υποστηρίζει τη λειτουργία UPnP.</translation>
    </message>
    <message>
        <source>Map port using &amp;UPnP</source>
        <translation>Απόδοση θυρών με χρήστη &amp;UPnP</translation>
    </message>
    <message>
        <source>Connect to the Bitcoin network through a SOCKS5 proxy.</source>
        <translation>Σύνδεση στο Bitcoin δίκτυο μέσω διαμεσολαβητή SOCKS5 (π.χ. για σύνδεση μέσω Tor)</translation>
    </message>
    <message>
        <source>&amp;Connect through SOCKS5 proxy (default proxy):</source>
        <translation>&amp;Σύνδεση μέσω διαμεσολαβητή SOCKS5 (προεπιλεγμένος)</translation>
    </message>
    <message>
        <source>Proxy &amp;IP:</source>
        <translation>&amp;IP διαμεσολαβητή:</translation>
    </message>
    <message>
        <source>&amp;Port:</source>
        <translation>&amp;Θύρα:</translation>
    </message>
    <message>
        <source>Port of the proxy (e.g. 9050)</source>
        <translation>Θύρα διαμεσολαβητή</translation>
    </message>
    <message>
        <source>&amp;Window</source>
        <translation>&amp;Παράθυρο</translation>
    </message>
    <message>
        <source>Show only a tray icon after minimizing the window.</source>
        <translation>Εμφάνιση  μόνο εικονιδίου στην περιοχή ειδοποιήσεων κατά την ελαχιστοποίηση</translation>
    </message>
    <message>
        <source>&amp;Minimize to the tray instead of the taskbar</source>
        <translation>&amp;Ελαχιστοποίηση στην περιοχή ειδοποιήσεων αντί της γραμμής εργασιών</translation>
    </message>
    <message>
        <source>M&amp;inimize on close</source>
        <translation>Ε&amp;λαχιστοποίηση κατά το κλείσιμο</translation>
    </message>
    <message>
        <source>&amp;Display</source>
        <translation>&amp;Απεικόνιση</translation>
    </message>
    <message>
        <source>User Interface &amp;language:</source>
        <translation>Γλώσσα περιβάλλοντος εργασίας: </translation>
    </message>
    <message>
        <source>&amp;Unit to show amounts in:</source>
        <translation>&amp;Μονάδα μέτρησης:</translation>
    </message>
    <message>
        <source>Choose the default subdivision unit to show in the interface and when sending coins.</source>
        <translation>Διαλέξτε την προεπιλεγμένη υποδιαίρεση που θα εμφανίζεται όταν στέλνετε νομίσματα.</translation>
    </message>
    <message>
        <source>Whether to show coin control features or not.</source>
        <translation>Επιλογή κατα πόσο να αναδείχνονται οι δυνατότητες ελέγχου κερμάτων.
</translation>
    </message>
    <message>
        <source>&amp;OK</source>
        <translation>&amp;ΟΚ</translation>
    </message>
    <message>
        <source>&amp;Cancel</source>
        <translation>&amp;Ακύρωση</translation>
    </message>
    <message>
        <source>default</source>
        <translation>προεπιλογή</translation>
    </message>
    <message>
        <source>none</source>
        <translation>κανένα</translation>
    </message>
    <message>
        <source>Bitcoin Core</source>
        <translation>Bitcoin Core</translation>
    </message>
    <message>
        <source>Confirm options reset</source>
        <translation>Επιβεβαιώση των επιλογων επαναφοράς </translation>
    </message>
    <message>
        <source>Client restart required to activate changes.</source>
        <translation>Χρειάζεται επανεκκίνηση του προγράμματος για να ενεργοποιηθούν οι αλλαγές.</translation>
    </message>
    <message>
        <source>Error</source>
        <translation>Σφάλμα</translation>
    </message>
    <message>
        <source>This change would require a client restart.</source>
        <translation>Η αλλαγή αυτή θα χρειαστεί επανεκκίνηση του προγράμματος</translation>
    </message>
    <message>
        <source>The supplied proxy address is invalid.</source>
        <translation>Δεν είναι έγκυρη η διεύθυνση διαμεσολαβητή</translation>
    </message>
</context>
<context>
    <name>OverviewPage</name>
    <message>
        <source>Form</source>
        <translation>Φόρμα</translation>
    </message>
    <message>
        <source>The displayed information may be out of date. Your wallet automatically synchronizes with the Bitcoin network after a connection is established, but this process has not completed yet.</source>
        <translation>Οι πληροφορίες που εμφανίζονται μπορεί να είναι ξεπερασμένες. Το πορτοφόλι σας συγχρονίζεται αυτόματα με το δίκτυο Bitcoin μετά από μια σύνδεση, αλλά αυτή η διαδικασία δεν έχει ακόμη ολοκληρωθεί. </translation>
    </message>
    <message>
        <source>Watch-only:</source>
        <translation>Επίβλεψη μόνο:</translation>
    </message>
    <message>
        <source>Available:</source>
        <translation>Διαθέσιμο:</translation>
    </message>
    <message>
        <source>Your current spendable balance</source>
        <translation>Το τρέχον διαθέσιμο υπόλοιπο</translation>
    </message>
    <message>
        <source>Pending:</source>
        <translation>Εκκρεμούν:</translation>
    </message>
    <message>
        <source>Total of transactions that have yet to be confirmed, and do not yet count toward the spendable balance</source>
        <translation>Το άθροισμα των συναλλαγών που δεν έχουν ακόμα επιβεβαιωθεί και δεν προσμετρώνται στο τρέχον διαθέσιμο υπόλοιπό σας</translation>
    </message>
    <message>
        <source>Immature:</source>
        <translation>Ανώριμος</translation>
    </message>
    <message>
        <source>Mined balance that has not yet matured</source>
        <translation>Εξορυγμενο υπόλοιπο που δεν έχει ακόμα ωριμάσει </translation>
    </message>
    <message>
        <source>Balances</source>
        <translation>Υπόλοιπο:</translation>
    </message>
    <message>
        <source>Total:</source>
        <translation>Σύνολο:</translation>
    </message>
    <message>
        <source>Your current total balance</source>
        <translation>Το τρέχον συνολικό υπόλοιπο</translation>
    </message>
    <message>
        <source>Your current balance in watch-only addresses</source>
        <translation>Το τρέχον υπόλοιπο σας σε διευθύνσεις παρακολούθησης μόνο</translation>
    </message>
    <message>
        <source>Spendable:</source>
        <translation>Ξοδεμένα:</translation>
    </message>
    <message>
        <source>Recent transactions</source>
        <translation>Πρόσφατες συναλλαγές</translation>
    </message>
    <message>
        <source>Unconfirmed transactions to watch-only addresses</source>
        <translation>Μη επικυρωμένες συναλλαγές σε διευθύνσεις παρακολούθησης μόνο</translation>
    </message>
    <message>
        <source>Mined balance in watch-only addresses that has not yet matured</source>
        <translation>Εξορυγμένο υπόλοιπο σε διευθύνσεις παρακολούθησης μόνο που δεν έχει ωριμάσει ακόμα</translation>
    </message>
    <message>
        <source>Current total balance in watch-only addresses</source>
        <translation>Το τρέχον συνολικό υπόλοιπο σε διευθύνσεις παρακολούθησης μόνο</translation>
    </message>
</context>
<context>
    <name>PaymentServer</name>
    <message>
        <source>Payment request error</source>
        <translation>Σφάλμα αιτήματος πληρωμής</translation>
    </message>
    <message>
        <source>Cannot start bitcoin: click-to-pay handler</source>
        <translation>Δεν είναι δυνατή η εκκίνηση του Bitcoin: click-to-pay handler</translation>
    </message>
    <message>
        <source>URI handling</source>
        <translation>Χειρισμός URI</translation>
    </message>
    <message>
        <source>Payment request fetch URL is invalid: %1</source>
        <translation>Η διεύθυνση πληρωμής (URL) δεν είναι έγκυρη: %1</translation>
    </message>
    <message>
        <source>Invalid payment address %1</source>
        <translation>Μη έγκυρη διεύθυνση πληρωμής %1</translation>
    </message>
    <message>
        <source>Payment request file handling</source>
        <translation>Επιλέξτε αρχείο πληρωμής για άνοιγμα.</translation>
    </message>
    <message>
        <source>Payment request rejected</source>
        <translation>Η αίτηση πληρωμής έχει αρνηθεί.</translation>
    </message>
    <message>
        <source>Payment request is not initialized.</source>
        <translation>Η αίτηση πληρωμής δεν έχει αρχίζει ακόμα.</translation>
    </message>
    <message>
        <source>Requested payment amount of %1 is too small (considered dust).</source>
        <translation>Το ζητούμενο ποσό πληρωμής του %1 είναι πολύ μικρό (θεωρείται σκόνη)</translation>
    </message>
    <message>
        <source>Refund from %1</source>
        <translation>Επιστροφή ποσού από %1</translation>
    </message>
    <message>
        <source>Error communicating with %1: %2</source>
        <translation>Σφάλμα επικοινωνίας με %1: %2</translation>
    </message>
    <message>
        <source>Payment request cannot be parsed!</source>
        <translation>Η αίτηση πληρωμής δεν μπορεί να αναλυθεί!</translation>
    </message>
    <message>
        <source>Bad response from server %1</source>
        <translation>Κακή απάντηση από διακομιστή %1</translation>
    </message>
    <message>
        <source>Network request error</source>
        <translation>Σφάλμα αιτήματος δικτύου</translation>
    </message>
    <message>
        <source>Payment acknowledged</source>
        <translation>Πληρωμή αναγνωρίστηκε</translation>
    </message>
</context>
<context>
    <name>PeerTableModel</name>
    </context>
<context>
    <name>QObject</name>
    <message>
        <source>Amount</source>
        <translation>Ποσό</translation>
    </message>
    <message>
        <source>Enter a Bitcoin address (e.g. %1)</source>
        <translation>Εισάγετε μια διεύθυνση Bitcoin (π.χ. %1)</translation>
    </message>
    <message>
        <source>%1 d</source>
        <translation>%1 d</translation>
    </message>
    <message>
        <source>%1 h</source>
        <translation>%1 ώ</translation>
    </message>
    <message>
        <source>%1 m</source>
        <translation>%1 λ</translation>
    </message>
    <message>
        <source>%1 s</source>
        <translation>%1 s</translation>
    </message>
    <message>
        <source>None</source>
        <translation>Κανένα</translation>
    </message>
    <message>
        <source>N/A</source>
        <translation>Μη διαθέσιμο</translation>
    </message>
    <message>
        <source>%1 ms</source>
        <translation>%1 ms</translation>
    </message>
    <message>
        <source>%1 and %2</source>
        <translation>%1 και %2</translation>
    </message>
    <message>
        <source>Blk</source>
        <comment>Tx Watch: Block type abbreviation</comment>
        <translation>μπλοκ</translation>
    </message>
    <message>
        <source>Txn</source>
        <comment>Tx Watch: Transaction type abbreviation</comment>
        <translation>Συναλλαγή</translation>
    </message>
</context>
<context>
    <name>QObject::QObject</name>
    </context>
<context>
    <name>QRImageWidget</name>
    <message>
        <source>&amp;Save Image...</source>
        <translation>&amp;Αποθήκευση εικόνας...</translation>
    </message>
    <message>
        <source>&amp;Copy Image</source>
        <translation>&amp;Αντιγραφή εικόνας</translation>
    </message>
    <message>
        <source>Save QR Code</source>
        <translation>Αποθήκευση κώδικα QR</translation>
    </message>
    <message>
        <source>PNG Image (*.png)</source>
        <translation>Εικόνες PNG (*.png)</translation>
    </message>
</context>
<context>
    <name>RPCConsole</name>
    <message>
        <source>N/A</source>
        <translation>Μη διαθέσιμο</translation>
    </message>
    <message>
        <source>Client version</source>
        <translation>Έκδοση Πελάτη</translation>
    </message>
    <message>
        <source>&amp;Information</source>
        <translation>&amp;Πληροφορία</translation>
    </message>
    <message>
        <source>Debug window</source>
        <translation>Παράθυρο αποσφαλμάτωσης</translation>
    </message>
    <message>
        <source>General</source>
        <translation>Γενικά</translation>
    </message>
    <message>
        <source>Using BerkeleyDB version</source>
        <translation>Χρήση BerkeleyDB έκδοσης</translation>
    </message>
    <message>
        <source>Startup time</source>
        <translation>Χρόνος εκκίνησης</translation>
    </message>
    <message>
        <source>Network</source>
        <translation>Δίκτυο</translation>
    </message>
    <message>
        <source>Name</source>
        <translation>Όνομα</translation>
    </message>
    <message>
        <source>Number of connections</source>
        <translation>Αριθμός συνδέσεων</translation>
    </message>
    <message>
        <source>Block chain</source>
        <translation>Αλυσίδα μπλοκ</translation>
    </message>
    <message>
        <source>Current number of blocks</source>
        <translation>Τρέχον αριθμός μπλοκ</translation>
    </message>
    <message>
        <source>Wallet: </source>
        <translation type="unfinished">Πορτοφόλι: </translation>
    </message>
    <message>
        <source>Received</source>
        <translation>Παραλήφθησαν</translation>
    </message>
    <message>
        <source>Sent</source>
        <translation>Αποστολή</translation>
    </message>
    <message>
        <source>&amp;Peers</source>
        <translation>&amp;Χρήστες</translation>
    </message>
    <message>
        <source>Select a peer to view detailed information.</source>
        <translation>Επιλέξτε ένα χρήστη για να δείτε αναλυτικές πληροφορίες.</translation>
    </message>
    <message>
        <source>Version</source>
        <translation>Έκδοση</translation>
    </message>
    <message>
        <source>Services</source>
        <translation>Υπηρεσίες</translation>
    </message>
    <message>
        <source>Ban Score</source>
        <translation>Σκορ αποκλησμού</translation>
    </message>
    <message>
        <source>Connection Time</source>
        <translation>Χρόνος σύνδεσης</translation>
    </message>
    <message>
        <source>Last Send</source>
        <translation>Τελευταία αποστολή</translation>
    </message>
    <message>
        <source>Last Receive</source>
        <translation>Τελευταία λήψη</translation>
    </message>
    <message>
        <source>Ping Time</source>
        <translation>Χρόνος καθυστέρησης</translation>
    </message>
    <message>
        <source>Last block time</source>
        <translation>Χρόνος τελευταίου μπλοκ</translation>
    </message>
    <message>
        <source>&amp;Open</source>
        <translation>&amp;Άνοιγμα</translation>
    </message>
    <message>
        <source>&amp;Console</source>
        <translation>&amp;Κονσόλα</translation>
    </message>
    <message>
        <source>&amp;Network Traffic</source>
        <translation>&amp;Κίνηση δικτύου</translation>
    </message>
    <message>
        <source>&amp;Clear</source>
        <translation>&amp;Εκκαθάριση</translation>
    </message>
    <message>
        <source>Totals</source>
        <translation>Σύνολα</translation>
    </message>
    <message>
        <source>In:</source>
        <translation>Εισερχόμενα:</translation>
    </message>
    <message>
        <source>Out:</source>
        <translation>Εξερχόμενα:</translation>
    </message>
    <message>
        <source>Debug log file</source>
        <translation>Αρχείο καταγραφής εντοπισμού σφαλμάτων </translation>
    </message>
    <message>
        <source>Clear console</source>
        <translation>Καθαρισμός κονσόλας</translation>
    </message>
    <message>
        <source>Use up and down arrows to navigate history, and &lt;b&gt;Ctrl-L&lt;/b&gt; to clear screen.</source>
        <translation>Χρησιμοποιήστε το πάνω και κάτω βέλος για να περιηγηθείτε στο ιστορικο, και &lt;b&gt;Ctrl-L&lt;/b&gt; για εκκαθαριση οθονης.</translation>
    </message>
    <message>
        <source>Type &lt;b&gt;help&lt;/b&gt; for an overview of available commands.</source>
        <translation>Γράψτε &lt;b&gt;help&lt;/b&gt; για μια επισκόπηση των διαθέσιμων εντολών</translation>
    </message>
    <message>
        <source>%1 B</source>
        <translation>%1 B</translation>
    </message>
    <message>
        <source>%1 KB</source>
        <translation>%1 KB</translation>
    </message>
    <message>
        <source>%1 MB</source>
        <translation>%1 MB</translation>
    </message>
    <message>
        <source>%1 GB</source>
        <translation>%1 GB</translation>
    </message>
    <message>
        <source>via %1</source>
        <translation>μέσω %1</translation>
    </message>
    <message>
        <source>never</source>
        <translation>ποτέ</translation>
    </message>
    <message>
        <source>Inbound</source>
        <translation>Εισερχόμενα</translation>
    </message>
    <message>
        <source>Outbound</source>
        <translation>Εξερχόμενα</translation>
    </message>
    <message>
        <source>Unknown</source>
        <translation>Άγνωστο(α)</translation>
    </message>
</context>
<context>
    <name>ReceiveCoinsDialog</name>
    <message>
        <source>&amp;Amount:</source>
        <translation>&amp;Ποσό:</translation>
    </message>
    <message>
        <source>&amp;Label:</source>
        <translation>&amp;Επιγραφή</translation>
    </message>
    <message>
        <source>&amp;Message:</source>
        <translation>&amp;Μήνυμα:</translation>
    </message>
    <message>
        <source>R&amp;euse an existing receiving address (not recommended)</source>
        <translation>Ε&amp;παναχρησιμοποίηση υπάρχουσας διεύθυνσης λήψης (δεν συνιστάται)</translation>
    </message>
    <message>
        <source>Clear all fields of the form.</source>
        <translation>Καθαρισμός όλων των πεδίων της φόρμας.</translation>
    </message>
    <message>
        <source>Clear</source>
        <translation>Καθαρισμός</translation>
    </message>
    <message>
        <source>&amp;Request payment</source>
        <translation>&amp;Αίτηση πληρωμής</translation>
    </message>
    <message>
        <source>Show</source>
        <translation>Εμφάνιση</translation>
    </message>
    <message>
        <source>Remove the selected entries from the list</source>
        <translation>Αφαίρεση επιλεγμένων καταχωρίσεων από τη λίστα</translation>
    </message>
    <message>
        <source>Remove</source>
        <translation>Αφαίρεση</translation>
    </message>
    <message>
<<<<<<< HEAD
        <source>Copy label</source>
        <translation>Αντιγραφή ετικέτας</translation>
=======
        <source>Copy URI</source>
        <translation type="unfinished">Αντιγραφη της επιλεγμενης διεύθυνσης στο πρόχειρο του συστηματος</translation>
    </message>
    <message>
        <source>Copy label</source>
        <translation>Αντιγραφή επιγραφής</translation>
    </message>
    <message>
        <source>Copy message</source>
        <translation>Αντιγραφή μηνύματος</translation>
>>>>>>> d3a038f4
    </message>
    <message>
        <source>Copy amount</source>
        <translation>Αντιγραφή ποσού</translation>
    </message>
</context>
<context>
    <name>ReceiveRequestDialog</name>
    <message>
        <source>QR Code</source>
        <translation>Κώδικας QR</translation>
    </message>
    <message>
        <source>Copy &amp;URI</source>
        <translation>Αντιγραφη της επιλεγμενης διεύθυνσης στο πρόχειρο του συστηματος</translation>
    </message>
    <message>
        <source>Copy &amp;Address</source>
        <translation>Αντιγραφή &amp;Διεύθυνσης</translation>
    </message>
    <message>
        <source>&amp;Save Image...</source>
        <translation>&amp;Αποθήκευση εικόνας...</translation>
    </message>
<<<<<<< HEAD
    <message>
        <source>Address</source>
        <translation>Διεύθυνση</translation>
    </message>
    <message>
        <source>Label</source>
        <translation>Ετικέτα</translation>
    </message>
    </context>
<context>
    <name>RecentRequestsTableModel</name>
    <message>
        <source>Date</source>
        <translation>Ημερομήνια</translation>
    </message>
    <message>
        <source>Label</source>
        <translation>Ετικέτα</translation>
    </message>
    <message>
        <source>(no label)</source>
        <translation>(χωρίς ετικέτα)</translation>
    </message>
    </context>
<context>
    <name>SendCoinsDialog</name>
=======
>>>>>>> d3a038f4
    <message>
        <source>Request payment to %1</source>
        <translation>Αίτηση πληρωμής για %1</translation>
    </message>
    <message>
        <source>Payment information</source>
        <translation>Πληροφορίες πληρωμής</translation>
    </message>
    <message>
        <source>URI</source>
        <translation>URI:</translation>
    </message>
    <message>
        <source>Address</source>
        <translation>Διεύθυνση</translation>
    </message>
    <message>
        <source>Amount</source>
        <translation>Ποσό</translation>
    </message>
    <message>
        <source>Label</source>
        <translation>Επιγραφή</translation>
    </message>
    <message>
        <source>Message</source>
        <translation>Μήνυμα</translation>
    </message>
    <message>
        <source>Resulting URI too long, try to reduce the text for label / message.</source>
        <translation>Το αποτέλεσμα της διεύθυνσης είναι πολύ μεγάλο. Μειώστε το μέγεθος για το κείμενο της ετικέτας/ μηνύματος.</translation>
    </message>
    <message>
        <source>Error encoding URI into QR Code.</source>
        <translation>Σφάλμα κατά την κωδικοποίηση του URI σε κώδικα QR</translation>
    </message>
</context>
<context>
    <name>RecentRequestsTableModel</name>
    <message>
        <source>Date</source>
        <translation>Ημερομηνία</translation>
    </message>
    <message>
        <source>Label</source>
        <translation>Επιγραφή</translation>
    </message>
    <message>
        <source>Message</source>
        <translation>Μήνυμα</translation>
    </message>
    <message>
        <source>(no label)</source>
        <translation>(χωρίς ετικέτα)</translation>
    </message>
    <message>
        <source>(no message)</source>
        <translation>(κανένα μήνυμα)</translation>
    </message>
    </context>
<context>
    <name>SendCoinsDialog</name>
    <message>
        <source>Send Coins</source>
        <translation>Αποστολή νομισμάτων</translation>
    </message>
    <message>
        <source>Coin Control Features</source>
        <translation>Χαρακτηρηστικά επιλογής κερμάτων</translation>
    </message>
    <message>
        <source>Inputs...</source>
        <translation>Εισροές...</translation>
    </message>
    <message>
        <source>automatically selected</source>
        <translation>επιλεγμένο αυτόματα</translation>
    </message>
    <message>
        <source>Insufficient funds!</source>
        <translation>Ανεπαρκές κεφάλαιο!</translation>
    </message>
    <message>
        <source>Quantity:</source>
        <translation>Ποσότητα:</translation>
    </message>
    <message>
        <source>Bytes:</source>
        <translation>Bytes:</translation>
    </message>
    <message>
        <source>Amount:</source>
        <translation>Ποσό:</translation>
    </message>
    <message>
        <source>Fee:</source>
        <translation>Ταρίφα</translation>
    </message>
    <message>
        <source>After Fee:</source>
        <translation>Ταρίφα αλλαγής</translation>
    </message>
    <message>
        <source>Change:</source>
        <translation>Ρέστα:</translation>
    </message>
    <message>
        <source>If this is activated, but the change address is empty or invalid, change will be sent to a newly generated address.</source>
        <translation>Όταν ενεργό, αλλά η διεύθυνση ρέστων είναι κενή ή άκυρη, τα ρέστα θα σταλούν σε μία πρόσφατα δημιουργημένη διεύθυνση.</translation>
    </message>
    <message>
        <source>Custom change address</source>
        <translation>Προσαρμοσμένη διεύθυνση ρέστων</translation>
    </message>
    <message>
        <source>Transaction Fee:</source>
        <translation>Τέλος συναλλαγής:</translation>
    </message>
    <message>
        <source>Choose...</source>
        <translation>Επιλογή...</translation>
    </message>
    <message>
        <source>per kilobyte</source>
        <translation>ανά kilobyte</translation>
    </message>
    <message>
        <source>Hide</source>
        <translation>Απόκρυψη</translation>
    </message>
    <message>
        <source>total at least</source>
        <translation>συνολικά τουλάχιστον</translation>
    </message>
    <message>
        <source>Recommended:</source>
        <translation>Προτεινόμενο: </translation>
    </message>
    <message>
        <source>Custom:</source>
        <translation>Προσαρμογή:</translation>
    </message>
    <message>
        <source>normal</source>
        <translation>κανονικό</translation>
    </message>
    <message>
        <source>fast</source>
        <translation>Γρήγορο</translation>
    </message>
    <message>
        <source>Send to multiple recipients at once</source>
        <translation>Αποστολή σε πολλούς αποδέκτες ταυτόχρονα</translation>
    </message>
    <message>
        <source>Add &amp;Recipient</source>
        <translation>&amp;Προσθήκη αποδέκτη</translation>
    </message>
    <message>
        <source>Clear all fields of the form.</source>
        <translation>Καθαρισμός όλων των πεδίων της φόρμας.</translation>
    </message>
    <message>
        <source>Dust:</source>
        <translation>Σκόνη</translation>
    </message>
    <message>
        <source>Clear &amp;All</source>
        <translation>Καθαρισμός &amp;Όλων</translation>
    </message>
    <message>
        <source>Balance:</source>
        <translation>Υπόλοιπο:</translation>
    </message>
    <message>
        <source>Confirm the send action</source>
        <translation>Επιβεβαίωση αποστολής</translation>
    </message>
    <message>
        <source>S&amp;end</source>
        <translation>Αποστολη</translation>
    </message>
    <message>
<<<<<<< HEAD
=======
        <source>Copy quantity</source>
        <translation>Αντιγραφή ποσότητας</translation>
    </message>
    <message>
>>>>>>> d3a038f4
        <source>Copy amount</source>
        <translation>Αντιγραφή ποσού</translation>
    </message>
    <message>
<<<<<<< HEAD
=======
        <source>Copy fee</source>
        <translation>Αντιγραφή ταρίφας</translation>
    </message>
    <message>
        <source>Copy after fee</source>
        <translation>Αντιγραφή μετα-ταρίφας</translation>
    </message>
    <message>
        <source>Copy bytes</source>
        <translation>Αντιγραφή των byte</translation>
    </message>
    <message>
        <source>Copy dust</source>
        <translation>Αντιγραφή 'σκόνης'</translation>
    </message>
    <message>
        <source>Copy change</source>
        <translation>Αντιγραφή των ρέστων</translation>
    </message>
    <message>
        <source>%1 to %2</source>
        <translation>%1 σε %2</translation>
    </message>
    <message>
        <source>Are you sure you want to send?</source>
        <translation>Είστε βέβαιοι για την αποστολή;</translation>
    </message>
    <message>
        <source>added as transaction fee</source>
        <translation>προστέθηκαν ως αμοιβή συναλλαγής</translation>
    </message>
    <message>
        <source>or</source>
        <translation>ή</translation>
    </message>
    <message>
        <source>Confirm send coins</source>
        <translation>Επιβεβαίωση αποστολής νομισμάτων</translation>
    </message>
    <message>
        <source>The amount to pay must be larger than 0.</source>
        <translation>Το ποσό πληρωμής πρέπει να είναι μεγαλύτερο από 0.</translation>
    </message>
    <message>
        <source>The amount exceeds your balance.</source>
        <translation>Το ποσό ξεπερνάει το διαθέσιμο υπόλοιπο</translation>
    </message>
    <message>
        <source>The total exceeds your balance when the %1 transaction fee is included.</source>
        <translation>Το σύνολο υπερβαίνει το υπόλοιπό σας όταν συμπεριληφθεί και η αμοιβή %1</translation>
    </message>
    <message>
        <source>Transaction creation failed!</source>
        <translation>Η δημιουργία της συναλλαγής απέτυχε!</translation>
    </message>
    <message>
        <source>Warning: Invalid Bitcoin address</source>
        <translation>Προειδοποίηση: Μη έγκυρη διεύθυνση Bitcoin</translation>
    </message>
    <message>
>>>>>>> d3a038f4
        <source>(no label)</source>
        <translation>(χωρίς ετικέτα)</translation>
    </message>
</context>
<context>
    <name>SendCoinsEntry</name>
    <message>
        <source>A&amp;mount:</source>
        <translation>&amp;Ποσό:</translation>
    </message>
    <message>
        <source>Pay &amp;To:</source>
        <translation>Πληρωμή &amp;σε:</translation>
    </message>
    <message>
        <source>&amp;Label:</source>
        <translation>&amp;Επιγραφή</translation>
    </message>
    <message>
        <source>Choose previously used address</source>
        <translation>Επιλογή διεύθυνσης που έχει ήδη χρησιμοποιηθεί</translation>
    </message>
    <message>
        <source>This is a normal payment.</source>
        <translation>Αυτή είναι μια απλή πληρωμή.</translation>
    </message>
    <message>
        <source>The Bitcoin address to send the payment to</source>
        <translation>Η διεύθυνση Bitcoin που θα σταλεί η πληρωμή</translation>
    </message>
    <message>
        <source>Alt+A</source>
        <translation>Alt+A</translation>
    </message>
    <message>
        <source>Paste address from clipboard</source>
        <translation>Επικόλληση διεύθυνσης από το βιβλίο διευθύνσεων</translation>
    </message>
    <message>
        <source>Alt+P</source>
        <translation>Alt+P</translation>
    </message>
    <message>
        <source>Remove this entry</source>
        <translation>Αφαίρεση αυτής της καταχώρησης</translation>
    </message>
    <message>
        <source>Message:</source>
        <translation>Μήνυμα:</translation>
    </message>
    <message>
        <source>Enter a label for this address to add it to the list of used addresses</source>
        <translation>Εισάγεται μία ετικέτα για αυτή την διεύθυνση για να προστεθεί στη λίστα με τις χρησιμοποιημένες διευθύνσεις</translation>
    </message>
    <message>
        <source>Pay To:</source>
        <translation>Πληρωμή σε:</translation>
    </message>
    <message>
        <source>Memo:</source>
        <translation>Σημείωση:</translation>
    </message>
    <message>
        <source>Enter a label for this address to add it to your address book</source>
        <translation>Εισάγετε μια επιγραφή για αυτή τη διεύθυνση ώστε να καταχωρηθεί στο βιβλίο διευθύνσεων</translation>
    </message>
</context>
<context>
    <name>SendConfirmationDialog</name>
    </context>
<context>
    <name>ShutdownWindow</name>
    <message>
        <source>Do not shut down the computer until this window disappears.</source>
        <translation>Μην απενεργοποιήσετε τον υπολογιστή μέχρι να κλείσει αυτό το παράθυρο.</translation>
    </message>
</context>
<context>
    <name>SignVerifyMessageDialog</name>
    <message>
        <source>Signatures - Sign / Verify a Message</source>
        <translation>Υπογραφές - Είσοδος / Επαλήθευση μήνυματος </translation>
    </message>
    <message>
        <source>&amp;Sign Message</source>
        <translation>&amp;Υπογραφή Μηνύματος</translation>
    </message>
    <message>
        <source>The Bitcoin address to sign the message with</source>
        <translation>Διεύθυνση Bitcoin που θα σταλεί το μήνυμα</translation>
    </message>
    <message>
        <source>Choose previously used address</source>
        <translation>Επιλογή διεύθυνσης που έχει ήδη χρησιμοποιηθεί</translation>
    </message>
    <message>
        <source>Alt+A</source>
        <translation>Alt+A</translation>
    </message>
    <message>
        <source>Paste address from clipboard</source>
        <translation>Επικόλληση διεύθυνσης από το βιβλίο διευθύνσεων</translation>
    </message>
    <message>
        <source>Alt+P</source>
        <translation>Alt+P</translation>
    </message>
    <message>
        <source>Enter the message you want to sign here</source>
        <translation>Εισάγετε εδώ το μήνυμα που θέλετε να υπογράψετε</translation>
    </message>
    <message>
        <source>Signature</source>
        <translation>Υπογραφή</translation>
    </message>
    <message>
        <source>Copy the current signature to the system clipboard</source>
        <translation>Αντέγραφη της επιλεγμενης διεύθυνσης στο πρόχειρο του συστηματος</translation>
    </message>
    <message>
        <source>Sign the message to prove you own this Bitcoin address</source>
        <translation>Υπογράψτε ένα μήνυμα για ν' αποδείξετε πως σας ανήκει μια συγκεκριμένη διεύθυνση Bitcoin</translation>
    </message>
    <message>
        <source>Sign &amp;Message</source>
        <translation>Υπογραφη μήνυματος</translation>
    </message>
    <message>
        <source>Reset all sign message fields</source>
        <translation>Επαναφορά όλων των πεδίων μήνυματος</translation>
    </message>
    <message>
        <source>Clear &amp;All</source>
        <translation>Καθαρισμός &amp;Όλων</translation>
    </message>
    <message>
        <source>&amp;Verify Message</source>
        <translation>&amp;Επιβεβαίωση μηνύματος</translation>
    </message>
    <message>
        <source>The Bitcoin address the message was signed with</source>
        <translation>Διεύθυνση Bitcoin η οποία το μήνυμα έχει υπογραφεί</translation>
    </message>
    <message>
        <source>Verify the message to ensure it was signed with the specified Bitcoin address</source>
        <translation>Υπογράψτε ένα μήνυμα για ν' αποδείξετε πως υπογραφθηκε απο μια συγκεκριμένη διεύθυνση Bitcoin</translation>
    </message>
    <message>
        <source>Verify &amp;Message</source>
        <translation>Επιβεβαίωση μηνύματος</translation>
    </message>
    <message>
        <source>Reset all verify message fields</source>
        <translation>Επαναφορά όλων επαλήθευμενων πεδίων μήνυματος </translation>
    </message>
    <message>
        <source>Click "Sign Message" to generate signature</source>
        <translation>Κάντε κλικ στο "Υπογραφή Μηνύματος" για να λάβετε την υπογραφή</translation>
    </message>
    <message>
        <source>The entered address is invalid.</source>
        <translation>Η διεύθυνση που εισήχθη είναι λάθος.</translation>
    </message>
    <message>
        <source>Please check the address and try again.</source>
        <translation>Παρακαλούμε ελέγξτε την διεύθυνση και δοκιμάστε ξανά.</translation>
    </message>
    <message>
        <source>The entered address does not refer to a key.</source>
        <translation>Η διεύθυνση που έχει εισαχθεί δεν αναφέρεται σε ένα πλήκτρο.</translation>
    </message>
    <message>
        <source>Wallet unlock was cancelled.</source>
        <translation>το ξεκλείδωμα του πορτοφολιού απέτυχε</translation>
    </message>
    <message>
        <source>Private key for the entered address is not available.</source>
        <translation>Το προσωπικό κλειδί εισαγμενης διευθυνσης δεν είναι διαθέσιμο.</translation>
    </message>
    <message>
        <source>Message signing failed.</source>
        <translation>Η υπογραφή του μηνύματος απέτυχε.</translation>
    </message>
    <message>
        <source>Message signed.</source>
        <translation>Μήνυμα υπεγράφη.</translation>
    </message>
    <message>
        <source>The signature could not be decoded.</source>
        <translation>Η υπογραφή δεν μπόρεσε να αποκρυπτογραφηθεί.</translation>
    </message>
    <message>
        <source>Please check the signature and try again.</source>
        <translation>Παρακαλούμε ελέγξτε την υπογραφή και δοκιμάστε ξανά.</translation>
    </message>
    <message>
        <source>The signature did not match the message digest.</source>
        <translation>Η υπογραφή δεν ταιριάζει με το μήνυμα. </translation>
    </message>
    <message>
        <source>Message verification failed.</source>
        <translation>Η επιβεβαίωση του μηνύματος απέτυχε</translation>
    </message>
    <message>
        <source>Message verified.</source>
        <translation>Μήνυμα επιβεβαιώθηκε.</translation>
    </message>
</context>
<context>
    <name>SplashScreen</name>
    <message>
        <source>[testnet]</source>
        <translation>[testnet]</translation>
    </message>
</context>
<context>
    <name>TrafficGraphWidget</name>
    <message>
        <source>KB/s</source>
        <translation>KB/s</translation>
    </message>
</context>
<context>
    <name>TransactionDesc</name>
    <message>
        <source>Open until %1</source>
        <translation>Ανοιχτό μέχρι %1</translation>
    </message>
    <message>
        <source>%1/offline</source>
<<<<<<< HEAD
        <translation>%1/αποσυνδεδεμένο</translation>
    </message>
    <message>
        <source>0/unconfirmed, %1</source>
        <translation>0/ανεπιβεβαίωτο, %1</translation>
=======
        <translation>%1/χωρίς σύνδεση;</translation>
    </message>
    <message>
        <source>%1/unconfirmed</source>
        <translation>%1/χωρίς επιβεβαίωση</translation>
    </message>
    <message>
        <source>%1 confirmations</source>
        <translation>%1 επιβεβαιώσεις</translation>
    </message>
    <message>
        <source>Status</source>
        <translation>Κατάσταση</translation>
    </message>
    <message>
        <source>, has not been successfully broadcast yet</source>
        <translation>, δεν έχει ακόμα μεταδοθεί μ' επιτυχία</translation>
>>>>>>> d3a038f4
    </message>
    <message>
        <source>Date</source>
        <translation>Ημερομηνία</translation>
    </message>
    <message>
        <source>Source</source>
        <translation>Πηγή</translation>
    </message>
    <message>
        <source>Generated</source>
<<<<<<< HEAD
        <translation>Παράχθηκε</translation>
=======
        <translation>Δημιουργία </translation>
>>>>>>> d3a038f4
    </message>
    <message>
        <source>From</source>
        <translation>Από</translation>
    </message>
    <message>
        <source>unknown</source>
<<<<<<< HEAD
        <translation>Άγνωστο</translation>
=======
        <translation>άγνωστο</translation>
>>>>>>> d3a038f4
    </message>
    <message>
        <source>To</source>
        <translation>Προς</translation>
    </message>
    <message>
        <source>own address</source>
<<<<<<< HEAD
        <translation>δική σας διεύθυνση</translation>
    </message>
    <message>
        <source>watch-only</source>
        <translation>παρακολούθηση-μόνο</translation>
    </message>
    <message>
        <source>label</source>
        <translation>ετικέτα</translation>
    </message>
    <message>
        <source>Credit</source>
        <translation>Πίστωση</translation>
    </message>
    <message>
        <source>not accepted</source>
        <translation>μη έγκυρο</translation>
=======
        <translation> δική σας διεύθυνση </translation>
    </message>
    <message>
        <source>watch-only</source>
        <translation>Επίβλεψη μόνο:</translation>
    </message>
    <message>
        <source>label</source>
        <translation>eπιγραφή</translation>
    </message>
    <message>
        <source>Credit</source>
        <translation>Πίστωση </translation>
    </message>
    <message>
        <source>not accepted</source>
        <translation>μη αποδεκτό</translation>
    </message>
    <message>
        <source>Total debit</source>
        <translation>Σύνολο χρέωσης</translation>
>>>>>>> d3a038f4
    </message>
    <message>
        <source>Total credit</source>
        <translation>Συνολική πίστωση</translation>
    </message>
    <message>
        <source>Transaction fee</source>
<<<<<<< HEAD
        <translation>Κόστος συναλλαγής</translation>
    </message>
    </context>
=======
        <translation>Τέλος συναλλαγής </translation>
    </message>
    <message>
        <source>Net amount</source>
        <translation>Καθαρό ποσό</translation>
    </message>
    <message>
        <source>Message</source>
        <translation>Μήνυμα</translation>
    </message>
    <message>
        <source>Comment</source>
        <translation>Σχόλιο:</translation>
    </message>
    <message>
        <source>Transaction ID</source>
        <translation>ID Συναλλαγής:</translation>
    </message>
    <message>
        <source>Merchant</source>
        <translation>Έμπορος</translation>
    </message>
    <message>
        <source>Generated coins must mature %1 blocks before they can be spent. When you generated this block, it was broadcast to the network to be added to the block chain. If it fails to get into the chain, its state will change to "not accepted" and it won't be spendable. This may occasionally happen if another node generates a block within a few seconds of yours.</source>
        <translation>Πρέπει να περιμένετε %1 μπλοκ πριν μπορέσετε να χρησιμοποιήσετε τα νομίσματα που έχετε δημιουργήσει. Το μπλοκ που δημιουργήσατε μεταδόθηκε στο δίκτυο για να συμπεριληφθεί στην αλυσίδα των μπλοκ. Αν δεν μπει σε αυτή θα μετατραπεί σε "μη αποδεκτό" και δε θα μπορεί να καταναλωθεί. Αυτό συμβαίνει σπάνια όταν κάποιος άλλος κόμβος δημιουργήσει ένα μπλοκ λίγα δευτερόλεπτα πριν από εσάς.</translation>
    </message>
    <message>
        <source>Debug information</source>
        <translation>Πληροφορίες αποσφαλμάτωσης</translation>
    </message>
    <message>
        <source>Transaction</source>
        <translation>Συναλλαγή</translation>
    </message>
    <message>
        <source>Inputs</source>
        <translation>εισροές </translation>
    </message>
    <message>
        <source>Amount</source>
        <translation>Ποσό</translation>
    </message>
    <message>
        <source>true</source>
        <translation>αληθής</translation>
    </message>
    <message>
        <source>false</source>
        <translation>αναληθής </translation>
    </message>
</context>
>>>>>>> d3a038f4
<context>
    <name>TransactionDescDialog</name>
    <message>
        <source>This pane shows a detailed description of the transaction</source>
        <translation>Αυτό το παράθυρο δείχνει μια λεπτομερή περιγραφή της συναλλαγής</translation>
    </message>
    </context>
<context>
    <name>TransactionTableModel</name>
    <message>
        <source>Date</source>
<<<<<<< HEAD
        <translation>Ημερομήνια</translation>
    </message>
    <message>
        <source>Label</source>
        <translation>Ετικέτα</translation>
=======
        <translation>Ημερομηνία</translation>
    </message>
    <message>
        <source>Type</source>
        <translation>Τύπος</translation>
    </message>
    <message>
        <source>Label</source>
        <translation>Επιγραφή</translation>
>>>>>>> d3a038f4
    </message>
    <message>
        <source>Open until %1</source>
        <translation>Ανοιχτό μέχρι %1</translation>
    </message>
    <message>
<<<<<<< HEAD
        <source>watch-only</source>
        <translation>παρακολούθηση-μόνο</translation>
=======
        <source>Unconfirmed</source>
        <translation>Ανεπιβεβαίωτες</translation>
    </message>
    <message>
        <source>Confirmed (%1 confirmations)</source>
        <translation>Επικυρωμένη (%1 επικυρώσεις)</translation>
    </message>
    <message>
        <source>Conflicted</source>
        <translation>Σύγκρουση</translation>
    </message>
    <message>
        <source>This block was not received by any other nodes and will probably not be accepted!</source>
        <translation>Αυτό το μπλοκ δεν έχει παραληφθεί από κανέναν άλλο κόμβο και κατά πάσα πιθανότητα θα απορριφθεί!</translation>
    </message>
    <message>
        <source>Generated but not accepted</source>
        <translation>Δημιουργήθηκε αλλά απορρίφθηκε</translation>
    </message>
    <message>
        <source>Received with</source>
        <translation>Ελήφθη με</translation>
    </message>
    <message>
        <source>Received from</source>
        <translation>Ελήφθη από</translation>
    </message>
    <message>
        <source>Sent to</source>
        <translation>Απεστάλη προς</translation>
    </message>
    <message>
        <source>Payment to yourself</source>
        <translation>Πληρωμή προς εσάς</translation>
    </message>
    <message>
        <source>Mined</source>
        <translation>Εξόρυξη</translation>
    </message>
    <message>
        <source>watch-only</source>
        <translation>Επίβλεψη μόνο:</translation>
    </message>
    <message>
        <source>(n/a)</source>
        <translation>(δ/α)</translation>
>>>>>>> d3a038f4
    </message>
    <message>
        <source>(no label)</source>
        <translation>(χωρίς ετικέτα)</translation>
    </message>
<<<<<<< HEAD
    </context>
<context>
    <name>TransactionView</name>
    <message>
=======
    <message>
        <source>Transaction status. Hover over this field to show number of confirmations.</source>
        <translation>Κατάσταση συναλλαγής. Πηγαίνετε το ποντίκι πάνω από αυτό το πεδίο για να δείτε τον αριθμό των επικυρώσεων</translation>
    </message>
    <message>
        <source>Date and time that the transaction was received.</source>
        <translation>Ημερομηνία κι ώρα λήψης της συναλλαγής.</translation>
    </message>
    <message>
        <source>Type of transaction.</source>
        <translation>Είδος συναλλαγής.</translation>
    </message>
    <message>
        <source>Amount removed from or added to balance.</source>
        <translation>Ποσό που αφαιρέθηκε ή προστέθηκε στο υπόλοιπο.</translation>
    </message>
</context>
<context>
    <name>TransactionView</name>
    <message>
        <source>All</source>
        <translation>Όλα</translation>
    </message>
    <message>
        <source>Today</source>
        <translation>Σήμερα</translation>
    </message>
    <message>
        <source>This week</source>
        <translation>Αυτή την εβδομάδα</translation>
    </message>
    <message>
        <source>This month</source>
        <translation>Αυτόν τον μήνα</translation>
    </message>
    <message>
        <source>Last month</source>
        <translation>Τον προηγούμενο μήνα</translation>
    </message>
    <message>
        <source>This year</source>
        <translation>Αυτό το έτος</translation>
    </message>
    <message>
        <source>Range...</source>
        <translation>Έκταση...</translation>
    </message>
    <message>
        <source>Received with</source>
        <translation>Ελήφθη με</translation>
    </message>
    <message>
        <source>Sent to</source>
        <translation>Απεστάλη προς</translation>
    </message>
    <message>
        <source>To yourself</source>
        <translation>Προς εσάς</translation>
    </message>
    <message>
        <source>Mined</source>
        <translation>Εξόρυξη</translation>
    </message>
    <message>
        <source>Other</source>
        <translation>Άλλο</translation>
    </message>
    <message>
        <source>Enter address or label to search</source>
        <translation>Αναζήτηση με βάση τη διεύθυνση ή την επιγραφή</translation>
    </message>
    <message>
        <source>Min amount</source>
        <translation>Ελάχιστο ποσό</translation>
    </message>
    <message>
>>>>>>> d3a038f4
        <source>Copy address</source>
        <translation>Αντιγραφή διεύθυνσης</translation>
    </message>
    <message>
        <source>Copy label</source>
<<<<<<< HEAD
        <translation>Αντιγραφή ετικέτας</translation>
=======
        <translation>Αντιγραφή επιγραφής</translation>
>>>>>>> d3a038f4
    </message>
    <message>
        <source>Copy amount</source>
        <translation>Αντιγραφή ποσού</translation>
    </message>
    <message>
        <source>Copy transaction ID</source>
<<<<<<< HEAD
        <translation>Αντιγραφή ταυτότητας συναλλαγής</translation>
    </message>
    <message>
        <source>Copy raw transaction</source>
        <translation>Αντιγραφή ανεπεξέργαστης συναλλαγής</translation>
    </message>
    <message>
        <source>Edit label</source>
        <translation>Επεξεργασία ετικέτας</translation>
    </message>
    <message>
        <source>Date</source>
        <translation>Ημερομήνια</translation>
    </message>
    <message>
        <source>Label</source>
        <translation>Ετικέτα</translation>
=======
        <translation>Αντιγραφη του ID Συναλλαγής</translation>
    </message>
    <message>
        <source>Edit label</source>
        <translation>Επεξεργασία επιγραφής</translation>
    </message>
    <message>
        <source>Show transaction details</source>
        <translation>Εμφάνιση λεπτομερειών συναλλαγής</translation>
    </message>
    <message>
        <source>Export Transaction History</source>
        <translation>Εξαγωγή Ιστορικού Συναλλαγών</translation>
    </message>
    <message>
        <source>Comma separated file (*.csv)</source>
        <translation>Αρχείο οριοθετημένο με κόμματα (*.csv)</translation>
    </message>
    <message>
        <source>Confirmed</source>
        <translation>Επικυρωμένες</translation>
    </message>
    <message>
        <source>Watch-only</source>
        <translation>Επίβλεψη μόνο:</translation>
    </message>
    <message>
        <source>Date</source>
        <translation>Ημερομηνία</translation>
    </message>
    <message>
        <source>Type</source>
        <translation>Τύπος</translation>
    </message>
    <message>
        <source>Label</source>
        <translation>Επιγραφή</translation>
>>>>>>> d3a038f4
    </message>
    <message>
        <source>Address</source>
        <translation>Διεύθυνση</translation>
    </message>
    <message>
        <source>Exporting Failed</source>
<<<<<<< HEAD
        <translation>Αποτυχία Εξαγωγής</translation>
    </message>
    </context>
=======
        <translation>Η Εξαγωγή Απέτυχε</translation>
    </message>
    <message>
        <source>There was an error trying to save the transaction history to %1.</source>
        <translation>Yπήρξε σφάλμα κατά την προσπάθεια αποθήκευσης του ιστορικού συναλλαγών στο %1.</translation>
    </message>
    <message>
        <source>Exporting Successful</source>
        <translation>Επιτυχής εξαγωγή</translation>
    </message>
    <message>
        <source>The transaction history was successfully saved to %1.</source>
        <translation>Το ιστορικό συναλλαγών αποθηκεύτηκε επιτυχώς στο %1.</translation>
    </message>
    <message>
        <source>Range:</source>
        <translation>Έκταση:</translation>
    </message>
    <message>
        <source>to</source>
        <translation>έως</translation>
    </message>
</context>
>>>>>>> d3a038f4
<context>
    <name>UnitDisplayStatusBarControl</name>
    <message>
        <source>Unit to show amounts in. Click to select another unit.</source>
        <translation>Μονάδα μέτρησης προβολής ποσών. Κάντε κλικ για επιλογή άλλης μονάδας.</translation>
    </message>
</context>
<context>
    <name>WalletFrame</name>
    <message>
        <source>No wallet has been loaded.</source>
        <translation>Δεν έχει φορτωθεί πορτοφόλι</translation>
    </message>
</context>
<context>
    <name>WalletModel</name>
    <message>
        <source>Send Coins</source>
        <translation>Αποστολή νομισμάτων</translation>
    </message>
</context>
<context>
    <name>WalletView</name>
    <message>
        <source>&amp;Export</source>
        <translation>&amp;Εξαγωγή</translation>
    </message>
    <message>
        <source>Export the data in the current tab to a file</source>
        <translation>Εξαγωγή δεδομένων καρτέλας σε αρχείο</translation>
    </message>
    <message>
        <source>Backup Wallet</source>
        <translation>Αντίγραφο ασφαλείας του πορτοφολιού</translation>
    </message>
    <message>
        <source>Wallet Data (*.dat)</source>
        <translation>Αρχεία δεδομένων πορτοφολιού (*.dat)</translation>
    </message>
    <message>
        <source>Backup Failed</source>
        <translation>Αποτυχία κατά τη δημιουργία αντιγράφου</translation>
    </message>
    <message>
        <source>There was an error trying to save the wallet data to %1.</source>
        <translation>Παρουσιάστηκε σφάλμα κατά την αποθήκευση των δεδομένων πορτοφολιού στο %1.</translation>
    </message>
    <message>
        <source>Backup Successful</source>
        <translation>Η δημιουργια αντιγραφου ασφαλειας πετυχε</translation>
    </message>
    <message>
        <source>The wallet data was successfully saved to %1.</source>
        <translation>Τα δεδομένα πορτοφολιού αποθηκεύτηκαν με επιτυχία στο %1.</translation>
    </message>
</context>
<context>
    <name>bitcoin-core</name>
    <message>
        <source>Options:</source>
        <translation>Επιλογές:</translation>
    </message>
    <message>
        <source>Specify data directory</source>
        <translation>Ορισμός φακέλου δεδομένων</translation>
    </message>
    <message>
        <source>Connect to a node to retrieve peer addresses, and disconnect</source>
        <translation>Σύνδεση σε έναν κόμβο για την ανάκτηση διευθύνσεων από ομοτίμους, και αποσυνδέσh</translation>
    </message>
    <message>
        <source>Specify your own public address</source>
        <translation>Διευκρινίστε τη δικιά σας δημόσια διεύθυνση.</translation>
    </message>
    <message>
        <source>Accept command line and JSON-RPC commands</source>
        <translation>Αποδοχή εντολών κονσόλας και JSON-RPC</translation>
    </message>
    <message>
        <source>Accept connections from outside (default: 1 if no -proxy or -connect/-noconnect)</source>
        <translation>Να δέχεσαι συνδέσεις από έξω(προεπιλογή:1)</translation>
    </message>
    <message>
        <source>Run in the background as a daemon and accept commands</source>
        <translation>Εκτέλεση στο παρασκήνιο κι αποδοχή εντολών</translation>
    </message>
    <message>
        <source>Bitcoin Core</source>
        <translation>Bitcoin Core</translation>
    </message>
    <message>
        <source>Bind to given address and always listen on it. Use [host]:port notation for IPv6</source>
        <translation>Αποθηκευση σε συγκεκριμένη διεύθυνση. Χρησιμοποιήστε τα πλήκτρα [Host] : συμβολισμός θύρα για IPv6</translation>
    </message>
    <message>
        <source>Execute command when a wallet transaction changes (%s in cmd is replaced by TxID)</source>
        <translation>Εκτέλεσε την εντολή όταν το καλύτερο μπλοκ αλλάξει(%s στην εντολή αντικαθίσταται από το hash του μπλοκ)</translation>
    </message>
    <message>
        <source>This is a pre-release test build - use at your own risk - do not use for mining or merchant applications</source>
        <translation>Αυτό είναι ένα προ-τεστ κυκλοφορίας - χρησιμοποιήστε το με δική σας ευθύνη - δεν χρησιμοποιείτε για εξόρυξη ή για αλλες εφαρμογές</translation>
    </message>
    <message>
        <source>Block creation options:</source>
        <translation>Αποκλεισμός επιλογων δημιουργίας: </translation>
    </message>
    <message>
        <source>Connection options:</source>
        <translation>Επιλογές σύνδεσης:</translation>
    </message>
    <message>
        <source>Corrupted block database detected</source>
        <translation>Εντοπισθηκε διεφθαρμενη βαση δεδομενων των μπλοκ</translation>
    </message>
    <message>
        <source>Do you want to rebuild the block database now?</source>
        <translation>Θελετε να δημιουργηθει τωρα η βαση δεδομενων του μπλοκ? </translation>
    </message>
    <message>
        <source>Error initializing block database</source>
        <translation>Σφάλμα κατά την ενεργοποίηση της βάσης δεδομένων μπλοκ</translation>
    </message>
    <message>
        <source>Error initializing wallet database environment %s!</source>
        <translation>Σφάλμα κατά την ενεργοποίηση της βάσης δεδομένων πορτοφόλιου %s!</translation>
    </message>
    <message>
        <source>Error loading block database</source>
        <translation>Σφάλμα φορτωσης της βασης δεδομενων των μπλοκ</translation>
    </message>
    <message>
        <source>Error opening block database</source>
        <translation>Σφάλμα φορτωσης της βασης δεδομενων των μπλοκ</translation>
    </message>
    <message>
        <source>Error: Disk space is low!</source>
        <translation>Προειδοποίηση: Χαμηλός χώρος στο δίσκο  </translation>
    </message>
    <message>
        <source>Failed to listen on any port. Use -listen=0 if you want this.</source>
        <translation>ταλαιπωρηθειτε για να ακούσετε σε οποιαδήποτε θύρα. Χρήση - ακούστε = 0 , αν θέλετε αυτό.</translation>
    </message>
    <message>
        <source>Importing...</source>
        <translation>ΕΙσαγωγή...</translation>
    </message>
    <message>
        <source>Invalid -onion address: '%s'</source>
        <translation>Άκυρη διεύθυνση -onion : '%s'</translation>
    </message>
    <message>
        <source>Not enough file descriptors available.</source>
        <translation>Δεν ειναι αρκετες περιγραφες αρχείων διαθέσιμες.</translation>
    </message>
    <message>
        <source>Only connect to nodes in network &lt;net&gt; (ipv4, ipv6 or onion)</source>
        <translation>Μόνο σύνδεση σε κόμβους του δικτύου &lt;net&gt; (ipv4, ipv6 ή onion)</translation>
    </message>
    <message>
        <source>Set maximum block size in bytes (default: %d)</source>
        <translation>Ορίστε το μέγιστο μέγεθος block σε bytes (προεπιλογή: %d)</translation>
    </message>
    <message>
        <source>Specify wallet file (within data directory)</source>
        <translation>Επιλέξτε αρχείο πορτοφολιού (μέσα απο κατάλογο δεδομένων)</translation>
    </message>
    <message>
        <source>Verifying blocks...</source>
        <translation>Επαλήθευση των μπλοκ... </translation>
    </message>
    <message>
        <source>Verifying wallet...</source>
        <translation>Επαλήθευση πορτοφολιου... </translation>
    </message>
    <message>
        <source>Wallet %s resides outside data directory %s</source>
        <translation>Το πορτοφόλι %s βρίσκεται έξω από το φάκελο δεδομένων %s</translation>
    </message>
    <message>
        <source>Wallet options:</source>
        <translation>Επιλογές πορτοφολιού:</translation>
    </message>
    <message>
        <source>Connect through SOCKS5 proxy</source>
        <translation>Σύνδεση μέσω διαμεσολαβητή SOCKS5</translation>
    </message>
    <message>
        <source>Error reading from database, shutting down.</source>
        <translation>Σφάλμα ανάγνωσης από τη βάση δεδομένων, γίνεται τερματισμός.</translation>
    </message>
    <message>
        <source>Information</source>
        <translation>Πληροφορία</translation>
    </message>
    <message>
        <source>Node relay options:</source>
        <translation>Επιλογές αναμετάδοσης κόμβου: </translation>
    </message>
    <message>
        <source>RPC server options:</source>
        <translation>Επιλογές διακομιστή RPC:</translation>
    </message>
    <message>
        <source>Send trace/debug info to console instead of debug.log file</source>
        <translation>Αποστολή πληροφοριών εντοπισμού σφαλμάτων στην κονσόλα αντί του αρχείου debug.log</translation>
    </message>
    <message>
        <source>Show all debugging options (usage: --help -help-debug)</source>
        <translation>Προβολή όλων των επιλογών εντοπισμού σφαλμάτων (χρήση: --help -help-debug)</translation>
    </message>
    <message>
        <source>Shrink debug.log file on client startup (default: 1 when no -debug)</source>
        <translation>Συρρίκνωση του αρχείο debug.log κατα την εκκίνηση του πελάτη (προεπιλογή: 1 όταν δεν-debug)</translation>
    </message>
    <message>
        <source>Signing transaction failed</source>
        <translation>Η υπογραφή συναλλαγής απέτυχε </translation>
    </message>
    <message>
        <source>This is experimental software.</source>
        <translation>Η εφαρμογή είναι σε πειραματικό στάδιο.</translation>
    </message>
    <message>
        <source>Transaction amount too small</source>
        <translation>Το ποσό της συναλλαγής είναι πολύ μικρο </translation>
    </message>
    <message>
        <source>Transaction too large</source>
        <translation>Η συναλλαγή ειναι πολύ μεγάλη </translation>
    </message>
    <message>
        <source>Username for JSON-RPC connections</source>
        <translation>Όνομα χρήστη για τις συνδέσεις JSON-RPC</translation>
    </message>
    <message>
        <source>Warning</source>
        <translation>Προειδοποίηση</translation>
    </message>
    <message>
        <source>Zapping all transactions from wallet...</source>
        <translation>Μεταφορά όλων των συναλλαγών απο το πορτοφόλι</translation>
    </message>
    <message>
        <source>Password for JSON-RPC connections</source>
        <translation>Κωδικός για τις συνδέσεις JSON-RPC</translation>
    </message>
    <message>
        <source>Execute command when the best block changes (%s in cmd is replaced by block hash)</source>
        <translation>Εκτέλεσε την εντολή όταν το καλύτερο μπλοκ αλλάξει(%s στην εντολή αντικαθίσταται από το hash του μπλοκ)</translation>
    </message>
    <message>
        <source>Allow DNS lookups for -addnode, -seednode and -connect</source>
        <translation>Να επιτρέπονται οι έλεγχοι DNS για προσθήκη και σύνδεση κόμβων</translation>
    </message>
    <message>
        <source>Loading addresses...</source>
        <translation>Φόρτωση διευθύνσεων...</translation>
    </message>
    <message>
        <source>How thorough the block verification of -checkblocks is (0-4, default: %u)</source>
        <translation>Πόσο εξονυχιστική να είναι η επιβεβαίωση του μπλοκ (0-4, προεπιλογή: %u)</translation>
    </message>
    <message>
        <source>Maintain a full transaction index, used by the getrawtransaction rpc call (default: %u)</source>
        <translation>Διατηρήση ένος πλήρες ευρετήριου συναλλαγών (προεπιλογή: %u) </translation>
    </message>
    <message>
        <source>Number of seconds to keep misbehaving peers from reconnecting (default: %u)</source>
        <translation>Δευτερόλεπτα πριν επιτραπεί ξανά η σύνδεση των προβληματικών peers (προεπιλογή: %u)</translation>
    </message>
    <message>
        <source>How many blocks to check at startup (default: %u, 0 = all)</source>
        <translation>Πόσα μπλοκ να ελέγχθουν κατά την εκκίνηση (προεπιλογή: %u, 0 = όλα)</translation>
    </message>
    <message>
        <source>Include IP addresses in debug output (default: %u)</source>
        <translation>Να συμπεριληφθεί η διεύθυνση IP στην αναφορά? (προεπιλογή: %u)</translation>
    </message>
    <message>
        <source>Invalid -proxy address: '%s'</source>
        <translation>Δεν είναι έγκυρη η διεύθυνση διαμεσολαβητή: '%s'</translation>
    </message>
    <message>
        <source>Maintain at most &lt;n&gt; connections to peers (default: %u)</source>
        <translation>Μέγιστες αριθμός συνδέσεων με τους peers &lt;n&gt; (προεπιλογή: %u)</translation>
    </message>
    <message>
        <source>Specify configuration file (default: %s)</source>
        <translation>Ορίστε αρχείο ρυθμίσεων (προεπιλογή: %s)</translation>
    </message>
    <message>
        <source>Specify connection timeout in milliseconds (minimum: 1, default: %d)</source>
        <translation>Ορισμός λήξης χρονικού ορίου σε χιλιοστά του δευτερολέπτου(προεπιλογή: %d)</translation>
    </message>
    <message>
        <source>Specify pid file (default: %s)</source>
        <translation>Ορίστε αρχείο pid (προεπιλογή: %s)</translation>
    </message>
    <message>
        <source>Threshold for disconnecting misbehaving peers (default: %u)</source>
        <translation>Όριο αποσύνδεσης προβληματικών peers (προεπιλογή: %u)</translation>
    </message>
    <message>
        <source>Unknown network specified in -onlynet: '%s'</source>
        <translation>Άγνωστo δίκτυο ορίζεται σε onlynet: '%s'</translation>
    </message>
    <message>
        <source>Insufficient funds</source>
        <translation>Ανεπαρκές κεφάλαιο</translation>
    </message>
    <message>
        <source>Loading block index...</source>
        <translation>Φόρτωση ευρετηρίου μπλοκ...</translation>
    </message>
    <message>
        <source>Add a node to connect to and attempt to keep the connection open</source>
        <translation>Προσέθεσε ένα κόμβο για σύνδεση και προσπάθησε να κρατήσεις την σύνδεση ανοιχτή</translation>
    </message>
    <message>
        <source>Loading wallet...</source>
        <translation>Φόρτωση πορτοφολιού...</translation>
    </message>
    <message>
        <source>Cannot downgrade wallet</source>
        <translation>Δεν μπορώ να υποβαθμίσω το πορτοφόλι</translation>
    </message>
    <message>
        <source>Cannot write default address</source>
        <translation>Δεν μπορώ να γράψω την προεπιλεγμένη διεύθυνση</translation>
    </message>
    <message>
        <source>Rescanning...</source>
        <translation>Ανίχνευση...</translation>
    </message>
    <message>
        <source>Done loading</source>
        <translation>Η φόρτωση ολοκληρώθηκε</translation>
    </message>
    <message>
        <source>Error</source>
        <translation>Σφάλμα</translation>
    </message>
</context>
</TS><|MERGE_RESOLUTION|>--- conflicted
+++ resolved
@@ -43,23 +43,15 @@
     </message>
     <message>
         <source>Choose the address to send coins to</source>
-<<<<<<< HEAD
         <translation>Επιλέξτε διεύθυνση αποστολής των νομισμάτων σας</translation>
     </message>
     <message>
         <source>Choose the address to receive coins with</source>
         <translation>Επιλέξτε διεύθυνση παραλαβής νομισμάτων</translation>
-=======
-        <translation>Επιλογή διεύθυνσης όπου θα σταλθούν νομίσματα</translation>
-    </message>
-    <message>
-        <source>Choose the address to receive coins with</source>
-        <translation>Επιλογή διεύθυνσης απ' όπου θα ληφθούν νομίσματα</translation>
     </message>
     <message>
         <source>C&amp;hoose</source>
         <translation>Ε&amp;πιλογή</translation>
->>>>>>> d3a038f4
     </message>
     <message>
         <source>Sending addresses</source>
@@ -70,7 +62,14 @@
         <translation>Διευθύνσεις λήψης</translation>
     </message>
     <message>
-<<<<<<< HEAD
+        <source>These are your Bitcoin addresses for sending payments. Always check the amount and the receiving address before sending coins.</source>
+        <translation>Αυτές είναι οι Bitcoin διευθύνσεις σας για να λαμβάνετε πληρωμές. Δίνοντας μία ξεχωριστή διεύθυνση σε κάθε αποστολέα, θα μπορείτε να ελέγχετε ποιος σας πληρώνει.</translation>
+    </message>
+    <message>
+        <source>These are your Bitcoin addresses for receiving payments. It is recommended to use a new receiving address for each transaction.</source>
+        <translation>Αυτές είναι οι Bitcoin διευθύνσεις σας για να λαμβάνετε πληρωμές. Δίνοντας μία ξεχωριστή διεύθυνση σε κάθε αποστολέα, θα μπορείτε να ελέγχετε ποιος σας πληρώνει.</translation>
+    </message>
+    <message>
         <source>&amp;Copy Address</source>
         <translation>&amp;Αντιγραφή Διεύθυνσης</translation>
     </message>
@@ -87,57 +86,23 @@
         <translation>Εξαγωγή Λίστας Διεύθυνσεων</translation>
     </message>
     <message>
+        <source>Comma separated file (*.csv)</source>
+        <translation>Αρχείο οριοθετημένο με κόμματα (*.csv)</translation>
+    </message>
+    <message>
         <source>Exporting Failed</source>
         <translation>Αποτυχία Εξαγωγής</translation>
     </message>
-    </context>
-=======
-        <source>These are your Bitcoin addresses for sending payments. Always check the amount and the receiving address before sending coins.</source>
-        <translation>Αυτές είναι οι Bitcoin διευθύνσεις σας για να λαμβάνετε πληρωμές. Δίνοντας μία ξεχωριστή διεύθυνση σε κάθε αποστολέα, θα μπορείτε να ελέγχετε ποιος σας πληρώνει.</translation>
-    </message>
-    <message>
-        <source>These are your Bitcoin addresses for receiving payments. It is recommended to use a new receiving address for each transaction.</source>
-        <translation>Αυτές είναι οι Bitcoin διευθύνσεις σας για να λαμβάνετε πληρωμές. Δίνοντας μία ξεχωριστή διεύθυνση σε κάθε αποστολέα, θα μπορείτε να ελέγχετε ποιος σας πληρώνει.</translation>
-    </message>
-    <message>
-        <source>&amp;Copy Address</source>
-        <translation>&amp;Αντιγραφή διεύθυνσης</translation>
-    </message>
-    <message>
-        <source>Copy &amp;Label</source>
-        <translation>Αντιγραφή &amp;επιγραφής</translation>
-    </message>
-    <message>
-        <source>&amp;Edit</source>
-        <translation>&amp;Επεξεργασία</translation>
-    </message>
-    <message>
-        <source>Export Address List</source>
-        <translation>Εξαγωγή της λίστας διευθύνσεων</translation>
-    </message>
-    <message>
-        <source>Comma separated file (*.csv)</source>
-        <translation>Αρχείο οριοθετημένο με κόμματα (*.csv)</translation>
-    </message>
-    <message>
-        <source>Exporting Failed</source>
-        <translation>Η Εξαγωγή Απέτυχε</translation>
-    </message>
     <message>
         <source>There was an error trying to save the address list to %1. Please try again.</source>
         <translation>Παρουσιάστηκε σφάλμα κατά την αποθήκευση της λίστας πορτοφολιών στο %1. Παρακαλώ δοκιμάστε ξανά</translation>
     </message>
 </context>
->>>>>>> d3a038f4
 <context>
     <name>AddressTableModel</name>
     <message>
         <source>Label</source>
-<<<<<<< HEAD
         <translation>Ετικέτα</translation>
-=======
-        <translation>Επιγραφή</translation>
->>>>>>> d3a038f4
     </message>
     <message>
         <source>Address</source>
@@ -183,26 +148,16 @@
         <translation>Ξεκλειδωσε το πορτοφολι</translation>
     </message>
     <message>
-<<<<<<< HEAD
+        <source>This operation needs your wallet passphrase to decrypt the wallet.</source>
+        <translation>Αυτη η ενεργεια χρειάζεται τον κωδικο του πορτοφολιου  για να αποκρυπτογραφησειι το πορτοφολι.</translation>
+    </message>
+    <message>
+        <source>Decrypt wallet</source>
+        <translation>Αποκρυπτογράφησε το πορτοφολι</translation>
+    </message>
+    <message>
         <source>Change passphrase</source>
         <translation>Αλλάξτε Φράση Πρόσβασης</translation>
-    </message>
-    <message>
-        <source>Wallet unlock failed</source>
-        <translation>Το Ξεκλείδωμα του Πορτοφολιού Απέτυχε</translation>
-    </message>
-    </context>
-=======
-        <source>This operation needs your wallet passphrase to decrypt the wallet.</source>
-        <translation>Αυτη η ενεργεια χρειάζεται τον κωδικο του πορτοφολιου  για να αποκρυπτογραφησειι το πορτοφολι.</translation>
-    </message>
-    <message>
-        <source>Decrypt wallet</source>
-        <translation>Αποκρυπτογράφησε το πορτοφολι</translation>
-    </message>
-    <message>
-        <source>Change passphrase</source>
-        <translation>Άλλαξε κωδικο πρόσβασης</translation>
     </message>
     <message>
         <source>Enter the old passphrase and new passphrase to the wallet.</source>
@@ -247,7 +202,7 @@
     </message>
     <message>
         <source>Wallet unlock failed</source>
-        <translation>το ξεκλείδωμα του πορτοφολιού απέτυχε</translation>
+        <translation>Το Ξεκλείδωμα του Πορτοφολιού Απέτυχε</translation>
     </message>
     <message>
         <source>The passphrase entered for the wallet decryption was incorrect.</source>
@@ -266,7 +221,6 @@
         <translation>Προσοχη: το πλήκτρο Caps Lock είναι ενεργο.</translation>
     </message>
 </context>
->>>>>>> d3a038f4
 <context>
     <name>BanTableModel</name>
     </context>
@@ -615,11 +569,7 @@
     </message>
     <message>
         <source>Copy label</source>
-<<<<<<< HEAD
         <translation>Αντιγραφή ετικέτας</translation>
-=======
-        <translation>Αντιγραφή επιγραφής</translation>
->>>>>>> d3a038f4
     </message>
     <message>
         <source>Copy amount</source>
@@ -627,10 +577,7 @@
     </message>
     <message>
         <source>Copy transaction ID</source>
-<<<<<<< HEAD
         <translation>Αντιγραφή ταυτότητας συναλλαγής</translation>
-=======
-        <translation>Αντιγραφη του ID Συναλλαγής</translation>
     </message>
     <message>
         <source>Lock unspent</source>
@@ -679,15 +626,11 @@
     <message>
         <source>Can vary +/- %1 satoshi(s) per input.</source>
         <translation>Μπορεί να διαφέρει +/- %1 Satoshi (ες) ανά εγγραφή.</translation>
->>>>>>> d3a038f4
     </message>
     <message>
         <source>(no label)</source>
         <translation>(χωρίς ετικέτα)</translation>
     </message>
-<<<<<<< HEAD
-    </context>
-=======
     <message>
         <source>change from %1 (%2)</source>
         <translation>ρέστα από %1 (%2) </translation>
@@ -698,7 +641,6 @@
 </translation>
     </message>
 </context>
->>>>>>> d3a038f4
 <context>
     <name>EditAddressDialog</name>
     <message>
@@ -723,7 +665,6 @@
     </message>
     <message>
         <source>New receiving address</source>
-<<<<<<< HEAD
         <translation>Νέα Διεύθυνση Λήψης</translation>
     </message>
     <message>
@@ -734,18 +675,6 @@
         <source>Edit receiving address</source>
         <translation>Διόρθωση Διεύθυνσης Λήψης</translation>
     </message>
-    </context>
-=======
-        <translation>Νέα διεύθυνση λήψης</translation>
-    </message>
-    <message>
-        <source>New sending address</source>
-        <translation>Νέα διεύθυνση αποστολής</translation>
-    </message>
-    <message>
-        <source>Edit receiving address</source>
-        <translation>Επεξεργασία διεύθυνσης λήψης</translation>
-    </message>
     <message>
         <source>Edit sending address</source>
         <translation>Επεξεργασία διεύθυνσης αποστολής</translation>
@@ -767,7 +696,6 @@
         <translation>Η δημιουργία νέου κλειδιού απέτυχε.</translation>
     </message>
 </context>
->>>>>>> d3a038f4
 <context>
     <name>FreespaceChecker</name>
     <message>
@@ -1564,21 +1492,16 @@
         <translation>Αφαίρεση</translation>
     </message>
     <message>
-<<<<<<< HEAD
+        <source>Copy URI</source>
+        <translation type="unfinished">Αντιγραφη της επιλεγμενης διεύθυνσης στο πρόχειρο του συστηματος</translation>
+    </message>
+    <message>
         <source>Copy label</source>
         <translation>Αντιγραφή ετικέτας</translation>
-=======
-        <source>Copy URI</source>
-        <translation type="unfinished">Αντιγραφη της επιλεγμενης διεύθυνσης στο πρόχειρο του συστηματος</translation>
-    </message>
-    <message>
-        <source>Copy label</source>
-        <translation>Αντιγραφή επιγραφής</translation>
     </message>
     <message>
         <source>Copy message</source>
         <translation>Αντιγραφή μηνύματος</translation>
->>>>>>> d3a038f4
     </message>
     <message>
         <source>Copy amount</source>
@@ -1603,16 +1526,43 @@
         <source>&amp;Save Image...</source>
         <translation>&amp;Αποθήκευση εικόνας...</translation>
     </message>
-<<<<<<< HEAD
+    <message>
+        <source>Request payment to %1</source>
+        <translation>Αίτηση πληρωμής για %1</translation>
+    </message>
+    <message>
+        <source>Payment information</source>
+        <translation>Πληροφορίες πληρωμής</translation>
+    </message>
+    <message>
+        <source>URI</source>
+        <translation>URI:</translation>
+    </message>
     <message>
         <source>Address</source>
         <translation>Διεύθυνση</translation>
     </message>
     <message>
+        <source>Amount</source>
+        <translation>Ποσό</translation>
+    </message>
+    <message>
         <source>Label</source>
         <translation>Ετικέτα</translation>
     </message>
-    </context>
+    <message>
+        <source>Message</source>
+        <translation>Μήνυμα</translation>
+    </message>
+    <message>
+        <source>Resulting URI too long, try to reduce the text for label / message.</source>
+        <translation>Το αποτέλεσμα της διεύθυνσης είναι πολύ μεγάλο. Μειώστε το μέγεθος για το κείμενο της ετικέτας/ μηνύματος.</translation>
+    </message>
+    <message>
+        <source>Error encoding URI into QR Code.</source>
+        <translation>Σφάλμα κατά την κωδικοποίηση του URI σε κώδικα QR</translation>
+    </message>
+</context>
 <context>
     <name>RecentRequestsTableModel</name>
     <message>
@@ -1624,969 +1574,823 @@
         <translation>Ετικέτα</translation>
     </message>
     <message>
+        <source>Message</source>
+        <translation>Μήνυμα</translation>
+    </message>
+    <message>
         <source>(no label)</source>
         <translation>(χωρίς ετικέτα)</translation>
     </message>
+    <message>
+        <source>(no message)</source>
+        <translation>(κανένα μήνυμα)</translation>
+    </message>
     </context>
 <context>
     <name>SendCoinsDialog</name>
-=======
->>>>>>> d3a038f4
-    <message>
-        <source>Request payment to %1</source>
-        <translation>Αίτηση πληρωμής για %1</translation>
-    </message>
-    <message>
-        <source>Payment information</source>
-        <translation>Πληροφορίες πληρωμής</translation>
-    </message>
-    <message>
-        <source>URI</source>
-        <translation>URI:</translation>
+    <message>
+        <source>Send Coins</source>
+        <translation>Αποστολή νομισμάτων</translation>
+    </message>
+    <message>
+        <source>Coin Control Features</source>
+        <translation>Χαρακτηρηστικά επιλογής κερμάτων</translation>
+    </message>
+    <message>
+        <source>Inputs...</source>
+        <translation>Εισροές...</translation>
+    </message>
+    <message>
+        <source>automatically selected</source>
+        <translation>επιλεγμένο αυτόματα</translation>
+    </message>
+    <message>
+        <source>Insufficient funds!</source>
+        <translation>Ανεπαρκές κεφάλαιο!</translation>
+    </message>
+    <message>
+        <source>Quantity:</source>
+        <translation>Ποσότητα:</translation>
+    </message>
+    <message>
+        <source>Bytes:</source>
+        <translation>Bytes:</translation>
+    </message>
+    <message>
+        <source>Amount:</source>
+        <translation>Ποσό:</translation>
+    </message>
+    <message>
+        <source>Fee:</source>
+        <translation>Ταρίφα</translation>
+    </message>
+    <message>
+        <source>After Fee:</source>
+        <translation>Ταρίφα αλλαγής</translation>
+    </message>
+    <message>
+        <source>Change:</source>
+        <translation>Ρέστα:</translation>
+    </message>
+    <message>
+        <source>If this is activated, but the change address is empty or invalid, change will be sent to a newly generated address.</source>
+        <translation>Όταν ενεργό, αλλά η διεύθυνση ρέστων είναι κενή ή άκυρη, τα ρέστα θα σταλούν σε μία πρόσφατα δημιουργημένη διεύθυνση.</translation>
+    </message>
+    <message>
+        <source>Custom change address</source>
+        <translation>Προσαρμοσμένη διεύθυνση ρέστων</translation>
+    </message>
+    <message>
+        <source>Transaction Fee:</source>
+        <translation>Τέλος συναλλαγής:</translation>
+    </message>
+    <message>
+        <source>Choose...</source>
+        <translation>Επιλογή...</translation>
+    </message>
+    <message>
+        <source>per kilobyte</source>
+        <translation>ανά kilobyte</translation>
+    </message>
+    <message>
+        <source>Hide</source>
+        <translation>Απόκρυψη</translation>
+    </message>
+    <message>
+        <source>total at least</source>
+        <translation>συνολικά τουλάχιστον</translation>
+    </message>
+    <message>
+        <source>Recommended:</source>
+        <translation>Προτεινόμενο: </translation>
+    </message>
+    <message>
+        <source>Custom:</source>
+        <translation>Προσαρμογή:</translation>
+    </message>
+    <message>
+        <source>normal</source>
+        <translation>κανονικό</translation>
+    </message>
+    <message>
+        <source>fast</source>
+        <translation>Γρήγορο</translation>
+    </message>
+    <message>
+        <source>Send to multiple recipients at once</source>
+        <translation>Αποστολή σε πολλούς αποδέκτες ταυτόχρονα</translation>
+    </message>
+    <message>
+        <source>Add &amp;Recipient</source>
+        <translation>&amp;Προσθήκη αποδέκτη</translation>
+    </message>
+    <message>
+        <source>Clear all fields of the form.</source>
+        <translation>Καθαρισμός όλων των πεδίων της φόρμας.</translation>
+    </message>
+    <message>
+        <source>Dust:</source>
+        <translation>Σκόνη</translation>
+    </message>
+    <message>
+        <source>Clear &amp;All</source>
+        <translation>Καθαρισμός &amp;Όλων</translation>
+    </message>
+    <message>
+        <source>Balance:</source>
+        <translation>Υπόλοιπο:</translation>
+    </message>
+    <message>
+        <source>Confirm the send action</source>
+        <translation>Επιβεβαίωση αποστολής</translation>
+    </message>
+    <message>
+        <source>S&amp;end</source>
+        <translation>Αποστολη</translation>
+    </message>
+    <message>
+        <source>Copy quantity</source>
+        <translation>Αντιγραφή ποσότητας</translation>
+    </message>
+    <message>
+        <source>Copy amount</source>
+        <translation>Αντιγραφή ποσού</translation>
+    </message>
+    <message>
+        <source>Copy fee</source>
+        <translation>Αντιγραφή ταρίφας</translation>
+    </message>
+    <message>
+        <source>Copy after fee</source>
+        <translation>Αντιγραφή μετα-ταρίφας</translation>
+    </message>
+    <message>
+        <source>Copy bytes</source>
+        <translation>Αντιγραφή των byte</translation>
+    </message>
+    <message>
+        <source>Copy dust</source>
+        <translation>Αντιγραφή 'σκόνης'</translation>
+    </message>
+    <message>
+        <source>Copy change</source>
+        <translation>Αντιγραφή των ρέστων</translation>
+    </message>
+    <message>
+        <source>%1 to %2</source>
+        <translation>%1 σε %2</translation>
+    </message>
+    <message>
+        <source>Are you sure you want to send?</source>
+        <translation>Είστε βέβαιοι για την αποστολή;</translation>
+    </message>
+    <message>
+        <source>added as transaction fee</source>
+        <translation>προστέθηκαν ως αμοιβή συναλλαγής</translation>
+    </message>
+    <message>
+        <source>or</source>
+        <translation>ή</translation>
+    </message>
+    <message>
+        <source>Confirm send coins</source>
+        <translation>Επιβεβαίωση αποστολής νομισμάτων</translation>
+    </message>
+    <message>
+        <source>The amount to pay must be larger than 0.</source>
+        <translation>Το ποσό πληρωμής πρέπει να είναι μεγαλύτερο από 0.</translation>
+    </message>
+    <message>
+        <source>The amount exceeds your balance.</source>
+        <translation>Το ποσό ξεπερνάει το διαθέσιμο υπόλοιπο</translation>
+    </message>
+    <message>
+        <source>The total exceeds your balance when the %1 transaction fee is included.</source>
+        <translation>Το σύνολο υπερβαίνει το υπόλοιπό σας όταν συμπεριληφθεί και η αμοιβή %1</translation>
+    </message>
+    <message>
+        <source>Transaction creation failed!</source>
+        <translation>Η δημιουργία της συναλλαγής απέτυχε!</translation>
+    </message>
+    <message>
+        <source>Warning: Invalid Bitcoin address</source>
+        <translation>Προειδοποίηση: Μη έγκυρη διεύθυνση Bitcoin</translation>
+    </message>
+    <message>
+        <source>(no label)</source>
+        <translation>(χωρίς ετικέτα)</translation>
+    </message>
+</context>
+<context>
+    <name>SendCoinsEntry</name>
+    <message>
+        <source>A&amp;mount:</source>
+        <translation>&amp;Ποσό:</translation>
+    </message>
+    <message>
+        <source>Pay &amp;To:</source>
+        <translation>Πληρωμή &amp;σε:</translation>
+    </message>
+    <message>
+        <source>&amp;Label:</source>
+        <translation>&amp;Επιγραφή</translation>
+    </message>
+    <message>
+        <source>Choose previously used address</source>
+        <translation>Επιλογή διεύθυνσης που έχει ήδη χρησιμοποιηθεί</translation>
+    </message>
+    <message>
+        <source>This is a normal payment.</source>
+        <translation>Αυτή είναι μια απλή πληρωμή.</translation>
+    </message>
+    <message>
+        <source>The Bitcoin address to send the payment to</source>
+        <translation>Η διεύθυνση Bitcoin που θα σταλεί η πληρωμή</translation>
+    </message>
+    <message>
+        <source>Alt+A</source>
+        <translation>Alt+A</translation>
+    </message>
+    <message>
+        <source>Paste address from clipboard</source>
+        <translation>Επικόλληση διεύθυνσης από το βιβλίο διευθύνσεων</translation>
+    </message>
+    <message>
+        <source>Alt+P</source>
+        <translation>Alt+P</translation>
+    </message>
+    <message>
+        <source>Remove this entry</source>
+        <translation>Αφαίρεση αυτής της καταχώρησης</translation>
+    </message>
+    <message>
+        <source>Message:</source>
+        <translation>Μήνυμα:</translation>
+    </message>
+    <message>
+        <source>Enter a label for this address to add it to the list of used addresses</source>
+        <translation>Εισάγεται μία ετικέτα για αυτή την διεύθυνση για να προστεθεί στη λίστα με τις χρησιμοποιημένες διευθύνσεις</translation>
+    </message>
+    <message>
+        <source>Pay To:</source>
+        <translation>Πληρωμή σε:</translation>
+    </message>
+    <message>
+        <source>Memo:</source>
+        <translation>Σημείωση:</translation>
+    </message>
+    <message>
+        <source>Enter a label for this address to add it to your address book</source>
+        <translation>Εισάγετε μια επιγραφή για αυτή τη διεύθυνση ώστε να καταχωρηθεί στο βιβλίο διευθύνσεων</translation>
+    </message>
+</context>
+<context>
+    <name>SendConfirmationDialog</name>
+    </context>
+<context>
+    <name>ShutdownWindow</name>
+    <message>
+        <source>Do not shut down the computer until this window disappears.</source>
+        <translation>Μην απενεργοποιήσετε τον υπολογιστή μέχρι να κλείσει αυτό το παράθυρο.</translation>
+    </message>
+</context>
+<context>
+    <name>SignVerifyMessageDialog</name>
+    <message>
+        <source>Signatures - Sign / Verify a Message</source>
+        <translation>Υπογραφές - Είσοδος / Επαλήθευση μήνυματος </translation>
+    </message>
+    <message>
+        <source>&amp;Sign Message</source>
+        <translation>&amp;Υπογραφή Μηνύματος</translation>
+    </message>
+    <message>
+        <source>The Bitcoin address to sign the message with</source>
+        <translation>Διεύθυνση Bitcoin που θα σταλεί το μήνυμα</translation>
+    </message>
+    <message>
+        <source>Choose previously used address</source>
+        <translation>Επιλογή διεύθυνσης που έχει ήδη χρησιμοποιηθεί</translation>
+    </message>
+    <message>
+        <source>Alt+A</source>
+        <translation>Alt+A</translation>
+    </message>
+    <message>
+        <source>Paste address from clipboard</source>
+        <translation>Επικόλληση διεύθυνσης από το βιβλίο διευθύνσεων</translation>
+    </message>
+    <message>
+        <source>Alt+P</source>
+        <translation>Alt+P</translation>
+    </message>
+    <message>
+        <source>Enter the message you want to sign here</source>
+        <translation>Εισάγετε εδώ το μήνυμα που θέλετε να υπογράψετε</translation>
+    </message>
+    <message>
+        <source>Signature</source>
+        <translation>Υπογραφή</translation>
+    </message>
+    <message>
+        <source>Copy the current signature to the system clipboard</source>
+        <translation>Αντέγραφη της επιλεγμενης διεύθυνσης στο πρόχειρο του συστηματος</translation>
+    </message>
+    <message>
+        <source>Sign the message to prove you own this Bitcoin address</source>
+        <translation>Υπογράψτε ένα μήνυμα για ν' αποδείξετε πως σας ανήκει μια συγκεκριμένη διεύθυνση Bitcoin</translation>
+    </message>
+    <message>
+        <source>Sign &amp;Message</source>
+        <translation>Υπογραφη μήνυματος</translation>
+    </message>
+    <message>
+        <source>Reset all sign message fields</source>
+        <translation>Επαναφορά όλων των πεδίων μήνυματος</translation>
+    </message>
+    <message>
+        <source>Clear &amp;All</source>
+        <translation>Καθαρισμός &amp;Όλων</translation>
+    </message>
+    <message>
+        <source>&amp;Verify Message</source>
+        <translation>&amp;Επιβεβαίωση μηνύματος</translation>
+    </message>
+    <message>
+        <source>The Bitcoin address the message was signed with</source>
+        <translation>Διεύθυνση Bitcoin η οποία το μήνυμα έχει υπογραφεί</translation>
+    </message>
+    <message>
+        <source>Verify the message to ensure it was signed with the specified Bitcoin address</source>
+        <translation>Υπογράψτε ένα μήνυμα για ν' αποδείξετε πως υπογραφθηκε απο μια συγκεκριμένη διεύθυνση Bitcoin</translation>
+    </message>
+    <message>
+        <source>Verify &amp;Message</source>
+        <translation>Επιβεβαίωση μηνύματος</translation>
+    </message>
+    <message>
+        <source>Reset all verify message fields</source>
+        <translation>Επαναφορά όλων επαλήθευμενων πεδίων μήνυματος </translation>
+    </message>
+    <message>
+        <source>Click "Sign Message" to generate signature</source>
+        <translation>Κάντε κλικ στο "Υπογραφή Μηνύματος" για να λάβετε την υπογραφή</translation>
+    </message>
+    <message>
+        <source>The entered address is invalid.</source>
+        <translation>Η διεύθυνση που εισήχθη είναι λάθος.</translation>
+    </message>
+    <message>
+        <source>Please check the address and try again.</source>
+        <translation>Παρακαλούμε ελέγξτε την διεύθυνση και δοκιμάστε ξανά.</translation>
+    </message>
+    <message>
+        <source>The entered address does not refer to a key.</source>
+        <translation>Η διεύθυνση που έχει εισαχθεί δεν αναφέρεται σε ένα πλήκτρο.</translation>
+    </message>
+    <message>
+        <source>Wallet unlock was cancelled.</source>
+        <translation>το ξεκλείδωμα του πορτοφολιού απέτυχε</translation>
+    </message>
+    <message>
+        <source>Private key for the entered address is not available.</source>
+        <translation>Το προσωπικό κλειδί εισαγμενης διευθυνσης δεν είναι διαθέσιμο.</translation>
+    </message>
+    <message>
+        <source>Message signing failed.</source>
+        <translation>Η υπογραφή του μηνύματος απέτυχε.</translation>
+    </message>
+    <message>
+        <source>Message signed.</source>
+        <translation>Μήνυμα υπεγράφη.</translation>
+    </message>
+    <message>
+        <source>The signature could not be decoded.</source>
+        <translation>Η υπογραφή δεν μπόρεσε να αποκρυπτογραφηθεί.</translation>
+    </message>
+    <message>
+        <source>Please check the signature and try again.</source>
+        <translation>Παρακαλούμε ελέγξτε την υπογραφή και δοκιμάστε ξανά.</translation>
+    </message>
+    <message>
+        <source>The signature did not match the message digest.</source>
+        <translation>Η υπογραφή δεν ταιριάζει με το μήνυμα. </translation>
+    </message>
+    <message>
+        <source>Message verification failed.</source>
+        <translation>Η επιβεβαίωση του μηνύματος απέτυχε</translation>
+    </message>
+    <message>
+        <source>Message verified.</source>
+        <translation>Μήνυμα επιβεβαιώθηκε.</translation>
+    </message>
+</context>
+<context>
+    <name>SplashScreen</name>
+    <message>
+        <source>[testnet]</source>
+        <translation>[testnet]</translation>
+    </message>
+</context>
+<context>
+    <name>TrafficGraphWidget</name>
+    <message>
+        <source>KB/s</source>
+        <translation>KB/s</translation>
+    </message>
+</context>
+<context>
+    <name>TransactionDesc</name>
+    <message>
+        <source>Open until %1</source>
+        <translation>Ανοιχτό μέχρι %1</translation>
+    </message>
+    <message>
+        <source>%1/offline</source>
+        <translation>%1/αποσυνδεδεμένο</translation>
+    </message>
+    <message>
+        <source>0/unconfirmed, %1</source>
+        <translation>0/ανεπιβεβαίωτο, %1</translation>
+    </message>
+    <message>
+        <source>%1/unconfirmed</source>
+        <translation>%1/χωρίς επιβεβαίωση</translation>
+    </message>
+    <message>
+        <source>%1 confirmations</source>
+        <translation>%1 επιβεβαιώσεις</translation>
+    </message>
+    <message>
+        <source>Status</source>
+        <translation>Κατάσταση</translation>
+    </message>
+    <message>
+        <source>, has not been successfully broadcast yet</source>
+        <translation>, δεν έχει ακόμα μεταδοθεί μ' επιτυχία</translation>
+    </message>
+    <message>
+        <source>Date</source>
+        <translation>Ημερομηνία</translation>
+    </message>
+    <message>
+        <source>Source</source>
+        <translation>Πηγή</translation>
+    </message>
+    <message>
+        <source>Generated</source>
+        <translation>Παράχθηκε</translation>
+    </message>
+    <message>
+        <source>From</source>
+        <translation>Από</translation>
+    </message>
+    <message>
+        <source>unknown</source>
+        <translation>Άγνωστο</translation>
+    </message>
+    <message>
+        <source>To</source>
+        <translation>Προς</translation>
+    </message>
+    <message>
+        <source>own address</source>
+        <translation>δική σας διεύθυνση</translation>
+    </message>
+    <message>
+        <source>watch-only</source>
+        <translation>παρακολούθηση-μόνο</translation>
+    </message>
+    <message>
+        <source>label</source>
+        <translation>ετικέτα</translation>
+    </message>
+    <message>
+        <source>Credit</source>
+        <translation>Πίστωση</translation>
+    </message>
+    <message>
+        <source>not accepted</source>
+        <translation>μη έγκυρο</translation>
+    </message>
+    <message>
+        <source>Total debit</source>
+        <translation>Σύνολο χρέωσης</translation>
+    </message>
+    <message>
+        <source>Total credit</source>
+        <translation>Συνολική πίστωση</translation>
+    </message>
+    <message>
+        <source>Transaction fee</source>
+        <translation>Κόστος συναλλαγής</translation>
+    </message>
+    <message>
+        <source>Net amount</source>
+        <translation>Καθαρό ποσό</translation>
+    </message>
+    <message>
+        <source>Message</source>
+        <translation>Μήνυμα</translation>
+    </message>
+    <message>
+        <source>Comment</source>
+        <translation>Σχόλιο:</translation>
+    </message>
+    <message>
+        <source>Transaction ID</source>
+        <translation>ID Συναλλαγής:</translation>
+    </message>
+    <message>
+        <source>Merchant</source>
+        <translation>Έμπορος</translation>
+    </message>
+    <message>
+        <source>Generated coins must mature %1 blocks before they can be spent. When you generated this block, it was broadcast to the network to be added to the block chain. If it fails to get into the chain, its state will change to "not accepted" and it won't be spendable. This may occasionally happen if another node generates a block within a few seconds of yours.</source>
+        <translation>Πρέπει να περιμένετε %1 μπλοκ πριν μπορέσετε να χρησιμοποιήσετε τα νομίσματα που έχετε δημιουργήσει. Το μπλοκ που δημιουργήσατε μεταδόθηκε στο δίκτυο για να συμπεριληφθεί στην αλυσίδα των μπλοκ. Αν δεν μπει σε αυτή θα μετατραπεί σε "μη αποδεκτό" και δε θα μπορεί να καταναλωθεί. Αυτό συμβαίνει σπάνια όταν κάποιος άλλος κόμβος δημιουργήσει ένα μπλοκ λίγα δευτερόλεπτα πριν από εσάς.</translation>
+    </message>
+    <message>
+        <source>Debug information</source>
+        <translation>Πληροφορίες αποσφαλμάτωσης</translation>
+    </message>
+    <message>
+        <source>Transaction</source>
+        <translation>Συναλλαγή</translation>
+    </message>
+    <message>
+        <source>Inputs</source>
+        <translation>εισροές </translation>
+    </message>
+    <message>
+        <source>Amount</source>
+        <translation>Ποσό</translation>
+    </message>
+    <message>
+        <source>true</source>
+        <translation>αληθής</translation>
+    </message>
+    <message>
+        <source>false</source>
+        <translation>αναληθής </translation>
+    </message>
+</context>
+<context>
+    <name>TransactionDescDialog</name>
+    <message>
+        <source>This pane shows a detailed description of the transaction</source>
+        <translation>Αυτό το παράθυρο δείχνει μια λεπτομερή περιγραφή της συναλλαγής</translation>
+    </message>
+    </context>
+<context>
+    <name>TransactionTableModel</name>
+    <message>
+        <source>Date</source>
+        <translation>Ημερομήνια</translation>
+    </message>
+    <message>
+        <source>Type</source>
+        <translation>Τύπος</translation>
+    </message>
+    <message>
+        <source>Label</source>
+        <translation>Ετικέτα</translation>
+    </message>
+    <message>
+        <source>Open until %1</source>
+        <translation>Ανοιχτό μέχρι %1</translation>
+    </message>
+    <message>
+        <source>Unconfirmed</source>
+        <translation>Ανεπιβεβαίωτες</translation>
+    </message>
+    <message>
+        <source>Confirmed (%1 confirmations)</source>
+        <translation>Επικυρωμένη (%1 επικυρώσεις)</translation>
+    </message>
+    <message>
+        <source>Conflicted</source>
+        <translation>Σύγκρουση</translation>
+    </message>
+    <message>
+        <source>This block was not received by any other nodes and will probably not be accepted!</source>
+        <translation>Αυτό το μπλοκ δεν έχει παραληφθεί από κανέναν άλλο κόμβο και κατά πάσα πιθανότητα θα απορριφθεί!</translation>
+    </message>
+    <message>
+        <source>Generated but not accepted</source>
+        <translation>Δημιουργήθηκε αλλά απορρίφθηκε</translation>
+    </message>
+    <message>
+        <source>Received with</source>
+        <translation>Ελήφθη με</translation>
+    </message>
+    <message>
+        <source>Received from</source>
+        <translation>Ελήφθη από</translation>
+    </message>
+    <message>
+        <source>Sent to</source>
+        <translation>Απεστάλη προς</translation>
+    </message>
+    <message>
+        <source>Payment to yourself</source>
+        <translation>Πληρωμή προς εσάς</translation>
+    </message>
+    <message>
+        <source>Mined</source>
+        <translation>Εξόρυξη</translation>
+    </message>
+    <message>
+        <source>watch-only</source>
+        <translation>παρακολούθηση-μόνο</translation>
+    </message>
+    <message>
+        <source>(n/a)</source>
+        <translation>(δ/α)</translation>
+    </message>
+    <message>
+        <source>(no label)</source>
+        <translation>(χωρίς ετικέτα)</translation>
+    </message>
+    <message>
+        <source>Transaction status. Hover over this field to show number of confirmations.</source>
+        <translation>Κατάσταση συναλλαγής. Πηγαίνετε το ποντίκι πάνω από αυτό το πεδίο για να δείτε τον αριθμό των επικυρώσεων</translation>
+    </message>
+    <message>
+        <source>Date and time that the transaction was received.</source>
+        <translation>Ημερομηνία κι ώρα λήψης της συναλλαγής.</translation>
+    </message>
+    <message>
+        <source>Type of transaction.</source>
+        <translation>Είδος συναλλαγής.</translation>
+    </message>
+    <message>
+        <source>Amount removed from or added to balance.</source>
+        <translation>Ποσό που αφαιρέθηκε ή προστέθηκε στο υπόλοιπο.</translation>
+    </message>
+</context>
+<context>
+    <name>TransactionView</name>
+    <message>
+        <source>All</source>
+        <translation>Όλα</translation>
+    </message>
+    <message>
+        <source>Today</source>
+        <translation>Σήμερα</translation>
+    </message>
+    <message>
+        <source>This week</source>
+        <translation>Αυτή την εβδομάδα</translation>
+    </message>
+    <message>
+        <source>This month</source>
+        <translation>Αυτόν τον μήνα</translation>
+    </message>
+    <message>
+        <source>Last month</source>
+        <translation>Τον προηγούμενο μήνα</translation>
+    </message>
+    <message>
+        <source>This year</source>
+        <translation>Αυτό το έτος</translation>
+    </message>
+    <message>
+        <source>Range...</source>
+        <translation>Έκταση...</translation>
+    </message>
+    <message>
+        <source>Received with</source>
+        <translation>Ελήφθη με</translation>
+    </message>
+    <message>
+        <source>Sent to</source>
+        <translation>Απεστάλη προς</translation>
+    </message>
+    <message>
+        <source>To yourself</source>
+        <translation>Προς εσάς</translation>
+    </message>
+    <message>
+        <source>Mined</source>
+        <translation>Εξόρυξη</translation>
+    </message>
+    <message>
+        <source>Other</source>
+        <translation>Άλλο</translation>
+    </message>
+    <message>
+        <source>Enter address or label to search</source>
+        <translation>Αναζήτηση με βάση τη διεύθυνση ή την επιγραφή</translation>
+    </message>
+    <message>
+        <source>Min amount</source>
+        <translation>Ελάχιστο ποσό</translation>
+    </message>
+    <message>
+        <source>Copy address</source>
+        <translation>Αντιγραφή διεύθυνσης</translation>
+    </message>
+    <message>
+        <source>Copy label</source>
+        <translation>Αντιγραφή ετικέτας</translation>
+    </message>
+    <message>
+        <source>Copy amount</source>
+        <translation>Αντιγραφή ποσού</translation>
+    </message>
+    <message>
+        <source>Copy transaction ID</source>
+        <translation>Αντιγραφή ταυτότητας συναλλαγής</translation>
+    </message>
+    <message>
+        <source>Copy raw transaction</source>
+        <translation>Αντιγραφή ανεπεξέργαστης συναλλαγής</translation>
+    </message>
+    <message>
+        <source>Edit label</source>
+        <translation>Επεξεργασία ετικέτας</translation>
+    </message>
+    <message>
+        <source>Show transaction details</source>
+        <translation>Εμφάνιση λεπτομερειών συναλλαγής</translation>
+    </message>
+    <message>
+        <source>Export Transaction History</source>
+        <translation>Εξαγωγή Ιστορικού Συναλλαγών</translation>
+    </message>
+    <message>
+        <source>Comma separated file (*.csv)</source>
+        <translation>Αρχείο οριοθετημένο με κόμματα (*.csv)</translation>
+    </message>
+    <message>
+        <source>Confirmed</source>
+        <translation>Επικυρωμένες</translation>
+    </message>
+    <message>
+        <source>Watch-only</source>
+        <translation>Επίβλεψη μόνο:</translation>
+    </message>
+    <message>
+        <source>Date</source>
+        <translation>Ημερομήνια</translation>
+    </message>
+    <message>
+        <source>Type</source>
+        <translation>Τύπος</translation>
+    </message>
+    <message>
+        <source>Label</source>
+        <translation>Ετικέτα</translation>
     </message>
     <message>
         <source>Address</source>
         <translation>Διεύθυνση</translation>
     </message>
     <message>
-        <source>Amount</source>
-        <translation>Ποσό</translation>
-    </message>
-    <message>
-        <source>Label</source>
-        <translation>Επιγραφή</translation>
-    </message>
-    <message>
-        <source>Message</source>
-        <translation>Μήνυμα</translation>
-    </message>
-    <message>
-        <source>Resulting URI too long, try to reduce the text for label / message.</source>
-        <translation>Το αποτέλεσμα της διεύθυνσης είναι πολύ μεγάλο. Μειώστε το μέγεθος για το κείμενο της ετικέτας/ μηνύματος.</translation>
-    </message>
-    <message>
-        <source>Error encoding URI into QR Code.</source>
-        <translation>Σφάλμα κατά την κωδικοποίηση του URI σε κώδικα QR</translation>
-    </message>
-</context>
-<context>
-    <name>RecentRequestsTableModel</name>
-    <message>
-        <source>Date</source>
-        <translation>Ημερομηνία</translation>
-    </message>
-    <message>
-        <source>Label</source>
-        <translation>Επιγραφή</translation>
-    </message>
-    <message>
-        <source>Message</source>
-        <translation>Μήνυμα</translation>
-    </message>
-    <message>
-        <source>(no label)</source>
-        <translation>(χωρίς ετικέτα)</translation>
-    </message>
-    <message>
-        <source>(no message)</source>
-        <translation>(κανένα μήνυμα)</translation>
-    </message>
-    </context>
-<context>
-    <name>SendCoinsDialog</name>
+        <source>Exporting Failed</source>
+        <translation>Αποτυχία Εξαγωγής</translation>
+    </message>
+    <message>
+        <source>There was an error trying to save the transaction history to %1.</source>
+        <translation>Yπήρξε σφάλμα κατά την προσπάθεια αποθήκευσης του ιστορικού συναλλαγών στο %1.</translation>
+    </message>
+    <message>
+        <source>Exporting Successful</source>
+        <translation>Επιτυχής εξαγωγή</translation>
+    </message>
+    <message>
+        <source>The transaction history was successfully saved to %1.</source>
+        <translation>Το ιστορικό συναλλαγών αποθηκεύτηκε επιτυχώς στο %1.</translation>
+    </message>
+    <message>
+        <source>Range:</source>
+        <translation>Έκταση:</translation>
+    </message>
+    <message>
+        <source>to</source>
+        <translation>έως</translation>
+    </message>
+</context>
+<context>
+    <name>UnitDisplayStatusBarControl</name>
+    <message>
+        <source>Unit to show amounts in. Click to select another unit.</source>
+        <translation>Μονάδα μέτρησης προβολής ποσών. Κάντε κλικ για επιλογή άλλης μονάδας.</translation>
+    </message>
+</context>
+<context>
+    <name>WalletFrame</name>
+    <message>
+        <source>No wallet has been loaded.</source>
+        <translation>Δεν έχει φορτωθεί πορτοφόλι</translation>
+    </message>
+</context>
+<context>
+    <name>WalletModel</name>
     <message>
         <source>Send Coins</source>
         <translation>Αποστολή νομισμάτων</translation>
     </message>
-    <message>
-        <source>Coin Control Features</source>
-        <translation>Χαρακτηρηστικά επιλογής κερμάτων</translation>
-    </message>
-    <message>
-        <source>Inputs...</source>
-        <translation>Εισροές...</translation>
-    </message>
-    <message>
-        <source>automatically selected</source>
-        <translation>επιλεγμένο αυτόματα</translation>
-    </message>
-    <message>
-        <source>Insufficient funds!</source>
-        <translation>Ανεπαρκές κεφάλαιο!</translation>
-    </message>
-    <message>
-        <source>Quantity:</source>
-        <translation>Ποσότητα:</translation>
-    </message>
-    <message>
-        <source>Bytes:</source>
-        <translation>Bytes:</translation>
-    </message>
-    <message>
-        <source>Amount:</source>
-        <translation>Ποσό:</translation>
-    </message>
-    <message>
-        <source>Fee:</source>
-        <translation>Ταρίφα</translation>
-    </message>
-    <message>
-        <source>After Fee:</source>
-        <translation>Ταρίφα αλλαγής</translation>
-    </message>
-    <message>
-        <source>Change:</source>
-        <translation>Ρέστα:</translation>
-    </message>
-    <message>
-        <source>If this is activated, but the change address is empty or invalid, change will be sent to a newly generated address.</source>
-        <translation>Όταν ενεργό, αλλά η διεύθυνση ρέστων είναι κενή ή άκυρη, τα ρέστα θα σταλούν σε μία πρόσφατα δημιουργημένη διεύθυνση.</translation>
-    </message>
-    <message>
-        <source>Custom change address</source>
-        <translation>Προσαρμοσμένη διεύθυνση ρέστων</translation>
-    </message>
-    <message>
-        <source>Transaction Fee:</source>
-        <translation>Τέλος συναλλαγής:</translation>
-    </message>
-    <message>
-        <source>Choose...</source>
-        <translation>Επιλογή...</translation>
-    </message>
-    <message>
-        <source>per kilobyte</source>
-        <translation>ανά kilobyte</translation>
-    </message>
-    <message>
-        <source>Hide</source>
-        <translation>Απόκρυψη</translation>
-    </message>
-    <message>
-        <source>total at least</source>
-        <translation>συνολικά τουλάχιστον</translation>
-    </message>
-    <message>
-        <source>Recommended:</source>
-        <translation>Προτεινόμενο: </translation>
-    </message>
-    <message>
-        <source>Custom:</source>
-        <translation>Προσαρμογή:</translation>
-    </message>
-    <message>
-        <source>normal</source>
-        <translation>κανονικό</translation>
-    </message>
-    <message>
-        <source>fast</source>
-        <translation>Γρήγορο</translation>
-    </message>
-    <message>
-        <source>Send to multiple recipients at once</source>
-        <translation>Αποστολή σε πολλούς αποδέκτες ταυτόχρονα</translation>
-    </message>
-    <message>
-        <source>Add &amp;Recipient</source>
-        <translation>&amp;Προσθήκη αποδέκτη</translation>
-    </message>
-    <message>
-        <source>Clear all fields of the form.</source>
-        <translation>Καθαρισμός όλων των πεδίων της φόρμας.</translation>
-    </message>
-    <message>
-        <source>Dust:</source>
-        <translation>Σκόνη</translation>
-    </message>
-    <message>
-        <source>Clear &amp;All</source>
-        <translation>Καθαρισμός &amp;Όλων</translation>
-    </message>
-    <message>
-        <source>Balance:</source>
-        <translation>Υπόλοιπο:</translation>
-    </message>
-    <message>
-        <source>Confirm the send action</source>
-        <translation>Επιβεβαίωση αποστολής</translation>
-    </message>
-    <message>
-        <source>S&amp;end</source>
-        <translation>Αποστολη</translation>
-    </message>
-    <message>
-<<<<<<< HEAD
-=======
-        <source>Copy quantity</source>
-        <translation>Αντιγραφή ποσότητας</translation>
-    </message>
-    <message>
->>>>>>> d3a038f4
-        <source>Copy amount</source>
-        <translation>Αντιγραφή ποσού</translation>
-    </message>
-    <message>
-<<<<<<< HEAD
-=======
-        <source>Copy fee</source>
-        <translation>Αντιγραφή ταρίφας</translation>
-    </message>
-    <message>
-        <source>Copy after fee</source>
-        <translation>Αντιγραφή μετα-ταρίφας</translation>
-    </message>
-    <message>
-        <source>Copy bytes</source>
-        <translation>Αντιγραφή των byte</translation>
-    </message>
-    <message>
-        <source>Copy dust</source>
-        <translation>Αντιγραφή 'σκόνης'</translation>
-    </message>
-    <message>
-        <source>Copy change</source>
-        <translation>Αντιγραφή των ρέστων</translation>
-    </message>
-    <message>
-        <source>%1 to %2</source>
-        <translation>%1 σε %2</translation>
-    </message>
-    <message>
-        <source>Are you sure you want to send?</source>
-        <translation>Είστε βέβαιοι για την αποστολή;</translation>
-    </message>
-    <message>
-        <source>added as transaction fee</source>
-        <translation>προστέθηκαν ως αμοιβή συναλλαγής</translation>
-    </message>
-    <message>
-        <source>or</source>
-        <translation>ή</translation>
-    </message>
-    <message>
-        <source>Confirm send coins</source>
-        <translation>Επιβεβαίωση αποστολής νομισμάτων</translation>
-    </message>
-    <message>
-        <source>The amount to pay must be larger than 0.</source>
-        <translation>Το ποσό πληρωμής πρέπει να είναι μεγαλύτερο από 0.</translation>
-    </message>
-    <message>
-        <source>The amount exceeds your balance.</source>
-        <translation>Το ποσό ξεπερνάει το διαθέσιμο υπόλοιπο</translation>
-    </message>
-    <message>
-        <source>The total exceeds your balance when the %1 transaction fee is included.</source>
-        <translation>Το σύνολο υπερβαίνει το υπόλοιπό σας όταν συμπεριληφθεί και η αμοιβή %1</translation>
-    </message>
-    <message>
-        <source>Transaction creation failed!</source>
-        <translation>Η δημιουργία της συναλλαγής απέτυχε!</translation>
-    </message>
-    <message>
-        <source>Warning: Invalid Bitcoin address</source>
-        <translation>Προειδοποίηση: Μη έγκυρη διεύθυνση Bitcoin</translation>
-    </message>
-    <message>
->>>>>>> d3a038f4
-        <source>(no label)</source>
-        <translation>(χωρίς ετικέτα)</translation>
-    </message>
-</context>
-<context>
-    <name>SendCoinsEntry</name>
-    <message>
-        <source>A&amp;mount:</source>
-        <translation>&amp;Ποσό:</translation>
-    </message>
-    <message>
-        <source>Pay &amp;To:</source>
-        <translation>Πληρωμή &amp;σε:</translation>
-    </message>
-    <message>
-        <source>&amp;Label:</source>
-        <translation>&amp;Επιγραφή</translation>
-    </message>
-    <message>
-        <source>Choose previously used address</source>
-        <translation>Επιλογή διεύθυνσης που έχει ήδη χρησιμοποιηθεί</translation>
-    </message>
-    <message>
-        <source>This is a normal payment.</source>
-        <translation>Αυτή είναι μια απλή πληρωμή.</translation>
-    </message>
-    <message>
-        <source>The Bitcoin address to send the payment to</source>
-        <translation>Η διεύθυνση Bitcoin που θα σταλεί η πληρωμή</translation>
-    </message>
-    <message>
-        <source>Alt+A</source>
-        <translation>Alt+A</translation>
-    </message>
-    <message>
-        <source>Paste address from clipboard</source>
-        <translation>Επικόλληση διεύθυνσης από το βιβλίο διευθύνσεων</translation>
-    </message>
-    <message>
-        <source>Alt+P</source>
-        <translation>Alt+P</translation>
-    </message>
-    <message>
-        <source>Remove this entry</source>
-        <translation>Αφαίρεση αυτής της καταχώρησης</translation>
-    </message>
-    <message>
-        <source>Message:</source>
-        <translation>Μήνυμα:</translation>
-    </message>
-    <message>
-        <source>Enter a label for this address to add it to the list of used addresses</source>
-        <translation>Εισάγεται μία ετικέτα για αυτή την διεύθυνση για να προστεθεί στη λίστα με τις χρησιμοποιημένες διευθύνσεις</translation>
-    </message>
-    <message>
-        <source>Pay To:</source>
-        <translation>Πληρωμή σε:</translation>
-    </message>
-    <message>
-        <source>Memo:</source>
-        <translation>Σημείωση:</translation>
-    </message>
-    <message>
-        <source>Enter a label for this address to add it to your address book</source>
-        <translation>Εισάγετε μια επιγραφή για αυτή τη διεύθυνση ώστε να καταχωρηθεί στο βιβλίο διευθύνσεων</translation>
-    </message>
-</context>
-<context>
-    <name>SendConfirmationDialog</name>
-    </context>
-<context>
-    <name>ShutdownWindow</name>
-    <message>
-        <source>Do not shut down the computer until this window disappears.</source>
-        <translation>Μην απενεργοποιήσετε τον υπολογιστή μέχρι να κλείσει αυτό το παράθυρο.</translation>
-    </message>
-</context>
-<context>
-    <name>SignVerifyMessageDialog</name>
-    <message>
-        <source>Signatures - Sign / Verify a Message</source>
-        <translation>Υπογραφές - Είσοδος / Επαλήθευση μήνυματος </translation>
-    </message>
-    <message>
-        <source>&amp;Sign Message</source>
-        <translation>&amp;Υπογραφή Μηνύματος</translation>
-    </message>
-    <message>
-        <source>The Bitcoin address to sign the message with</source>
-        <translation>Διεύθυνση Bitcoin που θα σταλεί το μήνυμα</translation>
-    </message>
-    <message>
-        <source>Choose previously used address</source>
-        <translation>Επιλογή διεύθυνσης που έχει ήδη χρησιμοποιηθεί</translation>
-    </message>
-    <message>
-        <source>Alt+A</source>
-        <translation>Alt+A</translation>
-    </message>
-    <message>
-        <source>Paste address from clipboard</source>
-        <translation>Επικόλληση διεύθυνσης από το βιβλίο διευθύνσεων</translation>
-    </message>
-    <message>
-        <source>Alt+P</source>
-        <translation>Alt+P</translation>
-    </message>
-    <message>
-        <source>Enter the message you want to sign here</source>
-        <translation>Εισάγετε εδώ το μήνυμα που θέλετε να υπογράψετε</translation>
-    </message>
-    <message>
-        <source>Signature</source>
-        <translation>Υπογραφή</translation>
-    </message>
-    <message>
-        <source>Copy the current signature to the system clipboard</source>
-        <translation>Αντέγραφη της επιλεγμενης διεύθυνσης στο πρόχειρο του συστηματος</translation>
-    </message>
-    <message>
-        <source>Sign the message to prove you own this Bitcoin address</source>
-        <translation>Υπογράψτε ένα μήνυμα για ν' αποδείξετε πως σας ανήκει μια συγκεκριμένη διεύθυνση Bitcoin</translation>
-    </message>
-    <message>
-        <source>Sign &amp;Message</source>
-        <translation>Υπογραφη μήνυματος</translation>
-    </message>
-    <message>
-        <source>Reset all sign message fields</source>
-        <translation>Επαναφορά όλων των πεδίων μήνυματος</translation>
-    </message>
-    <message>
-        <source>Clear &amp;All</source>
-        <translation>Καθαρισμός &amp;Όλων</translation>
-    </message>
-    <message>
-        <source>&amp;Verify Message</source>
-        <translation>&amp;Επιβεβαίωση μηνύματος</translation>
-    </message>
-    <message>
-        <source>The Bitcoin address the message was signed with</source>
-        <translation>Διεύθυνση Bitcoin η οποία το μήνυμα έχει υπογραφεί</translation>
-    </message>
-    <message>
-        <source>Verify the message to ensure it was signed with the specified Bitcoin address</source>
-        <translation>Υπογράψτε ένα μήνυμα για ν' αποδείξετε πως υπογραφθηκε απο μια συγκεκριμένη διεύθυνση Bitcoin</translation>
-    </message>
-    <message>
-        <source>Verify &amp;Message</source>
-        <translation>Επιβεβαίωση μηνύματος</translation>
-    </message>
-    <message>
-        <source>Reset all verify message fields</source>
-        <translation>Επαναφορά όλων επαλήθευμενων πεδίων μήνυματος </translation>
-    </message>
-    <message>
-        <source>Click "Sign Message" to generate signature</source>
-        <translation>Κάντε κλικ στο "Υπογραφή Μηνύματος" για να λάβετε την υπογραφή</translation>
-    </message>
-    <message>
-        <source>The entered address is invalid.</source>
-        <translation>Η διεύθυνση που εισήχθη είναι λάθος.</translation>
-    </message>
-    <message>
-        <source>Please check the address and try again.</source>
-        <translation>Παρακαλούμε ελέγξτε την διεύθυνση και δοκιμάστε ξανά.</translation>
-    </message>
-    <message>
-        <source>The entered address does not refer to a key.</source>
-        <translation>Η διεύθυνση που έχει εισαχθεί δεν αναφέρεται σε ένα πλήκτρο.</translation>
-    </message>
-    <message>
-        <source>Wallet unlock was cancelled.</source>
-        <translation>το ξεκλείδωμα του πορτοφολιού απέτυχε</translation>
-    </message>
-    <message>
-        <source>Private key for the entered address is not available.</source>
-        <translation>Το προσωπικό κλειδί εισαγμενης διευθυνσης δεν είναι διαθέσιμο.</translation>
-    </message>
-    <message>
-        <source>Message signing failed.</source>
-        <translation>Η υπογραφή του μηνύματος απέτυχε.</translation>
-    </message>
-    <message>
-        <source>Message signed.</source>
-        <translation>Μήνυμα υπεγράφη.</translation>
-    </message>
-    <message>
-        <source>The signature could not be decoded.</source>
-        <translation>Η υπογραφή δεν μπόρεσε να αποκρυπτογραφηθεί.</translation>
-    </message>
-    <message>
-        <source>Please check the signature and try again.</source>
-        <translation>Παρακαλούμε ελέγξτε την υπογραφή και δοκιμάστε ξανά.</translation>
-    </message>
-    <message>
-        <source>The signature did not match the message digest.</source>
-        <translation>Η υπογραφή δεν ταιριάζει με το μήνυμα. </translation>
-    </message>
-    <message>
-        <source>Message verification failed.</source>
-        <translation>Η επιβεβαίωση του μηνύματος απέτυχε</translation>
-    </message>
-    <message>
-        <source>Message verified.</source>
-        <translation>Μήνυμα επιβεβαιώθηκε.</translation>
-    </message>
-</context>
-<context>
-    <name>SplashScreen</name>
-    <message>
-        <source>[testnet]</source>
-        <translation>[testnet]</translation>
-    </message>
-</context>
-<context>
-    <name>TrafficGraphWidget</name>
-    <message>
-        <source>KB/s</source>
-        <translation>KB/s</translation>
-    </message>
-</context>
-<context>
-    <name>TransactionDesc</name>
-    <message>
-        <source>Open until %1</source>
-        <translation>Ανοιχτό μέχρι %1</translation>
-    </message>
-    <message>
-        <source>%1/offline</source>
-<<<<<<< HEAD
-        <translation>%1/αποσυνδεδεμένο</translation>
-    </message>
-    <message>
-        <source>0/unconfirmed, %1</source>
-        <translation>0/ανεπιβεβαίωτο, %1</translation>
-=======
-        <translation>%1/χωρίς σύνδεση;</translation>
-    </message>
-    <message>
-        <source>%1/unconfirmed</source>
-        <translation>%1/χωρίς επιβεβαίωση</translation>
-    </message>
-    <message>
-        <source>%1 confirmations</source>
-        <translation>%1 επιβεβαιώσεις</translation>
-    </message>
-    <message>
-        <source>Status</source>
-        <translation>Κατάσταση</translation>
-    </message>
-    <message>
-        <source>, has not been successfully broadcast yet</source>
-        <translation>, δεν έχει ακόμα μεταδοθεί μ' επιτυχία</translation>
->>>>>>> d3a038f4
-    </message>
-    <message>
-        <source>Date</source>
-        <translation>Ημερομηνία</translation>
-    </message>
-    <message>
-        <source>Source</source>
-        <translation>Πηγή</translation>
-    </message>
-    <message>
-        <source>Generated</source>
-<<<<<<< HEAD
-        <translation>Παράχθηκε</translation>
-=======
-        <translation>Δημιουργία </translation>
->>>>>>> d3a038f4
-    </message>
-    <message>
-        <source>From</source>
-        <translation>Από</translation>
-    </message>
-    <message>
-        <source>unknown</source>
-<<<<<<< HEAD
-        <translation>Άγνωστο</translation>
-=======
-        <translation>άγνωστο</translation>
->>>>>>> d3a038f4
-    </message>
-    <message>
-        <source>To</source>
-        <translation>Προς</translation>
-    </message>
-    <message>
-        <source>own address</source>
-<<<<<<< HEAD
-        <translation>δική σας διεύθυνση</translation>
-    </message>
-    <message>
-        <source>watch-only</source>
-        <translation>παρακολούθηση-μόνο</translation>
-    </message>
-    <message>
-        <source>label</source>
-        <translation>ετικέτα</translation>
-    </message>
-    <message>
-        <source>Credit</source>
-        <translation>Πίστωση</translation>
-    </message>
-    <message>
-        <source>not accepted</source>
-        <translation>μη έγκυρο</translation>
-=======
-        <translation> δική σας διεύθυνση </translation>
-    </message>
-    <message>
-        <source>watch-only</source>
-        <translation>Επίβλεψη μόνο:</translation>
-    </message>
-    <message>
-        <source>label</source>
-        <translation>eπιγραφή</translation>
-    </message>
-    <message>
-        <source>Credit</source>
-        <translation>Πίστωση </translation>
-    </message>
-    <message>
-        <source>not accepted</source>
-        <translation>μη αποδεκτό</translation>
-    </message>
-    <message>
-        <source>Total debit</source>
-        <translation>Σύνολο χρέωσης</translation>
->>>>>>> d3a038f4
-    </message>
-    <message>
-        <source>Total credit</source>
-        <translation>Συνολική πίστωση</translation>
-    </message>
-    <message>
-        <source>Transaction fee</source>
-<<<<<<< HEAD
-        <translation>Κόστος συναλλαγής</translation>
-    </message>
-    </context>
-=======
-        <translation>Τέλος συναλλαγής </translation>
-    </message>
-    <message>
-        <source>Net amount</source>
-        <translation>Καθαρό ποσό</translation>
-    </message>
-    <message>
-        <source>Message</source>
-        <translation>Μήνυμα</translation>
-    </message>
-    <message>
-        <source>Comment</source>
-        <translation>Σχόλιο:</translation>
-    </message>
-    <message>
-        <source>Transaction ID</source>
-        <translation>ID Συναλλαγής:</translation>
-    </message>
-    <message>
-        <source>Merchant</source>
-        <translation>Έμπορος</translation>
-    </message>
-    <message>
-        <source>Generated coins must mature %1 blocks before they can be spent. When you generated this block, it was broadcast to the network to be added to the block chain. If it fails to get into the chain, its state will change to "not accepted" and it won't be spendable. This may occasionally happen if another node generates a block within a few seconds of yours.</source>
-        <translation>Πρέπει να περιμένετε %1 μπλοκ πριν μπορέσετε να χρησιμοποιήσετε τα νομίσματα που έχετε δημιουργήσει. Το μπλοκ που δημιουργήσατε μεταδόθηκε στο δίκτυο για να συμπεριληφθεί στην αλυσίδα των μπλοκ. Αν δεν μπει σε αυτή θα μετατραπεί σε "μη αποδεκτό" και δε θα μπορεί να καταναλωθεί. Αυτό συμβαίνει σπάνια όταν κάποιος άλλος κόμβος δημιουργήσει ένα μπλοκ λίγα δευτερόλεπτα πριν από εσάς.</translation>
-    </message>
-    <message>
-        <source>Debug information</source>
-        <translation>Πληροφορίες αποσφαλμάτωσης</translation>
-    </message>
-    <message>
-        <source>Transaction</source>
-        <translation>Συναλλαγή</translation>
-    </message>
-    <message>
-        <source>Inputs</source>
-        <translation>εισροές </translation>
-    </message>
-    <message>
-        <source>Amount</source>
-        <translation>Ποσό</translation>
-    </message>
-    <message>
-        <source>true</source>
-        <translation>αληθής</translation>
-    </message>
-    <message>
-        <source>false</source>
-        <translation>αναληθής </translation>
-    </message>
-</context>
->>>>>>> d3a038f4
-<context>
-    <name>TransactionDescDialog</name>
-    <message>
-        <source>This pane shows a detailed description of the transaction</source>
-        <translation>Αυτό το παράθυρο δείχνει μια λεπτομερή περιγραφή της συναλλαγής</translation>
-    </message>
-    </context>
-<context>
-    <name>TransactionTableModel</name>
-    <message>
-        <source>Date</source>
-<<<<<<< HEAD
-        <translation>Ημερομήνια</translation>
-    </message>
-    <message>
-        <source>Label</source>
-        <translation>Ετικέτα</translation>
-=======
-        <translation>Ημερομηνία</translation>
-    </message>
-    <message>
-        <source>Type</source>
-        <translation>Τύπος</translation>
-    </message>
-    <message>
-        <source>Label</source>
-        <translation>Επιγραφή</translation>
->>>>>>> d3a038f4
-    </message>
-    <message>
-        <source>Open until %1</source>
-        <translation>Ανοιχτό μέχρι %1</translation>
-    </message>
-    <message>
-<<<<<<< HEAD
-        <source>watch-only</source>
-        <translation>παρακολούθηση-μόνο</translation>
-=======
-        <source>Unconfirmed</source>
-        <translation>Ανεπιβεβαίωτες</translation>
-    </message>
-    <message>
-        <source>Confirmed (%1 confirmations)</source>
-        <translation>Επικυρωμένη (%1 επικυρώσεις)</translation>
-    </message>
-    <message>
-        <source>Conflicted</source>
-        <translation>Σύγκρουση</translation>
-    </message>
-    <message>
-        <source>This block was not received by any other nodes and will probably not be accepted!</source>
-        <translation>Αυτό το μπλοκ δεν έχει παραληφθεί από κανέναν άλλο κόμβο και κατά πάσα πιθανότητα θα απορριφθεί!</translation>
-    </message>
-    <message>
-        <source>Generated but not accepted</source>
-        <translation>Δημιουργήθηκε αλλά απορρίφθηκε</translation>
-    </message>
-    <message>
-        <source>Received with</source>
-        <translation>Ελήφθη με</translation>
-    </message>
-    <message>
-        <source>Received from</source>
-        <translation>Ελήφθη από</translation>
-    </message>
-    <message>
-        <source>Sent to</source>
-        <translation>Απεστάλη προς</translation>
-    </message>
-    <message>
-        <source>Payment to yourself</source>
-        <translation>Πληρωμή προς εσάς</translation>
-    </message>
-    <message>
-        <source>Mined</source>
-        <translation>Εξόρυξη</translation>
-    </message>
-    <message>
-        <source>watch-only</source>
-        <translation>Επίβλεψη μόνο:</translation>
-    </message>
-    <message>
-        <source>(n/a)</source>
-        <translation>(δ/α)</translation>
->>>>>>> d3a038f4
-    </message>
-    <message>
-        <source>(no label)</source>
-        <translation>(χωρίς ετικέτα)</translation>
-    </message>
-<<<<<<< HEAD
-    </context>
-<context>
-    <name>TransactionView</name>
-    <message>
-=======
-    <message>
-        <source>Transaction status. Hover over this field to show number of confirmations.</source>
-        <translation>Κατάσταση συναλλαγής. Πηγαίνετε το ποντίκι πάνω από αυτό το πεδίο για να δείτε τον αριθμό των επικυρώσεων</translation>
-    </message>
-    <message>
-        <source>Date and time that the transaction was received.</source>
-        <translation>Ημερομηνία κι ώρα λήψης της συναλλαγής.</translation>
-    </message>
-    <message>
-        <source>Type of transaction.</source>
-        <translation>Είδος συναλλαγής.</translation>
-    </message>
-    <message>
-        <source>Amount removed from or added to balance.</source>
-        <translation>Ποσό που αφαιρέθηκε ή προστέθηκε στο υπόλοιπο.</translation>
-    </message>
-</context>
-<context>
-    <name>TransactionView</name>
-    <message>
-        <source>All</source>
-        <translation>Όλα</translation>
-    </message>
-    <message>
-        <source>Today</source>
-        <translation>Σήμερα</translation>
-    </message>
-    <message>
-        <source>This week</source>
-        <translation>Αυτή την εβδομάδα</translation>
-    </message>
-    <message>
-        <source>This month</source>
-        <translation>Αυτόν τον μήνα</translation>
-    </message>
-    <message>
-        <source>Last month</source>
-        <translation>Τον προηγούμενο μήνα</translation>
-    </message>
-    <message>
-        <source>This year</source>
-        <translation>Αυτό το έτος</translation>
-    </message>
-    <message>
-        <source>Range...</source>
-        <translation>Έκταση...</translation>
-    </message>
-    <message>
-        <source>Received with</source>
-        <translation>Ελήφθη με</translation>
-    </message>
-    <message>
-        <source>Sent to</source>
-        <translation>Απεστάλη προς</translation>
-    </message>
-    <message>
-        <source>To yourself</source>
-        <translation>Προς εσάς</translation>
-    </message>
-    <message>
-        <source>Mined</source>
-        <translation>Εξόρυξη</translation>
-    </message>
-    <message>
-        <source>Other</source>
-        <translation>Άλλο</translation>
-    </message>
-    <message>
-        <source>Enter address or label to search</source>
-        <translation>Αναζήτηση με βάση τη διεύθυνση ή την επιγραφή</translation>
-    </message>
-    <message>
-        <source>Min amount</source>
-        <translation>Ελάχιστο ποσό</translation>
-    </message>
-    <message>
->>>>>>> d3a038f4
-        <source>Copy address</source>
-        <translation>Αντιγραφή διεύθυνσης</translation>
-    </message>
-    <message>
-        <source>Copy label</source>
-<<<<<<< HEAD
-        <translation>Αντιγραφή ετικέτας</translation>
-=======
-        <translation>Αντιγραφή επιγραφής</translation>
->>>>>>> d3a038f4
-    </message>
-    <message>
-        <source>Copy amount</source>
-        <translation>Αντιγραφή ποσού</translation>
-    </message>
-    <message>
-        <source>Copy transaction ID</source>
-<<<<<<< HEAD
-        <translation>Αντιγραφή ταυτότητας συναλλαγής</translation>
-    </message>
-    <message>
-        <source>Copy raw transaction</source>
-        <translation>Αντιγραφή ανεπεξέργαστης συναλλαγής</translation>
-    </message>
-    <message>
-        <source>Edit label</source>
-        <translation>Επεξεργασία ετικέτας</translation>
-    </message>
-    <message>
-        <source>Date</source>
-        <translation>Ημερομήνια</translation>
-    </message>
-    <message>
-        <source>Label</source>
-        <translation>Ετικέτα</translation>
-=======
-        <translation>Αντιγραφη του ID Συναλλαγής</translation>
-    </message>
-    <message>
-        <source>Edit label</source>
-        <translation>Επεξεργασία επιγραφής</translation>
-    </message>
-    <message>
-        <source>Show transaction details</source>
-        <translation>Εμφάνιση λεπτομερειών συναλλαγής</translation>
-    </message>
-    <message>
-        <source>Export Transaction History</source>
-        <translation>Εξαγωγή Ιστορικού Συναλλαγών</translation>
-    </message>
-    <message>
-        <source>Comma separated file (*.csv)</source>
-        <translation>Αρχείο οριοθετημένο με κόμματα (*.csv)</translation>
-    </message>
-    <message>
-        <source>Confirmed</source>
-        <translation>Επικυρωμένες</translation>
-    </message>
-    <message>
-        <source>Watch-only</source>
-        <translation>Επίβλεψη μόνο:</translation>
-    </message>
-    <message>
-        <source>Date</source>
-        <translation>Ημερομηνία</translation>
-    </message>
-    <message>
-        <source>Type</source>
-        <translation>Τύπος</translation>
-    </message>
-    <message>
-        <source>Label</source>
-        <translation>Επιγραφή</translation>
->>>>>>> d3a038f4
-    </message>
-    <message>
-        <source>Address</source>
-        <translation>Διεύθυνση</translation>
-    </message>
-    <message>
-        <source>Exporting Failed</source>
-<<<<<<< HEAD
-        <translation>Αποτυχία Εξαγωγής</translation>
-    </message>
-    </context>
-=======
-        <translation>Η Εξαγωγή Απέτυχε</translation>
-    </message>
-    <message>
-        <source>There was an error trying to save the transaction history to %1.</source>
-        <translation>Yπήρξε σφάλμα κατά την προσπάθεια αποθήκευσης του ιστορικού συναλλαγών στο %1.</translation>
-    </message>
-    <message>
-        <source>Exporting Successful</source>
-        <translation>Επιτυχής εξαγωγή</translation>
-    </message>
-    <message>
-        <source>The transaction history was successfully saved to %1.</source>
-        <translation>Το ιστορικό συναλλαγών αποθηκεύτηκε επιτυχώς στο %1.</translation>
-    </message>
-    <message>
-        <source>Range:</source>
-        <translation>Έκταση:</translation>
-    </message>
-    <message>
-        <source>to</source>
-        <translation>έως</translation>
-    </message>
-</context>
->>>>>>> d3a038f4
-<context>
-    <name>UnitDisplayStatusBarControl</name>
-    <message>
-        <source>Unit to show amounts in. Click to select another unit.</source>
-        <translation>Μονάδα μέτρησης προβολής ποσών. Κάντε κλικ για επιλογή άλλης μονάδας.</translation>
-    </message>
-</context>
-<context>
-    <name>WalletFrame</name>
-    <message>
-        <source>No wallet has been loaded.</source>
-        <translation>Δεν έχει φορτωθεί πορτοφόλι</translation>
-    </message>
-</context>
-<context>
-    <name>WalletModel</name>
-    <message>
-        <source>Send Coins</source>
-        <translation>Αποστολή νομισμάτων</translation>
-    </message>
 </context>
 <context>
     <name>WalletView</name>
