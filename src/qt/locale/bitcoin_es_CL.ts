<TS language="es_CL" version="2.0">
<context>
    <name>AddressBookPage</name>
    <message>
        <source>Right-click to edit address or label</source>
        <translation>Haga clic para editar la dirección o etiqueta</translation>
    </message>
    <message>
        <source>Create a new address</source>
        <translation>Crea una nueva direCrea una nueva direccióncción</translation>
    </message>
    <message>
        <source>&amp;New</source>
        <translation>y nueva</translation>
    </message>
    <message>
        <source>Copy the currently selected address to the system clipboard</source>
        <translation>Copia la dirección seleccionada al portapapeles</translation>
    </message>
    <message>
        <source>&amp;Copy</source>
        <translation>y copiar</translation>
    </message>
    <message>
        <source>C&amp;lose</source>
        <translation>C y perder</translation>
    </message>
    <message>
        <source>&amp;Copy Address</source>
        <translation>&amp;Copia dirección</translation>
    </message>
    <message>
        <source>Delete the currently selected address from the list</source>
        <translation>Eliminar la dirección seleccionada de la lista</translation>
    </message>
    <message>
        <source>Export the data in the current tab to a file</source>
        <translation>Exportar los datos de la pestaña actual a un archivo</translation>
    </message>
    <message>
        <source>&amp;Export</source>
        <translation>y exportar</translation>
    </message>
    <message>
        <source>&amp;Delete</source>
        <translation>&amp;Borrar</translation>
    </message>
    <message>
        <source>Choose the address to send coins to</source>
        <translation>Selecciona la direccion para enviar coins</translation>
    </message>
    <message>
        <source>Choose the address to receive coins with</source>
        <translation>Selecciona la dirección para recibir coins</translation>
    </message>
    <message>
        <source>Sending addresses</source>
        <translation>Dirección de envio</translation>
    </message>
    <message>
        <source>Receiving addresses</source>
        <translation>Dirección para recibir</translation>
    </message>
    <message>
        <source>Copy &amp;Label</source>
        <translation>Copia &amp;etiqueta</translation>
    </message>
    <message>
        <source>&amp;Edit</source>
        <translation>&amp;Editar</translation>
    </message>
    <message>
        <source>Export Address List</source>
        <translation>Exportar lista de direcciones</translation>
    </message>
    <message>
        <source>Comma separated file (*.csv)</source>
        <translation>Archivos separados por coma (*.csv)</translation>
    </message>
    <message>
        <source>Exporting Failed</source>
        <translation>Exportado fallo</translation>
    </message>
    </context>
<context>
    <name>AddressTableModel</name>
    <message>
        <source>Label</source>
        <translation>Etiqueta</translation>
    </message>
    <message>
        <source>Address</source>
        <translation>Dirección</translation>
    </message>
    <message>
        <source>(no label)</source>
        <translation>(sin etiqueta)</translation>
    </message>
</context>
<context>
    <name>AskPassphraseDialog</name>
    <message>
        <source>Enter passphrase</source>
        <translation>Introduce contraseña actual      </translation>
    </message>
    <message>
        <source>New passphrase</source>
        <translation>Nueva contraseña</translation>
    </message>
    <message>
        <source>Repeat new passphrase</source>
        <translation>Repite nueva contraseña</translation>
    </message>
    <message>
        <source>Encrypt wallet</source>
        <translation>Codificar billetera</translation>
    </message>
    <message>
        <source>This operation needs your wallet passphrase to unlock the wallet.</source>
        <translation>Esta operación necesita la contraseña para desbloquear la billetera.</translation>
    </message>
    <message>
        <source>Unlock wallet</source>
        <translation>Desbloquea billetera</translation>
    </message>
    <message>
        <source>This operation needs your wallet passphrase to decrypt the wallet.</source>
        <translation>Esta operación necesita la contraseña para decodificar la billetara.</translation>
    </message>
    <message>
        <source>Decrypt wallet</source>
        <translation>Decodificar cartera</translation>
    </message>
    <message>
        <source>Change passphrase</source>
        <translation>Cambia contraseña</translation>
    </message>
    <message>
        <source>Confirm wallet encryption</source>
        <translation>Confirma la codificación de cartera</translation>
    </message>
    <message>
        <source>Warning: If you encrypt your wallet and lose your passphrase, you will &lt;b&gt;LOSE ALL OF YOUR BITCOINS&lt;/b&gt;!</source>
        <translation>Atención: ¡Si codificas tu billetera y pierdes la contraseña perderás &lt;b&gt;TODOS TUS BITCOINS&lt;/b&gt;!</translation>
    </message>
    <message>
        <source>Are you sure you wish to encrypt your wallet?</source>
        <translation>¿Seguro que quieres seguir codificando la billetera?</translation>
    </message>
    <message>
        <source>IMPORTANT: Any previous backups you have made of your wallet file should be replaced with the newly generated, encrypted wallet file. For security reasons, previous backups of the unencrypted wallet file will become useless as soon as you start using the new, encrypted wallet.</source>
        <translation>IMPORTANTE: Cualquier versión anterior que hayas realizado de tu archivo de billetera será reemplazada por el nuevo archivo de billetera encriptado. Por razones de seguridad, los respaldos anteriores de los archivos de billetera se volverán inútiles en tanto comiences a usar la nueva billetera encriptada.</translation>
    </message>
    <message>
        <source>Warning: The Caps Lock key is on!</source>
        <translation>Precaucion: Mayúsculas Activadas</translation>
    </message>
    <message>
        <source>Wallet encrypted</source>
        <translation>Billetera codificada</translation>
    </message>
    <message>
        <source>Wallet encryption failed</source>
        <translation>Falló la codificación de la billetera</translation>
    </message>
    <message>
        <source>Wallet encryption failed due to an internal error. Your wallet was not encrypted.</source>
        <translation>La codificación de la billetera falló debido a un error interno. Tu billetera no ha sido codificada.</translation>
    </message>
    <message>
        <source>The supplied passphrases do not match.</source>
        <translation>Las contraseñas no coinciden.</translation>
    </message>
    <message>
        <source>Wallet unlock failed</source>
        <translation>Ha fallado el desbloqueo de la billetera</translation>
    </message>
    <message>
        <source>The passphrase entered for the wallet decryption was incorrect.</source>
        <translation>La contraseña introducida para decodificar la billetera es incorrecta.</translation>
    </message>
    <message>
        <source>Wallet decryption failed</source>
        <translation>Ha fallado la decodificación de la billetera</translation>
    </message>
    <message>
        <source>Wallet passphrase was successfully changed.</source>
        <translation>La contraseña de billetera ha sido cambiada con éxito.</translation>
    </message>
</context>
<context>
    <name>BanTableModel</name>
    </context>
<context>
    <name>BitcoinGUI</name>
    <message>
        <source>Sign &amp;message...</source>
        <translation>Firmar &amp;Mensaje...</translation>
    </message>
    <message>
        <source>Synchronizing with network...</source>
        <translation>Sincronizando con la red...</translation>
    </message>
    <message>
        <source>&amp;Overview</source>
        <translation>&amp;Vista general</translation>
    </message>
    <message>
        <source>Show general overview of wallet</source>
        <translation>Muestra una vista general de la billetera</translation>
    </message>
    <message>
        <source>&amp;Transactions</source>
        <translation>&amp;Transacciones</translation>
    </message>
    <message>
        <source>Browse transaction history</source>
        <translation>Explora el historial de transacciónes</translation>
    </message>
    <message>
        <source>E&amp;xit</source>
        <translation>&amp;Salir</translation>
    </message>
    <message>
        <source>Quit application</source>
        <translation>Salir del programa</translation>
    </message>
    <message>
        <source>About &amp;Qt</source>
        <translation>Acerca de</translation>
    </message>
    <message>
        <source>Show information about Qt</source>
        <translation>Mostrar Información sobre Qt</translation>
    </message>
    <message>
        <source>&amp;Options...</source>
        <translation>&amp;Opciones</translation>
    </message>
    <message>
        <source>&amp;Encrypt Wallet...</source>
        <translation>&amp;Codificar la billetera...</translation>
    </message>
    <message>
        <source>&amp;Backup Wallet...</source>
        <translation>&amp;Respaldar billetera...</translation>
    </message>
    <message>
        <source>&amp;Change Passphrase...</source>
        <translation>&amp;Cambiar la contraseña...</translation>
    </message>
    <message>
        <source>&amp;Sending addresses...</source>
        <translation>Mandando direcciones</translation>
    </message>
    <message>
        <source>&amp;Receiving addresses...</source>
        <translation>Recibiendo direcciones</translation>
    </message>
    <message>
        <source>Open &amp;URI...</source>
        <translation>Abrir y url...</translation>
    </message>
    <message>
        <source>Bitcoin Core client</source>
        <translation>cliente bitcoin core</translation>
    </message>
    <message>
        <source>Reindexing blocks on disk...</source>
        <translation>Cargando el index de bloques...</translation>
    </message>
    <message>
        <source>Send coins to a Bitcoin address</source>
        <translation>Enviar monedas a una dirección bitcoin</translation>
    </message>
    <message>
        <source>Backup wallet to another location</source>
        <translation>Respaldar billetera en otra ubicación</translation>
    </message>
    <message>
        <source>Change the passphrase used for wallet encryption</source>
        <translation>Cambiar la contraseña utilizada para la codificación de la billetera</translation>
    </message>
    <message>
        <source>&amp;Debug window</source>
        <translation>Ventana &amp;Debug</translation>
    </message>
    <message>
        <source>Open debugging and diagnostic console</source>
        <translation>Abre consola de depuración y diagnóstico</translation>
    </message>
    <message>
        <source>&amp;Verify message...</source>
        <translation>Verificar mensaje....</translation>
    </message>
    <message>
        <source>Bitcoin</source>
        <translation>Bitcoin</translation>
    </message>
    <message>
        <source>Wallet</source>
        <translation>Cartera</translation>
    </message>
    <message>
        <source>&amp;Send</source>
        <translation>&amp;Envía</translation>
    </message>
    <message>
        <source>&amp;Receive</source>
        <translation>y recibir</translation>
    </message>
    <message>
        <source>Show information about Bitcoin Core</source>
        <translation>Mostrar informacion sobre Bitcoin Core</translation>
    </message>
    <message>
        <source>&amp;Show / Hide</source>
        <translation>&amp;Mostrar/Ocultar</translation>
    </message>
    <message>
        <source>Sign messages with your Bitcoin addresses to prove you own them</source>
        <translation>Firmar un mensaje para provar que usted es dueño de esta dirección</translation>
    </message>
    <message>
        <source>&amp;File</source>
        <translation>&amp;Archivo</translation>
    </message>
    <message>
        <source>&amp;Settings</source>
        <translation>&amp;Configuración</translation>
    </message>
    <message>
        <source>&amp;Help</source>
        <translation>&amp;Ayuda</translation>
    </message>
    <message>
        <source>Tabs toolbar</source>
        <translation>Barra de pestañas</translation>
    </message>
    <message>
        <source>Bitcoin Core</source>
        <translation>bitcoin core</translation>
    </message>
    <message>
<<<<<<< HEAD
=======
        <source>Request payments (generates QR codes and bitcoin: URIs)</source>
        <translation>Pide pagos (genera codigos QR and bitcoin: URls)</translation>
    </message>
    <message>
        <source>&amp;About Bitcoin Core</source>
        <translation>&amp;Sobre Bitcoin Core</translation>
    </message>
    <message>
        <source>Modify configuration options for Bitcoin Core</source>
        <translation>Modifica las opciones para BitCoin Core</translation>
    </message>
    <message>
>>>>>>> 188ca9c3
        <source>%1 and %2</source>
        <translation>%1 y %2</translation>
    </message>
    <message>
        <source>Error</source>
        <translation>Error</translation>
    </message>
    <message>
        <source>Warning</source>
        <translation>Atención</translation>
    </message>
    <message>
        <source>Information</source>
        <translation>Información</translation>
    </message>
    <message>
        <source>Up to date</source>
        <translation>Actualizado</translation>
    </message>
    <message>
        <source>Catching up...</source>
        <translation>Recuperando...</translation>
    </message>
    <message>
        <source>Sent transaction</source>
        <translation>Transacción enviada</translation>
    </message>
    <message>
        <source>Incoming transaction</source>
        <translation>Transacción entrante</translation>
    </message>
    <message>
        <source>Wallet is &lt;b&gt;encrypted&lt;/b&gt; and currently &lt;b&gt;unlocked&lt;/b&gt;</source>
        <translation>La billetera esta &lt;b&gt;codificada&lt;/b&gt; y actualmente &lt;b&gt;desbloqueda&lt;/b&gt;</translation>
    </message>
    <message>
        <source>Wallet is &lt;b&gt;encrypted&lt;/b&gt; and currently &lt;b&gt;locked&lt;/b&gt;</source>
        <translation>La billetera esta &lt;b&gt;codificada&lt;/b&gt; y actualmente &lt;b&gt;bloqueda&lt;/b&gt;</translation>
    </message>
</context>
<context>
    <name>ClientModel</name>
    <message>
        <source>Network Alert</source>
        <translation>Alerta de Red</translation>
    </message>
</context>
<context>
    <name>CoinControlDialog</name>
    <message>
        <source>Amount:</source>
        <translation>Cantidad:</translation>
    </message>
    <message>
        <source>Priority:</source>
        <translation>prioridad:</translation>
    </message>
    <message>
<<<<<<< HEAD
=======
        <source>Fee:</source>
        <translation>comisión:
</translation>
    </message>
    <message>
>>>>>>> 188ca9c3
        <source>Amount</source>
        <translation>Cantidad</translation>
    </message>
    <message>
        <source>Date</source>
        <translation>Fecha</translation>
    </message>
    <message>
        <source>Confirmations</source>
        <translation>Confirmaciones</translation>
    </message>
    <message>
        <source>Confirmed</source>
        <translation>Confirmado</translation>
    </message>
    <message>
        <source>Priority</source>
        <translation>prioridad</translation>
    </message>
    <message>
        <source>Copy address</source>
        <translation>Copia dirección</translation>
    </message>
    <message>
        <source>Copy label</source>
        <translation>Copia etiqueta</translation>
    </message>
    <message>
        <source>Copy amount</source>
        <translation>Copiar Cantidad</translation>
    </message>
    <message>
        <source>Copy quantity</source>
        <translation>copiar cantidad</translation>
    </message>
    <message>
        <source>Copy fee</source>
        <translation>copiar comision</translation>
    </message>
    <message>
        <source>Copy bytes</source>
        <translation>copiar bytes</translation>
    </message>
    <message>
        <source>medium</source>
        <translation>medio</translation>
    </message>
    <message>
        <source>low</source>
        <translation>bajo</translation>
    </message>
    <message>
        <source>yes</source>
        <translation>si</translation>
    </message>
    <message>
        <source>no</source>
        <translation>no</translation>
    </message>
    <message>
        <source>(no label)</source>
        <translation>(sin etiqueta)</translation>
    </message>
    </context>
<context>
    <name>EditAddressDialog</name>
    <message>
        <source>Edit Address</source>
        <translation>Editar dirección</translation>
    </message>
    <message>
        <source>&amp;Label</source>
        <translation>&amp;Etiqueta</translation>
    </message>
    <message>
        <source>&amp;Address</source>
        <translation>&amp;Dirección</translation>
    </message>
    <message>
        <source>New receiving address</source>
        <translation>Nueva dirección para recibir</translation>
    </message>
    <message>
        <source>New sending address</source>
        <translation>Nueva dirección para enviar</translation>
    </message>
    <message>
        <source>Edit receiving address</source>
        <translation>Editar dirección de recepción</translation>
    </message>
    <message>
        <source>Edit sending address</source>
        <translation>Editar dirección de envio</translation>
    </message>
    <message>
        <source>The entered address "%1" is already in the address book.</source>
        <translation>La dirección introducida "%1" ya esta guardada en la libreta de direcciones.</translation>
    </message>
    <message>
        <source>The entered address "%1" is not a valid Bitcoin address.</source>
        <translation>La dirección introducida "%1" no es una dirección Bitcoin valida.</translation>
    </message>
    <message>
        <source>Could not unlock wallet.</source>
        <translation>No se pudo desbloquear la billetera.</translation>
    </message>
    <message>
        <source>New key generation failed.</source>
        <translation>La generación de nueva clave falló.</translation>
    </message>
</context>
<context>
    <name>FreespaceChecker</name>
    <message>
        <source>name</source>
        <translation>Nombre</translation>
    </message>
    </context>
<context>
    <name>HelpMessageDialog</name>
    <message>
        <source>Bitcoin Core</source>
        <translation>bitcoin core</translation>
    </message>
    <message>
        <source>version</source>
        <translation>versión</translation>
    </message>
    <message>
        <source>Command-line options</source>
        <translation>opciones de linea de comando</translation>
    </message>
    <message>
        <source>Usage:</source>
        <translation>Uso:</translation>
    </message>
    </context>
<context>
    <name>Intro</name>
    <message>
        <source>Welcome</source>
        <translation>bienvenido</translation>
    </message>
    <message>
        <source>Bitcoin Core</source>
        <translation>bitcoin core</translation>
    </message>
    <message>
        <source>Error</source>
        <translation>Error</translation>
    </message>
    </context>
<context>
    <name>OpenURIDialog</name>
    <message>
        <source>URI:</source>
        <translation>url:</translation>
    </message>
    </context>
<context>
    <name>OptionsDialog</name>
    <message>
        <source>Options</source>
        <translation>Opciones</translation>
    </message>
    <message>
        <source>&amp;Main</source>
        <translation>&amp;Principal</translation>
    </message>
    <message>
        <source>Reset all client options to default.</source>
        <translation>Reestablece todas las opciones.</translation>
    </message>
    <message>
        <source>&amp;Network</source>
        <translation>&amp;Red</translation>
    </message>
    <message>
        <source>W&amp;allet</source>
        <translation>Cartera</translation>
    </message>
    <message>
        <source>Expert</source>
        <translation>experto</translation>
    </message>
    <message>
        <source>Automatically open the Bitcoin client port on the router. This only works when your router supports UPnP and it is enabled.</source>
        <translation>Abre automáticamente el puerto del cliente Bitcoin en el router. Esto funciona solo cuando tu router es compatible con UPnP y está habilitado.</translation>
    </message>
    <message>
        <source>Map port using &amp;UPnP</source>
        <translation>Direcciona el puerto usando &amp;UPnP</translation>
    </message>
    <message>
        <source>Proxy &amp;IP:</source>
        <translation>&amp;IP Proxy:</translation>
    </message>
    <message>
        <source>&amp;Port:</source>
        <translation>&amp;Puerto:</translation>
    </message>
    <message>
        <source>Port of the proxy (e.g. 9050)</source>
        <translation>Puerto del servidor proxy (ej. 9050)</translation>
    </message>
    <message>
        <source>&amp;Window</source>
        <translation>y windows
</translation>
    </message>
    <message>
        <source>Show only a tray icon after minimizing the window.</source>
        <translation>Muestra solo un ícono en la bandeja después de minimizar la ventana</translation>
    </message>
    <message>
        <source>&amp;Minimize to the tray instead of the taskbar</source>
        <translation>&amp;Minimiza a la bandeja en vez de la barra de tareas</translation>
    </message>
    <message>
        <source>M&amp;inimize on close</source>
        <translation>M&amp;inimiza a la bandeja al cerrar</translation>
    </message>
    <message>
        <source>&amp;Display</source>
        <translation>&amp;Mostrado</translation>
    </message>
    <message>
        <source>&amp;Unit to show amounts in:</source>
        <translation>&amp;Unidad en la que mostrar cantitades:</translation>
    </message>
    <message>
        <source>Choose the default subdivision unit to show in the interface and when sending coins.</source>
        <translation>Elige la subdivisión por defecto para mostrar cantidaded en la interfaz cuando se envien monedas</translation>
    </message>
    <message>
        <source>&amp;OK</source>
        <translation>&amp;OK</translation>
    </message>
    <message>
        <source>&amp;Cancel</source>
        <translation>&amp;Cancela</translation>
    </message>
    <message>
        <source>default</source>
        <translation>predeterminado</translation>
    </message>
    <message>
        <source>Confirm options reset</source>
        <translation>Confirmar reestablecimiento de las opciones</translation>
    </message>
    </context>
<context>
    <name>OverviewPage</name>
    <message>
        <source>Form</source>
        <translation>Formulario</translation>
    </message>
    <message>
        <source>Total:</source>
        <translation>Total:</translation>
    </message>
    </context>
<context>
    <name>PaymentServer</name>
    <message>
        <source>Payment acknowledged</source>
        <translation>Pago completado</translation>
    </message>
    </context>
<context>
    <name>PeerTableModel</name>
    </context>
<context>
    <name>QObject</name>
    <message>
        <source>Amount</source>
        <translation>Cantidad</translation>
    </message>
    <message>
        <source>N/A</source>
        <translation>N/A</translation>
    </message>
    </context>
<context>
    <name>QRImageWidget</name>
    <message>
        <source>&amp;Save Image...</source>
        <translation>Guardar imagen...</translation>
    </message>
    <message>
        <source>&amp;Copy Image</source>
        <translation>Copiar Imagen</translation>
    </message>
    </context>
<context>
    <name>RPCConsole</name>
    <message>
        <source>Client name</source>
        <translation>Nombre del cliente</translation>
    </message>
    <message>
        <source>N/A</source>
        <translation>N/A</translation>
    </message>
    <message>
        <source>Client version</source>
        <translation>Versión del Cliente</translation>
    </message>
    <message>
        <source>&amp;Information</source>
        <translation>&amp;Información</translation>
    </message>
    <message>
        <source>Debug window</source>
        <translation>Ventana Debug</translation>
    </message>
    <message>
        <source>General</source>
        <translation>General</translation>
    </message>
    <message>
        <source>Startup time</source>
        <translation>Tiempo de inicio</translation>
    </message>
    <message>
        <source>Network</source>
        <translation>Red</translation>
    </message>
    <message>
        <source>Name</source>
        <translation>Nombre</translation>
    </message>
    <message>
        <source>Number of connections</source>
        <translation>Número de conexiones</translation>
    </message>
    <message>
        <source>Block chain</source>
        <translation>Bloquea cadena</translation>
    </message>
    <message>
        <source>Version</source>
        <translation>version
</translation>
    </message>
    <message>
        <source>&amp;Open</source>
        <translation>&amp;Abrir</translation>
    </message>
    <message>
        <source>&amp;Console</source>
        <translation>&amp;Consola</translation>
    </message>
    <message>
        <source>Totals</source>
        <translation>Total:</translation>
    </message>
    <message>
        <source>Clear console</source>
        <translation>Limpiar Consola</translation>
    </message>
    </context>
<context>
    <name>ReceiveCoinsDialog</name>
    <message>
        <source>&amp;Amount:</source>
        <translation>Cantidad:</translation>
    </message>
    <message>
        <source>&amp;Label:</source>
        <translation>&amp;Etiqueta:</translation>
    </message>
    <message>
        <source>&amp;Message:</source>
        <translation>&amp;mensaje</translation>
    </message>
    <message>
        <source>Copy label</source>
        <translation>Copia etiqueta</translation>
    </message>
    <message>
        <source>Copy amount</source>
        <translation>Copiar Cantidad</translation>
    </message>
</context>
<context>
    <name>ReceiveRequestDialog</name>
    <message>
        <source>QR Code</source>
        <translation>Código QR </translation>
    </message>
    <message>
        <source>Copy &amp;Address</source>
        <translation>&amp;Copia dirección</translation>
    </message>
    <message>
        <source>&amp;Save Image...</source>
        <translation>Guardar imagen...</translation>
    </message>
    <message>
        <source>Address</source>
        <translation>Dirección</translation>
    </message>
    <message>
        <source>Amount</source>
        <translation>Cantidad</translation>
    </message>
    <message>
        <source>Label</source>
        <translation>Etiqueta</translation>
    </message>
    <message>
        <source>Message</source>
        <translation>Mensaje</translation>
    </message>
    </context>
<context>
    <name>RecentRequestsTableModel</name>
    <message>
        <source>Date</source>
        <translation>Fecha</translation>
    </message>
    <message>
        <source>Label</source>
        <translation>Etiqueta</translation>
    </message>
    <message>
        <source>Message</source>
        <translation>Mensaje</translation>
    </message>
    <message>
        <source>Amount</source>
        <translation>Cantidad</translation>
    </message>
    <message>
        <source>(no label)</source>
        <translation>(sin etiqueta)</translation>
    </message>
    </context>
<context>
    <name>SendCoinsDialog</name>
    <message>
        <source>Send Coins</source>
        <translation>Enviar monedas</translation>
    </message>
    <message>
        <source>Insufficient funds!</source>
        <translation>Fondos insuficientes</translation>
    </message>
    <message>
        <source>Amount:</source>
        <translation>Cantidad:</translation>
    </message>
    <message>
        <source>Priority:</source>
        <translation>prioridad:</translation>
    </message>
    <message>
<<<<<<< HEAD
=======
        <source>Fee:</source>
        <translation>comisión:
</translation>
    </message>
    <message>
>>>>>>> 188ca9c3
        <source>Transaction Fee:</source>
        <translation>Comisión transacción:</translation>
    </message>
    <message>
<<<<<<< HEAD
=======
        <source>normal</source>
        <translation>normal</translation>
    </message>
    <message>
        <source>fast</source>
        <translation>rapido</translation>
    </message>
    <message>
>>>>>>> 188ca9c3
        <source>Send to multiple recipients at once</source>
        <translation>Enviar a múltiples destinatarios</translation>
    </message>
    <message>
        <source>Add &amp;Recipient</source>
        <translation>&amp;Agrega destinatario</translation>
    </message>
    <message>
        <source>Clear &amp;All</source>
        <translation>&amp;Borra todos</translation>
    </message>
    <message>
        <source>Balance:</source>
        <translation>Balance:</translation>
    </message>
    <message>
        <source>Confirm the send action</source>
        <translation>Confirma el envio</translation>
    </message>
    <message>
        <source>S&amp;end</source>
        <translation>&amp;Envía</translation>
    </message>
    <message>
        <source>Confirm send coins</source>
        <translation>Confirmar el envio de monedas</translation>
    </message>
    <message>
        <source>Copy quantity</source>
        <translation>copiar cantidad</translation>
    </message>
    <message>
        <source>Copy amount</source>
        <translation>Copiar Cantidad</translation>
    </message>
    <message>
        <source>Copy fee</source>
        <translation>copiar comision</translation>
    </message>
    <message>
        <source>Copy bytes</source>
        <translation>copiar bytes</translation>
    </message>
    <message>
        <source>The amount to pay must be larger than 0.</source>
        <translation>La cantidad por pagar tiene que ser mayor 0.</translation>
    </message>
    <message>
        <source>The amount exceeds your balance.</source>
        <translation>La cantidad sobrepasa tu saldo.</translation>
    </message>
    <message>
        <source>The total exceeds your balance when the %1 transaction fee is included.</source>
        <translation>El total sobrepasa tu saldo cuando se incluyen %1 como tasa de envio.</translation>
    </message>
    <message>
        <source>(no label)</source>
        <translation>(sin etiqueta)</translation>
    </message>
    </context>
<context>
    <name>SendCoinsEntry</name>
    <message>
        <source>A&amp;mount:</source>
        <translation>Cantidad:</translation>
    </message>
    <message>
        <source>Pay &amp;To:</source>
        <translation>&amp;Pagar a:</translation>
    </message>
    <message>
        <source>Enter a label for this address to add it to your address book</source>
        <translation>Introduce una etiqueta a esta dirección para añadirla a tu guia</translation>
    </message>
    <message>
        <source>&amp;Label:</source>
        <translation>&amp;Etiqueta:</translation>
    </message>
    <message>
        <source>Alt+A</source>
        <translation>Alt+A</translation>
    </message>
    <message>
        <source>Paste address from clipboard</source>
        <translation>Pega dirección desde portapapeles</translation>
    </message>
    <message>
        <source>Alt+P</source>
        <translation>Alt+P</translation>
    </message>
    <message>
        <source>Message:</source>
        <translation>Mensaje:</translation>
    </message>
    <message>
        <source>Pay To:</source>
        <translation>Pagar a:</translation>
    </message>
    </context>
<context>
    <name>ShutdownWindow</name>
    </context>
<context>
    <name>SignVerifyMessageDialog</name>
    <message>
        <source>&amp;Sign Message</source>
        <translation>&amp;Firmar Mensaje</translation>
    </message>
    <message>
        <source>Alt+A</source>
        <translation>Alt+A</translation>
    </message>
    <message>
        <source>Paste address from clipboard</source>
        <translation>Pega dirección desde portapapeles</translation>
    </message>
    <message>
        <source>Alt+P</source>
        <translation>Alt+P</translation>
    </message>
    <message>
        <source>Enter the message you want to sign here</source>
        <translation>Escriba el mensaje que desea firmar</translation>
    </message>
    <message>
        <source>Signature</source>
        <translation>Firma</translation>
    </message>
    <message>
        <source>Sign the message to prove you own this Bitcoin address</source>
        <translation>Firmar un mensjage para probar que usted es dueño de esta dirección</translation>
    </message>
    <message>
        <source>Sign &amp;Message</source>
        <translation>Firmar Mensaje</translation>
    </message>
    <message>
        <source>Clear &amp;All</source>
        <translation>&amp;Borra todos</translation>
    </message>
    <message>
        <source>&amp;Verify Message</source>
        <translation>&amp;Firmar Mensaje</translation>
    </message>
    <message>
        <source>Verify &amp;Message</source>
        <translation>&amp;Firmar Mensaje</translation>
    </message>
    <message>
        <source>Click "Sign Message" to generate signature</source>
        <translation>Click en "Firmar Mensage" para conseguir firma</translation>
    </message>
    <message>
        <source>The entered address is invalid.</source>
        <translation>La dirección introducida no es una valida.</translation>
    </message>
    <message>
        <source>Please check the address and try again.</source>
        <translation>Por favor, revise la dirección Bitcoin e inténtelo denuevo</translation>
    </message>
    <message>
        <source>Wallet unlock was cancelled.</source>
        <translation>Ha fallado el desbloqueo de la billetera</translation>
    </message>
    <message>
        <source>Message signing failed.</source>
        <translation>Firma fallida</translation>
    </message>
    <message>
        <source>Message signed.</source>
        <translation>Mensaje firmado</translation>
    </message>
    <message>
        <source>Message verified.</source>
        <translation>Mensaje comprobado</translation>
    </message>
</context>
<context>
    <name>SplashScreen</name>
    <message>
        <source>Bitcoin Core</source>
        <translation>bitcoin core</translation>
    </message>
    <message>
        <source>[testnet]</source>
        <translation>[red-de-pruebas]</translation>
    </message>
</context>
<context>
    <name>TrafficGraphWidget</name>
    <message>
        <source>KB/s</source>
        <translation>KB/s</translation>
    </message>
</context>
<context>
    <name>TransactionDesc</name>
    <message>
        <source>Open until %1</source>
        <translation>Abierto hasta %1</translation>
    </message>
    <message>
        <source>%1/offline</source>
        <translation>%1/fuera de linea</translation>
    </message>
    <message>
        <source>%1/unconfirmed</source>
        <translation>%1/no confirmado</translation>
    </message>
    <message>
        <source>%1 confirmations</source>
        <translation>%1 confirmaciónes</translation>
    </message>
    <message>
        <source>Status</source>
        <translation>Estado</translation>
    </message>
    <message>
        <source>Date</source>
        <translation>Fecha</translation>
    </message>
    <message>
        <source>Generated</source>
        <translation>Generado</translation>
    </message>
    <message>
        <source>From</source>
        <translation>De</translation>
    </message>
    <message>
        <source>To</source>
        <translation>A</translation>
    </message>
    <message>
        <source>own address</source>
        <translation>propia dirección</translation>
    </message>
    <message>
        <source>label</source>
        <translation>etiqueta</translation>
    </message>
    <message>
        <source>Credit</source>
        <translation>Credito</translation>
    </message>
    <message>
        <source>not accepted</source>
        <translation>no aceptada</translation>
    </message>
    <message>
        <source>Debit</source>
        <translation>Debito</translation>
    </message>
    <message>
        <source>Transaction fee</source>
        <translation>Comisión transacción</translation>
    </message>
    <message>
        <source>Net amount</source>
        <translation>Cantidad total</translation>
    </message>
    <message>
        <source>Message</source>
        <translation>Mensaje</translation>
    </message>
    <message>
        <source>Comment</source>
        <translation>Comentario</translation>
    </message>
    <message>
        <source>Transaction ID</source>
        <translation>ID de Transacción</translation>
    </message>
    <message>
        <source>Transaction</source>
        <translation>Transacción</translation>
    </message>
    <message>
        <source>Amount</source>
        <translation>Cantidad</translation>
    </message>
    <message>
        <source>, has not been successfully broadcast yet</source>
        <translation>, no ha sido emitido satisfactoriamente todavía</translation>
    </message>
    <message>
        <source>unknown</source>
        <translation>desconocido</translation>
    </message>
</context>
<context>
    <name>TransactionDescDialog</name>
    <message>
        <source>Transaction details</source>
        <translation>Detalles de transacción</translation>
    </message>
    <message>
        <source>This pane shows a detailed description of the transaction</source>
        <translation>Esta ventana muestra información detallada sobre la transacción</translation>
    </message>
</context>
<context>
    <name>TransactionTableModel</name>
    <message>
        <source>Date</source>
        <translation>Fecha</translation>
    </message>
    <message>
        <source>Type</source>
        <translation>Tipo</translation>
    </message>
    <message>
        <source>Open until %1</source>
        <translation>Abierto hasta %1</translation>
    </message>
    <message>
        <source>Confirmed (%1 confirmations)</source>
        <translation>Confirmado (%1 confirmaciones)</translation>
    </message>
    <message>
        <source>This block was not received by any other nodes and will probably not be accepted!</source>
        <translation>Este bloque no ha sido recibido por otros nodos y probablemente no sea aceptado !</translation>
    </message>
    <message>
        <source>Generated but not accepted</source>
        <translation>Generado pero no acceptado</translation>
    </message>
    <message>
        <source>Offline</source>
        <translation>fuera de linea</translation>
    </message>
    <message>
        <source>Label</source>
        <translation>Etiqueta</translation>
    </message>
    <message>
        <source>Unconfirmed</source>
        <translation>no confirmado</translation>
    </message>
    <message>
        <source>Received with</source>
        <translation>Recibido con</translation>
    </message>
    <message>
        <source>Received from</source>
        <translation>Recibido de</translation>
    </message>
    <message>
        <source>Sent to</source>
        <translation>Enviado a</translation>
    </message>
    <message>
        <source>Payment to yourself</source>
        <translation>Pagar a usted mismo</translation>
    </message>
    <message>
        <source>Mined</source>
        <translation>Minado</translation>
    </message>
    <message>
        <source>(n/a)</source>
        <translation>(n/a)</translation>
    </message>
    <message>
        <source>Transaction status. Hover over this field to show number of confirmations.</source>
        <translation>Estado de transacción. Pasa el raton sobre este campo para ver el numero de confirmaciónes.</translation>
    </message>
    <message>
        <source>Date and time that the transaction was received.</source>
        <translation>Fecha y hora cuando se recibió la transaccion</translation>
    </message>
    <message>
        <source>Type of transaction.</source>
        <translation>Tipo de transacción.</translation>
    </message>
    <message>
        <source>Amount removed from or added to balance.</source>
        <translation>Cantidad restada o añadida al balance</translation>
    </message>
</context>
<context>
    <name>TransactionView</name>
    <message>
        <source>All</source>
        <translation>Todo</translation>
    </message>
    <message>
        <source>Today</source>
        <translation>Hoy</translation>
    </message>
    <message>
        <source>This week</source>
        <translation>Esta semana</translation>
    </message>
    <message>
        <source>This month</source>
        <translation>Esta mes</translation>
    </message>
    <message>
        <source>Last month</source>
        <translation>Mes pasado</translation>
    </message>
    <message>
        <source>This year</source>
        <translation>Este año</translation>
    </message>
    <message>
        <source>Range...</source>
        <translation>Rango...</translation>
    </message>
    <message>
        <source>Received with</source>
        <translation>Recibido con</translation>
    </message>
    <message>
        <source>Sent to</source>
        <translation>Enviado a</translation>
    </message>
    <message>
        <source>To yourself</source>
        <translation>A ti mismo</translation>
    </message>
    <message>
        <source>Mined</source>
        <translation>Minado</translation>
    </message>
    <message>
        <source>Other</source>
        <translation>Otra</translation>
    </message>
    <message>
        <source>Enter address or label to search</source>
        <translation>Introduce una dirección o etiqueta para  buscar</translation>
    </message>
    <message>
        <source>Min amount</source>
        <translation>Cantidad minima</translation>
    </message>
    <message>
        <source>Copy address</source>
        <translation>Copia dirección</translation>
    </message>
    <message>
        <source>Copy label</source>
        <translation>Copia etiqueta</translation>
    </message>
    <message>
        <source>Copy amount</source>
        <translation>Copiar Cantidad</translation>
    </message>
    <message>
        <source>Edit label</source>
        <translation>Edita etiqueta</translation>
    </message>
    <message>
        <source>Show transaction details</source>
        <translation>Mostrar detalles de la transacción</translation>
    </message>
    <message>
        <source>Exporting Failed</source>
        <translation>Exportado fallo</translation>
    </message>
    <message>
        <source>Comma separated file (*.csv)</source>
        <translation>Archivos separados por coma (*.csv)</translation>
    </message>
    <message>
        <source>Confirmed</source>
        <translation>Confirmado</translation>
    </message>
    <message>
        <source>Date</source>
        <translation>Fecha</translation>
    </message>
    <message>
        <source>Type</source>
        <translation>Tipo</translation>
    </message>
    <message>
        <source>Label</source>
        <translation>Etiqueta</translation>
    </message>
    <message>
        <source>Address</source>
        <translation>Dirección</translation>
    </message>
    <message>
        <source>ID</source>
        <translation>ID</translation>
    </message>
    <message>
        <source>Range:</source>
        <translation>Rango:</translation>
    </message>
    <message>
        <source>to</source>
        <translation>para</translation>
    </message>
</context>
<context>
    <name>UnitDisplayStatusBarControl</name>
    </context>
<context>
    <name>WalletFrame</name>
    </context>
<context>
    <name>WalletModel</name>
    <message>
        <source>Send Coins</source>
        <translation>Enviar monedas</translation>
    </message>
</context>
<context>
    <name>WalletView</name>
    <message>
        <source>&amp;Export</source>
        <translation>y exportar</translation>
    </message>
    <message>
        <source>Export the data in the current tab to a file</source>
        <translation>Exportar los datos de la pestaña actual a un archivo</translation>
    </message>
    <message>
        <source>Backup Wallet</source>
        <translation>Respaldar billetera</translation>
    </message>
    <message>
        <source>Wallet Data (*.dat)</source>
        <translation>Datos de billetera (*.dat)</translation>
    </message>
    <message>
        <source>Backup Failed</source>
        <translation>Ha fallado el respaldo</translation>
    </message>
    </context>
<context>
    <name>bitcoin-core</name>
    <message>
        <source>Options:</source>
        <translation>Opciones:
</translation>
    </message>
    <message>
        <source>Specify data directory</source>
        <translation>Especifica directorio para los datos
</translation>
    </message>
    <message>
        <source>Accept command line and JSON-RPC commands</source>
        <translation>Aceptar comandos consola y JSON-RPC
</translation>
    </message>
    <message>
        <source>Run in the background as a daemon and accept commands</source>
        <translation>Correr como demonio y acepta comandos
</translation>
    </message>
    <message>
        <source>Connect only to the specified node(s)</source>
        <translation>Conecta solo al nodo especificado
</translation>
    </message>
    <message>
        <source>Error loading block database</source>
        <translation>Error cargando blkindex.dat</translation>
    </message>
    <message>
        <source>Error: Disk space is low!</source>
        <translation>Atención: Poco espacio en el disco duro</translation>
    </message>
    <message>
        <source>Information</source>
        <translation>Información</translation>
    </message>
    <message>
        <source>Invalid amount for -maxtxfee=&lt;amount&gt;: '%s'</source>
        <translation>Cantidad inválida para -maxtxfee=&lt;amount&gt;: '%s'</translation>
    </message>
    <message>
        <source>Invalid amount for -minrelaytxfee=&lt;amount&gt;: '%s'</source>
        <translation>Cantidad inválida para -minrelaytxfee=&lt;amount&gt;: '%s'</translation>
    </message>
    <message>
        <source>Invalid amount for -mintxfee=&lt;amount&gt;: '%s'</source>
        <translation>Cantidad inválida para -mintxfee=&lt;amount&gt;: '%s'</translation>
    </message>
    <message>
        <source>Send trace/debug info to console instead of debug.log file</source>
        <translation>Enviar informacion de seguimiento a la consola en vez del archivo debug.log</translation>
    </message>
    <message>
        <source>Username for JSON-RPC connections</source>
        <translation>Usuario para las conexiones JSON-RPC
</translation>
    </message>
    <message>
        <source>Warning</source>
        <translation>Atención</translation>
    </message>
    <message>
        <source>wallet.dat corrupt, salvage failed</source>
        <translation>wallet.dat corrompió, guardado fallido</translation>
    </message>
    <message>
        <source>Password for JSON-RPC connections</source>
        <translation>Contraseña para las conexiones JSON-RPC
</translation>
    </message>
    <message>
        <source>This help message</source>
        <translation>Este mensaje de ayuda
</translation>
    </message>
    <message>
        <source>Allow DNS lookups for -addnode, -seednode and -connect</source>
        <translation>Permite búsqueda DNS para addnode y connect
</translation>
    </message>
    <message>
        <source>Loading addresses...</source>
        <translation>Cargando direcciónes...</translation>
    </message>
    <message>
        <source>Error loading wallet.dat: Wallet corrupted</source>
        <translation>Error cargando wallet.dat: Billetera corrupta</translation>
    </message>
    <message>
        <source>Error loading wallet.dat</source>
        <translation>Error cargando wallet.dat</translation>
    </message>
    <message>
        <source>Invalid -proxy address: '%s'</source>
        <translation>Dirección -proxy invalida: '%s'</translation>
    </message>
    <message>
        <source>Cannot resolve -bind address: '%s'</source>
        <translation>No se pudo resolver la dirección fija: '%s'</translation>
    </message>
    <message>
        <source>Cannot resolve -externalip address: '%s'</source>
        <translation>No se pudo resolver la dirección ip: '%s'</translation>
    </message>
    <message>
        <source>Invalid amount for -paytxfee=&lt;amount&gt;: '%s'</source>
        <translation>Cantidad inválida para -paytxfee=&lt;amount&gt;: '%s'</translation>
    </message>
    <message>
        <source>Insufficient funds</source>
        <translation>Fondos insuficientes</translation>
    </message>
    <message>
        <source>Loading block index...</source>
        <translation>Cargando el index de bloques...</translation>
    </message>
    <message>
        <source>Add a node to connect to and attempt to keep the connection open</source>
        <translation>Agrega un nodo para conectarse and attempt to keep the connection open</translation>
    </message>
    <message>
        <source>Loading wallet...</source>
        <translation>Cargando cartera...</translation>
    </message>
    <message>
        <source>Cannot downgrade wallet</source>
        <translation>No es posible desactualizar la billetera</translation>
    </message>
    <message>
        <source>Cannot write default address</source>
        <translation>No se pudo escribir la dirección por defecto</translation>
    </message>
    <message>
        <source>Rescanning...</source>
        <translation>Rescaneando...</translation>
    </message>
    <message>
        <source>Done loading</source>
        <translation>Carga completa</translation>
    </message>
    <message>
        <source>Error</source>
        <translation>Error</translation>
    </message>
</context>
</TS><|MERGE_RESOLUTION|>--- conflicted
+++ resolved
@@ -342,8 +342,10 @@
         <translation>bitcoin core</translation>
     </message>
     <message>
-<<<<<<< HEAD
-=======
+        <source>%1 and %2</source>
+        <translation>%1 y %2</translation>
+    </message>
+    <message>
         <source>Request payments (generates QR codes and bitcoin: URIs)</source>
         <translation>Pide pagos (genera codigos QR and bitcoin: URls)</translation>
     </message>
@@ -356,7 +358,6 @@
         <translation>Modifica las opciones para BitCoin Core</translation>
     </message>
     <message>
->>>>>>> 188ca9c3
         <source>%1 and %2</source>
         <translation>%1 y %2</translation>
     </message>
@@ -415,14 +416,15 @@
         <translation>prioridad:</translation>
     </message>
     <message>
-<<<<<<< HEAD
-=======
+        <source>Priority:</source>
+        <translation>prioridad:</translation>
+    </message>
+    <message>
         <source>Fee:</source>
         <translation>comisión:
 </translation>
     </message>
     <message>
->>>>>>> 188ca9c3
         <source>Amount</source>
         <translation>Cantidad</translation>
     </message>
@@ -881,20 +883,23 @@
         <translation>prioridad:</translation>
     </message>
     <message>
-<<<<<<< HEAD
-=======
+        <source>Transaction Fee:</source>
+        <translation>Comisión transacción:</translation>
+    </message>
+    <message>
+        <source>Priority:</source>
+        <translation>prioridad:</translation>
+    </message>
+    <message>
         <source>Fee:</source>
         <translation>comisión:
 </translation>
     </message>
     <message>
->>>>>>> 188ca9c3
         <source>Transaction Fee:</source>
         <translation>Comisión transacción:</translation>
     </message>
     <message>
-<<<<<<< HEAD
-=======
         <source>normal</source>
         <translation>normal</translation>
     </message>
@@ -903,7 +908,6 @@
         <translation>rapido</translation>
     </message>
     <message>
->>>>>>> 188ca9c3
         <source>Send to multiple recipients at once</source>
         <translation>Enviar a múltiples destinatarios</translation>
     </message>
