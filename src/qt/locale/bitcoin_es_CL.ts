--- conflicted
+++ resolved
@@ -67,12 +67,6 @@
         <translation>Estas son sus direcciones de Bitcoin para enviar pagos. Siempre verifique el monto y la dirección de recepción antes de enviar monedas.</translation>
     </message>
     <message>
-        <source>These are your Bitcoin addresses for receiving payments. Use the 'Create new receiving address' button in the receive tab to create new addresses.
-Signing is only possible with addresses of the type 'legacy'.</source>
-        <translation>Estas son sus direcciones de Bitcoin para recibir los pagos.
-Usa el boton "Crear nueva direccion de recibimiento" en la pestaña de recibir para crear una nueva direccion.  Firmar es posible solo con la direccion del tipo "legado"</translation>
-    </message>
-    <message>
         <source>&amp;Copy Address</source>
         <translation>Copiar dirección</translation>
     </message>
@@ -337,16 +331,9 @@
         <translation>Billetera:</translation>
     </message>
     <message>
-        <source>Click to disable network activity.</source>
-        <translation>Haga clic para deshabilitar la actividad de la red.</translation>
-    </message>
-    <message>
         <source>Network activity disabled.</source>
+        <extracomment>A substring of the tooltip.</extracomment>
         <translation>Actividad de red deshabilitada.</translation>
-    </message>
-    <message>
-        <source>Click to enable network activity again.</source>
-        <translation>Haga clic para habilitar nuevamente la actividad de la red.</translation>
     </message>
     <message>
         <source>Syncing Headers (%1%)...</source>
@@ -435,10 +422,6 @@
     <message>
         <source>&amp;Command-line options</source>
         <translation>Y opciones de línea de comando</translation>
-    </message>
-    <message numerus="yes">
-        <source>%n active connection(s) to Bitcoin network</source>
-        <translation><numerusform>%n conexión activa hacia la red Bitcoin</numerusform><numerusform>%n conexiones activas hacia la red Bitcoin</numerusform></translation>
     </message>
     <message>
         <source>Indexing blocks on disk...</source>
@@ -489,8 +472,6 @@
         <translation>Cargar transacción de Bitcoin parcialmente firmada</translation>
     </message>
     <message>
-<<<<<<< HEAD
-=======
         <source>Open node debugging and diagnostic console</source>
         <translation>Abrir consola de diagnóstico y desarrollo</translation>
     </message>
@@ -503,7 +484,22 @@
         <translation type="unfinished">&amp;Recibiendo direcciones</translation>
     </message>
     <message>
->>>>>>> d4a64f61
+        <source>Open Wallet</source>
+        <translation>Abrir billetera</translation>
+    </message>
+    <message>
+        <source>Open a wallet</source>
+        <translation>Abrir una billetera</translation>
+    </message>
+    <message>
+        <source>Close Wallet...</source>
+        <translation>Cerrar billetera...</translation>
+    </message>
+    <message>
+        <source>Close wallet</source>
+        <translation>Cerrar billetera</translation>
+    </message>
+    <message>
         <source>Show the %1 help message to get a list with possible Bitcoin command-line options</source>
         <translation>Muestre el mensaje de ayuda %1 para obtener una lista con posibles opciones de línea de comandos de Bitcoin</translation>
     </message>
@@ -522,6 +518,11 @@
     <message>
         <source>%1 client</source>
         <translation>%1 cliente</translation>
+    </message>
+    <message numerus="yes">
+        <source>%n active connection(s) to Bitcoin network.</source>
+        <extracomment>A substring of the tooltip.</extracomment>
+        <translation type="unfinished"><numerusform>%n conexión activa hacia la red Bitcoin</numerusform><numerusform>%n conexiones activas hacia la red Bitcoin</numerusform><numerusform>%n conexión activa hacia la red Bitcoin</numerusform><numerusform>%n conexiones activas hacia la red Bitcoin</numerusform></translation>
     </message>
     <message>
         <source>Connecting to peers...</source>
@@ -675,28 +676,32 @@
         <translation>Confirmado</translation>
     </message>
     <message>
-        <source>Copy address</source>
-        <translation>Copiar dirección</translation>
-    </message>
-    <message>
-        <source>Copy label</source>
-        <translation>Copiar etiqueta</translation>
-    </message>
-    <message>
         <source>Copy amount</source>
         <translation>Copiar cantidad</translation>
     </message>
     <message>
-        <source>Copy transaction ID</source>
-        <translation>Copiar ID de la transacción</translation>
-    </message>
-    <message>
-        <source>Lock unspent</source>
-        <translation>Bloquear no utilizado</translation>
-    </message>
-    <message>
-        <source>Unlock unspent</source>
-        <translation>Desbloquear no utilizado</translation>
+        <source>&amp;Copy address</source>
+        <translation type="unfinished">&amp;Copiar dirección</translation>
+    </message>
+    <message>
+        <source>Copy &amp;label</source>
+        <translation>Copiar &amp;etiqueta</translation>
+    </message>
+    <message>
+        <source>Copy &amp;amount</source>
+        <translation>Copiar c&amp;antidad</translation>
+    </message>
+    <message>
+        <source>Copy transaction &amp;ID</source>
+        <translation>Copiar &amp;ID de la transacción</translation>
+    </message>
+    <message>
+        <source>L&amp;ock unspent</source>
+        <translation type="unfinished">&amp;Bloquear no utilizado</translation>
+    </message>
+    <message>
+        <source>&amp;Unlock unspent</source>
+        <translation type="unfinished">&amp;Desbloquear no utilizado</translation>
     </message>
     <message>
         <source>Copy quantity</source>
@@ -757,12 +762,20 @@
 </context>
 <context>
     <name>CreateWalletActivity</name>
-    </context>
+    <message>
+        <source>Create wallet failed</source>
+        <translation>Crear billetera falló</translation>
+    </message>
+    <message>
+        <source>Create wallet warning</source>
+        <translation>Advertencia de crear billetera</translation>
+    </message>
+</context>
 <context>
     <name>CreateWalletDialog</name>
     <message>
         <source>Create Wallet</source>
-        <translation type="unfinished">Crear Billetera</translation>
+        <translation>Crear Billetera</translation>
     </message>
     <message>
         <source>Wallet</source>
@@ -772,6 +785,10 @@
         <source>Encrypt Wallet</source>
         <translation type="unfinished">Codificar la billetera</translation>
     </message>
+    <message>
+        <source>Create</source>
+        <translation>Crear</translation>
+    </message>
     </context>
 <context>
     <name>EditAddressDialog</name>
@@ -843,9 +860,6 @@
         <translation>No se puede crear el directorio de datos aquí.</translation>
     </message>
 </context>
-<context>
-    <name>GuiNetWatch</name>
-    </context>
 <context>
     <name>HelpMessageDialog</name>
     <message>
@@ -1013,13 +1027,13 @@
         <source>Paste address from clipboard</source>
         <translation>Pega dirección desde portapapeles</translation>
     </message>
-    <message>
-        <source>Alt+P</source>
-        <translation>Alt+P</translation>
-    </message>
 </context>
 <context>
     <name>OpenWalletActivity</name>
+    <message>
+        <source>default wallet</source>
+        <translation>billetera predeterminada</translation>
+    </message>
     </context>
 <context>
     <name>OptionsDialog</name>
@@ -1359,7 +1373,11 @@
     </message>
     <message>
         <source>Close</source>
-        <translation type="unfinished">Cerrar</translation>
+        <translation>Cerrar</translation>
+    </message>
+    <message>
+        <source>Total Amount</source>
+        <translation>Monto total</translation>
     </message>
     <message>
         <source>or</source>
@@ -1367,9 +1385,6 @@
     </message>
     </context>
 <context>
-    <name>PairingPage</name>
-    </context>
-<context>
     <name>PaymentServer</name>
     <message>
         <source>Payment request error</source>
@@ -1384,8 +1399,8 @@
         <translation>Manejo de URI</translation>
     </message>
     <message>
-        <source>Invalid payment address %1</source>
-        <translation>Dirección de pago inválida %1</translation>
+        <source>Invalid payment address</source>
+        <translation>Dirección de pago inválida</translation>
     </message>
     <message>
         <source>URI cannot be parsed! This can be caused by an invalid Bitcoin address or malformed URI parameters.</source>
@@ -1432,6 +1447,10 @@
     <message>
         <source>Enter a Bitcoin address (e.g. %1)</source>
         <translation>Ingrese una dirección de Bitcoin (por ejemplo, %1)</translation>
+    </message>
+    <message>
+        <source>Inbound</source>
+        <translation>Entrante</translation>
     </message>
     <message>
         <source>%1 d</source>
@@ -1618,10 +1637,6 @@
         <translation type="unfinished">Cartera: </translation>
     </message>
     <message>
-        <source>Range</source>
-        <translation type="unfinished">Rango</translation>
-    </message>
-    <message>
         <source>&amp;Reset</source>
         <translation>Reiniciar</translation>
     </message>
@@ -1726,10 +1741,6 @@
         <translation>Tráfico de red</translation>
     </message>
     <message>
-        <source>Totals</source>
-        <translation>Totales</translation>
-    </message>
-    <message>
         <source>In:</source>
         <translation>En:</translation>
     </message>
@@ -1750,10 +1761,6 @@
         <translation>1 hora</translation>
     </message>
     <message>
-        <source>1 &amp;day</source>
-        <translation>1 día</translation>
-    </message>
-    <message>
         <source>1 &amp;week</source>
         <translation>1 semana</translation>
     </message>
@@ -1766,10 +1773,27 @@
         <translation>Desconectar</translation>
     </message>
     <message>
+        <source>To</source>
+        <translation>Para</translation>
+    </message>
+    <message>
+        <source>From</source>
+        <translation>Desde</translation>
+    </message>
+    <message>
         <source>Ban for</source>
         <translation>Prohibición de</translation>
     </message>
     <message>
+        <source>1 d&amp;ay</source>
+        <translation>1 d&amp;ía</translation>
+    </message>
+    <message>
+        <source>&amp;Copy address</source>
+        <extracomment>Context menu action to copy the address of a peer</extracomment>
+        <translation type="unfinished">&amp;Copiar dirección</translation>
+    </message>
+    <message>
         <source>&amp;Unban</source>
         <translation>&amp;Desbloquear</translation>
     </message>
@@ -1806,14 +1830,10 @@
         <translation>a través de %1</translation>
     </message>
     <message>
-        <source>never</source>
-        <translation>nunca</translation>
-    </message>
-    <message>
         <source>Unknown</source>
         <translation>Desconocido</translation>
     </message>
-</context>
+    </context>
 <context>
     <name>ReceiveCoinsDialog</name>
     <message>
@@ -1877,20 +1897,24 @@
         <translation>Eliminar</translation>
     </message>
     <message>
-        <source>Copy URI</source>
-        <translation>Copiar URI</translation>
-    </message>
-    <message>
-        <source>Copy label</source>
-        <translation>Copiar etiqueta</translation>
-    </message>
-    <message>
-        <source>Copy message</source>
-        <translation>Copiar mensaje</translation>
-    </message>
-    <message>
-        <source>Copy amount</source>
-        <translation>Copiar cantidad</translation>
+        <source>Copy &amp;URI</source>
+        <translation>Copiar &amp;URI</translation>
+    </message>
+    <message>
+        <source>&amp;Copy address</source>
+        <translation type="unfinished">&amp;Copiar dirección</translation>
+    </message>
+    <message>
+        <source>Copy &amp;label</source>
+        <translation>Copiar &amp;etiqueta</translation>
+    </message>
+    <message>
+        <source>Copy &amp;message</source>
+        <translation type="unfinished">&amp;Copiar mensaje</translation>
+    </message>
+    <message>
+        <source>Copy &amp;amount</source>
+        <translation>Copiar c&amp;antidad</translation>
     </message>
     <message>
         <source>Could not unlock wallet.</source>
@@ -2135,6 +2159,10 @@
         <translation>Comisión de transacción</translation>
     </message>
     <message>
+        <source>Total Amount</source>
+        <translation>Monto total</translation>
+    </message>
+    <message>
         <source>Confirm send coins</source>
         <translation>Confirmar el envió de monedas</translation>
     </message>
@@ -2259,13 +2287,6 @@
     </message>
 </context>
 <context>
-    <name>SendConfirmationDialog</name>
-    <message>
-        <source>Yes</source>
-        <translation>Si</translation>
-    </message>
-</context>
-<context>
     <name>ShutdownWindow</name>
     <message>
         <source>%1 is shutting down...</source>
@@ -2722,44 +2743,44 @@
         <translation>Cantidad mínima</translation>
     </message>
     <message>
-        <source>Abandon transaction</source>
-        <translation>Transacción abandonada</translation>
-    </message>
-    <message>
-        <source>Increase transaction fee</source>
-        <translation>Incrementar cuota de transacción</translation>
-    </message>
-    <message>
-        <source>Copy address</source>
-        <translation>Copiar dirección</translation>
-    </message>
-    <message>
-        <source>Copy label</source>
-        <translation>Copiar etiqueta</translation>
-    </message>
-    <message>
-        <source>Copy amount</source>
-        <translation>Copiar cantidad</translation>
-    </message>
-    <message>
-        <source>Copy transaction ID</source>
-        <translation>Copiar ID de la transacción</translation>
-    </message>
-    <message>
-        <source>Copy raw transaction</source>
-        <translation>Copiar transacción bruta</translation>
-    </message>
-    <message>
-        <source>Copy full transaction details</source>
-        <translation>Copiar todos los detalles de la transacción</translation>
-    </message>
-    <message>
-        <source>Edit label</source>
-        <translation>Editar etiqueta</translation>
-    </message>
-    <message>
-        <source>Show transaction details</source>
-        <translation>Mostrar detalles de la transacción</translation>
+        <source>A&amp;bandon transaction</source>
+        <translation type="unfinished">&amp;Transacción abandonada</translation>
+    </message>
+    <message>
+        <source>Increase transaction &amp;fee</source>
+        <translation type="unfinished">&amp;Incrementar cuota de transacción</translation>
+    </message>
+    <message>
+        <source>&amp;Copy address</source>
+        <translation type="unfinished">&amp;Copiar dirección</translation>
+    </message>
+    <message>
+        <source>Copy &amp;label</source>
+        <translation>Copiar &amp;etiqueta</translation>
+    </message>
+    <message>
+        <source>Copy &amp;amount</source>
+        <translation>Copiar c&amp;antidad</translation>
+    </message>
+    <message>
+        <source>Copy transaction &amp;ID</source>
+        <translation>Copiar &amp;ID de la transacción</translation>
+    </message>
+    <message>
+        <source>Copy &amp;raw transaction</source>
+        <translation type="unfinished">&amp;Copiar transacción bruta</translation>
+    </message>
+    <message>
+        <source>Copy full transaction &amp;details</source>
+        <translation type="unfinished">&amp;Copiar todos los detalles de la transacción</translation>
+    </message>
+    <message>
+        <source>&amp;Edit label</source>
+        <translation type="unfinished">&amp;Editar etiqueta</translation>
+    </message>
+    <message>
+        <source>&amp;Show transaction details</source>
+        <translation type="unfinished">&amp;Mostrar detalles de la transacción</translation>
     </message>
     <message>
         <source>Export Transaction History</source>
@@ -2827,6 +2848,10 @@
 </context>
 <context>
     <name>WalletController</name>
+    <message>
+        <source>Close wallet</source>
+        <translation>Cerrar billetera</translation>
+    </message>
     </context>
 <context>
     <name>WalletFrame</name>
@@ -2877,7 +2902,11 @@
         <source>Could not commit transaction</source>
         <translation>No se pudo confirmar la transacción</translation>
     </message>
-    </context>
+    <message>
+        <source>default wallet</source>
+        <translation>billetera predeterminada</translation>
+    </message>
+</context>
 <context>
     <name>WalletView</name>
     <message>
@@ -2910,6 +2939,10 @@
         <translation>Ha habido un error al intentar guardar los datos del monedero a %1.</translation>
     </message>
     <message>
+        <source>There was an error trying to save the wallet data to %1: %2</source>
+        <translation>Ha habido un error al intentar guardar los datos del monedero a %1: %2</translation>
+    </message>
+    <message>
         <source>Backup Successful</source>
         <translation>Respaldo exitoso</translation>
     </message>
