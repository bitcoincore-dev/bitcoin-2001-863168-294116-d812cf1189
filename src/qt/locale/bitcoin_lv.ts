<TS language="lv" version="2.1">
<context>
    <name>AddressBookPage</name>
    <message>
        <source>Create a new address</source>
        <translation>Izveidot jaunu adresi</translation>
    </message>
    <message>
        <source>&amp;New</source>
        <translation>&amp;Jauns</translation>
    </message>
    <message>
        <source>Copy the currently selected address to the system clipboard</source>
        <translation>Kopēt iezīmēto adresi uz starpliktuvi</translation>
    </message>
    <message>
        <source>&amp;Copy</source>
        <translation>&amp;Kopēt</translation>
    </message>
    <message>
        <source>C&amp;lose</source>
        <translation>&amp;Aizvērt</translation>
    </message>
    <message>
        <source>Delete the currently selected address from the list</source>
        <translation>Izdzēst iezīmētās adreses no saraksta</translation>
    </message>
    <message>
        <source>Enter address or label to search</source>
        <translation>Ierakstiet meklējamo nosaukumu vai adresi</translation>
    </message>
    <message>
        <source>Export the data in the current tab to a file</source>
        <translation>Datus no tekošā ieliktņa eksportēt uz failu</translation>
    </message>
    <message>
        <source>&amp;Export</source>
        <translation>&amp;Eksportēt</translation>
    </message>
    <message>
        <source>&amp;Delete</source>
        <translation>&amp;Dzēst</translation>
    </message>
    <message>
        <source>Choose the address to send coins to</source>
        <translation>Izvēlies adresi uz kuru sūtīt bitcoins</translation>
    </message>
    <message>
        <source>Choose the address to receive coins with</source>
        <translation>Izvēlies adresi ar kuru saņemt bitcoins</translation>
    </message>
    <message>
        <source>C&amp;hoose</source>
        <translation>Izvēlēties</translation>
    </message>
    <message>
        <source>Sending addresses</source>
        <translation>Adrešu nosūtīšana</translation>
    </message>
    <message>
        <source>Receiving addresses</source>
        <translation>Adrešu saņemšana</translation>
    </message>
    <message>
        <source>These are your Bitcoin addresses for sending payments. Always check the amount and the receiving address before sending coins.</source>
        <translation>Šīs ir jūsu Bitcoin adreses, kuras izmantojamas maksājumu veikšanai. Vienmēr pārbaudiet summu un saņēmēja adresi pirms monētu nosūtīšanas.</translation>
    </message>
    <message>
        <source>&amp;Copy Address</source>
        <translation>&amp;Kopēt adresi</translation>
    </message>
    <message>
        <source>Copy &amp;Label</source>
        <translation>Kopēt &amp;Marķējumu</translation>
    </message>
    <message>
        <source>&amp;Edit</source>
        <translation>&amp;Rediģēt</translation>
    </message>
    <message>
        <source>Export Address List</source>
        <translation>Eksportēt Adrešu Sarakstu</translation>
    </message>
    <message>
        <source>Comma separated file (*.csv)</source>
        <translation>Ar komatiem atdalīts fails (*.csv)</translation>
    </message>
    <message>
        <source>Exporting Failed</source>
        <translation>Eksportēšana Neizdevās</translation>
    </message>
    <message>
        <source>There was an error trying to save the address list to %1. Please try again.</source>
        <translation>Mēģinot saglabāt adrešu sarakstu %1 radās kļūda. Mēģiniet vēlreiz.</translation>
    </message>
</context>
<context>
    <name>AddressTableModel</name>
    <message>
        <source>Label</source>
        <translation>Nosaukums</translation>
    </message>
    <message>
        <source>Address</source>
        <translation>Adrese</translation>
    </message>
    <message>
        <source>(no label)</source>
        <translation>(bez nosaukuma)</translation>
    </message>
</context>
<context>
    <name>AskPassphraseDialog</name>
    <message>
        <source>Passphrase Dialog</source>
        <translation>Paroles dialogs</translation>
    </message>
    <message>
        <source>Enter passphrase</source>
        <translation>Ierakstiet paroli</translation>
    </message>
    <message>
        <source>New passphrase</source>
        <translation>Jauna parole</translation>
    </message>
    <message>
        <source>Repeat new passphrase</source>
        <translation>Jaunā parole vēlreiz</translation>
    </message>
    <message>
        <source>Show passphrase</source>
        <translation>Rādīt paroli</translation>
    </message>
    <message>
        <source>Encrypt wallet</source>
        <translation>Šifrēt maciņu</translation>
    </message>
    <message>
        <source>This operation needs your wallet passphrase to unlock the wallet.</source>
        <translation>Lai veiktu šo darbību, nepieciešama jūsu maciņa slepenā frāze maciņa atvēršanai.</translation>
    </message>
    <message>
        <source>Unlock wallet</source>
        <translation>Atslēgt maciņu</translation>
    </message>
    <message>
        <source>This operation needs your wallet passphrase to decrypt the wallet.</source>
        <translation>Lai veiktu šo darbību, nepieciešama jūsu maciņa slepenā frāze maciņa dekriptēšanai.</translation>
    </message>
    <message>
        <source>Decrypt wallet</source>
        <translation>Atšifrēt maciņu</translation>
    </message>
    <message>
        <source>Change passphrase</source>
        <translation>Mainīt paroli</translation>
    </message>
    <message>
        <source>Confirm wallet encryption</source>
        <translation>Apstiprināt maciņa šifrēšanu</translation>
    </message>
    <message>
        <source>Warning: If you encrypt your wallet and lose your passphrase, you will &lt;b&gt;LOSE ALL OF YOUR BITCOINS&lt;/b&gt;!</source>
        <translation>Brīdinājums: Šifrējot Jūsu maciņu, gadījumā ja aizmirsīsiet savu paroli, Jūs NEATGRIEZENISKI ZAUDĒSIET VISUS SAVUS "BITKOINUS"!</translation>
    </message>
    <message>
        <source>Are you sure you wish to encrypt your wallet?</source>
        <translation>Vai tu tiešām vēlies šifrēt savu maciņu?</translation>
    </message>
    <message>
        <source>Wallet encrypted</source>
        <translation>Maciņš šifrēts</translation>
    </message>
    <message>
        <source>Enter the new passphrase for the wallet.&lt;br/&gt;Please use a passphrase of &lt;b&gt;ten or more random characters&lt;/b&gt;, or &lt;b&gt;eight or more words&lt;/b&gt;.</source>
        <translation>Ievadiet savu paroli Jūsu maciņam, lūdzu lietojiet vismaz desmit simbolus, astoņus vai vairāk vārdus.</translation>
    </message>
    <message>
        <source>Enter the old passphrase and new passphrase for the wallet.</source>
        <translation>Ievadiet veco un jauno paroli Jūsu maciņam</translation>
    </message>
    <message>
        <source>Wallet to be encrypted</source>
        <translation>Maciņu nepieciešams šifrēt.</translation>
    </message>
    <message>
        <source>Your wallet is now encrypted. </source>
        <translation>Maciņš tagad šifrēts</translation>
    </message>
    <message>
        <source>Wallet encryption failed</source>
        <translation>Maciņa šifrēšana neizdevās</translation>
    </message>
    <message>
        <source>Wallet unlock failed</source>
        <translation>Maciņa atslēgšana neizdevās</translation>
    </message>
    <message>
        <source>Wallet decryption failed</source>
        <translation>Maciņa atšifrēšana neizdevās</translation>
    </message>
    </context>
<context>
    <name>BanTableModel</name>
    </context>
<context>
    <name>BitcoinGUI</name>
    <message>
        <source>Sign &amp;message...</source>
        <translation>Parakstīt &amp;ziņojumu...</translation>
    </message>
    <message>
        <source>Synchronizing with network...</source>
        <translation>Sinhronizācija ar tīklu...</translation>
    </message>
    <message>
        <source>&amp;Overview</source>
        <translation>&amp;Pārskats</translation>
    </message>
    <message>
        <source>Show general overview of wallet</source>
        <translation>Rādīt vispārēju maciņa pārskatu</translation>
    </message>
    <message>
        <source>&amp;Transactions</source>
        <translation>&amp;Transakcijas</translation>
    </message>
    <message>
        <source>Browse transaction history</source>
        <translation>Skatīt transakciju vēsturi</translation>
    </message>
    <message>
        <source>E&amp;xit</source>
        <translation>&amp;Iziet</translation>
    </message>
    <message>
        <source>Quit application</source>
        <translation>Aizvērt programmu</translation>
    </message>
    <message>
        <source>&amp;About %1</source>
        <translation>&amp;Par %1</translation>
    </message>
    <message>
<<<<<<< HEAD
=======
        <source>Show information about %1</source>
        <translation>Parādīt informāciju par %1</translation>
    </message>
    <message>
>>>>>>> d4a64f61
        <source>About &amp;Qt</source>
        <translation>Par &amp;Qt</translation>
    </message>
    <message>
        <source>Show information about Qt</source>
        <translation>Parādīt informāciju par Qt</translation>
    </message>
    <message>
        <source>&amp;Options...</source>
        <translation>&amp;Iespējas...</translation>
    </message>
    <message>
        <source>&amp;Encrypt Wallet...</source>
        <translation>Šifrēt &amp;maciņu...</translation>
    </message>
    <message>
        <source>&amp;Backup Wallet...</source>
        <translation>&amp;Maciņa Rezerves Kopija...</translation>
    </message>
    <message>
        <source>&amp;Change Passphrase...</source>
        <translation>Mainīt &amp;Paroli...</translation>
    </message>
    <message>
        <source>Open &amp;URI...</source>
        <translation>Atvērt &amp;URI...</translation>
    </message>
    <message>
        <source>Wallet:</source>
        <translation>Maciņš:</translation>
    </message>
    <message>
        <source>Reindexing blocks on disk...</source>
        <translation>Bloku reindeksēšana no diska...</translation>
    </message>
    <message>
        <source>Send coins to a Bitcoin address</source>
        <translation>Nosūtīt bitkoinus uz Bitcoin adresi</translation>
    </message>
    <message>
        <source>Backup wallet to another location</source>
        <translation>Izveidot maciņa rezerves kopiju citur</translation>
    </message>
    <message>
        <source>Change the passphrase used for wallet encryption</source>
        <translation>Mainīt maciņa šifrēšanas paroli</translation>
    </message>
    <message>
        <source>&amp;Verify message...</source>
        <translation>&amp;Pārbaudīt ziņojumu...</translation>
    </message>
    <message>
        <source>&amp;Send</source>
        <translation>&amp;Sūtīt</translation>
    </message>
    <message>
        <source>&amp;Receive</source>
        <translation>&amp;Saņemt</translation>
    </message>
    <message>
        <source>&amp;Show / Hide</source>
        <translation>&amp;Rādīt / Paslēpt</translation>
    </message>
    <message>
        <source>Show or hide the main Window</source>
        <translation>Parādīt vai paslēpt galveno Logu</translation>
    </message>
    <message>
        <source>Encrypt the private keys that belong to your wallet</source>
        <translation>Šifrēt privātās atslēgas kuras pieder tavam maciņam</translation>
    </message>
    <message>
        <source>Sign messages with your Bitcoin addresses to prove you own them</source>
        <translation>Parakstīt ziņojumus ar savām Bitcoin adresēm lai pierādītu ka tās pieder tev</translation>
    </message>
    <message>
        <source>Verify messages to ensure they were signed with specified Bitcoin addresses</source>
        <translation>Pārbaudīt ziņojumus lai pārliecinātos, ka tie tika parakstīti ar norādītajām Bitcoin adresēm</translation>
    </message>
    <message>
        <source>&amp;File</source>
        <translation>&amp;Fails</translation>
    </message>
    <message>
        <source>&amp;Settings</source>
        <translation>&amp;Uzstādījumi</translation>
    </message>
    <message>
        <source>&amp;Help</source>
        <translation>&amp;Palīdzība</translation>
    </message>
    <message>
        <source>Tabs toolbar</source>
        <translation>Ciļņu rīkjosla</translation>
    </message>
    <message>
        <source>Request payments (generates QR codes and bitcoin: URIs)</source>
        <translation>Pieprasīt maksājumus (izveido QR kodu un bitcoin: URIs)</translation>
    </message>
    <message>
        <source>&amp;Command-line options</source>
        <translation>&amp;Komandrindas iespējas</translation>
    </message>
    <message>
        <source>Indexing blocks on disk...</source>
        <translation>Bloku reindeksēšana no diska...</translation>
    </message>
    <message>
        <source>%1 behind</source>
        <translation>%1 aizmugurē</translation>
    </message>
    <message>
        <source>Transactions after this will not yet be visible.</source>
        <translation>Transakcijas pēc šī vel nebūs redzamas</translation>
    </message>
    <message>
        <source>Error</source>
        <translation>Kļūda</translation>
    </message>
    <message>
        <source>Warning</source>
        <translation>Brīdinājums</translation>
    </message>
    <message>
        <source>Information</source>
        <translation>Informācija</translation>
    </message>
    <message>
        <source>Up to date</source>
        <translation>Sinhronizēts</translation>
    </message>
    <message>
        <source>Open node debugging and diagnostic console</source>
        <translation>Atvērt atkļūdošanas un diagnostikas konsoli</translation>
    </message>
    <message>
        <source>&amp;Sending addresses</source>
        <translation type="unfinished">&amp;Adrešu nosūtīšana</translation>
    </message>
    <message>
        <source>&amp;Receiving addresses</source>
        <translation type="unfinished">&amp;Adrešu saņemšana</translation>
    </message>
    <message>
        <source>&amp;Window</source>
        <translation>&amp;Logs</translation>
    </message>
    <message>
        <source>Catching up...</source>
        <translation>Sinhronizējos...</translation>
    </message>
    <message>
        <source>Sent transaction</source>
        <translation>Transakcija nosūtīta</translation>
    </message>
    <message>
        <source>Incoming transaction</source>
        <translation>Ienākoša transakcija</translation>
    </message>
    <message>
        <source>Wallet is &lt;b&gt;encrypted&lt;/b&gt; and currently &lt;b&gt;unlocked&lt;/b&gt;</source>
        <translation>Maciņš ir &lt;b&gt;šifrēts&lt;/b&gt; un pašlaik &lt;b&gt;atslēgts&lt;/b&gt;</translation>
    </message>
    <message>
        <source>Wallet is &lt;b&gt;encrypted&lt;/b&gt; and currently &lt;b&gt;locked&lt;/b&gt;</source>
        <translation>Maciņš ir &lt;b&gt;šifrēts&lt;/b&gt; un pašlaik &lt;b&gt;slēgts&lt;/b&gt;</translation>
    </message>
    </context>
<context>
    <name>CoinControlDialog</name>
    <message>
        <source>Quantity:</source>
        <translation>Daudzums:</translation>
    </message>
    <message>
        <source>Bytes:</source>
        <translation>Baiti:</translation>
    </message>
    <message>
        <source>Amount:</source>
        <translation>Daudzums:</translation>
    </message>
    <message>
        <source>Fee:</source>
        <translation>Maksa:</translation>
    </message>
    <message>
        <source>After Fee:</source>
        <translation>Pēc Maksas:</translation>
    </message>
    <message>
        <source>Change:</source>
        <translation>Atlikums:</translation>
    </message>
    <message>
        <source>(un)select all</source>
        <translation>iezīmēt visus</translation>
    </message>
    <message>
        <source>Tree mode</source>
        <translation>Koka režīms</translation>
    </message>
    <message>
        <source>List mode</source>
        <translation>Saraksta režīms</translation>
    </message>
    <message>
        <source>Amount</source>
        <translation>Daudzums</translation>
    </message>
    <message>
        <source>Date</source>
        <translation>Datums</translation>
    </message>
    <message>
        <source>Confirmations</source>
        <translation>Apstiprinājumi</translation>
    </message>
    <message>
        <source>Confirmed</source>
        <translation>Apstiprināts</translation>
    </message>
    <message>
        <source>(no label)</source>
        <translation>(bez nosaukuma)</translation>
    </message>
    </context>
<context>
    <name>CreateWalletActivity</name>
    </context>
<context>
    <name>CreateWalletDialog</name>
    <message>
        <source>Wallet</source>
        <translation>Maciņš</translation>
    </message>
    <message>
        <source>Encrypt Wallet</source>
        <translation type="unfinished">Šifrēt maciņu</translation>
    </message>
    </context>
<context>
    <name>EditAddressDialog</name>
    <message>
        <source>Edit Address</source>
        <translation>Mainīt adrese</translation>
    </message>
    <message>
        <source>&amp;Label</source>
        <translation>&amp;Nosaukums</translation>
    </message>
    <message>
        <source>&amp;Address</source>
        <translation>&amp;Adrese</translation>
    </message>
    </context>
<context>
    <name>FreespaceChecker</name>
    <message>
        <source>A new data directory will be created.</source>
        <translation>Tiks izveidota jauna datu mape.</translation>
    </message>
    <message>
        <source>name</source>
        <translation>vārds</translation>
    </message>
    <message>
        <source>Path already exists, and is not a directory.</source>
        <translation>Šāds ceļš jau pastāv un tā nav mape.</translation>
    </message>
    <message>
        <source>Cannot create data directory here.</source>
        <translation>Šeit nevar izveidot datu mapi.</translation>
    </message>
</context>
<context>
    <name>GuiNetWatch</name>
    </context>
<context>
    <name>HelpMessageDialog</name>
    <message>
        <source>version</source>
        <translation>versija</translation>
    </message>
    <message>
        <source>About %1</source>
        <translation type="unfinished">Par %1</translation>
    </message>
    <message>
        <source>Command-line options</source>
        <translation>Komandrindas iespējas</translation>
    </message>
</context>
<context>
    <name>Intro</name>
    <message>
        <source>Welcome</source>
        <translation>Sveiciens</translation>
    </message>
    <message>
        <source>Use the default data directory</source>
        <translation>Izmantot noklusēto datu mapi</translation>
    </message>
    <message>
        <source>Use a custom data directory:</source>
        <translation>Izmantot pielāgotu datu mapi:</translation>
    </message>
    <message>
        <source>Bitcoin</source>
        <translation>Bitcoin</translation>
    </message>
    <message>
        <source>Error</source>
        <translation>Kļūda</translation>
    </message>
    </context>
<context>
    <name>MempoolStats</name>
    <message>
        <source>N/A</source>
        <translation>N/A</translation>
    </message>
    </context>
<context>
    <name>ModalOverlay</name>
    <message>
        <source>Form</source>
        <translation>Forma</translation>
    </message>
    <message>
        <source>Last block time</source>
        <translation>Pēdējā bloka laiks</translation>
    </message>
    </context>
<context>
    <name>NetWatchLogModel</name>
    <message>
        <source>Address</source>
        <comment>NetWatch: Address header</comment>
        <translation>Adrese</translation>
    </message>
</context>
<context>
    <name>OpenURIDialog</name>
    <message>
        <source>URI:</source>
        <translation>URI:</translation>
    </message>
    <message>
        <source>Paste address from clipboard</source>
        <translation>ielīmēt adresi no starpliktuves</translation>
    </message>
    <message>
        <source>Alt+P</source>
        <translation>Alt+P</translation>
    </message>
</context>
<context>
    <name>OpenWalletActivity</name>
    </context>
<context>
    <name>OptionsDialog</name>
    <message>
        <source>Options</source>
        <translation>Iespējas</translation>
    </message>
    <message>
        <source>&amp;Main</source>
        <translation>&amp;Galvenais</translation>
    </message>
    <message>
        <source>Size of &amp;database cache</source>
        <translation>&amp;Datubāzes kešatmiņas izmērs</translation>
    </message>
    <message>
        <source>Number of script &amp;verification threads</source>
        <translation>Skriptu &amp;pārbaudes pavedienu skaits</translation>
    </message>
    <message>
        <source>IP address of the proxy (e.g. IPv4: 127.0.0.1 / IPv6: ::1)</source>
        <translation>Starpniekservera IP adrese (piem. IPv4: 127.0.0.1 / IPv6: ::1)</translation>
    </message>
    <message>
        <source>Minimize instead of exit the application when the window is closed. When this option is enabled, the application will be closed only after selecting Exit in the menu.</source>
        <translation>Minimizēt nevis aizvērt aplikāciju, kad logs tiek aizvērts. Kad šī iespēja ir ieslēgta, aplikācija tiks aizvērta, izvēloties Aizvērt izvēlnē.</translation>
    </message>
    <message>
        <source>Reset all client options to default.</source>
        <translation>Atiestatīt visus klienta iestatījumus uz noklusējumu.</translation>
    </message>
    <message>
        <source>&amp;Reset Options</source>
        <translation>&amp;Atiestatīt Iestatījumus.</translation>
    </message>
    <message>
        <source>&amp;Network</source>
        <translation>&amp;Tīkls</translation>
    </message>
    <message>
        <source>W&amp;allet</source>
        <translation>&amp;Maciņš</translation>
    </message>
    <message>
        <source>Expert</source>
        <translation>Eksperts</translation>
    </message>
    <message>
        <source>Enable coin &amp;control features</source>
        <translation>Ieslēgt bitcoin &amp;kontroles funkcijas</translation>
    </message>
    <message>
        <source>&amp;Spend unconfirmed change</source>
        <translation>&amp;Tērēt neapstiprinātu atlikumu</translation>
    </message>
    <message>
        <source>Automatically open the Bitcoin client port on the router. This only works when your router supports UPnP and it is enabled.</source>
        <translation>Uz rūtera automātiski atvērt Bitcoin klienta portu. Tas strādā tikai tad, ja rūteris atbalsta UPnP un tas ir ieslēgts.</translation>
    </message>
    <message>
        <source>Map port using &amp;UPnP</source>
        <translation>Kartēt portu, izmantojot &amp;UPnP</translation>
    </message>
    <message>
        <source>Proxy &amp;IP:</source>
        <translation>Starpniekservera &amp;IP:</translation>
    </message>
    <message>
        <source>&amp;Port:</source>
        <translation>&amp;Ports:</translation>
    </message>
    <message>
        <source>Port of the proxy (e.g. 9050)</source>
        <translation>Starpniekservera ports (piem. 9050)</translation>
    </message>
    <message>
        <source>&amp;Window</source>
        <translation>&amp;Logs</translation>
    </message>
    <message>
        <source>Show only a tray icon after minimizing the window.</source>
        <translation>Pēc loga minimizācijas rādīt tikai ikonu sistēmas teknē.</translation>
    </message>
    <message>
        <source>&amp;Minimize to the tray instead of the taskbar</source>
        <translation>&amp;Minimizēt uz sistēmas tekni, nevis rīkjoslu</translation>
    </message>
    <message>
        <source>M&amp;inimize on close</source>
        <translation>M&amp;inimizēt aizverot</translation>
    </message>
    <message>
        <source>&amp;Display</source>
        <translation>&amp;Izskats</translation>
    </message>
    <message>
        <source>User Interface &amp;language:</source>
        <translation>Lietotāja interfeiss un &amp;valoda:</translation>
    </message>
    <message>
        <source>&amp;Unit to show amounts in:</source>
        <translation>&amp;Vienības, kurās attēlot daudzumus:</translation>
    </message>
    <message>
        <source>Choose the default subdivision unit to show in the interface and when sending coins.</source>
        <translation>Izvēlēties dalījuma vienību pēc noklusēšanas, ko izmantot interfeisā un nosūtot bitkoinus.</translation>
    </message>
    <message>
        <source>Whether to show coin control features or not.</source>
        <translation>Vai rādīt Bitcoin kontroles funkcijas vai nē.</translation>
    </message>
    <message>
        <source>&amp;OK</source>
        <translation>&amp;Labi</translation>
    </message>
    <message>
        <source>&amp;Cancel</source>
        <translation>&amp;Atcelt</translation>
    </message>
    <message>
        <source>default</source>
        <translation>pēc noklusēšanas</translation>
    </message>
    <message>
        <source>none</source>
        <translation>neviena</translation>
    </message>
    <message>
        <source>Confirm options reset</source>
        <translation>Apstiprināt iestatījumu atiestatīšanu</translation>
    </message>
    <message>
        <source>Error</source>
        <translation>Kļūda</translation>
    </message>
    <message>
        <source>The supplied proxy address is invalid.</source>
        <translation>Norādītā starpniekservera adrese nav derīga.</translation>
    </message>
</context>
<context>
    <name>OverviewPage</name>
    <message>
        <source>Form</source>
        <translation>Forma</translation>
    </message>
    <message>
        <source>The displayed information may be out of date. Your wallet automatically synchronizes with the Bitcoin network after a connection is established, but this process has not completed yet.</source>
        <translation>Attēlotā informācija var būt novecojusi. Jūsu maciņš pēc savienojuma izveides automātiski sinhronizējas ar Bitcoin tīklu, taču šis process vēl nav beidzies.</translation>
    </message>
    <message>
        <source>Available:</source>
        <translation>Pieejams:</translation>
    </message>
    <message>
        <source>Your current spendable balance</source>
        <translation>Tava pašreizējā tērējamā bilance</translation>
    </message>
    <message>
        <source>Pending:</source>
        <translation>Neizšķirts:</translation>
    </message>
    <message>
        <source>Total of transactions that have yet to be confirmed, and do not yet count toward the spendable balance</source>
        <translation>Kopējā apstiprināmo transakciju vērtība, vēl nav ieskaitīta tērējamajā bilancē</translation>
    </message>
    <message>
        <source>Immature:</source>
        <translation>Nenobriedušu:</translation>
    </message>
    <message>
        <source>Total:</source>
        <translation>Kopsumma:</translation>
    </message>
    <message>
        <source>Your current total balance</source>
        <translation>Jūsu kopējā tekošā bilance</translation>
    </message>
    </context>
<context>
    <name>PSBTOperationsDialog</name>
    <message>
        <source>Close</source>
        <translation type="unfinished">Aizvērt</translation>
    </message>
    </context>
<context>
    <name>PairingPage</name>
    </context>
<context>
    <name>PaymentServer</name>
    </context>
<context>
    <name>PeerTableModel</name>
    </context>
<context>
    <name>QObject</name>
    <message>
        <source>Amount</source>
        <translation>Daudzums</translation>
    </message>
    <message>
        <source>%1 h</source>
        <translation>%1 st</translation>
    </message>
    <message>
        <source>%1 m</source>
        <translation>%1 m</translation>
    </message>
    <message>
        <source>N/A</source>
        <translation>N/A</translation>
    </message>
    <message>
        <source>%1 and %2</source>
        <translation>%1 un %2</translation>
    </message>
    <message>
        <source>%1 B</source>
        <translation>%1 B</translation>
    </message>
    <message>
        <source>%1 KB</source>
        <translation>%1 KB</translation>
    </message>
    <message>
        <source>%1 MB</source>
        <translation>%1 MB</translation>
    </message>
    <message>
        <source>%1 GB</source>
        <translation>%1 GB</translation>
    </message>
    <message>
        <source>unknown</source>
        <translation>nav zināms</translation>
    </message>
    </context>
<context>
    <name>QRImageWidget</name>
    <message>
        <source>&amp;Save Image...</source>
        <translation>&amp;Saglabāt Attēlu...</translation>
    </message>
    </context>
<context>
    <name>RPCConsole</name>
    <message>
        <source>N/A</source>
        <translation>N/A</translation>
    </message>
    <message>
        <source>Client version</source>
        <translation>Klienta versija</translation>
    </message>
    <message>
        <source>&amp;Information</source>
        <translation>&amp;Informācija</translation>
    </message>
    <message>
        <source>General</source>
        <translation>Vispārējs</translation>
    </message>
    <message>
        <source>Startup time</source>
        <translation>Sākuma laiks</translation>
    </message>
    <message>
        <source>Network</source>
        <translation>Tīkls</translation>
    </message>
    <message>
        <source>Name</source>
        <translation>Vārds</translation>
    </message>
    <message>
        <source>Number of connections</source>
        <translation>Savienojumu skaits</translation>
    </message>
    <message>
        <source>Block chain</source>
        <translation>Bloku virkne</translation>
    </message>
    <message>
        <source>Wallet: </source>
        <translation type="unfinished">Maciņš: </translation>
    </message>
    <message>
        <source>Last block time</source>
        <translation>Pēdējā bloka laiks</translation>
    </message>
    <message>
        <source>&amp;Open</source>
        <translation>&amp;Atvērt</translation>
    </message>
    <message>
        <source>&amp;Console</source>
        <translation>&amp;Konsole</translation>
    </message>
    <message>
        <source>&amp;Network Traffic</source>
        <translation>&amp;Tīkla Satiksme</translation>
    </message>
    <message>
        <source>Totals</source>
        <translation>Kopsummas</translation>
    </message>
    <message>
        <source>In:</source>
        <translation>Ie.:</translation>
    </message>
    <message>
        <source>Out:</source>
        <translation>Iz.:</translation>
    </message>
    <message>
        <source>Debug log file</source>
        <translation>Atkļūdošanas žurnāla datne</translation>
    </message>
    <message>
        <source>Clear console</source>
        <translation>Notīrīt konsoli</translation>
    </message>
    </context>
<context>
    <name>ReceiveCoinsDialog</name>
    <message>
        <source>&amp;Amount:</source>
        <translation>&amp;Daudzums:</translation>
    </message>
    <message>
        <source>&amp;Label:</source>
        <translation>&amp;Nosaukums:</translation>
    </message>
    <message>
        <source>&amp;Message:</source>
        <translation>&amp;Ziņojums:</translation>
    </message>
    <message>
        <source>&amp;Request payment</source>
        <translation>&amp;Pieprasīt maksājumu</translation>
    </message>
    <message>
        <source>Clear all fields of the form.</source>
        <translation>Notīrīt visus laukus formā.</translation>
    </message>
    <message>
        <source>Clear</source>
        <translation>Notīrīt</translation>
    </message>
    <message>
        <source>Requested payments history</source>
        <translation>Pieprasīto maksājumu vēsture</translation>
    </message>
    <message>
        <source>Show the selected request (does the same as double clicking an entry)</source>
        <translation>Parādīt atlasītos pieprasījumus (tas pats, kas dubultklikšķis uz ieraksta)</translation>
    </message>
    <message>
        <source>Show</source>
        <translation>Rādīt</translation>
    </message>
    <message>
        <source>Remove the selected entries from the list</source>
        <translation>Noņemt atlasītos ierakstus no saraksta.</translation>
    </message>
    <message>
        <source>Remove</source>
        <translation>Noņemt</translation>
    </message>
    <message>
        <source>Copy URI</source>
        <translation type="unfinished">Kopēt URI</translation>
    </message>
    </context>
<context>
    <name>ReceiveRequestDialog</name>
    <message>
        <source>Address:</source>
        <translation type="unfinished">Adrese:</translation>
    </message>
    <message>
        <source>Amount:</source>
        <translation>Daudzums:</translation>
    </message>
    <message>
        <source>Label:</source>
        <translation type="unfinished">Nosaukums:</translation>
    </message>
    <message>
        <source>Message:</source>
        <translation>Ziņojums:</translation>
    </message>
    <message>
        <source>Wallet:</source>
        <translation>Maciņš:</translation>
    </message>
    <message>
        <source>Copy &amp;URI</source>
        <translation>Kopēt &amp;URI</translation>
    </message>
    <message>
        <source>Copy &amp;Address</source>
        <translation>Kopēt &amp;Adresi</translation>
    </message>
    <message>
        <source>&amp;Save Image...</source>
        <translation>&amp;Saglabāt Attēlu...</translation>
    </message>
    </context>
<context>
    <name>RecentRequestsTableModel</name>
    <message>
        <source>Date</source>
        <translation>Datums</translation>
    </message>
    <message>
        <source>Label</source>
        <translation>Nosaukums</translation>
    </message>
    <message>
        <source>Message</source>
        <translation type="unfinished">Ziņojums</translation>
    </message>
    <message>
        <source>(no label)</source>
        <translation>(bez nosaukuma)</translation>
    </message>
    </context>
<context>
    <name>SendCoinsDialog</name>
    <message>
        <source>Send Coins</source>
        <translation>Sūtīt Bitkoinus</translation>
    </message>
    <message>
        <source>Coin Control Features</source>
        <translation>Bitcoin Kontroles Funkcijas</translation>
    </message>
    <message>
        <source>Inputs...</source>
        <translation>Ieejas...</translation>
    </message>
    <message>
        <source>automatically selected</source>
        <translation>automātiski atlasīts</translation>
    </message>
    <message>
        <source>Insufficient funds!</source>
        <translation>Nepietiekami līdzekļi!</translation>
    </message>
    <message>
        <source>Quantity:</source>
        <translation>Daudzums:</translation>
    </message>
    <message>
        <source>Bytes:</source>
        <translation>Baiti:</translation>
    </message>
    <message>
        <source>Amount:</source>
        <translation>Daudzums:</translation>
    </message>
    <message>
        <source>Fee:</source>
        <translation>Maksa:</translation>
    </message>
    <message>
        <source>After Fee:</source>
        <translation>Pēc Maksas:</translation>
    </message>
    <message>
        <source>Change:</source>
        <translation>Atlikums:</translation>
    </message>
    <message>
        <source>Custom change address</source>
        <translation>Pielāgota atlikuma adrese</translation>
    </message>
    <message>
        <source>Transaction Fee:</source>
        <translation>Transakcijas maksa:</translation>
    </message>
    <message>
        <source>Choose...</source>
        <translation type="unfinished">Izvēlēties...</translation>
    </message>
    <message>
        <source>Send to multiple recipients at once</source>
        <translation>Sūtīt vairākiem saņēmējiem uzreiz</translation>
    </message>
    <message>
        <source>Add &amp;Recipient</source>
        <translation>&amp;Pievienot Saņēmēju</translation>
    </message>
    <message>
        <source>Clear all fields of the form.</source>
        <translation>Notīrīt visus laukus formā.</translation>
    </message>
    <message>
        <source>Clear &amp;All</source>
        <translation>&amp;Notīrīt visu</translation>
    </message>
    <message>
        <source>Balance:</source>
        <translation>Bilance:</translation>
    </message>
    <message>
        <source>Confirm the send action</source>
        <translation>Apstiprināt nosūtīšanu</translation>
    </message>
    <message>
        <source>S&amp;end</source>
        <translation>&amp;Sūtīt</translation>
    </message>
    <message>
        <source>Transaction fee</source>
        <translation>Transakcijas maksa</translation>
    </message>
    <message>
        <source>Send</source>
        <translation type="unfinished">Sūtīt</translation>
    </message>
    <message>
        <source>(no label)</source>
        <translation>(bez nosaukuma)</translation>
    </message>
</context>
<context>
    <name>SendCoinsEntry</name>
    <message>
        <source>A&amp;mount:</source>
        <translation>Apjo&amp;ms</translation>
    </message>
    <message>
        <source>Pay &amp;To:</source>
        <translation>&amp;Saņēmējs:</translation>
    </message>
    <message>
        <source>&amp;Label:</source>
        <translation>&amp;Nosaukums:</translation>
    </message>
    <message>
        <source>Choose previously used address</source>
        <translation>Izvēlies iepriekš izmantoto adresi</translation>
    </message>
    <message>
        <source>Alt+A</source>
        <translation>Alt+A</translation>
    </message>
    <message>
        <source>Paste address from clipboard</source>
        <translation>ielīmēt adresi no starpliktuves</translation>
    </message>
    <message>
        <source>Alt+P</source>
        <translation>Alt+P</translation>
    </message>
    <message>
        <source>Remove this entry</source>
        <translation>Noņem šo ierakstu</translation>
    </message>
    <message>
        <source>Message:</source>
        <translation>Ziņojums:</translation>
    </message>
    <message>
        <source>Pay To:</source>
        <translation>Maksāt:</translation>
    </message>
    <message>
        <source>Memo:</source>
        <translation>Memo:</translation>
    </message>
</context>
<context>
    <name>SendConfirmationDialog</name>
    </context>
<context>
    <name>ShutdownWindow</name>
    <message>
        <source>Do not shut down the computer until this window disappears.</source>
        <translation>Neizslēdziet datoru kamēr šis logs nepazūd.</translation>
    </message>
</context>
<context>
    <name>SignVerifyMessageDialog</name>
    <message>
        <source>Signatures - Sign / Verify a Message</source>
        <translation>Paraksti - Parakstīt / Pabaudīt Ziņojumu</translation>
    </message>
    <message>
        <source>&amp;Sign Message</source>
        <translation>Parakstīt &amp;Ziņojumu</translation>
    </message>
    <message>
        <source>Choose previously used address</source>
        <translation>Izvēlies iepriekš izmantoto adresi</translation>
    </message>
    <message>
        <source>Alt+A</source>
        <translation>Alt+A</translation>
    </message>
    <message>
        <source>Paste address from clipboard</source>
        <translation>ielīmēt adresi no starpliktuves</translation>
    </message>
    <message>
        <source>Alt+P</source>
        <translation>Alt+P</translation>
    </message>
    <message>
        <source>Enter the message you want to sign here</source>
        <translation>Šeit ievadi ziņojumu kuru vēlies parakstīt</translation>
    </message>
    <message>
        <source>Signature</source>
        <translation>Paraksts</translation>
    </message>
    <message>
        <source>Copy the current signature to the system clipboard</source>
        <translation>Kopēt parakstu uz sistēmas starpliktuvi</translation>
    </message>
    <message>
        <source>Sign the message to prove you own this Bitcoin address</source>
        <translation>Parakstīt ziņojumu lai pierādītu, ka esi šīs Bitcoin adreses īpašnieks.</translation>
    </message>
    <message>
        <source>Sign &amp;Message</source>
        <translation>Parakstīt &amp;Ziņojumu</translation>
    </message>
    <message>
        <source>Reset all sign message fields</source>
        <translation>Atiestatīt visus laukus</translation>
    </message>
    <message>
        <source>Clear &amp;All</source>
        <translation>&amp;Notīrīt visu</translation>
    </message>
    <message>
        <source>&amp;Verify Message</source>
        <translation>&amp;Pārbaudīt Ziņojumu</translation>
    </message>
    <message>
        <source>Verify &amp;Message</source>
        <translation>&amp;Pārbaudīt Ziņojumu</translation>
    </message>
    <message>
        <source>Reset all verify message fields</source>
        <translation>Atiestatīt visus laukus</translation>
    </message>
    </context>
<context>
    <name>TrafficGraphWidget</name>
    <message>
        <source>KB/s</source>
        <translation>KB/s</translation>
    </message>
</context>
<context>
    <name>TransactionDesc</name>
    <message>
        <source>Date</source>
        <translation>Datums</translation>
    </message>
    <message>
        <source>unknown</source>
        <translation>nav zināms</translation>
    </message>
    <message>
        <source>Transaction fee</source>
        <translation>Transakcijas maksa</translation>
    </message>
    <message>
        <source>Message</source>
        <translation type="unfinished">Ziņojums</translation>
    </message>
    <message>
        <source>Transaction</source>
        <translation>Transakcijas</translation>
    </message>
    <message>
        <source>Inputs</source>
        <translation type="unfinished">Ieejas</translation>
    </message>
    <message>
        <source>Amount</source>
        <translation>Daudzums</translation>
    </message>
    </context>
<context>
    <name>TransactionDescDialog</name>
    <message>
        <source>This pane shows a detailed description of the transaction</source>
        <translation>Šis panelis parāda transakcijas detaļas</translation>
    </message>
    </context>
<context>
    <name>TransactionTableModel</name>
    <message>
        <source>Date</source>
        <translation>Datums</translation>
    </message>
    <message>
        <source>Label</source>
        <translation>Nosaukums</translation>
    </message>
    <message>
        <source>(no label)</source>
        <translation>(bez nosaukuma)</translation>
    </message>
    </context>
<context>
    <name>TransactionView</name>
    <message>
        <source>Comma separated file (*.csv)</source>
        <translation>Ar komatiem atdalīts fails (*.csv)</translation>
    </message>
    <message>
        <source>Confirmed</source>
        <translation>Apstiprināts</translation>
    </message>
    <message>
        <source>Date</source>
        <translation>Datums</translation>
    </message>
    <message>
        <source>Label</source>
        <translation>Nosaukums</translation>
    </message>
    <message>
        <source>Address</source>
        <translation>Adrese</translation>
    </message>
    <message>
        <source>Exporting Failed</source>
        <translation>Eksportēšana Neizdevās</translation>
    </message>
    </context>
<context>
    <name>UnitDisplayStatusBarControl</name>
    </context>
<context>
    <name>WalletController</name>
    </context>
<context>
    <name>WalletFrame</name>
    </context>
<context>
    <name>WalletModel</name>
    <message>
        <source>Send Coins</source>
        <translation>Sūtīt Bitkoinus</translation>
    </message>
    </context>
<context>
    <name>WalletView</name>
    <message>
        <source>&amp;Export</source>
        <translation>&amp;Eksportēt</translation>
    </message>
    <message>
        <source>Export the data in the current tab to a file</source>
        <translation>Datus no tekošā ieliktņa eksportēt uz failu</translation>
    </message>
    <message>
        <source>Error</source>
        <translation>Kļūda</translation>
    </message>
    <message>
        <source>Backup Wallet</source>
        <translation type="unfinished">Maciņa Rezerves Kopija</translation>
    </message>
    <message>
        <source>Cancel</source>
        <translation type="unfinished">Atcelt</translation>
    </message>
</context>
<context>
    <name>bitcoin-core</name>
    <message>
        <source>Error loading block database</source>
        <translation>Kļūda ielādējot bloku datubāzi</translation>
    </message>
    <message>
        <source>Importing...</source>
        <translation>Importē...</translation>
    </message>
    <message>
        <source>Verifying blocks...</source>
        <translation>Pārbauda blokus...</translation>
    </message>
    <message>
        <source>Signing transaction failed</source>
        <translation>Transakcijas parakstīšana neizdevās</translation>
    </message>
    <message>
        <source>Transaction amount too small</source>
        <translation>Transakcijas summa ir pārāk maza</translation>
    </message>
    <message>
        <source>Transaction too large</source>
        <translation>Transakcija ir pārāk liela</translation>
    </message>
    <message>
        <source>Unknown network specified in -onlynet: '%s'</source>
        <translation>-onlynet komandā norādīts nepazīstams tīkls: '%s'</translation>
    </message>
    <message>
        <source>Insufficient funds</source>
        <translation>Nepietiek bitkoinu</translation>
    </message>
    <message>
        <source>Loading block index...</source>
        <translation>Ielādē bloku indeksu...</translation>
    </message>
    <message>
        <source>Loading wallet...</source>
        <translation>Ielādē maciņu...</translation>
    </message>
    <message>
        <source>Rescanning...</source>
        <translation>Skanēju no jauna...</translation>
    </message>
    <message>
        <source>Done loading</source>
        <translation>Ielāde pabeigta</translation>
    </message>
</context>
</TS><|MERGE_RESOLUTION|>--- conflicted
+++ resolved
@@ -242,13 +242,10 @@
         <translation>&amp;Par %1</translation>
     </message>
     <message>
-<<<<<<< HEAD
-=======
         <source>Show information about %1</source>
         <translation>Parādīt informāciju par %1</translation>
     </message>
     <message>
->>>>>>> d4a64f61
         <source>About &amp;Qt</source>
         <translation>Par &amp;Qt</translation>
     </message>
@@ -472,6 +469,14 @@
         <translation>Apstiprināts</translation>
     </message>
     <message>
+        <source>&amp;Copy address</source>
+        <translation>&amp;Kopēt adresi</translation>
+    </message>
+    <message>
+        <source>Copy &amp;label</source>
+        <translation>Kopēt &amp;Marķējumu</translation>
+    </message>
+    <message>
         <source>(no label)</source>
         <translation>(bez nosaukuma)</translation>
     </message>
@@ -525,9 +530,6 @@
     </message>
 </context>
 <context>
-    <name>GuiNetWatch</name>
-    </context>
-<context>
     <name>HelpMessageDialog</name>
     <message>
         <source>version</source>
@@ -563,13 +565,6 @@
     <message>
         <source>Error</source>
         <translation>Kļūda</translation>
-    </message>
-    </context>
-<context>
-    <name>MempoolStats</name>
-    <message>
-        <source>N/A</source>
-        <translation>N/A</translation>
     </message>
     </context>
 <context>
@@ -601,798 +596,812 @@
         <source>Paste address from clipboard</source>
         <translation>ielīmēt adresi no starpliktuves</translation>
     </message>
+</context>
+<context>
+    <name>OpenWalletActivity</name>
+    </context>
+<context>
+    <name>OptionsDialog</name>
+    <message>
+        <source>Options</source>
+        <translation>Iespējas</translation>
+    </message>
+    <message>
+        <source>&amp;Main</source>
+        <translation>&amp;Galvenais</translation>
+    </message>
+    <message>
+        <source>Size of &amp;database cache</source>
+        <translation>&amp;Datubāzes kešatmiņas izmērs</translation>
+    </message>
+    <message>
+        <source>Number of script &amp;verification threads</source>
+        <translation>Skriptu &amp;pārbaudes pavedienu skaits</translation>
+    </message>
+    <message>
+        <source>IP address of the proxy (e.g. IPv4: 127.0.0.1 / IPv6: ::1)</source>
+        <translation>Starpniekservera IP adrese (piem. IPv4: 127.0.0.1 / IPv6: ::1)</translation>
+    </message>
+    <message>
+        <source>Minimize instead of exit the application when the window is closed. When this option is enabled, the application will be closed only after selecting Exit in the menu.</source>
+        <translation>Minimizēt nevis aizvērt aplikāciju, kad logs tiek aizvērts. Kad šī iespēja ir ieslēgta, aplikācija tiks aizvērta, izvēloties Aizvērt izvēlnē.</translation>
+    </message>
+    <message>
+        <source>Reset all client options to default.</source>
+        <translation>Atiestatīt visus klienta iestatījumus uz noklusējumu.</translation>
+    </message>
+    <message>
+        <source>&amp;Reset Options</source>
+        <translation>&amp;Atiestatīt Iestatījumus.</translation>
+    </message>
+    <message>
+        <source>&amp;Network</source>
+        <translation>&amp;Tīkls</translation>
+    </message>
+    <message>
+        <source>W&amp;allet</source>
+        <translation>&amp;Maciņš</translation>
+    </message>
+    <message>
+        <source>Expert</source>
+        <translation>Eksperts</translation>
+    </message>
+    <message>
+        <source>Enable coin &amp;control features</source>
+        <translation>Ieslēgt bitcoin &amp;kontroles funkcijas</translation>
+    </message>
+    <message>
+        <source>&amp;Spend unconfirmed change</source>
+        <translation>&amp;Tērēt neapstiprinātu atlikumu</translation>
+    </message>
+    <message>
+        <source>Automatically open the Bitcoin client port on the router. This only works when your router supports UPnP and it is enabled.</source>
+        <translation>Uz rūtera automātiski atvērt Bitcoin klienta portu. Tas strādā tikai tad, ja rūteris atbalsta UPnP un tas ir ieslēgts.</translation>
+    </message>
+    <message>
+        <source>Map port using &amp;UPnP</source>
+        <translation>Kartēt portu, izmantojot &amp;UPnP</translation>
+    </message>
+    <message>
+        <source>Proxy &amp;IP:</source>
+        <translation>Starpniekservera &amp;IP:</translation>
+    </message>
+    <message>
+        <source>&amp;Port:</source>
+        <translation>&amp;Ports:</translation>
+    </message>
+    <message>
+        <source>Port of the proxy (e.g. 9050)</source>
+        <translation>Starpniekservera ports (piem. 9050)</translation>
+    </message>
+    <message>
+        <source>&amp;Window</source>
+        <translation>&amp;Logs</translation>
+    </message>
+    <message>
+        <source>Show only a tray icon after minimizing the window.</source>
+        <translation>Pēc loga minimizācijas rādīt tikai ikonu sistēmas teknē.</translation>
+    </message>
+    <message>
+        <source>&amp;Minimize to the tray instead of the taskbar</source>
+        <translation>&amp;Minimizēt uz sistēmas tekni, nevis rīkjoslu</translation>
+    </message>
+    <message>
+        <source>M&amp;inimize on close</source>
+        <translation>M&amp;inimizēt aizverot</translation>
+    </message>
+    <message>
+        <source>&amp;Display</source>
+        <translation>&amp;Izskats</translation>
+    </message>
+    <message>
+        <source>User Interface &amp;language:</source>
+        <translation>Lietotāja interfeiss un &amp;valoda:</translation>
+    </message>
+    <message>
+        <source>&amp;Unit to show amounts in:</source>
+        <translation>&amp;Vienības, kurās attēlot daudzumus:</translation>
+    </message>
+    <message>
+        <source>Choose the default subdivision unit to show in the interface and when sending coins.</source>
+        <translation>Izvēlēties dalījuma vienību pēc noklusēšanas, ko izmantot interfeisā un nosūtot bitkoinus.</translation>
+    </message>
+    <message>
+        <source>Whether to show coin control features or not.</source>
+        <translation>Vai rādīt Bitcoin kontroles funkcijas vai nē.</translation>
+    </message>
+    <message>
+        <source>&amp;OK</source>
+        <translation>&amp;Labi</translation>
+    </message>
+    <message>
+        <source>&amp;Cancel</source>
+        <translation>&amp;Atcelt</translation>
+    </message>
+    <message>
+        <source>default</source>
+        <translation>pēc noklusēšanas</translation>
+    </message>
+    <message>
+        <source>none</source>
+        <translation>neviena</translation>
+    </message>
+    <message>
+        <source>Confirm options reset</source>
+        <translation>Apstiprināt iestatījumu atiestatīšanu</translation>
+    </message>
+    <message>
+        <source>Error</source>
+        <translation>Kļūda</translation>
+    </message>
+    <message>
+        <source>The supplied proxy address is invalid.</source>
+        <translation>Norādītā starpniekservera adrese nav derīga.</translation>
+    </message>
+</context>
+<context>
+    <name>OverviewPage</name>
+    <message>
+        <source>Form</source>
+        <translation>Forma</translation>
+    </message>
+    <message>
+        <source>The displayed information may be out of date. Your wallet automatically synchronizes with the Bitcoin network after a connection is established, but this process has not completed yet.</source>
+        <translation>Attēlotā informācija var būt novecojusi. Jūsu maciņš pēc savienojuma izveides automātiski sinhronizējas ar Bitcoin tīklu, taču šis process vēl nav beidzies.</translation>
+    </message>
+    <message>
+        <source>Available:</source>
+        <translation>Pieejams:</translation>
+    </message>
+    <message>
+        <source>Your current spendable balance</source>
+        <translation>Tava pašreizējā tērējamā bilance</translation>
+    </message>
+    <message>
+        <source>Pending:</source>
+        <translation>Neizšķirts:</translation>
+    </message>
+    <message>
+        <source>Total of transactions that have yet to be confirmed, and do not yet count toward the spendable balance</source>
+        <translation>Kopējā apstiprināmo transakciju vērtība, vēl nav ieskaitīta tērējamajā bilancē</translation>
+    </message>
+    <message>
+        <source>Immature:</source>
+        <translation>Nenobriedušu:</translation>
+    </message>
+    <message>
+        <source>Total:</source>
+        <translation>Kopsumma:</translation>
+    </message>
+    <message>
+        <source>Your current total balance</source>
+        <translation>Jūsu kopējā tekošā bilance</translation>
+    </message>
+    </context>
+<context>
+    <name>PSBTOperationsDialog</name>
+    <message>
+        <source>Close</source>
+        <translation type="unfinished">Aizvērt</translation>
+    </message>
+    </context>
+<context>
+    <name>PairingPage</name>
+    </context>
+<context>
+    <name>PaymentServer</name>
+    </context>
+<context>
+    <name>PeerTableModel</name>
+    </context>
+<context>
+    <name>QObject</name>
+    <message>
+        <source>Amount</source>
+        <translation>Daudzums</translation>
+    </message>
+    <message>
+        <source>%1 h</source>
+        <translation>%1 st</translation>
+    </message>
+    <message>
+        <source>%1 m</source>
+        <translation>%1 m</translation>
+    </message>
+    <message>
+        <source>N/A</source>
+        <translation>N/A</translation>
+    </message>
+    <message>
+        <source>%1 and %2</source>
+        <translation>%1 un %2</translation>
+    </message>
+    <message>
+        <source>%1 B</source>
+        <translation>%1 B</translation>
+    </message>
+    <message>
+        <source>%1 KB</source>
+        <translation>%1 KB</translation>
+    </message>
+    <message>
+        <source>%1 MB</source>
+        <translation>%1 MB</translation>
+    </message>
+    <message>
+        <source>%1 GB</source>
+        <translation>%1 GB</translation>
+    </message>
+    <message>
+        <source>unknown</source>
+        <translation>nav zināms</translation>
+    </message>
+    </context>
+<context>
+    <name>QRImageWidget</name>
+    <message>
+        <source>&amp;Save Image...</source>
+        <translation>&amp;Saglabāt Attēlu...</translation>
+    </message>
+    </context>
+<context>
+    <name>RPCConsole</name>
+    <message>
+        <source>N/A</source>
+        <translation>N/A</translation>
+    </message>
+    <message>
+        <source>Client version</source>
+        <translation>Klienta versija</translation>
+    </message>
+    <message>
+        <source>&amp;Information</source>
+        <translation>&amp;Informācija</translation>
+    </message>
+    <message>
+        <source>General</source>
+        <translation>Vispārējs</translation>
+    </message>
+    <message>
+        <source>Startup time</source>
+        <translation>Sākuma laiks</translation>
+    </message>
+    <message>
+        <source>Network</source>
+        <translation>Tīkls</translation>
+    </message>
+    <message>
+        <source>Name</source>
+        <translation>Vārds</translation>
+    </message>
+    <message>
+        <source>Number of connections</source>
+        <translation>Savienojumu skaits</translation>
+    </message>
+    <message>
+        <source>Block chain</source>
+        <translation>Bloku virkne</translation>
+    </message>
+    <message>
+        <source>Wallet: </source>
+        <translation type="unfinished">Maciņš: </translation>
+    </message>
+    <message>
+        <source>Last block time</source>
+        <translation>Pēdējā bloka laiks</translation>
+    </message>
+    <message>
+        <source>&amp;Open</source>
+        <translation>&amp;Atvērt</translation>
+    </message>
+    <message>
+        <source>&amp;Console</source>
+        <translation>&amp;Konsole</translation>
+    </message>
+    <message>
+        <source>&amp;Network Traffic</source>
+        <translation>&amp;Tīkla Satiksme</translation>
+    </message>
+    <message>
+        <source>In:</source>
+        <translation>Ie.:</translation>
+    </message>
+    <message>
+        <source>Out:</source>
+        <translation>Iz.:</translation>
+    </message>
+    <message>
+        <source>Debug log file</source>
+        <translation>Atkļūdošanas žurnāla datne</translation>
+    </message>
+    <message>
+        <source>Clear console</source>
+        <translation>Notīrīt konsoli</translation>
+    </message>
+    <message>
+        <source>&amp;Copy address</source>
+        <extracomment>Context menu action to copy the address of a peer</extracomment>
+        <translation>&amp;Kopēt adresi</translation>
+    </message>
+    </context>
+<context>
+    <name>ReceiveCoinsDialog</name>
+    <message>
+        <source>&amp;Amount:</source>
+        <translation>&amp;Daudzums:</translation>
+    </message>
+    <message>
+        <source>&amp;Label:</source>
+        <translation>&amp;Nosaukums:</translation>
+    </message>
+    <message>
+        <source>&amp;Message:</source>
+        <translation>&amp;Ziņojums:</translation>
+    </message>
+    <message>
+        <source>&amp;Request payment</source>
+        <translation>&amp;Pieprasīt maksājumu</translation>
+    </message>
+    <message>
+        <source>Clear all fields of the form.</source>
+        <translation>Notīrīt visus laukus formā.</translation>
+    </message>
+    <message>
+        <source>Clear</source>
+        <translation>Notīrīt</translation>
+    </message>
+    <message>
+        <source>Requested payments history</source>
+        <translation>Pieprasīto maksājumu vēsture</translation>
+    </message>
+    <message>
+        <source>Show the selected request (does the same as double clicking an entry)</source>
+        <translation>Parādīt atlasītos pieprasījumus (tas pats, kas dubultklikšķis uz ieraksta)</translation>
+    </message>
+    <message>
+        <source>Show</source>
+        <translation>Rādīt</translation>
+    </message>
+    <message>
+        <source>Remove the selected entries from the list</source>
+        <translation>Noņemt atlasītos ierakstus no saraksta.</translation>
+    </message>
+    <message>
+        <source>Remove</source>
+        <translation>Noņemt</translation>
+    </message>
+    <message>
+        <source>Copy &amp;URI</source>
+        <translation>Kopēt &amp;URI</translation>
+    </message>
+    <message>
+        <source>&amp;Copy address</source>
+        <translation>&amp;Kopēt adresi</translation>
+    </message>
+    <message>
+        <source>Copy &amp;label</source>
+        <translation>Kopēt &amp;Marķējumu</translation>
+    </message>
+    </context>
+<context>
+    <name>ReceiveRequestDialog</name>
+    <message>
+        <source>Address:</source>
+        <translation type="unfinished">Adrese:</translation>
+    </message>
+    <message>
+        <source>Amount:</source>
+        <translation>Daudzums:</translation>
+    </message>
+    <message>
+        <source>Label:</source>
+        <translation type="unfinished">Nosaukums:</translation>
+    </message>
+    <message>
+        <source>Message:</source>
+        <translation>Ziņojums:</translation>
+    </message>
+    <message>
+        <source>Wallet:</source>
+        <translation>Maciņš:</translation>
+    </message>
+    <message>
+        <source>Copy &amp;URI</source>
+        <translation>Kopēt &amp;URI</translation>
+    </message>
+    <message>
+        <source>Copy &amp;Address</source>
+        <translation>Kopēt &amp;Adresi</translation>
+    </message>
+    <message>
+        <source>&amp;Save Image...</source>
+        <translation>&amp;Saglabāt Attēlu...</translation>
+    </message>
+    </context>
+<context>
+    <name>RecentRequestsTableModel</name>
+    <message>
+        <source>Date</source>
+        <translation>Datums</translation>
+    </message>
+    <message>
+        <source>Label</source>
+        <translation>Nosaukums</translation>
+    </message>
+    <message>
+        <source>Message</source>
+        <translation type="unfinished">Ziņojums</translation>
+    </message>
+    <message>
+        <source>(no label)</source>
+        <translation>(bez nosaukuma)</translation>
+    </message>
+    </context>
+<context>
+    <name>SendCoinsDialog</name>
+    <message>
+        <source>Send Coins</source>
+        <translation>Sūtīt Bitkoinus</translation>
+    </message>
+    <message>
+        <source>Coin Control Features</source>
+        <translation>Bitcoin Kontroles Funkcijas</translation>
+    </message>
+    <message>
+        <source>Inputs...</source>
+        <translation>Ieejas...</translation>
+    </message>
+    <message>
+        <source>automatically selected</source>
+        <translation>automātiski atlasīts</translation>
+    </message>
+    <message>
+        <source>Insufficient funds!</source>
+        <translation>Nepietiekami līdzekļi!</translation>
+    </message>
+    <message>
+        <source>Quantity:</source>
+        <translation>Daudzums:</translation>
+    </message>
+    <message>
+        <source>Bytes:</source>
+        <translation>Baiti:</translation>
+    </message>
+    <message>
+        <source>Amount:</source>
+        <translation>Daudzums:</translation>
+    </message>
+    <message>
+        <source>Fee:</source>
+        <translation>Maksa:</translation>
+    </message>
+    <message>
+        <source>After Fee:</source>
+        <translation>Pēc Maksas:</translation>
+    </message>
+    <message>
+        <source>Change:</source>
+        <translation>Atlikums:</translation>
+    </message>
+    <message>
+        <source>Custom change address</source>
+        <translation>Pielāgota atlikuma adrese</translation>
+    </message>
+    <message>
+        <source>Transaction Fee:</source>
+        <translation>Transakcijas maksa:</translation>
+    </message>
+    <message>
+        <source>Choose...</source>
+        <translation type="unfinished">Izvēlēties...</translation>
+    </message>
+    <message>
+        <source>Send to multiple recipients at once</source>
+        <translation>Sūtīt vairākiem saņēmējiem uzreiz</translation>
+    </message>
+    <message>
+        <source>Add &amp;Recipient</source>
+        <translation>&amp;Pievienot Saņēmēju</translation>
+    </message>
+    <message>
+        <source>Clear all fields of the form.</source>
+        <translation>Notīrīt visus laukus formā.</translation>
+    </message>
+    <message>
+        <source>Clear &amp;All</source>
+        <translation>&amp;Notīrīt visu</translation>
+    </message>
+    <message>
+        <source>Balance:</source>
+        <translation>Bilance:</translation>
+    </message>
+    <message>
+        <source>Confirm the send action</source>
+        <translation>Apstiprināt nosūtīšanu</translation>
+    </message>
+    <message>
+        <source>S&amp;end</source>
+        <translation>&amp;Sūtīt</translation>
+    </message>
+    <message>
+        <source>Transaction fee</source>
+        <translation>Transakcijas maksa</translation>
+    </message>
+    <message>
+        <source>Send</source>
+        <translation type="unfinished">Sūtīt</translation>
+    </message>
+    <message>
+        <source>(no label)</source>
+        <translation>(bez nosaukuma)</translation>
+    </message>
+</context>
+<context>
+    <name>SendCoinsEntry</name>
+    <message>
+        <source>A&amp;mount:</source>
+        <translation>Apjo&amp;ms</translation>
+    </message>
+    <message>
+        <source>Pay &amp;To:</source>
+        <translation>&amp;Saņēmējs:</translation>
+    </message>
+    <message>
+        <source>&amp;Label:</source>
+        <translation>&amp;Nosaukums:</translation>
+    </message>
+    <message>
+        <source>Choose previously used address</source>
+        <translation>Izvēlies iepriekš izmantoto adresi</translation>
+    </message>
+    <message>
+        <source>Alt+A</source>
+        <translation>Alt+A</translation>
+    </message>
+    <message>
+        <source>Paste address from clipboard</source>
+        <translation>ielīmēt adresi no starpliktuves</translation>
+    </message>
     <message>
         <source>Alt+P</source>
         <translation>Alt+P</translation>
     </message>
+    <message>
+        <source>Remove this entry</source>
+        <translation>Noņem šo ierakstu</translation>
+    </message>
+    <message>
+        <source>Message:</source>
+        <translation>Ziņojums:</translation>
+    </message>
+    <message>
+        <source>Pay To:</source>
+        <translation>Maksāt:</translation>
+    </message>
+    <message>
+        <source>Memo:</source>
+        <translation>Memo:</translation>
+    </message>
 </context>
 <context>
-    <name>OpenWalletActivity</name>
-    </context>
-<context>
-    <name>OptionsDialog</name>
-    <message>
-        <source>Options</source>
-        <translation>Iespējas</translation>
-    </message>
-    <message>
-        <source>&amp;Main</source>
-        <translation>&amp;Galvenais</translation>
-    </message>
-    <message>
-        <source>Size of &amp;database cache</source>
-        <translation>&amp;Datubāzes kešatmiņas izmērs</translation>
-    </message>
-    <message>
-        <source>Number of script &amp;verification threads</source>
-        <translation>Skriptu &amp;pārbaudes pavedienu skaits</translation>
-    </message>
-    <message>
-        <source>IP address of the proxy (e.g. IPv4: 127.0.0.1 / IPv6: ::1)</source>
-        <translation>Starpniekservera IP adrese (piem. IPv4: 127.0.0.1 / IPv6: ::1)</translation>
-    </message>
-    <message>
-        <source>Minimize instead of exit the application when the window is closed. When this option is enabled, the application will be closed only after selecting Exit in the menu.</source>
-        <translation>Minimizēt nevis aizvērt aplikāciju, kad logs tiek aizvērts. Kad šī iespēja ir ieslēgta, aplikācija tiks aizvērta, izvēloties Aizvērt izvēlnē.</translation>
-    </message>
-    <message>
-        <source>Reset all client options to default.</source>
-        <translation>Atiestatīt visus klienta iestatījumus uz noklusējumu.</translation>
-    </message>
-    <message>
-        <source>&amp;Reset Options</source>
-        <translation>&amp;Atiestatīt Iestatījumus.</translation>
-    </message>
-    <message>
-        <source>&amp;Network</source>
-        <translation>&amp;Tīkls</translation>
-    </message>
-    <message>
-        <source>W&amp;allet</source>
-        <translation>&amp;Maciņš</translation>
-    </message>
-    <message>
-        <source>Expert</source>
-        <translation>Eksperts</translation>
-    </message>
-    <message>
-        <source>Enable coin &amp;control features</source>
-        <translation>Ieslēgt bitcoin &amp;kontroles funkcijas</translation>
-    </message>
-    <message>
-        <source>&amp;Spend unconfirmed change</source>
-        <translation>&amp;Tērēt neapstiprinātu atlikumu</translation>
-    </message>
-    <message>
-        <source>Automatically open the Bitcoin client port on the router. This only works when your router supports UPnP and it is enabled.</source>
-        <translation>Uz rūtera automātiski atvērt Bitcoin klienta portu. Tas strādā tikai tad, ja rūteris atbalsta UPnP un tas ir ieslēgts.</translation>
-    </message>
-    <message>
-        <source>Map port using &amp;UPnP</source>
-        <translation>Kartēt portu, izmantojot &amp;UPnP</translation>
-    </message>
-    <message>
-        <source>Proxy &amp;IP:</source>
-        <translation>Starpniekservera &amp;IP:</translation>
-    </message>
-    <message>
-        <source>&amp;Port:</source>
-        <translation>&amp;Ports:</translation>
-    </message>
-    <message>
-        <source>Port of the proxy (e.g. 9050)</source>
-        <translation>Starpniekservera ports (piem. 9050)</translation>
-    </message>
-    <message>
-        <source>&amp;Window</source>
-        <translation>&amp;Logs</translation>
-    </message>
-    <message>
-        <source>Show only a tray icon after minimizing the window.</source>
-        <translation>Pēc loga minimizācijas rādīt tikai ikonu sistēmas teknē.</translation>
-    </message>
-    <message>
-        <source>&amp;Minimize to the tray instead of the taskbar</source>
-        <translation>&amp;Minimizēt uz sistēmas tekni, nevis rīkjoslu</translation>
-    </message>
-    <message>
-        <source>M&amp;inimize on close</source>
-        <translation>M&amp;inimizēt aizverot</translation>
-    </message>
-    <message>
-        <source>&amp;Display</source>
-        <translation>&amp;Izskats</translation>
-    </message>
-    <message>
-        <source>User Interface &amp;language:</source>
-        <translation>Lietotāja interfeiss un &amp;valoda:</translation>
-    </message>
-    <message>
-        <source>&amp;Unit to show amounts in:</source>
-        <translation>&amp;Vienības, kurās attēlot daudzumus:</translation>
-    </message>
-    <message>
-        <source>Choose the default subdivision unit to show in the interface and when sending coins.</source>
-        <translation>Izvēlēties dalījuma vienību pēc noklusēšanas, ko izmantot interfeisā un nosūtot bitkoinus.</translation>
-    </message>
-    <message>
-        <source>Whether to show coin control features or not.</source>
-        <translation>Vai rādīt Bitcoin kontroles funkcijas vai nē.</translation>
-    </message>
-    <message>
-        <source>&amp;OK</source>
-        <translation>&amp;Labi</translation>
-    </message>
-    <message>
-        <source>&amp;Cancel</source>
-        <translation>&amp;Atcelt</translation>
-    </message>
-    <message>
-        <source>default</source>
-        <translation>pēc noklusēšanas</translation>
-    </message>
-    <message>
-        <source>none</source>
-        <translation>neviena</translation>
-    </message>
-    <message>
-        <source>Confirm options reset</source>
-        <translation>Apstiprināt iestatījumu atiestatīšanu</translation>
+    <name>ShutdownWindow</name>
+    <message>
+        <source>Do not shut down the computer until this window disappears.</source>
+        <translation>Neizslēdziet datoru kamēr šis logs nepazūd.</translation>
+    </message>
+</context>
+<context>
+    <name>SignVerifyMessageDialog</name>
+    <message>
+        <source>Signatures - Sign / Verify a Message</source>
+        <translation>Paraksti - Parakstīt / Pabaudīt Ziņojumu</translation>
+    </message>
+    <message>
+        <source>&amp;Sign Message</source>
+        <translation>Parakstīt &amp;Ziņojumu</translation>
+    </message>
+    <message>
+        <source>Choose previously used address</source>
+        <translation>Izvēlies iepriekš izmantoto adresi</translation>
+    </message>
+    <message>
+        <source>Alt+A</source>
+        <translation>Alt+A</translation>
+    </message>
+    <message>
+        <source>Paste address from clipboard</source>
+        <translation>ielīmēt adresi no starpliktuves</translation>
+    </message>
+    <message>
+        <source>Alt+P</source>
+        <translation>Alt+P</translation>
+    </message>
+    <message>
+        <source>Enter the message you want to sign here</source>
+        <translation>Šeit ievadi ziņojumu kuru vēlies parakstīt</translation>
+    </message>
+    <message>
+        <source>Signature</source>
+        <translation>Paraksts</translation>
+    </message>
+    <message>
+        <source>Copy the current signature to the system clipboard</source>
+        <translation>Kopēt parakstu uz sistēmas starpliktuvi</translation>
+    </message>
+    <message>
+        <source>Sign the message to prove you own this Bitcoin address</source>
+        <translation>Parakstīt ziņojumu lai pierādītu, ka esi šīs Bitcoin adreses īpašnieks.</translation>
+    </message>
+    <message>
+        <source>Sign &amp;Message</source>
+        <translation>Parakstīt &amp;Ziņojumu</translation>
+    </message>
+    <message>
+        <source>Reset all sign message fields</source>
+        <translation>Atiestatīt visus laukus</translation>
+    </message>
+    <message>
+        <source>Clear &amp;All</source>
+        <translation>&amp;Notīrīt visu</translation>
+    </message>
+    <message>
+        <source>&amp;Verify Message</source>
+        <translation>&amp;Pārbaudīt Ziņojumu</translation>
+    </message>
+    <message>
+        <source>Verify &amp;Message</source>
+        <translation>&amp;Pārbaudīt Ziņojumu</translation>
+    </message>
+    <message>
+        <source>Reset all verify message fields</source>
+        <translation>Atiestatīt visus laukus</translation>
+    </message>
+    </context>
+<context>
+    <name>TrafficGraphWidget</name>
+    <message>
+        <source>KB/s</source>
+        <translation>KB/s</translation>
+    </message>
+</context>
+<context>
+    <name>TransactionDesc</name>
+    <message>
+        <source>Date</source>
+        <translation>Datums</translation>
+    </message>
+    <message>
+        <source>unknown</source>
+        <translation>nav zināms</translation>
+    </message>
+    <message>
+        <source>Transaction fee</source>
+        <translation>Transakcijas maksa</translation>
+    </message>
+    <message>
+        <source>Message</source>
+        <translation type="unfinished">Ziņojums</translation>
+    </message>
+    <message>
+        <source>Transaction</source>
+        <translation>Transakcijas</translation>
+    </message>
+    <message>
+        <source>Inputs</source>
+        <translation type="unfinished">Ieejas</translation>
+    </message>
+    <message>
+        <source>Amount</source>
+        <translation>Daudzums</translation>
+    </message>
+    </context>
+<context>
+    <name>TransactionDescDialog</name>
+    <message>
+        <source>This pane shows a detailed description of the transaction</source>
+        <translation>Šis panelis parāda transakcijas detaļas</translation>
+    </message>
+    </context>
+<context>
+    <name>TransactionTableModel</name>
+    <message>
+        <source>Date</source>
+        <translation>Datums</translation>
+    </message>
+    <message>
+        <source>Label</source>
+        <translation>Nosaukums</translation>
+    </message>
+    <message>
+        <source>(no label)</source>
+        <translation>(bez nosaukuma)</translation>
+    </message>
+    </context>
+<context>
+    <name>TransactionView</name>
+    <message>
+        <source>&amp;Copy address</source>
+        <translation>&amp;Kopēt adresi</translation>
+    </message>
+    <message>
+        <source>Copy &amp;label</source>
+        <translation>Kopēt &amp;Marķējumu</translation>
+    </message>
+    <message>
+        <source>Comma separated file (*.csv)</source>
+        <translation>Ar komatiem atdalīts fails (*.csv)</translation>
+    </message>
+    <message>
+        <source>Confirmed</source>
+        <translation>Apstiprināts</translation>
+    </message>
+    <message>
+        <source>Date</source>
+        <translation>Datums</translation>
+    </message>
+    <message>
+        <source>Label</source>
+        <translation>Nosaukums</translation>
+    </message>
+    <message>
+        <source>Address</source>
+        <translation>Adrese</translation>
+    </message>
+    <message>
+        <source>Exporting Failed</source>
+        <translation>Eksportēšana Neizdevās</translation>
+    </message>
+    </context>
+<context>
+    <name>UnitDisplayStatusBarControl</name>
+    </context>
+<context>
+    <name>WalletController</name>
+    </context>
+<context>
+    <name>WalletFrame</name>
+    </context>
+<context>
+    <name>WalletModel</name>
+    <message>
+        <source>Send Coins</source>
+        <translation>Sūtīt Bitkoinus</translation>
+    </message>
+    </context>
+<context>
+    <name>WalletView</name>
+    <message>
+        <source>&amp;Export</source>
+        <translation>&amp;Eksportēt</translation>
+    </message>
+    <message>
+        <source>Export the data in the current tab to a file</source>
+        <translation>Datus no tekošā ieliktņa eksportēt uz failu</translation>
     </message>
     <message>
         <source>Error</source>
         <translation>Kļūda</translation>
     </message>
     <message>
-        <source>The supplied proxy address is invalid.</source>
-        <translation>Norādītā starpniekservera adrese nav derīga.</translation>
+        <source>Backup Wallet</source>
+        <translation type="unfinished">Maciņa Rezerves Kopija</translation>
+    </message>
+    <message>
+        <source>Cancel</source>
+        <translation type="unfinished">Atcelt</translation>
     </message>
 </context>
 <context>
-    <name>OverviewPage</name>
-    <message>
-        <source>Form</source>
-        <translation>Forma</translation>
-    </message>
-    <message>
-        <source>The displayed information may be out of date. Your wallet automatically synchronizes with the Bitcoin network after a connection is established, but this process has not completed yet.</source>
-        <translation>Attēlotā informācija var būt novecojusi. Jūsu maciņš pēc savienojuma izveides automātiski sinhronizējas ar Bitcoin tīklu, taču šis process vēl nav beidzies.</translation>
-    </message>
-    <message>
-        <source>Available:</source>
-        <translation>Pieejams:</translation>
-    </message>
-    <message>
-        <source>Your current spendable balance</source>
-        <translation>Tava pašreizējā tērējamā bilance</translation>
-    </message>
-    <message>
-        <source>Pending:</source>
-        <translation>Neizšķirts:</translation>
-    </message>
-    <message>
-        <source>Total of transactions that have yet to be confirmed, and do not yet count toward the spendable balance</source>
-        <translation>Kopējā apstiprināmo transakciju vērtība, vēl nav ieskaitīta tērējamajā bilancē</translation>
-    </message>
-    <message>
-        <source>Immature:</source>
-        <translation>Nenobriedušu:</translation>
-    </message>
-    <message>
-        <source>Total:</source>
-        <translation>Kopsumma:</translation>
-    </message>
-    <message>
-        <source>Your current total balance</source>
-        <translation>Jūsu kopējā tekošā bilance</translation>
-    </message>
-    </context>
-<context>
-    <name>PSBTOperationsDialog</name>
-    <message>
-        <source>Close</source>
-        <translation type="unfinished">Aizvērt</translation>
-    </message>
-    </context>
-<context>
-    <name>PairingPage</name>
-    </context>
-<context>
-    <name>PaymentServer</name>
-    </context>
-<context>
-    <name>PeerTableModel</name>
-    </context>
-<context>
-    <name>QObject</name>
-    <message>
-        <source>Amount</source>
-        <translation>Daudzums</translation>
-    </message>
-    <message>
-        <source>%1 h</source>
-        <translation>%1 st</translation>
-    </message>
-    <message>
-        <source>%1 m</source>
-        <translation>%1 m</translation>
-    </message>
-    <message>
-        <source>N/A</source>
-        <translation>N/A</translation>
-    </message>
-    <message>
-        <source>%1 and %2</source>
-        <translation>%1 un %2</translation>
-    </message>
-    <message>
-        <source>%1 B</source>
-        <translation>%1 B</translation>
-    </message>
-    <message>
-        <source>%1 KB</source>
-        <translation>%1 KB</translation>
-    </message>
-    <message>
-        <source>%1 MB</source>
-        <translation>%1 MB</translation>
-    </message>
-    <message>
-        <source>%1 GB</source>
-        <translation>%1 GB</translation>
-    </message>
-    <message>
-        <source>unknown</source>
-        <translation>nav zināms</translation>
-    </message>
-    </context>
-<context>
-    <name>QRImageWidget</name>
-    <message>
-        <source>&amp;Save Image...</source>
-        <translation>&amp;Saglabāt Attēlu...</translation>
-    </message>
-    </context>
-<context>
-    <name>RPCConsole</name>
-    <message>
-        <source>N/A</source>
-        <translation>N/A</translation>
-    </message>
-    <message>
-        <source>Client version</source>
-        <translation>Klienta versija</translation>
-    </message>
-    <message>
-        <source>&amp;Information</source>
-        <translation>&amp;Informācija</translation>
-    </message>
-    <message>
-        <source>General</source>
-        <translation>Vispārējs</translation>
-    </message>
-    <message>
-        <source>Startup time</source>
-        <translation>Sākuma laiks</translation>
-    </message>
-    <message>
-        <source>Network</source>
-        <translation>Tīkls</translation>
-    </message>
-    <message>
-        <source>Name</source>
-        <translation>Vārds</translation>
-    </message>
-    <message>
-        <source>Number of connections</source>
-        <translation>Savienojumu skaits</translation>
-    </message>
-    <message>
-        <source>Block chain</source>
-        <translation>Bloku virkne</translation>
-    </message>
-    <message>
-        <source>Wallet: </source>
-        <translation type="unfinished">Maciņš: </translation>
-    </message>
-    <message>
-        <source>Last block time</source>
-        <translation>Pēdējā bloka laiks</translation>
-    </message>
-    <message>
-        <source>&amp;Open</source>
-        <translation>&amp;Atvērt</translation>
-    </message>
-    <message>
-        <source>&amp;Console</source>
-        <translation>&amp;Konsole</translation>
-    </message>
-    <message>
-        <source>&amp;Network Traffic</source>
-        <translation>&amp;Tīkla Satiksme</translation>
-    </message>
-    <message>
-        <source>Totals</source>
-        <translation>Kopsummas</translation>
-    </message>
-    <message>
-        <source>In:</source>
-        <translation>Ie.:</translation>
-    </message>
-    <message>
-        <source>Out:</source>
-        <translation>Iz.:</translation>
-    </message>
-    <message>
-        <source>Debug log file</source>
-        <translation>Atkļūdošanas žurnāla datne</translation>
-    </message>
-    <message>
-        <source>Clear console</source>
-        <translation>Notīrīt konsoli</translation>
-    </message>
-    </context>
-<context>
-    <name>ReceiveCoinsDialog</name>
-    <message>
-        <source>&amp;Amount:</source>
-        <translation>&amp;Daudzums:</translation>
-    </message>
-    <message>
-        <source>&amp;Label:</source>
-        <translation>&amp;Nosaukums:</translation>
-    </message>
-    <message>
-        <source>&amp;Message:</source>
-        <translation>&amp;Ziņojums:</translation>
-    </message>
-    <message>
-        <source>&amp;Request payment</source>
-        <translation>&amp;Pieprasīt maksājumu</translation>
-    </message>
-    <message>
-        <source>Clear all fields of the form.</source>
-        <translation>Notīrīt visus laukus formā.</translation>
-    </message>
-    <message>
-        <source>Clear</source>
-        <translation>Notīrīt</translation>
-    </message>
-    <message>
-        <source>Requested payments history</source>
-        <translation>Pieprasīto maksājumu vēsture</translation>
-    </message>
-    <message>
-        <source>Show the selected request (does the same as double clicking an entry)</source>
-        <translation>Parādīt atlasītos pieprasījumus (tas pats, kas dubultklikšķis uz ieraksta)</translation>
-    </message>
-    <message>
-        <source>Show</source>
-        <translation>Rādīt</translation>
-    </message>
-    <message>
-        <source>Remove the selected entries from the list</source>
-        <translation>Noņemt atlasītos ierakstus no saraksta.</translation>
-    </message>
-    <message>
-        <source>Remove</source>
-        <translation>Noņemt</translation>
-    </message>
-    <message>
-        <source>Copy URI</source>
-        <translation type="unfinished">Kopēt URI</translation>
-    </message>
-    </context>
-<context>
-    <name>ReceiveRequestDialog</name>
-    <message>
-        <source>Address:</source>
-        <translation type="unfinished">Adrese:</translation>
-    </message>
-    <message>
-        <source>Amount:</source>
-        <translation>Daudzums:</translation>
-    </message>
-    <message>
-        <source>Label:</source>
-        <translation type="unfinished">Nosaukums:</translation>
-    </message>
-    <message>
-        <source>Message:</source>
-        <translation>Ziņojums:</translation>
-    </message>
-    <message>
-        <source>Wallet:</source>
-        <translation>Maciņš:</translation>
-    </message>
-    <message>
-        <source>Copy &amp;URI</source>
-        <translation>Kopēt &amp;URI</translation>
-    </message>
-    <message>
-        <source>Copy &amp;Address</source>
-        <translation>Kopēt &amp;Adresi</translation>
-    </message>
-    <message>
-        <source>&amp;Save Image...</source>
-        <translation>&amp;Saglabāt Attēlu...</translation>
-    </message>
-    </context>
-<context>
-    <name>RecentRequestsTableModel</name>
-    <message>
-        <source>Date</source>
-        <translation>Datums</translation>
-    </message>
-    <message>
-        <source>Label</source>
-        <translation>Nosaukums</translation>
-    </message>
-    <message>
-        <source>Message</source>
-        <translation type="unfinished">Ziņojums</translation>
-    </message>
-    <message>
-        <source>(no label)</source>
-        <translation>(bez nosaukuma)</translation>
-    </message>
-    </context>
-<context>
-    <name>SendCoinsDialog</name>
-    <message>
-        <source>Send Coins</source>
-        <translation>Sūtīt Bitkoinus</translation>
-    </message>
-    <message>
-        <source>Coin Control Features</source>
-        <translation>Bitcoin Kontroles Funkcijas</translation>
-    </message>
-    <message>
-        <source>Inputs...</source>
-        <translation>Ieejas...</translation>
-    </message>
-    <message>
-        <source>automatically selected</source>
-        <translation>automātiski atlasīts</translation>
-    </message>
-    <message>
-        <source>Insufficient funds!</source>
-        <translation>Nepietiekami līdzekļi!</translation>
-    </message>
-    <message>
-        <source>Quantity:</source>
-        <translation>Daudzums:</translation>
-    </message>
-    <message>
-        <source>Bytes:</source>
-        <translation>Baiti:</translation>
-    </message>
-    <message>
-        <source>Amount:</source>
-        <translation>Daudzums:</translation>
-    </message>
-    <message>
-        <source>Fee:</source>
-        <translation>Maksa:</translation>
-    </message>
-    <message>
-        <source>After Fee:</source>
-        <translation>Pēc Maksas:</translation>
-    </message>
-    <message>
-        <source>Change:</source>
-        <translation>Atlikums:</translation>
-    </message>
-    <message>
-        <source>Custom change address</source>
-        <translation>Pielāgota atlikuma adrese</translation>
-    </message>
-    <message>
-        <source>Transaction Fee:</source>
-        <translation>Transakcijas maksa:</translation>
-    </message>
-    <message>
-        <source>Choose...</source>
-        <translation type="unfinished">Izvēlēties...</translation>
-    </message>
-    <message>
-        <source>Send to multiple recipients at once</source>
-        <translation>Sūtīt vairākiem saņēmējiem uzreiz</translation>
-    </message>
-    <message>
-        <source>Add &amp;Recipient</source>
-        <translation>&amp;Pievienot Saņēmēju</translation>
-    </message>
-    <message>
-        <source>Clear all fields of the form.</source>
-        <translation>Notīrīt visus laukus formā.</translation>
-    </message>
-    <message>
-        <source>Clear &amp;All</source>
-        <translation>&amp;Notīrīt visu</translation>
-    </message>
-    <message>
-        <source>Balance:</source>
-        <translation>Bilance:</translation>
-    </message>
-    <message>
-        <source>Confirm the send action</source>
-        <translation>Apstiprināt nosūtīšanu</translation>
-    </message>
-    <message>
-        <source>S&amp;end</source>
-        <translation>&amp;Sūtīt</translation>
-    </message>
-    <message>
-        <source>Transaction fee</source>
-        <translation>Transakcijas maksa</translation>
-    </message>
-    <message>
-        <source>Send</source>
-        <translation type="unfinished">Sūtīt</translation>
-    </message>
-    <message>
-        <source>(no label)</source>
-        <translation>(bez nosaukuma)</translation>
-    </message>
-</context>
-<context>
-    <name>SendCoinsEntry</name>
-    <message>
-        <source>A&amp;mount:</source>
-        <translation>Apjo&amp;ms</translation>
-    </message>
-    <message>
-        <source>Pay &amp;To:</source>
-        <translation>&amp;Saņēmējs:</translation>
-    </message>
-    <message>
-        <source>&amp;Label:</source>
-        <translation>&amp;Nosaukums:</translation>
-    </message>
-    <message>
-        <source>Choose previously used address</source>
-        <translation>Izvēlies iepriekš izmantoto adresi</translation>
-    </message>
-    <message>
-        <source>Alt+A</source>
-        <translation>Alt+A</translation>
-    </message>
-    <message>
-        <source>Paste address from clipboard</source>
-        <translation>ielīmēt adresi no starpliktuves</translation>
-    </message>
-    <message>
-        <source>Alt+P</source>
-        <translation>Alt+P</translation>
-    </message>
-    <message>
-        <source>Remove this entry</source>
-        <translation>Noņem šo ierakstu</translation>
-    </message>
-    <message>
-        <source>Message:</source>
-        <translation>Ziņojums:</translation>
-    </message>
-    <message>
-        <source>Pay To:</source>
-        <translation>Maksāt:</translation>
-    </message>
-    <message>
-        <source>Memo:</source>
-        <translation>Memo:</translation>
-    </message>
-</context>
-<context>
-    <name>SendConfirmationDialog</name>
-    </context>
-<context>
-    <name>ShutdownWindow</name>
-    <message>
-        <source>Do not shut down the computer until this window disappears.</source>
-        <translation>Neizslēdziet datoru kamēr šis logs nepazūd.</translation>
-    </message>
-</context>
-<context>
-    <name>SignVerifyMessageDialog</name>
-    <message>
-        <source>Signatures - Sign / Verify a Message</source>
-        <translation>Paraksti - Parakstīt / Pabaudīt Ziņojumu</translation>
-    </message>
-    <message>
-        <source>&amp;Sign Message</source>
-        <translation>Parakstīt &amp;Ziņojumu</translation>
-    </message>
-    <message>
-        <source>Choose previously used address</source>
-        <translation>Izvēlies iepriekš izmantoto adresi</translation>
-    </message>
-    <message>
-        <source>Alt+A</source>
-        <translation>Alt+A</translation>
-    </message>
-    <message>
-        <source>Paste address from clipboard</source>
-        <translation>ielīmēt adresi no starpliktuves</translation>
-    </message>
-    <message>
-        <source>Alt+P</source>
-        <translation>Alt+P</translation>
-    </message>
-    <message>
-        <source>Enter the message you want to sign here</source>
-        <translation>Šeit ievadi ziņojumu kuru vēlies parakstīt</translation>
-    </message>
-    <message>
-        <source>Signature</source>
-        <translation>Paraksts</translation>
-    </message>
-    <message>
-        <source>Copy the current signature to the system clipboard</source>
-        <translation>Kopēt parakstu uz sistēmas starpliktuvi</translation>
-    </message>
-    <message>
-        <source>Sign the message to prove you own this Bitcoin address</source>
-        <translation>Parakstīt ziņojumu lai pierādītu, ka esi šīs Bitcoin adreses īpašnieks.</translation>
-    </message>
-    <message>
-        <source>Sign &amp;Message</source>
-        <translation>Parakstīt &amp;Ziņojumu</translation>
-    </message>
-    <message>
-        <source>Reset all sign message fields</source>
-        <translation>Atiestatīt visus laukus</translation>
-    </message>
-    <message>
-        <source>Clear &amp;All</source>
-        <translation>&amp;Notīrīt visu</translation>
-    </message>
-    <message>
-        <source>&amp;Verify Message</source>
-        <translation>&amp;Pārbaudīt Ziņojumu</translation>
-    </message>
-    <message>
-        <source>Verify &amp;Message</source>
-        <translation>&amp;Pārbaudīt Ziņojumu</translation>
-    </message>
-    <message>
-        <source>Reset all verify message fields</source>
-        <translation>Atiestatīt visus laukus</translation>
-    </message>
-    </context>
-<context>
-    <name>TrafficGraphWidget</name>
-    <message>
-        <source>KB/s</source>
-        <translation>KB/s</translation>
-    </message>
-</context>
-<context>
-    <name>TransactionDesc</name>
-    <message>
-        <source>Date</source>
-        <translation>Datums</translation>
-    </message>
-    <message>
-        <source>unknown</source>
-        <translation>nav zināms</translation>
-    </message>
-    <message>
-        <source>Transaction fee</source>
-        <translation>Transakcijas maksa</translation>
-    </message>
-    <message>
-        <source>Message</source>
-        <translation type="unfinished">Ziņojums</translation>
-    </message>
-    <message>
-        <source>Transaction</source>
-        <translation>Transakcijas</translation>
-    </message>
-    <message>
-        <source>Inputs</source>
-        <translation type="unfinished">Ieejas</translation>
-    </message>
-    <message>
-        <source>Amount</source>
-        <translation>Daudzums</translation>
-    </message>
-    </context>
-<context>
-    <name>TransactionDescDialog</name>
-    <message>
-        <source>This pane shows a detailed description of the transaction</source>
-        <translation>Šis panelis parāda transakcijas detaļas</translation>
-    </message>
-    </context>
-<context>
-    <name>TransactionTableModel</name>
-    <message>
-        <source>Date</source>
-        <translation>Datums</translation>
-    </message>
-    <message>
-        <source>Label</source>
-        <translation>Nosaukums</translation>
-    </message>
-    <message>
-        <source>(no label)</source>
-        <translation>(bez nosaukuma)</translation>
-    </message>
-    </context>
-<context>
-    <name>TransactionView</name>
-    <message>
-        <source>Comma separated file (*.csv)</source>
-        <translation>Ar komatiem atdalīts fails (*.csv)</translation>
-    </message>
-    <message>
-        <source>Confirmed</source>
-        <translation>Apstiprināts</translation>
-    </message>
-    <message>
-        <source>Date</source>
-        <translation>Datums</translation>
-    </message>
-    <message>
-        <source>Label</source>
-        <translation>Nosaukums</translation>
-    </message>
-    <message>
-        <source>Address</source>
-        <translation>Adrese</translation>
-    </message>
-    <message>
-        <source>Exporting Failed</source>
-        <translation>Eksportēšana Neizdevās</translation>
-    </message>
-    </context>
-<context>
-    <name>UnitDisplayStatusBarControl</name>
-    </context>
-<context>
-    <name>WalletController</name>
-    </context>
-<context>
-    <name>WalletFrame</name>
-    </context>
-<context>
-    <name>WalletModel</name>
-    <message>
-        <source>Send Coins</source>
-        <translation>Sūtīt Bitkoinus</translation>
-    </message>
-    </context>
-<context>
-    <name>WalletView</name>
-    <message>
-        <source>&amp;Export</source>
-        <translation>&amp;Eksportēt</translation>
-    </message>
-    <message>
-        <source>Export the data in the current tab to a file</source>
-        <translation>Datus no tekošā ieliktņa eksportēt uz failu</translation>
+    <name>bitcoin-core</name>
+    <message>
+        <source>Error loading block database</source>
+        <translation>Kļūda ielādējot bloku datubāzi</translation>
     </message>
     <message>
         <source>Error</source>
         <translation>Kļūda</translation>
     </message>
     <message>
-        <source>Backup Wallet</source>
-        <translation type="unfinished">Maciņa Rezerves Kopija</translation>
-    </message>
-    <message>
-        <source>Cancel</source>
-        <translation type="unfinished">Atcelt</translation>
-    </message>
-</context>
-<context>
-    <name>bitcoin-core</name>
-    <message>
-        <source>Error loading block database</source>
-        <translation>Kļūda ielādējot bloku datubāzi</translation>
-    </message>
-    <message>
         <source>Importing...</source>
         <translation>Importē...</translation>
     </message>
