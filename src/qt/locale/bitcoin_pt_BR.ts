--- conflicted
+++ resolved
@@ -41,10 +41,78 @@
         <source>&amp;Delete</source>
         <translation>&amp;Excluir</translation>
     </message>
-    </context>
+    <message>
+        <source>Choose the address to send coins to</source>
+        <translation>Escolha o endereço para enviar moedas</translation>
+    </message>
+    <message>
+        <source>Choose the address to receive coins with</source>
+        <translation>Escolha o endereço para receber moedas</translation>
+    </message>
+    <message>
+        <source>C&amp;hoose</source>
+        <translation>Escol&amp;ha</translation>
+    </message>
+    <message>
+        <source>Sending addresses</source>
+        <translation>Endereços para envios</translation>
+    </message>
+    <message>
+        <source>Receiving addresses</source>
+        <translation>Endereços de recebimento</translation>
+    </message>
+    <message>
+        <source>These are your Bitcoin addresses for sending payments. Always check the amount and the receiving address before sending coins.</source>
+        <translation>Esses são seus endereços Bitcoin para enviar pagamentos. Confira sempre a quantia e o destinatário antes de enviar moedas.</translation>
+    </message>
+    <message>
+        <source>These are your Bitcoin addresses for receiving payments. It is recommended to use a new receiving address for each transaction.</source>
+        <translation>Estes são os seus endereços Bitcoin para receber pagamentos. Recomenda-se a utilização de um novo endereço de recebimento para cada transação.</translation>
+    </message>
+    <message>
+        <source>&amp;Copy Address</source>
+        <translation>&amp;Copiar Endereço</translation>
+    </message>
+    <message>
+        <source>Copy &amp;Label</source>
+        <translation>Copiar &amp;Rótulo</translation>
+    </message>
+    <message>
+        <source>&amp;Edit</source>
+        <translation>&amp;Editar</translation>
+    </message>
+    <message>
+        <source>Export Address List</source>
+        <translation>Exportar lista de endereços</translation>
+    </message>
+    <message>
+        <source>Comma separated file (*.csv)</source>
+        <translation>Arquivo separado por vírgulas (*. csv)</translation>
+    </message>
+    <message>
+        <source>Exporting Failed</source>
+        <translation>Exportação Falhou</translation>
+    </message>
+    <message>
+        <source>There was an error trying to save the address list to %1. Please try again.</source>
+        <translation>Ocorreu um erro ao tentar salvar a lista de endereço em %1.. Por favor tente novamente.</translation>
+    </message>
+</context>
 <context>
     <name>AddressTableModel</name>
-    </context>
+    <message>
+        <source>Label</source>
+        <translation>Rótulo</translation>
+    </message>
+    <message>
+        <source>Address</source>
+        <translation>Endereço</translation>
+    </message>
+    <message>
+        <source>(no label)</source>
+        <translation>(Sem rótulo)</translation>
+    </message>
+</context>
 <context>
     <name>AskPassphraseDialog</name>
     <message>
@@ -63,7 +131,91 @@
         <source>Repeat new passphrase</source>
         <translation>Repita a nova frase de segurança</translation>
     </message>
-    </context>
+    <message>
+        <source>Enter the new passphrase to the wallet.&lt;br/&gt;Please use a passphrase of &lt;b&gt;ten or more random characters&lt;/b&gt;, or &lt;b&gt;eight or more words&lt;/b&gt;.</source>
+        <translation>Digite a nova frase da carteira. &lt;br/&gt;Por favor utilize uma senha com &lt;b&gt;dez ou mais caracteres aleartórios&lt;/b&gt;, ou &lt;b&gt;oito ou mais palavras&lt;/b&gt;.</translation>
+    </message>
+    <message>
+        <source>Encrypt wallet</source>
+        <translation>Criptografar carteira</translation>
+    </message>
+    <message>
+        <source>This operation needs your wallet passphrase to unlock the wallet.</source>
+        <translation>Esta operação precisa de sua frase de segurança para desbloquear a carteira.</translation>
+    </message>
+    <message>
+        <source>Unlock wallet</source>
+        <translation>Desbloquear carteira</translation>
+    </message>
+    <message>
+        <source>This operation needs your wallet passphrase to decrypt the wallet.</source>
+        <translation>Esta operação precisa de sua frase de segurança para descriptografar a carteira.</translation>
+    </message>
+    <message>
+        <source>Decrypt wallet</source>
+        <translation>Descriptografar carteira</translation>
+    </message>
+    <message>
+        <source>Change passphrase</source>
+        <translation>Alterar frase de segurança</translation>
+    </message>
+    <message>
+        <source>Enter the old passphrase and new passphrase to the wallet.</source>
+        <translation>Insira a frase antiga e a nova da carteira.</translation>
+    </message>
+    <message>
+        <source>Confirm wallet encryption</source>
+        <translation>Confirmar criptografia da carteira</translation>
+    </message>
+    <message>
+        <source>Warning: If you encrypt your wallet and lose your passphrase, you will &lt;b&gt;LOSE ALL OF YOUR BITCOINS&lt;/b&gt;!</source>
+        <translation>Atenção: Se você criptografar sua carteira e perder sua frase, você vai &lt;b&gt;perder todos os seus BITCOINS!&lt;/b&gt;</translation>
+    </message>
+    <message>
+        <source>Are you sure you wish to encrypt your wallet?</source>
+        <translation>Tem certeza de que deseja criptografar sua carteira?</translation>
+    </message>
+    <message>
+        <source>Wallet encrypted</source>
+        <translation>Carteira criptografada</translation>
+    </message>
+    <message>
+        <source>IMPORTANT: Any previous backups you have made of your wallet file should be replaced with the newly generated, encrypted wallet file. For security reasons, previous backups of the unencrypted wallet file will become useless as soon as you start using the new, encrypted wallet.</source>
+        <translation>IMPORTANTE: Qualquer backup prévio que você tenha feito do seu arquivo wallet deve ser substituído pelo novo e encriptado arquivo wallet gerado. Por razões de segurança, qualquer backup do arquivo wallet não criptografado se tornará inútil assim que você começar  a usar uma nova carteira criptografada.</translation>
+    </message>
+    <message>
+        <source>Wallet encryption failed</source>
+        <translation>A criptografia da carteira falhou</translation>
+    </message>
+    <message>
+        <source>Wallet encryption failed due to an internal error. Your wallet was not encrypted.</source>
+        <translation>A criptografia da carteira falhou devido a um erro interno. Sua carteira não estava criptografada.</translation>
+    </message>
+    <message>
+        <source>The supplied passphrases do not match.</source>
+        <translation>A frase de segurança fornecida não confere.</translation>
+    </message>
+    <message>
+        <source>Wallet unlock failed</source>
+        <translation>O desbloqueio da carteira falhou</translation>
+    </message>
+    <message>
+        <source>The passphrase entered for the wallet decryption was incorrect.</source>
+        <translation>A frase de segurança digitada para a descriptografia da carteira estava incorreta.</translation>
+    </message>
+    <message>
+        <source>Wallet decryption failed</source>
+        <translation>A descriptografia da carteira falhou</translation>
+    </message>
+    <message>
+        <source>Wallet passphrase was successfully changed.</source>
+        <translation>A frase de segurança da carteira foi alterada com êxito.</translation>
+    </message>
+    <message>
+        <source>Warning: The Caps Lock key is on!</source>
+        <translation>Atenção: A tecla Caps Lock está ligada!</translation>
+    </message>
+</context>
 <context>
     <name>BanTableModel</name>
     <message>
@@ -162,6 +314,10 @@
         <translation>Abrir &amp;URI...</translation>
     </message>
     <message>
+        <source>Wallet:</source>
+        <translation type="unfinished">Carteira:</translation>
+    </message>
+    <message>
         <source>Reindexing blocks on disk...</source>
         <translation>Reindexando blocos no disco...</translation>
     </message>
@@ -280,26 +436,6 @@
     <message numerus="yes">
         <source>Processed %n block(s) of transaction history.</source>
         <translation><numerusform>%n bloco processado do histórico de transações.</numerusform><numerusform>%n blocos processados do histórico de transações.</numerusform></translation>
-    </message>
-    <message numerus="yes">
-        <source>%n hour(s)</source>
-        <translation><numerusform>%n hora</numerusform><numerusform>%n horas</numerusform></translation>
-    </message>
-    <message numerus="yes">
-        <source>%n day(s)</source>
-        <translation><numerusform>%n dia</numerusform><numerusform>%n dias</numerusform></translation>
-    </message>
-    <message numerus="yes">
-        <source>%n week(s)</source>
-        <translation><numerusform>%n semana</numerusform><numerusform>%n semanas</numerusform></translation>
-    </message>
-    <message>
-        <source>%1 and %2</source>
-        <translation>%1 e %2</translation>
-    </message>
-    <message numerus="yes">
-        <source>%n year(s)</source>
-        <translation><numerusform>%n ano</numerusform><numerusform>%n anos</numerusform></translation>
     </message>
     <message>
         <source>%1 behind</source>
@@ -466,7 +602,147 @@
         <source>Priority</source>
         <translation>Prioridade</translation>
     </message>
-    </context>
+    <message>
+        <source>Copy address</source>
+        <translation>Copiar endereço</translation>
+    </message>
+    <message>
+        <source>Copy label</source>
+        <translation>Copiar rótulo</translation>
+    </message>
+    <message>
+        <source>Copy amount</source>
+        <translation>Copiar quantia</translation>
+    </message>
+    <message>
+        <source>Copy transaction ID</source>
+        <translation>Copiar ID da transação</translation>
+    </message>
+    <message>
+        <source>Lock unspent</source>
+        <translation>Travar não gasto</translation>
+    </message>
+    <message>
+        <source>Unlock unspent</source>
+        <translation>Destravar não gasto</translation>
+    </message>
+    <message>
+        <source>Copy quantity</source>
+        <translation>Copiar quantidade</translation>
+    </message>
+    <message>
+        <source>Copy fee</source>
+        <translation>Copiar taxa</translation>
+    </message>
+    <message>
+        <source>Copy after fee</source>
+        <translation>Copia pós-taxa</translation>
+    </message>
+    <message>
+        <source>Copy bytes</source>
+        <translation>Copiar bytes</translation>
+    </message>
+    <message>
+        <source>Copy priority</source>
+        <translation>Copia prioridade</translation>
+    </message>
+    <message>
+        <source>Copy dust</source>
+        <translation>Copiar poeira</translation>
+    </message>
+    <message>
+        <source>Copy change</source>
+        <translation>Copia alteração</translation>
+    </message>
+    <message>
+        <source>highest</source>
+        <translation>mais alta possível</translation>
+    </message>
+    <message>
+        <source>higher</source>
+        <translation>muito alta</translation>
+    </message>
+    <message>
+        <source>high</source>
+        <translation>alta</translation>
+    </message>
+    <message>
+        <source>medium-high</source>
+        <translation>média-alta</translation>
+    </message>
+    <message>
+        <source>medium</source>
+        <translation>média</translation>
+    </message>
+    <message>
+        <source>low-medium</source>
+        <translation>média-baixa</translation>
+    </message>
+    <message>
+        <source>low</source>
+        <translation>baixa</translation>
+    </message>
+    <message>
+        <source>lower</source>
+        <translation>muito baixa</translation>
+    </message>
+    <message>
+        <source>lowest</source>
+        <translation>a mais baixa possível</translation>
+    </message>
+    <message>
+        <source>(%1 locked)</source>
+        <translation>(%1 travado)</translation>
+    </message>
+    <message>
+        <source>none</source>
+        <translation>Nenhum</translation>
+    </message>
+    <message>
+        <source>yes</source>
+        <translation>sim</translation>
+    </message>
+    <message>
+        <source>no</source>
+        <translation>não</translation>
+    </message>
+    <message>
+        <source>This label turns red if the transaction size is greater than 1000 bytes.</source>
+        <translation>Este texto fica vermelho se o tamanho da transação for maior que 1000 bytes.</translation>
+    </message>
+    <message>
+        <source>This means a fee of at least %1 per kB is required.</source>
+        <translation>Isso significa que uma taxa de pelo menos %1 por kB é necessária.</translation>
+    </message>
+    <message>
+        <source>Can vary +/- 1 byte per input.</source>
+        <translation>Pode variar +/- 1 byte por entrada.</translation>
+    </message>
+    <message>
+        <source>Transactions with higher priority are more likely to get included into a block.</source>
+        <translation>Transações de alta prioridade são mais propensas a serem incluídas em um bloco.</translation>
+    </message>
+    <message>
+        <source>This label turns red if the priority is smaller than "medium".</source>
+        <translation>Este texto fica vermelho se a prioridade é menor que "medio".</translation>
+    </message>
+    <message>
+        <source>Can vary +/- %1 satoshi(s) per input.</source>
+        <translation>Pode variar +/- %1 satoshi(s) por entrada.</translation>
+    </message>
+    <message>
+        <source>(no label)</source>
+        <translation>(Sem rótulo)</translation>
+    </message>
+    <message>
+        <source>change from %1 (%2)</source>
+        <translation>troco de %1 (%2)</translation>
+    </message>
+    <message>
+        <source>(change)</source>
+        <translation>(troco)</translation>
+    </message>
+</context>
 <context>
     <name>EditAddressDialog</name>
     <message>
@@ -489,7 +765,39 @@
         <source>&amp;Address</source>
         <translation>&amp;Endereço</translation>
     </message>
-    </context>
+    <message>
+        <source>New receiving address</source>
+        <translation>Novo endereço de recebimento</translation>
+    </message>
+    <message>
+        <source>New sending address</source>
+        <translation>Novo endereço de envio</translation>
+    </message>
+    <message>
+        <source>Edit receiving address</source>
+        <translation>Editar endereço de recebimento</translation>
+    </message>
+    <message>
+        <source>Edit sending address</source>
+        <translation>Editar endereço de envio</translation>
+    </message>
+    <message>
+        <source>The entered address "%1" is not a valid Bitcoin address.</source>
+        <translation>O endereço digitado "%1" não é um endereço Bitcoin válido.</translation>
+    </message>
+    <message>
+        <source>The entered address "%1" is already in the address book.</source>
+        <translation>O endereço digitado "%1" já se encontra no catálogo de endereços.</translation>
+    </message>
+    <message>
+        <source>Could not unlock wallet.</source>
+        <translation>Não foi possível desbloquear a carteira.</translation>
+    </message>
+    <message>
+        <source>New key generation failed.</source>
+        <translation>A geração de nova chave falhou.</translation>
+    </message>
+</context>
 <context>
     <name>FreespaceChecker</name>
     <message>
@@ -612,6 +920,25 @@
     </message>
 </context>
 <context>
+    <name>ModalOverlay</name>
+    <message>
+        <source>Form</source>
+        <translation>Formulário</translation>
+    </message>
+    <message>
+        <source>unknown...</source>
+        <translation type="unfinished">desconhecido...</translation>
+    </message>
+    <message>
+        <source>Last block time</source>
+        <translation>Horário do último bloco</translation>
+    </message>
+    <message>
+        <source>Hide</source>
+        <translation>Ocultar</translation>
+    </message>
+    </context>
+<context>
     <name>OpenURIDialog</name>
     <message>
         <source>Open URI</source>
@@ -629,7 +956,11 @@
         <source>Select payment request file</source>
         <translation>Selecione o arquivo de cobrança</translation>
     </message>
-    </context>
+    <message>
+        <source>Select payment request file to open</source>
+        <translation>Selecione o arquivo de cobrança para ser aberto</translation>
+    </message>
+</context>
 <context>
     <name>OptionsDialog</name>
     <message>
@@ -843,6 +1174,10 @@
     <message>
         <source>none</source>
         <translation>Nenhum</translation>
+    </message>
+    <message>
+        <source>Bitcoin Core</source>
+        <translation>Bitcoin</translation>
     </message>
     <message>
         <source>Confirm options reset</source>
@@ -942,7 +1277,95 @@
 </context>
 <context>
     <name>PaymentServer</name>
-    </context>
+    <message>
+        <source>Payment request error</source>
+        <translation>Erro no pedido de pagamento</translation>
+    </message>
+    <message>
+        <source>Cannot start bitcoin: click-to-pay handler</source>
+        <translation>Não foi possível iniciar bitcoin: manipulador clique-para-pagar</translation>
+    </message>
+    <message>
+        <source>URI handling</source>
+        <translation>Manipulação de URI</translation>
+    </message>
+    <message>
+        <source>Payment request fetch URL is invalid: %1</source>
+        <translation>URL de cobrança é inválida: %1</translation>
+    </message>
+    <message>
+        <source>Invalid payment address %1</source>
+        <translation>Endereço de pagamento inválido %1</translation>
+    </message>
+    <message>
+        <source>URI cannot be parsed! This can be caused by an invalid Bitcoin address or malformed URI parameters.</source>
+        <translation>URI não pode ser analisado ! Isto pode ser causado por um endereço Bitcoin inválido ou parâmetros URI informados incorretamente.</translation>
+    </message>
+    <message>
+        <source>Payment request file handling</source>
+        <translation>Manipulação de arquivo de cobrança</translation>
+    </message>
+    <message>
+        <source>Payment request file cannot be read! This can be caused by an invalid payment request file.</source>
+        <translation>Arquivo de pedido de pagamento não pode ser lido ! Isto pode ser causado por uma requisição de pagamento inválida.</translation>
+    </message>
+    <message>
+        <source>Payment request rejected</source>
+        <translation>Solicitação de pagamento rejeitada</translation>
+    </message>
+    <message>
+        <source>Payment request network doesn't match client network.</source>
+        <translation>Rede de pedido de pagamento não corresponde rede do cliente.</translation>
+    </message>
+    <message>
+        <source>Payment request expired.</source>
+        <translation>Pedido de pagamento expirado.</translation>
+    </message>
+    <message>
+        <source>Payment request is not initialized.</source>
+        <translation>Pedido de pagamento não é inicializado.</translation>
+    </message>
+    <message>
+        <source>Unverified payment requests to custom payment scripts are unsupported.</source>
+        <translation>Cobrança não verificada para scripts de pagamento personalizados não é suportado.</translation>
+    </message>
+    <message>
+        <source>Invalid payment request.</source>
+        <translation>Pedido de pagamento inválido.</translation>
+    </message>
+    <message>
+        <source>Requested payment amount of %1 is too small (considered dust).</source>
+        <translation>Valor do pagamento solicitado de %1 é muito pequeno (Considerado poeira).</translation>
+    </message>
+    <message>
+        <source>Refund from %1</source>
+        <translation>Reembolso de %1</translation>
+    </message>
+    <message>
+        <source>Payment request %1 is too large (%2 bytes, allowed %3 bytes).</source>
+        <translation>Pedido de pagamento %1 é muito grande (%2 bytes, permitido %3 bytes).</translation>
+    </message>
+    <message>
+        <source>Error communicating with %1: %2</source>
+        <translation>Erro na comunicação com %1: %2</translation>
+    </message>
+    <message>
+        <source>Payment request cannot be parsed!</source>
+        <translation>Requisição de pagamento não pode ser analisado!</translation>
+    </message>
+    <message>
+        <source>Bad response from server %1</source>
+        <translation>Resposta incorreta do servidor %1</translation>
+    </message>
+    <message>
+        <source>Network request error</source>
+        <translation>Erro de solicitação de rede</translation>
+    </message>
+    <message>
+        <source>Payment acknowledged</source>
+        <translation>Pagamento reconhecido</translation>
+    </message>
+</context>
 <context>
     <name>PeerTableModel</name>
     <message>
@@ -996,10 +1419,46 @@
         <source>%1 ms</source>
         <translation>%1 ms</translation>
     </message>
+    <message numerus="yes">
+        <source>%n hour(s)</source>
+        <translation><numerusform>%n hora</numerusform><numerusform>%n horas</numerusform></translation>
+    </message>
+    <message numerus="yes">
+        <source>%n day(s)</source>
+        <translation><numerusform>%n dia</numerusform><numerusform>%n dias</numerusform></translation>
+    </message>
+    <message numerus="yes">
+        <source>%n week(s)</source>
+        <translation><numerusform>%n semana</numerusform><numerusform>%n semanas</numerusform></translation>
+    </message>
+    <message>
+        <source>%1 and %2</source>
+        <translation>%1 e %2</translation>
+    </message>
+    <message numerus="yes">
+        <source>%n year(s)</source>
+        <translation><numerusform>%n ano</numerusform><numerusform>%n anos</numerusform></translation>
+    </message>
 </context>
 <context>
     <name>QRImageWidget</name>
-    </context>
+    <message>
+        <source>&amp;Save Image...</source>
+        <translation>&amp;Salvar imagem</translation>
+    </message>
+    <message>
+        <source>&amp;Copy Image</source>
+        <translation>&amp;Copiar Imagem</translation>
+    </message>
+    <message>
+        <source>Save QR Code</source>
+        <translation>Salvar código QR</translation>
+    </message>
+    <message>
+        <source>PNG Image (*.png)</source>
+        <translation>PNG Imagem (*.png)</translation>
+    </message>
+</context>
 <context>
     <name>RPCConsole</name>
     <message>
@@ -1065,6 +1524,10 @@
     <message>
         <source>Memory usage</source>
         <translation>Uso de memória</translation>
+    </message>
+    <message>
+        <source>Wallet: </source>
+        <translation type="unfinished">Carteira: </translation>
     </message>
     <message>
         <source>Received</source>
@@ -1361,7 +1824,23 @@
         <source>Remove</source>
         <translation>Remover</translation>
     </message>
-    </context>
+    <message>
+        <source>Copy URI</source>
+        <translation type="unfinished">Copiar URI</translation>
+    </message>
+    <message>
+        <source>Copy label</source>
+        <translation>Copiar rótulo</translation>
+    </message>
+    <message>
+        <source>Copy message</source>
+        <translation>Copiar mensagem</translation>
+    </message>
+    <message>
+        <source>Copy amount</source>
+        <translation>Copiar quantia</translation>
+    </message>
+</context>
 <context>
     <name>ReceiveRequestDialog</name>
     <message>
@@ -1380,9 +1859,65 @@
         <source>&amp;Save Image...</source>
         <translation>&amp;Salvar Imagem...</translation>
     </message>
-    </context>
+    <message>
+        <source>Request payment to %1</source>
+        <translation>Requisitar pagamento para %1</translation>
+    </message>
+    <message>
+        <source>Payment information</source>
+        <translation>Informação de pagamento</translation>
+    </message>
+    <message>
+        <source>URI</source>
+        <translation type="unfinished">URI</translation>
+    </message>
+    <message>
+        <source>Address</source>
+        <translation>Endereço</translation>
+    </message>
+    <message>
+        <source>Amount</source>
+        <translation>Quantidade</translation>
+    </message>
+    <message>
+        <source>Label</source>
+        <translation>Rótulo</translation>
+    </message>
+    <message>
+        <source>Message</source>
+        <translation>Mensagem</translation>
+    </message>
+    <message>
+        <source>Resulting URI too long, try to reduce the text for label / message.</source>
+        <translation>URI resultante muito longa. Tente reduzir o texto do rótulo ou da mensagem.</translation>
+    </message>
+    <message>
+        <source>Error encoding URI into QR Code.</source>
+        <translation>Erro ao codigicar o URI em código QR</translation>
+    </message>
+</context>
 <context>
     <name>RecentRequestsTableModel</name>
+    <message>
+        <source>Date</source>
+        <translation>Data</translation>
+    </message>
+    <message>
+        <source>Label</source>
+        <translation>Rótulo</translation>
+    </message>
+    <message>
+        <source>Message</source>
+        <translation>Mensagem</translation>
+    </message>
+    <message>
+        <source>(no label)</source>
+        <translation>(Sem rótulo)</translation>
+    </message>
+    <message>
+        <source>(no message)</source>
+        <translation>(sem mensagem)</translation>
+    </message>
     </context>
 <context>
     <name>SendCoinsDialog</name>
@@ -1534,7 +2069,119 @@
         <source>S&amp;end</source>
         <translation>Enviar</translation>
     </message>
-    </context>
+    <message>
+        <source>Copy quantity</source>
+        <translation>Copiar quantidade</translation>
+    </message>
+    <message>
+        <source>Copy amount</source>
+        <translation>Copiar quantia</translation>
+    </message>
+    <message>
+        <source>Copy fee</source>
+        <translation>Copiar taxa</translation>
+    </message>
+    <message>
+        <source>Copy after fee</source>
+        <translation>Copia pós-taxa</translation>
+    </message>
+    <message>
+        <source>Copy bytes</source>
+        <translation>Copiar bytes</translation>
+    </message>
+    <message>
+        <source>Copy priority</source>
+        <translation>Copia prioridade</translation>
+    </message>
+    <message>
+        <source>Copy dust</source>
+        <translation>Copiar poeira</translation>
+    </message>
+    <message>
+        <source>Copy change</source>
+        <translation>Copia alteração</translation>
+    </message>
+    <message>
+        <source>%1 to %2</source>
+        <translation>%1 para %2</translation>
+    </message>
+    <message>
+        <source>Are you sure you want to send?</source>
+        <translation>Tem certeza que quer enviar?</translation>
+    </message>
+    <message>
+        <source>added as transaction fee</source>
+        <translation>Adicionado como taxa de transação</translation>
+    </message>
+    <message>
+        <source>Total Amount %1</source>
+        <translation>Quantia Total %1</translation>
+    </message>
+    <message>
+        <source>or</source>
+        <translation>ou</translation>
+    </message>
+    <message>
+        <source>Confirm send coins</source>
+        <translation>Confirmar envio de moedas</translation>
+    </message>
+    <message>
+        <source>The recipient address is not valid. Please recheck.</source>
+        <translation>O endereço do destinatário é inválido. Favor confirmar.</translation>
+    </message>
+    <message>
+        <source>The amount to pay must be larger than 0.</source>
+        <translation>A quantidade a ser paga precisa ser maior que 0.</translation>
+    </message>
+    <message>
+        <source>The amount exceeds your balance.</source>
+        <translation>A quantidade excede seu saldo.</translation>
+    </message>
+    <message>
+        <source>The total exceeds your balance when the %1 transaction fee is included.</source>
+        <translation>O total excede seu saldo quando uma taxa de transação de %1 é incluída.</translation>
+    </message>
+    <message>
+        <source>Duplicate address found: addresses should only be used once each.</source>
+        <translation>Endereço duplicado encontrado: Endereços devem ser usados somente uma vez cada.</translation>
+    </message>
+    <message>
+        <source>Transaction creation failed!</source>
+        <translation>A criação de transação falhou!</translation>
+    </message>
+    <message>
+        <source>The transaction was rejected! This might happen if some of the coins in your wallet were already spent, such as if you used a copy of wallet.dat and coins were spent in the copy but not marked as spent here.</source>
+        <translation>A transação foi rejeitada! Isso pode acontecer se alguns bitcoins na sua carteira já foram gastos em outro local, por exemplo se você tiver uma cópia do wallet.dat e os bitcoins tiverem sido gastos na cópia mas não marcados como gastos aqui ainda.</translation>
+    </message>
+    <message>
+        <source>A fee higher than %1 is considered an absurdly high fee.</source>
+        <translation>Uma taxa maior que %1 é considerada uma taxa absurdamente alto.</translation>
+    </message>
+    <message>
+        <source>Payment request expired.</source>
+        <translation>Pedido de pagamento expirado.</translation>
+    </message>
+    <message>
+        <source>Pay only the required fee of %1</source>
+        <translation>Pagar somente a taxa requerida de %1</translation>
+    </message>
+    <message numerus="yes">
+        <source>Estimated to begin confirmation within %n block(s).</source>
+        <translation><numerusform>Confirmação estimada em %n bloco.</numerusform><numerusform>Confirmação estimada em %n blocos.</numerusform></translation>
+    </message>
+    <message>
+        <source>Warning: Invalid Bitcoin address</source>
+        <translation>Atenção: endereço de Bitcoin inválido</translation>
+    </message>
+    <message>
+        <source>Warning: Unknown change address</source>
+        <translation>Atenção: endereço de troco desconhecido</translation>
+    </message>
+    <message>
+        <source>(no label)</source>
+        <translation>(Sem rótulo)</translation>
+    </message>
+</context>
 <context>
     <name>SendCoinsEntry</name>
     <message>
@@ -1613,10 +2260,18 @@
         <source>Memo:</source>
         <translation>Memorizar:</translation>
     </message>
-    </context>
+    <message>
+        <source>Enter a label for this address to add it to your address book</source>
+        <translation>Digite um rótulo para este endereço para adicioná-lo ao catálogo de endereços</translation>
+    </message>
+</context>
 <context>
     <name>SendConfirmationDialog</name>
-    </context>
+    <message>
+        <source>Yes</source>
+        <translation>Sim</translation>
+    </message>
+</context>
 <context>
     <name>ShutdownWindow</name>
     <message>
@@ -1710,7 +2365,59 @@
         <source>Reset all verify message fields</source>
         <translation>Limpar todos os campos de assinatura da mensagem</translation>
     </message>
-    </context>
+    <message>
+        <source>Click "Sign Message" to generate signature</source>
+        <translation>Clique em "Assinar mensagem" para gerar a assinatura</translation>
+    </message>
+    <message>
+        <source>The entered address is invalid.</source>
+        <translation>O endereço fornecido é inválido.</translation>
+    </message>
+    <message>
+        <source>Please check the address and try again.</source>
+        <translation>Por favor, verifique o endereço e tente novamente.</translation>
+    </message>
+    <message>
+        <source>The entered address does not refer to a key.</source>
+        <translation>O endereço fornecido não se refere a uma chave.</translation>
+    </message>
+    <message>
+        <source>Wallet unlock was cancelled.</source>
+        <translation>Desbloqueamento da Carteira foi cancelado.</translation>
+    </message>
+    <message>
+        <source>Private key for the entered address is not available.</source>
+        <translation>A chave privada para o endereço fornecido não está disponível.</translation>
+    </message>
+    <message>
+        <source>Message signing failed.</source>
+        <translation>Assinatura da mensagem falhou.</translation>
+    </message>
+    <message>
+        <source>Message signed.</source>
+        <translation>Mensagem assinada.</translation>
+    </message>
+    <message>
+        <source>The signature could not be decoded.</source>
+        <translation>A assinatura não pode ser decodificada.</translation>
+    </message>
+    <message>
+        <source>Please check the signature and try again.</source>
+        <translation>Por favor, verifique a assinatura e tente novamente.</translation>
+    </message>
+    <message>
+        <source>The signature did not match the message digest.</source>
+        <translation>A assinatura não corresponde ao "resumo da mensagem".</translation>
+    </message>
+    <message>
+        <source>Message verification failed.</source>
+        <translation>Verificação da mensagem falhou.</translation>
+    </message>
+    <message>
+        <source>Message verified.</source>
+        <translation>Mensagem verificada.</translation>
+    </message>
+</context>
 <context>
     <name>SplashScreen</name>
     <message>
@@ -1727,7 +2434,143 @@
 </context>
 <context>
     <name>TransactionDesc</name>
-    </context>
+    <message numerus="yes">
+        <source>Open for %n more block(s)</source>
+        <translation><numerusform>Abrir para mais %n bloco</numerusform><numerusform>Abrir para mais %n blocos</numerusform></translation>
+    </message>
+    <message>
+        <source>Open until %1</source>
+        <translation>Aberto até %1</translation>
+    </message>
+    <message>
+        <source>%1/unconfirmed</source>
+        <translation>%1/não confirmadas</translation>
+    </message>
+    <message>
+        <source>%1 confirmations</source>
+        <translation>%1 confirmações</translation>
+    </message>
+    <message>
+        <source>, has not been successfully broadcast yet</source>
+        <translation>, ainda não foi propagada na rede com sucesso.</translation>
+    </message>
+    <message numerus="yes">
+        <source>, broadcast through %n node(s)</source>
+        <translation><numerusform>, difundir atráves de %n nó</numerusform><numerusform>, difundir atráves de %n nós</numerusform></translation>
+    </message>
+    <message>
+        <source>Date</source>
+        <translation>Data</translation>
+    </message>
+    <message>
+        <source>Source</source>
+        <translation>Fonte</translation>
+    </message>
+    <message>
+        <source>Generated</source>
+        <translation>Gerados</translation>
+    </message>
+    <message>
+        <source>From</source>
+        <translation>De</translation>
+    </message>
+    <message>
+        <source>unknown</source>
+        <translation>desconhecido</translation>
+    </message>
+    <message>
+        <source>To</source>
+        <translation>Para</translation>
+    </message>
+    <message>
+        <source>own address</source>
+        <translation>seu próprio endereço</translation>
+    </message>
+    <message>
+        <source>watch-only</source>
+        <translation>monitorado</translation>
+    </message>
+    <message>
+        <source>label</source>
+        <translation>rótulo</translation>
+    </message>
+    <message>
+        <source>Credit</source>
+        <translation>Crédito</translation>
+    </message>
+    <message numerus="yes">
+        <source>matures in %n more block(s)</source>
+        <translation><numerusform>matura em mais %n bloco</numerusform><numerusform>matura em mais %n blocos</numerusform></translation>
+    </message>
+    <message>
+        <source>not accepted</source>
+        <translation>não aceito</translation>
+    </message>
+    <message>
+        <source>Debit</source>
+        <translation>Débito</translation>
+    </message>
+    <message>
+        <source>Total debit</source>
+        <translation>Débito total</translation>
+    </message>
+    <message>
+        <source>Total credit</source>
+        <translation>Credito total</translation>
+    </message>
+    <message>
+        <source>Transaction fee</source>
+        <translation>Taxa de transação</translation>
+    </message>
+    <message>
+        <source>Net amount</source>
+        <translation>Valor líquido</translation>
+    </message>
+    <message>
+        <source>Message</source>
+        <translation>Mensagem</translation>
+    </message>
+    <message>
+        <source>Comment</source>
+        <translation>Comentário</translation>
+    </message>
+    <message>
+        <source>Transaction ID</source>
+        <translation>ID da transação</translation>
+    </message>
+    <message>
+        <source>Merchant</source>
+        <translation>Mercador</translation>
+    </message>
+    <message>
+        <source>Generated coins must mature %1 blocks before they can be spent. When you generated this block, it was broadcast to the network to be added to the block chain. If it fails to get into the chain, its state will change to "not accepted" and it won't be spendable. This may occasionally happen if another node generates a block within a few seconds of yours.</source>
+        <translation>Bitcoins recém minerados precisam aguardar %1 blocos antes de serem gastos. Quando o bloco foi gerado, ele foi disseminado pela rede para ser adicionado à blockchain. Se ele falhar em ser inserido na cadeia, seu estado será modificado para "não aceito" e ele não poderá ser gasto. Isso pode acontecer eventualmente quando blocos são gerados quase que simultaneamente.</translation>
+    </message>
+    <message>
+        <source>Debug information</source>
+        <translation>Informação de depuração</translation>
+    </message>
+    <message>
+        <source>Transaction</source>
+        <translation>Transação</translation>
+    </message>
+    <message>
+        <source>Inputs</source>
+        <translation>Entradas</translation>
+    </message>
+    <message>
+        <source>Amount</source>
+        <translation>Quantidade</translation>
+    </message>
+    <message>
+        <source>true</source>
+        <translation>verdadeiro</translation>
+    </message>
+    <message>
+        <source>false</source>
+        <translation>falso</translation>
+    </message>
+</context>
 <context>
     <name>TransactionDescDialog</name>
     <message>
@@ -1737,10 +2580,250 @@
     </context>
 <context>
     <name>TransactionTableModel</name>
-    </context>
+    <message>
+        <source>Date</source>
+        <translation>Data</translation>
+    </message>
+    <message>
+        <source>Type</source>
+        <translation>Tipo</translation>
+    </message>
+    <message>
+        <source>Label</source>
+        <translation>Rótulo</translation>
+    </message>
+    <message numerus="yes">
+        <source>Open for %n more block(s)</source>
+        <translation><numerusform>Abrir para mais %n bloco</numerusform><numerusform>Abrir para mais %n blocos</numerusform></translation>
+    </message>
+    <message>
+        <source>Open until %1</source>
+        <translation>Aberto até %1</translation>
+    </message>
+    <message>
+        <source>Unconfirmed</source>
+        <translation>Não confirmado</translation>
+    </message>
+    <message>
+        <source>Confirming (%1 of %2 recommended confirmations)</source>
+        <translation>Confirmando (%1 de %2 confirmações recomendadas)</translation>
+    </message>
+    <message>
+        <source>Confirmed (%1 confirmations)</source>
+        <translation>Confirmado (%1 confirmações)</translation>
+    </message>
+    <message>
+        <source>Conflicted</source>
+        <translation>Conflitou</translation>
+    </message>
+    <message>
+        <source>Immature (%1 confirmations, will be available after %2)</source>
+        <translation>Recém-criado (%1 confirmações, disponível somente após %2)</translation>
+    </message>
+    <message>
+        <source>This block was not received by any other nodes and will probably not be accepted!</source>
+        <translation>Este bloco não foi recebido por nenhum outro participante da rede e provavelmente não será aceito!</translation>
+    </message>
+    <message>
+        <source>Generated but not accepted</source>
+        <translation>Gerado mas não aceito</translation>
+    </message>
+    <message>
+        <source>Received with</source>
+        <translation>Recebido</translation>
+    </message>
+    <message>
+        <source>Received from</source>
+        <translation>Recebido</translation>
+    </message>
+    <message>
+        <source>Sent to</source>
+        <translation>Enviado</translation>
+    </message>
+    <message>
+        <source>Payment to yourself</source>
+        <translation>Pagamento para você mesmo</translation>
+    </message>
+    <message>
+        <source>Mined</source>
+        <translation>Minerado</translation>
+    </message>
+    <message>
+        <source>watch-only</source>
+        <translation>monitorado</translation>
+    </message>
+    <message>
+        <source>(no label)</source>
+        <translation>(Sem rótulo)</translation>
+    </message>
+    <message>
+        <source>Transaction status. Hover over this field to show number of confirmations.</source>
+        <translation>Status da transação. Passe o mouse sobre este campo para mostrar o número de confirmações.</translation>
+    </message>
+    <message>
+        <source>Date and time that the transaction was received.</source>
+        <translation>Data e hora em que a transação foi recebida.</translation>
+    </message>
+    <message>
+        <source>Type of transaction.</source>
+        <translation>Tipo de transação.</translation>
+    </message>
+    <message>
+        <source>Whether or not a watch-only address is involved in this transaction.</source>
+        <translation>Mostrar ou não endereços Bitcoin na lista de transações.</translation>
+    </message>
+    <message>
+        <source>User-defined intent/purpose of the transaction.</source>
+        <translation>Intenção/Propósito definido pelo usuário para a transação</translation>
+    </message>
+    <message>
+        <source>Amount removed from or added to balance.</source>
+        <translation>Quantidade debitada ou creditada ao saldo.</translation>
+    </message>
+</context>
 <context>
     <name>TransactionView</name>
-    </context>
+    <message>
+        <source>All</source>
+        <translation>Todos</translation>
+    </message>
+    <message>
+        <source>Today</source>
+        <translation>Hoje</translation>
+    </message>
+    <message>
+        <source>This week</source>
+        <translation>Esta semana</translation>
+    </message>
+    <message>
+        <source>This month</source>
+        <translation>Este mês</translation>
+    </message>
+    <message>
+        <source>Last month</source>
+        <translation>Mês passado</translation>
+    </message>
+    <message>
+        <source>This year</source>
+        <translation>Este ano</translation>
+    </message>
+    <message>
+        <source>Range...</source>
+        <translation>Intervalo...</translation>
+    </message>
+    <message>
+        <source>Received with</source>
+        <translation>Recebido</translation>
+    </message>
+    <message>
+        <source>Sent to</source>
+        <translation>Enviado</translation>
+    </message>
+    <message>
+        <source>To yourself</source>
+        <translation>Para você mesmo</translation>
+    </message>
+    <message>
+        <source>Mined</source>
+        <translation>Minerado</translation>
+    </message>
+    <message>
+        <source>Other</source>
+        <translation>Outro</translation>
+    </message>
+    <message>
+        <source>Enter address or label to search</source>
+        <translation>Procure um endereço ou rótulo</translation>
+    </message>
+    <message>
+        <source>Min amount</source>
+        <translation>Quantidade mínima</translation>
+    </message>
+    <message>
+        <source>Copy address</source>
+        <translation>Copiar endereço</translation>
+    </message>
+    <message>
+        <source>Copy label</source>
+        <translation>Copiar rótulo</translation>
+    </message>
+    <message>
+        <source>Copy amount</source>
+        <translation>Copiar quantia</translation>
+    </message>
+    <message>
+        <source>Copy transaction ID</source>
+        <translation>Copiar ID da transação</translation>
+    </message>
+    <message>
+        <source>Copy raw transaction</source>
+        <translation>Copia os dados brutos da transação</translation>
+    </message>
+    <message>
+        <source>Edit label</source>
+        <translation>Editar rótulo</translation>
+    </message>
+    <message>
+        <source>Show transaction details</source>
+        <translation>Mostrar detalhes da transação</translation>
+    </message>
+    <message>
+        <source>Export Transaction History</source>
+        <translation>Exportar Histórico de Transação</translation>
+    </message>
+    <message>
+        <source>Comma separated file (*.csv)</source>
+        <translation>Arquivo separado por vírgulas (*. csv)</translation>
+    </message>
+    <message>
+        <source>Confirmed</source>
+        <translation>Confirmado</translation>
+    </message>
+    <message>
+        <source>Watch-only</source>
+        <translation>Monitorado</translation>
+    </message>
+    <message>
+        <source>Date</source>
+        <translation>Data</translation>
+    </message>
+    <message>
+        <source>Type</source>
+        <translation>Tipo</translation>
+    </message>
+    <message>
+        <source>Label</source>
+        <translation>Rótulo</translation>
+    </message>
+    <message>
+        <source>Address</source>
+        <translation>Endereço</translation>
+    </message>
+    <message>
+        <source>Exporting Failed</source>
+        <translation>Exportação Falhou</translation>
+    </message>
+    <message>
+        <source>There was an error trying to save the transaction history to %1.</source>
+        <translation>Ocorreu um erro ao tentar salvar o histórico de transação em %1.</translation>
+    </message>
+    <message>
+        <source>Exporting Successful</source>
+        <translation>Exportação feita com sucesso</translation>
+    </message>
+    <message>
+        <source>The transaction history was successfully saved to %1.</source>
+        <translation>O histórico de transação foi gravado com sucesso em %1.</translation>
+    </message>
+    <message>
+        <source>Range:</source>
+        <translation>Intervalo: </translation>
+    </message>
+    <message>
+        <source>to</source>
+        <translation>para</translation>
+    </message>
+</context>
 <context>
     <name>UnitDisplayStatusBarControl</name>
     <message>
@@ -1750,13 +2833,53 @@
 </context>
 <context>
     <name>WalletFrame</name>
-    </context>
+    <message>
+        <source>No wallet has been loaded.</source>
+        <translation>Nenhuma carteira foi carregada.</translation>
+    </message>
+</context>
 <context>
     <name>WalletModel</name>
-    </context>
+    <message>
+        <source>Send Coins</source>
+        <translation>Enviar moedas</translation>
+    </message>
+</context>
 <context>
     <name>WalletView</name>
-    </context>
+    <message>
+        <source>&amp;Export</source>
+        <translation>&amp;Exportar</translation>
+    </message>
+    <message>
+        <source>Export the data in the current tab to a file</source>
+        <translation>Exportar os dados na aba atual para um arquivo</translation>
+    </message>
+    <message>
+        <source>Backup Wallet</source>
+        <translation>Fazer cópia de segurança da Carteira</translation>
+    </message>
+    <message>
+        <source>Wallet Data (*.dat)</source>
+        <translation>Dados da Carteira (*.dat)</translation>
+    </message>
+    <message>
+        <source>Backup Failed</source>
+        <translation>Cópia de segurança Falhou</translation>
+    </message>
+    <message>
+        <source>There was an error trying to save the wallet data to %1.</source>
+        <translation>Ocorreu um erro ao tentar salvar os dados da carteira em %1.</translation>
+    </message>
+    <message>
+        <source>Backup Successful</source>
+        <translation>Backup feito com sucesso</translation>
+    </message>
+    <message>
+        <source>The wallet data was successfully saved to %1.</source>
+        <translation>Os dados da carteira foram salvos com sucesso em %1.</translation>
+    </message>
+</context>
 <context>
     <name>bitcoin-core</name>
     <message>
@@ -1948,13 +3071,10 @@
         <translation>Impossível resolver  -%s endereço: '%s'</translation>
     </message>
     <message>
-<<<<<<< HEAD
         <source>Change index out of range</source>
         <translation>Índice de mudança fora da faixa.</translation>
     </message>
     <message>
-=======
->>>>>>> 548c39d1
         <source>Connect only to the specified node(s)</source>
         <translation>Conectar apenas a cliente(s) específico(s)</translation>
     </message>
@@ -2203,6 +3323,10 @@
         <translation>Comissões (em %s/kB) menores serão consideradas como zero para relaying, mineração e criação de transação (padrão %s)</translation>
     </message>
     <message>
+        <source>Force relay of transactions from whitelisted peers even if they violate local relay policy (default: %d)</source>
+        <translation>Força a retransmissão de transações de pares da lista branca, mesmo quando violam a política local de retransmissão (default: %d)</translation>
+    </message>
+    <message>
         <source>If paytxfee is not set, include enough fee so transactions begin confirmation on average within n blocks (default: %u)</source>
         <translation>Se paytxfee não estiver definida, incluir comissão suficiente para que as transações comecem a ter confirmações em média dentro de N blocos (padrão %u)</translation>
     </message>
