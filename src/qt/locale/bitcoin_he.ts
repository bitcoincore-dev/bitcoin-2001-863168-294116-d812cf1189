--- conflicted
+++ resolved
@@ -133,7 +133,7 @@
     </message>
     <message>
         <source>Encrypt wallet</source>
-        <translation>הצפנת הארנק</translation>
+        <translation>הצפן ארנק</translation>
     </message>
     <message>
         <source>This operation needs your wallet passphrase to unlock the wallet.</source>
@@ -173,13 +173,12 @@
     </message>
     <message>
         <source>Enter the new passphrase for the wallet.&lt;br/&gt;Please use a passphrase of &lt;b&gt;ten or more random characters&lt;/b&gt;, or &lt;b&gt;eight or more words&lt;/b&gt;.</source>
-        <translation>הקש את הסיסמא בשביל הארנק.
-השתמש בסיסמא הכוללת עשר או יותר תווים אקראים, או שמונה או יותר מילים
-</translation>
+        <translation>הקש סיסמה חדשה לארנק.
+השתמש בסיסמה הכוללת עשרה או יותר תווים אקראים, או שמונה או יותר מילים.</translation>
     </message>
     <message>
         <source>Enter the old passphrase and new passphrase for the wallet.</source>
-        <translation>הקש את הסיסמא הישנה והחדשה בשביל הארנק.</translation>
+        <translation>הקש את הסיסמא הישנה והחדשה לארנק.</translation>
     </message>
     <message>
         <source>Remember that encrypting your wallet cannot fully protect your bitcoins from being stolen by malware infecting your computer.</source>
@@ -187,15 +186,15 @@
     </message>
     <message>
         <source>Wallet to be encrypted</source>
-        <translation>הארנק הוא מוצפן</translation>
+        <translation>הארנק המיועד להצפנה</translation>
     </message>
     <message>
         <source>Your wallet is about to be encrypted. </source>
-        <translation>הארנק שלך עומד להיות מוצפן</translation>
+        <translation>הארנק שלך עומד להיות מוצפן/</translation>
     </message>
     <message>
         <source>Your wallet is now encrypted. </source>
-        <translation>הארנק שלך מוצפן כעת</translation>
+        <translation>הארנק שלך מוצפן כעת/</translation>
     </message>
     <message>
         <source>IMPORTANT: Any previous backups you have made of your wallet file should be replaced with the newly generated, encrypted wallet file. For security reasons, previous backups of the unencrypted wallet file will become useless as soon as you start using the new, encrypted wallet.</source>
@@ -476,17 +475,12 @@
         <translation>עדכני</translation>
     </message>
     <message>
-<<<<<<< HEAD
         <source>Node window</source>
         <translation>חלון צומת</translation>
     </message>
     <message>
         <source>Open node debugging and diagnostic console</source>
         <translation>פתיחת ניפוי באגים בצומת וגם מסוף בקרה לאבחון</translation>
-=======
-        <source>Open node debugging and diagnostic console</source>
-        <translation>פתיחת לוח הבקרה לאבחון ולניפוי</translation>
->>>>>>> cd516566
     </message>
     <message>
         <source>&amp;Sending addresses</source>
@@ -794,11 +788,14 @@
         <translation>צור ארנק.</translation>
     </message>
     <message>
-<<<<<<< HEAD
         <source>Wallet Name</source>
         <translation>שם הארנק</translation>
     </message>
     <message>
+        <source>Encrypt the wallet. The wallet will be encrypted with a passphrase of your choice.</source>
+        <translation>הצפן את הארנק. הארנק יהיה מוצפן באמצעות סיסמא לבחירתך.</translation>
+    </message>
+    <message>
         <source>Encrypt Wallet</source>
         <translation>הצפנת ארנק</translation>
     </message>
@@ -815,12 +812,6 @@
         <translation>צור</translation>
     </message>
 </context>
-=======
-        <source>Encrypt Wallet</source>
-        <translation>הצפנת הארנק</translation>
-    </message>
-    </context>
->>>>>>> cd516566
 <context>
     <name>EditAddressDialog</name>
     <message>
@@ -1125,7 +1116,7 @@
     </message>
     <message>
         <source>IP address of the proxy (e.g. IPv4: 127.0.0.1 / IPv6: ::1)</source>
-        <translation>כתובת ה־IP של המתווך (לדוגמה IPv4: 127.0.0.1‏ / IPv6: ::1)</translation>
+        <translation>כתובת ה־IP של הפרוקסי (לדוגמה IPv4: 127.0.0.1‏ / IPv6: ::1)</translation>
     </message>
     <message>
         <source>Shows if the supplied default SOCKS5 proxy is used to reach peers via this network type.</source>
@@ -1774,10 +1765,6 @@
         <translation>נא לבחור בעמית כדי להציג מידע מפורט.</translation>
     </message>
     <message>
-        <source>Whitelisted</source>
-        <translation>ברשימה הלבנה</translation>
-    </message>
-    <message>
         <source>Direction</source>
         <translation>כיוון</translation>
     </message>
@@ -1978,14 +1965,6 @@
         <translation>תעבורה יוצאת</translation>
     </message>
     <message>
-        <source>Yes</source>
-        <translation>כן</translation>
-    </message>
-    <message>
-        <source>No</source>
-        <translation>לא</translation>
-    </message>
-    <message>
         <source>Unknown</source>
         <translation>לא ידוע</translation>
     </message>
@@ -2021,13 +2000,8 @@
         <translation>סכום כרשות לבקשה. ניתן להשאיר זאת ריק כדי לא לבקש סכום מסוים.</translation>
     </message>
     <message>
-<<<<<<< HEAD
-        <source>&amp;Create new receiving address</source>
-        <translation>&amp;יצירת כתובת קבלה חדשה</translation>
-=======
         <source>&amp;Request payment</source>
         <translation>&amp;בקשת תשלום</translation>
->>>>>>> cd516566
     </message>
     <message>
         <source>Clear all fields of the form.</source>
@@ -2351,7 +2325,6 @@
         <translation>%1 (%2 בלוקים)</translation>
     </message>
     <message>
-<<<<<<< HEAD
         <source>Cr&amp;eate Unsigned</source>
         <translation>יצ&amp;ירת לא חתום</translation>
     </message>
@@ -2366,10 +2339,6 @@
     <message>
         <source>%1 to '%2'</source>
         <translation>%1 אל '%2'</translation>
-=======
-        <source> from wallet '%1'</source>
-        <translation>'מארנק '%1 </translation>
->>>>>>> cd516566
     </message>
     <message>
         <source>%1 to %2</source>
@@ -2380,6 +2349,10 @@
         <translation>לשלוח?</translation>
     </message>
     <message>
+        <source>Create Unsigned</source>
+        <translation type="unfinished">יצירת לא חתום</translation>
+    </message>
+    <message>
         <source>or</source>
         <translation>או</translation>
     </message>
@@ -2408,21 +2381,8 @@
         <translation>אימות שליחת מטבעות</translation>
     </message>
     <message>
-<<<<<<< HEAD
-        <source>Copy PSBT to clipboard</source>
-        <translation>העתקת PSBT אל לוח הגזירים</translation>
-    </message>
-    <message>
         <source>Send</source>
         <translation>שלח</translation>
-    </message>
-    <message>
-        <source>PSBT copied</source>
-        <translation>PSBT הועתקה</translation>
-=======
-        <source>Send</source>
-        <translation type="unfinished">שליחה</translation>
->>>>>>> cd516566
     </message>
     <message>
         <source>The recipient address is not valid. Please recheck.</source>
@@ -3191,17 +3151,13 @@
     </message>
     <message>
         <source>Are you sure you wish to close the wallet &lt;i&gt;%1&lt;/i&gt;?</source>
-<<<<<<< HEAD
         <translation>האם את/ה בטוח/ה שברצונך לסגור את הארנק &lt;i&gt;%1&lt;/i&gt;?</translation>
-=======
-        <translation>האם בטוח/ה שרוצה לסגור את הארנק &lt;i&gt;%1&lt;/i&gt;?</translation>
->>>>>>> cd516566
     </message>
     <message>
         <source>Closing the wallet for too long can result in having to resync the entire chain if pruning is enabled.</source>
         <translation>סגירת הארנק למשך זמן רב מדי יכול לגרור את הצורך לסינכרון מחדש של כל השרשרת אם אופצית הגיזום אקטיבית.</translation>
     </message>
-</context>
+    </context>
 <context>
     <name>WalletFrame</name>
     <message>
