<?xml version="1.0" encoding="utf-8"?>
<!DOCTYPE TS>
<TS version="2.1" language="en">
<context>
    <name>AddressBookPage</name>
    <message>
        <location filename="../forms/addressbookpage.ui" line="+30"/>
        <source>Right-click to edit address or label</source>
        <translation type="unfinished"></translation>
    </message>
    <message>
        <location line="+27"/>
        <source>Create a new address</source>
        <translation>Create a new address</translation>
    </message>
    <message>
        <location line="+3"/>
        <source>&amp;New</source>
        <translation type="unfinished"></translation>
    </message>
    <message>
        <location line="+14"/>
        <source>Copy the currently selected address to the system clipboard</source>
        <translation>Copy the currently selected address to the system clipboard</translation>
    </message>
    <message>
        <location line="+3"/>
        <source>&amp;Copy</source>
        <translation type="unfinished"></translation>
    </message>
    <message>
        <location line="+67"/>
        <source>C&amp;lose</source>
        <translation type="unfinished"></translation>
    </message>
    <message>
        <location line="-53"/>
        <source>Delete the currently selected address from the list</source>
        <translation>Delete the currently selected address from the list</translation>
    </message>
    <message>
        <location line="+30"/>
        <source>Export the data in the current tab to a file</source>
        <translation>Export the data in the current tab to a file</translation>
    </message>
    <message>
        <location line="+3"/>
        <source>&amp;Export</source>
        <translation>&amp;Export</translation>
    </message>
    <message>
        <location line="-30"/>
        <source>&amp;Delete</source>
        <translation>&amp;Delete</translation>
    </message>
    <message>
        <location filename="../addressbookpage.cpp" line="+50"/>
        <source>Choose the address to send coins to</source>
        <translation type="unfinished"></translation>
    </message>
    <message>
        <location line="+1"/>
        <source>Choose the address to receive coins with</source>
        <translation type="unfinished"></translation>
    </message>
    <message>
        <location line="+5"/>
        <source>C&amp;hoose</source>
        <translation type="unfinished"></translation>
    </message>
    <message>
        <location line="+6"/>
        <source>Sending addresses</source>
        <translation type="unfinished"></translation>
    </message>
    <message>
        <location line="+1"/>
        <source>Receiving addresses</source>
        <translation type="unfinished"></translation>
    </message>
    <message>
        <location line="+7"/>
        <source>These are your Bitcoin addresses for sending payments. Always check the amount and the receiving address before sending coins.</source>
        <translation type="unfinished"></translation>
    </message>
    <message>
        <location line="+4"/>
        <source>These are your Bitcoin addresses for receiving payments. It is recommended to use a new receiving address for each transaction.</source>
        <translation type="unfinished"></translation>
    </message>
    <message>
        <location line="+6"/>
        <source>&amp;Copy Address</source>
        <translation type="unfinished"></translation>
    </message>
    <message>
        <location line="+1"/>
        <source>Copy &amp;Label</source>
        <translation type="unfinished"></translation>
    </message>
    <message>
        <location line="+1"/>
        <source>&amp;Edit</source>
        <translation type="unfinished"></translation>
    </message>
    <message>
        <location line="+193"/>
        <source>Export Address List</source>
        <translation type="unfinished"></translation>
    </message>
    <message>
        <location line="+1"/>
        <source>Comma separated file (*.csv)</source>
        <translation type="unfinished"></translation>
    </message>
    <message>
        <location line="+13"/>
        <source>Exporting Failed</source>
        <translation type="unfinished"></translation>
    </message>
    <message>
        <location line="+1"/>
        <source>There was an error trying to save the address list to %1. Please try again.</source>
        <translation type="unfinished"></translation>
    </message>
</context>
<context>
    <name>AddressTableModel</name>
    <message>
        <location filename="../addresstablemodel.cpp" line="+169"/>
        <source>Label</source>
        <translation type="unfinished"></translation>
    </message>
    <message>
        <location line="+0"/>
        <source>Address</source>
        <translation type="unfinished"></translation>
    </message>
    <message>
        <location line="+36"/>
        <source>(no label)</source>
        <translation type="unfinished"></translation>
    </message>
</context>
<context>
    <name>AskPassphraseDialog</name>
    <message>
        <location filename="../forms/askpassphrasedialog.ui" line="+26"/>
        <source>Passphrase Dialog</source>
        <translation>Passphrase Dialog</translation>
    </message>
    <message>
        <location line="+30"/>
        <source>Enter passphrase</source>
        <translation>Enter passphrase</translation>
    </message>
    <message>
        <location line="+14"/>
        <source>New passphrase</source>
        <translation>New passphrase</translation>
    </message>
    <message>
        <location line="+14"/>
        <source>Repeat new passphrase</source>
        <translation>Repeat new passphrase</translation>
    </message>
    <message>
        <location filename="../askpassphrasedialog.cpp" line="+46"/>
        <source>Enter the new passphrase to the wallet.&lt;br/&gt;Please use a passphrase of &lt;b&gt;ten or more random characters&lt;/b&gt;, or &lt;b&gt;eight or more words&lt;/b&gt;.</source>
        <translation type="unfinished"></translation>
    </message>
    <message>
        <location line="+3"/>
        <source>Encrypt wallet</source>
        <translation type="unfinished"></translation>
    </message>
    <message>
        <location line="+3"/>
        <source>This operation needs your wallet passphrase to unlock the wallet.</source>
        <translation type="unfinished"></translation>
    </message>
    <message>
        <location line="+5"/>
        <source>Unlock wallet</source>
        <translation type="unfinished"></translation>
    </message>
    <message>
        <location line="+3"/>
        <source>This operation needs your wallet passphrase to decrypt the wallet.</source>
        <translation type="unfinished"></translation>
    </message>
    <message>
        <location line="+5"/>
        <source>Decrypt wallet</source>
        <translation type="unfinished"></translation>
    </message>
    <message>
        <location line="+3"/>
        <source>Change passphrase</source>
        <translation type="unfinished"></translation>
    </message>
    <message>
        <location line="+1"/>
        <source>Enter the old passphrase and new passphrase to the wallet.</source>
        <translation type="unfinished"></translation>
    </message>
    <message>
        <location line="+44"/>
        <source>Confirm wallet encryption</source>
        <translation type="unfinished"></translation>
    </message>
    <message>
        <location line="+1"/>
        <source>Warning: If you encrypt your wallet and lose your passphrase, you will &lt;b&gt;LOSE ALL OF YOUR BITCOINS&lt;/b&gt;!</source>
        <translation type="unfinished"></translation>
    </message>
    <message>
        <location line="+0"/>
        <source>Are you sure you wish to encrypt your wallet?</source>
        <translation type="unfinished"></translation>
    </message>
    <message>
        <location line="+9"/>
        <location line="+58"/>
        <source>Wallet encrypted</source>
        <translation type="unfinished"></translation>
    </message>
    <message>
        <location line="-56"/>
        <source>%1 will close now to finish the encryption process. Remember that encrypting your wallet cannot fully protect your bitcoins from being stolen by malware infecting your computer.</source>
        <translation type="unfinished"></translation>
    </message>
    <message>
        <location line="+4"/>
        <source>IMPORTANT: Any previous backups you have made of your wallet file should be replaced with the newly generated, encrypted wallet file. For security reasons, previous backups of the unencrypted wallet file will become useless as soon as you start using the new, encrypted wallet.</source>
        <translation type="unfinished"></translation>
    </message>
    <message>
        <location line="+9"/>
        <location line="+7"/>
        <location line="+42"/>
        <location line="+6"/>
        <source>Wallet encryption failed</source>
        <translation type="unfinished"></translation>
    </message>
    <message>
        <location line="-54"/>
        <source>Wallet encryption failed due to an internal error. Your wallet was not encrypted.</source>
        <translation type="unfinished"></translation>
    </message>
    <message>
        <location line="+7"/>
        <location line="+48"/>
        <source>The supplied passphrases do not match.</source>
        <translation type="unfinished"></translation>
    </message>
    <message>
        <location line="-37"/>
        <source>Wallet unlock failed</source>
        <translation type="unfinished"></translation>
    </message>
    <message>
        <location line="+1"/>
        <location line="+11"/>
        <location line="+19"/>
        <source>The passphrase entered for the wallet decryption was incorrect.</source>
        <translation type="unfinished"></translation>
    </message>
    <message>
        <location line="-20"/>
        <source>Wallet decryption failed</source>
        <translation type="unfinished"></translation>
    </message>
    <message>
        <location line="+14"/>
        <source>Wallet passphrase was successfully changed.</source>
        <translation type="unfinished"></translation>
    </message>
    <message>
        <location line="+47"/>
        <location line="+24"/>
        <source>Warning: The Caps Lock key is on!</source>
        <translation type="unfinished"></translation>
    </message>
</context>
<context>
    <name>BanTableModel</name>
    <message>
        <location filename="../bantablemodel.cpp" line="+89"/>
        <source>IP/Netmask</source>
        <translation type="unfinished"></translation>
    </message>
    <message>
        <location line="+0"/>
        <source>Banned Until</source>
        <translation type="unfinished"></translation>
    </message>
</context>
<context>
    <name>BitcoinGUI</name>
    <message>
        <location filename="../bitcoingui.cpp" line="+357"/>
        <source>Sign &amp;message...</source>
        <translation>Sign &amp;message...</translation>
    </message>
    <message>
        <location line="+429"/>
        <source>Synchronizing with network...</source>
        <translation>Synchronizing with network...</translation>
    </message>
    <message>
        <location line="-507"/>
        <source>&amp;Overview</source>
        <translation>&amp;Overview</translation>
    </message>
    <message>
        <location line="-143"/>
        <source>Node</source>
        <translation type="unfinished"></translation>
    </message>
    <message>
        <location line="+144"/>
        <source>Show general overview of wallet</source>
        <translation>Show general overview of wallet</translation>
    </message>
    <message>
        <location line="+28"/>
        <source>&amp;Transactions</source>
        <translation>&amp;Transactions</translation>
    </message>
    <message>
        <location line="+1"/>
        <source>Browse transaction history</source>
        <translation>Browse transaction history</translation>
    </message>
    <message>
        <location line="+23"/>
        <source>E&amp;xit</source>
        <translation>E&amp;xit</translation>
    </message>
    <message>
        <location line="+1"/>
        <source>Quit application</source>
        <translation>Quit application</translation>
    </message>
    <message>
        <location line="+3"/>
        <source>&amp;About %1</source>
        <translation type="unfinished"></translation>
    </message>
    <message>
        <location line="+1"/>
        <source>Show information about %1</source>
        <translation type="unfinished"></translation>
    </message>
    <message>
        <location line="+3"/>
        <source>About &amp;Qt</source>
        <translation>About &amp;Qt</translation>
    </message>
    <message>
        <location line="+1"/>
        <source>Show information about Qt</source>
        <translation>Show information about Qt</translation>
    </message>
    <message>
        <location line="+2"/>
        <source>&amp;Options...</source>
        <translation>&amp;Options...</translation>
    </message>
    <message>
        <location line="+1"/>
        <source>Modify configuration options for %1</source>
        <translation type="unfinished"></translation>
    </message>
    <message>
        <location line="+6"/>
        <source>&amp;Encrypt Wallet...</source>
        <translation>&amp;Encrypt Wallet...</translation>
    </message>
    <message>
        <location line="+3"/>
        <source>&amp;Backup Wallet...</source>
        <translation>&amp;Backup Wallet...</translation>
    </message>
    <message>
        <location line="+2"/>
        <source>&amp;Change Passphrase...</source>
        <translation>&amp;Change Passphrase...</translation>
    </message>
    <message>
        <location line="+12"/>
        <source>&amp;Sending addresses...</source>
        <translation type="unfinished"></translation>
    </message>
    <message>
        <location line="+2"/>
        <source>&amp;Receiving addresses...</source>
        <translation type="unfinished"></translation>
    </message>
    <message>
        <location line="+3"/>
        <source>Open &amp;URI...</source>
        <translation type="unfinished"></translation>
    </message>
    <message>
        <location line="+359"/>
        <source>Click to disable network activity.</source>
        <translation type="unfinished"></translation>
    </message>
    <message>
        <location line="+2"/>
        <source>Network activity disabled.</source>
        <translation type="unfinished"></translation>
    </message>
    <message>
        <location line="+0"/>
        <source>Click to enable network activity again.</source>
        <translation type="unfinished"></translation>
    </message>
    <message>
        <location line="+27"/>
        <source>Syncing Headers (%1%)...</source>
        <translation type="unfinished"></translation>
    </message>
    <message>
        <location line="+37"/>
        <source>Reindexing blocks on disk...</source>
        <translation>Reindexing blocks on disk...</translation>
    </message>
    <message>
        <location line="-510"/>
        <source>Send coins to a Bitcoin address</source>
        <translation>Send coins to a Bitcoin address</translation>
    </message>
    <message>
        <location line="+67"/>
        <source>Backup wallet to another location</source>
        <translation>Backup wallet to another location</translation>
    </message>
    <message>
        <location line="+2"/>
        <source>Change the passphrase used for wallet encryption</source>
        <translation>Change the passphrase used for wallet encryption</translation>
    </message>
    <message>
        <location line="+6"/>
        <source>&amp;Debug window</source>
        <translation>&amp;Debug window</translation>
    </message>
    <message>
        <location line="+1"/>
        <source>Open debugging and diagnostic console</source>
        <translation>Open debugging and diagnostic console</translation>
    </message>
    <message>
        <location line="-4"/>
        <source>&amp;Verify message...</source>
        <translation>&amp;Verify message...</translation>
    </message>
    <message>
        <location line="+516"/>
        <source>Bitcoin</source>
        <translation>Bitcoin</translation>
    </message>
    <message>
        <location line="-741"/>
        <source>Wallet</source>
        <translation>Wallet</translation>
    </message>
    <message>
        <location line="+152"/>
        <source>&amp;Send</source>
        <translation>&amp;Send</translation>
    </message>
    <message>
        <location line="+11"/>
        <source>&amp;Receive</source>
        <translation>&amp;Receive</translation>
    </message>
    <message>
        <location line="+50"/>
        <source>&amp;Show / Hide</source>
        <translation>&amp;Show / Hide</translation>
    </message>
    <message>
        <location line="+1"/>
        <source>Show or hide the main Window</source>
        <translation>Show or hide the main Window</translation>
    </message>
    <message>
        <location line="+3"/>
        <source>Encrypt the private keys that belong to your wallet</source>
        <translation>Encrypt the private keys that belong to your wallet</translation>
    </message>
    <message>
        <location line="+7"/>
        <source>Sign messages with your Bitcoin addresses to prove you own them</source>
        <translation>Sign messages with your Bitcoin addresses to prove you own them</translation>
    </message>
    <message>
        <location line="+2"/>
        <source>Verify messages to ensure they were signed with specified Bitcoin addresses</source>
        <translation>Verify messages to ensure they were signed with specified Bitcoin addresses</translation>
    </message>
    <message>
        <location line="+58"/>
        <source>&amp;File</source>
        <translation>&amp;File</translation>
    </message>
    <message>
        <location line="+14"/>
        <source>&amp;Settings</source>
        <translation>&amp;Settings</translation>
    </message>
    <message>
        <location line="+9"/>
        <source>&amp;Help</source>
        <translation>&amp;Help</translation>
    </message>
    <message>
        <location line="+15"/>
        <source>Tabs toolbar</source>
        <translation>Tabs toolbar</translation>
    </message>
    <message>
        <location line="-158"/>
        <source>Request payments (generates QR codes and bitcoin: URIs)</source>
        <translation type="unfinished"></translation>
    </message>
    <message>
        <location line="+70"/>
        <source>Show the list of used sending addresses and labels</source>
        <translation type="unfinished"></translation>
    </message>
    <message>
        <location line="+2"/>
        <source>Show the list of used receiving addresses and labels</source>
        <translation type="unfinished"></translation>
    </message>
    <message>
        <location line="+3"/>
        <source>Open a bitcoin: URI or payment request</source>
        <translation type="unfinished"></translation>
    </message>
    <message>
        <location line="+2"/>
        <source>&amp;Command-line options</source>
        <translation type="unfinished"></translation>
    </message>
    <message numerus="yes">
        <location line="+356"/>
        <source>%n active connection(s) to Bitcoin network</source>
        <translation>
            <numerusform>%n active connection to Bitcoin network</numerusform>
            <numerusform>%n active connections to Bitcoin network</numerusform>
        </translation>
    </message>
    <message>
        <location line="+60"/>
        <source>Indexing blocks on disk...</source>
        <translation type="unfinished"></translation>
    </message>
    <message>
        <location line="+2"/>
        <source>Processing blocks on disk...</source>
        <translation type="unfinished"></translation>
    </message>
    <message numerus="yes">
        <location line="+19"/>
        <source>Processed %n block(s) of transaction history.</source>
        <translation>
            <numerusform>Processed %n block of transaction history.</numerusform>
            <numerusform>Processed %n blocks of transaction history.</numerusform>
        </translation>
    </message>
    <message>
        <location line="+24"/>
        <source>%1 behind</source>
        <translation>%1 behind</translation>
    </message>
    <message>
        <location line="+24"/>
        <source>Last received block was generated %1 ago.</source>
        <translation>Last received block was generated %1 ago.</translation>
    </message>
    <message>
        <location line="+2"/>
        <source>Transactions after this will not yet be visible.</source>
        <translation>Transactions after this will not yet be visible.</translation>
    </message>
    <message>
        <location line="+27"/>
        <source>Error</source>
        <translation>Error</translation>
    </message>
    <message>
        <location line="+3"/>
        <source>Warning</source>
        <translation>Warning</translation>
    </message>
    <message>
        <location line="+3"/>
        <source>Information</source>
        <translation>Information</translation>
    </message>
    <message>
        <location line="-78"/>
        <source>Up to date</source>
        <translation>Up to date</translation>
    </message>
    <message>
        <location line="-440"/>
        <source>Show the %1 help message to get a list with possible Bitcoin command-line options</source>
        <translation type="unfinished"></translation>
    </message>
    <message>
        <location line="+199"/>
        <source>%1 client</source>
        <translation type="unfinished"></translation>
    </message>
    <message>
        <location line="+227"/>
        <source>Connecting to peers...</source>
        <translation type="unfinished"></translation>
    </message>
    <message>
        <location line="+38"/>
        <source>Catching up...</source>
        <translation>Catching up...</translation>
    </message>
    <message>
        <location line="+145"/>
        <source>Date: %1
</source>
        <translation type="unfinished"></translation>
    </message>
    <message>
        <location line="+1"/>
        <source>Amount: %1
</source>
        <translation type="unfinished"></translation>
    </message>
    <message>
        <location line="+1"/>
        <source>Type: %1
</source>
        <translation type="unfinished"></translation>
    </message>
    <message>
        <location line="+2"/>
        <source>Label: %1
</source>
        <translation type="unfinished"></translation>
    </message>
    <message>
        <location line="+2"/>
        <source>Address: %1
</source>
        <translation type="unfinished"></translation>
    </message>
    <message>
        <location line="+1"/>
        <source>Sent transaction</source>
        <translation>Sent transaction</translation>
    </message>
    <message>
        <location line="+0"/>
        <source>Incoming transaction</source>
        <translation>Incoming transaction</translation>
    </message>
    <message>
        <location line="+52"/>
        <source>HD key generation is &lt;b&gt;enabled&lt;/b&gt;</source>
        <translation type="unfinished"></translation>
    </message>
    <message>
        <location line="+0"/>
        <source>HD key generation is &lt;b&gt;disabled&lt;/b&gt;</source>
        <translation type="unfinished"></translation>
    </message>
    <message>
        <location line="+19"/>
        <source>Wallet is &lt;b&gt;encrypted&lt;/b&gt; and currently &lt;b&gt;unlocked&lt;/b&gt;</source>
        <translation>Wallet is &lt;b&gt;encrypted&lt;/b&gt; and currently &lt;b&gt;unlocked&lt;/b&gt;</translation>
    </message>
    <message>
        <location line="+8"/>
        <source>Wallet is &lt;b&gt;encrypted&lt;/b&gt; and currently &lt;b&gt;locked&lt;/b&gt;</source>
        <translation>Wallet is &lt;b&gt;encrypted&lt;/b&gt; and currently &lt;b&gt;locked&lt;/b&gt;</translation>
    </message>
    <message>
        <location filename="../bitcoin.cpp" line="+534"/>
        <source>A fatal error occurred. Bitcoin can no longer continue safely and will quit.</source>
        <translation type="unfinished"></translation>
    </message>
</context>
<context>
    <name>CoinControlDialog</name>
    <message>
        <location filename="../forms/coincontroldialog.ui" line="+14"/>
        <source>Coin Selection</source>
        <translation type="unfinished"></translation>
    </message>
    <message>
        <location line="+34"/>
        <source>Quantity:</source>
        <translation type="unfinished"></translation>
    </message>
    <message>
        <location line="+29"/>
        <source>Bytes:</source>
        <translation type="unfinished"></translation>
    </message>
    <message>
        <location line="+45"/>
        <source>Amount:</source>
        <translation type="unfinished"></translation>
    </message>
    <message>
        <location line="+80"/>
        <source>Fee:</source>
        <translation type="unfinished"></translation>
    </message>
    <message>
        <location line="-48"/>
        <source>Dust:</source>
        <translation type="unfinished"></translation>
    </message>
    <message>
        <location line="+93"/>
        <source>After Fee:</source>
        <translation type="unfinished"></translation>
    </message>
    <message>
        <location line="+32"/>
        <source>Change:</source>
        <translation type="unfinished"></translation>
    </message>
    <message>
        <location line="+56"/>
        <source>(un)select all</source>
        <translation type="unfinished"></translation>
    </message>
    <message>
        <location line="+16"/>
        <source>Tree mode</source>
        <translation type="unfinished"></translation>
    </message>
    <message>
        <location line="+13"/>
        <source>List mode</source>
        <translation type="unfinished"></translation>
    </message>
    <message>
        <location line="+56"/>
        <source>Amount</source>
        <translation type="unfinished">Amount</translation>
    </message>
    <message>
        <location line="+5"/>
        <source>Received with label</source>
        <translation type="unfinished"></translation>
    </message>
    <message>
        <location line="+5"/>
        <source>Received with address</source>
        <translation type="unfinished"></translation>
    </message>
    <message>
        <location line="+5"/>
        <source>Date</source>
        <translation type="unfinished">Date</translation>
    </message>
    <message>
        <location line="+5"/>
        <source>Confirmations</source>
        <translation type="unfinished"></translation>
    </message>
    <message>
        <location line="+3"/>
        <source>Confirmed</source>
        <translation type="unfinished">Confirmed</translation>
    </message>
    <message>
        <location filename="../coincontroldialog.cpp" line="+54"/>
        <source>Copy address</source>
        <translation type="unfinished"></translation>
    </message>
    <message>
        <location line="+1"/>
        <source>Copy label</source>
        <translation type="unfinished"></translation>
    </message>
    <message>
        <location line="+1"/>
        <location line="+26"/>
        <source>Copy amount</source>
        <translation type="unfinished"></translation>
    </message>
    <message>
        <location line="-25"/>
        <source>Copy transaction ID</source>
        <translation type="unfinished"></translation>
    </message>
    <message>
        <location line="+1"/>
        <source>Lock unspent</source>
        <translation type="unfinished"></translation>
    </message>
    <message>
        <location line="+1"/>
        <source>Unlock unspent</source>
        <translation type="unfinished"></translation>
    </message>
    <message>
        <location line="+22"/>
        <source>Copy quantity</source>
        <translation type="unfinished"></translation>
    </message>
    <message>
        <location line="+2"/>
        <source>Copy fee</source>
        <translation type="unfinished"></translation>
    </message>
    <message>
        <location line="+1"/>
        <source>Copy after fee</source>
        <translation type="unfinished"></translation>
    </message>
    <message>
        <location line="+1"/>
        <source>Copy bytes</source>
        <translation type="unfinished"></translation>
    </message>
    <message>
        <location line="+1"/>
        <source>Copy dust</source>
        <translation type="unfinished"></translation>
    </message>
    <message>
        <location line="+1"/>
        <source>Copy change</source>
        <translation type="unfinished"></translation>
    </message>
    <message>
        <location line="+325"/>
        <source>(%1 locked)</source>
        <translation type="unfinished"></translation>
    </message>
    <message>
<<<<<<< HEAD
        <location line="+181"/>
=======
        <location line="+155"/>
>>>>>>> 3751912e
        <source>yes</source>
        <translation type="unfinished"></translation>
    </message>
    <message>
        <location line="+0"/>
        <source>no</source>
        <translation type="unfinished"></translation>
    </message>
    <message>
        <location line="+14"/>
        <source>This label turns red if any recipient receives an amount smaller than the current dust threshold.</source>
        <translation type="unfinished"></translation>
    </message>
    <message>
        <location line="+5"/>
        <source>Can vary +/- %1 satoshi(s) per input.</source>
        <translation type="unfinished"></translation>
    </message>
    <message>
        <location line="+42"/>
        <location line="+52"/>
        <source>(no label)</source>
        <translation type="unfinished"></translation>
    </message>
    <message>
        <location line="-7"/>
        <source>change from %1 (%2)</source>
        <translation type="unfinished"></translation>
    </message>
    <message>
        <location line="+1"/>
        <source>(change)</source>
        <translation type="unfinished"></translation>
    </message>
</context>
<context>
    <name>EditAddressDialog</name>
    <message>
        <location filename="../forms/editaddressdialog.ui" line="+14"/>
        <source>Edit Address</source>
        <translation>Edit Address</translation>
    </message>
    <message>
        <location line="+11"/>
        <source>&amp;Label</source>
        <translation>&amp;Label</translation>
    </message>
    <message>
        <location line="+10"/>
        <source>The label associated with this address list entry</source>
        <translation type="unfinished"></translation>
    </message>
    <message>
        <location line="+17"/>
        <source>The address associated with this address list entry. This can only be modified for sending addresses.</source>
        <translation type="unfinished"></translation>
    </message>
    <message>
        <location line="-10"/>
        <source>&amp;Address</source>
        <translation>&amp;Address</translation>
    </message>
    <message>
        <location filename="../editaddressdialog.cpp" line="+28"/>
        <source>New receiving address</source>
        <translation type="unfinished"></translation>
    </message>
    <message>
        <location line="+4"/>
        <source>New sending address</source>
        <translation type="unfinished"></translation>
    </message>
    <message>
        <location line="+3"/>
        <source>Edit receiving address</source>
        <translation type="unfinished"></translation>
    </message>
    <message>
        <location line="+4"/>
        <source>Edit sending address</source>
        <translation type="unfinished"></translation>
    </message>
    <message>
        <location line="+71"/>
        <source>The entered address &quot;%1&quot; is not a valid Bitcoin address.</source>
        <translation type="unfinished"></translation>
    </message>
    <message>
        <location line="+5"/>
        <source>The entered address &quot;%1&quot; is already in the address book.</source>
        <translation type="unfinished"></translation>
    </message>
    <message>
        <location line="+5"/>
        <source>Could not unlock wallet.</source>
        <translation type="unfinished"></translation>
    </message>
    <message>
        <location line="+5"/>
        <source>New key generation failed.</source>
        <translation type="unfinished"></translation>
    </message>
</context>
<context>
    <name>FreespaceChecker</name>
    <message>
        <location filename="../intro.cpp" line="+76"/>
        <source>A new data directory will be created.</source>
        <translation>A new data directory will be created.</translation>
    </message>
    <message>
        <location line="+22"/>
        <source>name</source>
        <translation>name</translation>
    </message>
    <message>
        <location line="+2"/>
        <source>Directory already exists. Add %1 if you intend to create a new directory here.</source>
        <translation>Directory already exists. Add %1 if you intend to create a new directory here.</translation>
    </message>
    <message>
        <location line="+3"/>
        <source>Path already exists, and is not a directory.</source>
        <translation>Path already exists, and is not a directory.</translation>
    </message>
    <message>
        <location line="+7"/>
        <source>Cannot create data directory here.</source>
        <translation>Cannot create data directory here.</translation>
    </message>
</context>
<context>
    <name>HelpMessageDialog</name>
    <message>
        <location filename="../utilitydialog.cpp" line="+40"/>
        <source>version</source>
        <translation type="unfinished">version</translation>
    </message>
    <message>
        <location line="+5"/>
        <location line="+2"/>
        <source>(%1-bit)</source>
        <translation type="unfinished"></translation>
    </message>
    <message>
        <location line="+5"/>
        <source>About %1</source>
        <translation type="unfinished"></translation>
    </message>
    <message>
        <location line="+19"/>
        <source>Command-line options</source>
        <translation type="unfinished"></translation>
    </message>
    <message>
        <location line="+1"/>
        <source>Usage:</source>
        <translation type="unfinished">Usage:</translation>
    </message>
    <message>
        <location line="+1"/>
        <source>command-line options</source>
        <translation type="unfinished">command-line options</translation>
    </message>
    <message>
        <location line="+9"/>
        <source>UI Options:</source>
        <translation type="unfinished"></translation>
    </message>
    <message>
        <location line="+4"/>
        <source>Choose data directory on startup (default: %u)</source>
        <translation type="unfinished"></translation>
    </message>
    <message>
        <location line="+1"/>
        <source>Set language, for example &quot;de_DE&quot; (default: system locale)</source>
        <translation type="unfinished"></translation>
    </message>
    <message>
        <location line="+1"/>
        <source>Start minimized</source>
        <translation type="unfinished"></translation>
    </message>
    <message>
        <location line="+1"/>
        <source>Set SSL root certificates for payment request (default: -system-)</source>
        <translation type="unfinished"></translation>
    </message>
    <message>
        <location line="+1"/>
        <source>Show splash screen on startup (default: %u)</source>
        <translation type="unfinished"></translation>
    </message>
    <message>
        <location line="+1"/>
        <source>Reset all settings changed in the GUI</source>
        <translation type="unfinished"></translation>
    </message>
</context>
<context>
    <name>Intro</name>
    <message>
        <location filename="../forms/intro.ui" line="+14"/>
        <source>Welcome</source>
        <translation>Welcome</translation>
    </message>
    <message>
        <location line="+9"/>
        <source>Welcome to %1.</source>
        <translation type="unfinished"></translation>
    </message>
    <message>
        <location line="+26"/>
        <source>As this is the first time the program is launched, you can choose where %1 will store its data.</source>
        <translation type="unfinished"></translation>
    </message>
    <message>
        <location line="+157"/>
        <source>When you click OK, %1 will begin to download and process the full %4 block chain (%2GB) starting with the earliest transactions in %3 when %4 initially launched.</source>
        <translation type="unfinished"></translation>
    </message>
    <message>
        <location line="+10"/>
        <source>This initial synchronisation is very demanding, and may expose hardware problems with your computer that had previously gone unnoticed. Each time you run %1, it will continue downloading where it left off.</source>
        <translation type="unfinished"></translation>
    </message>
    <message>
        <location line="+10"/>
        <source>If you have chosen to limit block chain storage (pruning), the historical data must still be downloaded and processed, but will be deleted afterward to keep your disk usage low.</source>
        <translation type="unfinished"></translation>
    </message>
    <message>
        <location line="-160"/>
        <source>Use the default data directory</source>
        <translation>Use the default data directory</translation>
    </message>
    <message>
        <location line="+7"/>
        <source>Use a custom data directory:</source>
        <translation>Use a custom data directory:</translation>
    </message>
    <message>
        <location filename="../intro.cpp" line="+20"/>
        <source>Bitcoin</source>
        <translation type="unfinished">Bitcoin</translation>
    </message>
    <message>
        <location line="+6"/>
        <source>At least %1 GB of data will be stored in this directory, and it will grow over time.</source>
        <translation type="unfinished"></translation>
    </message>
    <message>
        <location line="+5"/>
        <source>Approximately %1 GB of data will be stored in this directory.</source>
        <translation type="unfinished"></translation>
    </message>
    <message>
        <location line="+8"/>
        <source>%1 will download and store a copy of the Bitcoin block chain.</source>
        <translation type="unfinished"></translation>
    </message>
    <message>
        <location line="+2"/>
        <source>The wallet will also be stored in this directory.</source>
        <translation type="unfinished"></translation>
    </message>
    <message>
        <location line="+70"/>
        <source>Error: Specified data directory &quot;%1&quot; cannot be created.</source>
        <translation type="unfinished"></translation>
    </message>
    <message>
        <location line="+26"/>
        <source>Error</source>
        <translation>Error</translation>
    </message>
    <message numerus="yes">
        <location line="+9"/>
        <source>%n GB of free space available</source>
        <translation>
            <numerusform>%n GB of free space available</numerusform>
            <numerusform>%n GB of free space available</numerusform>
        </translation>
    </message>
    <message numerus="yes">
        <location line="+3"/>
        <source>(of %n GB needed)</source>
        <translation>
            <numerusform>(of %n GB needed)</numerusform>
            <numerusform>(of %n GB needed)</numerusform>
        </translation>
    </message>
</context>
<context>
    <name>ModalOverlay</name>
    <message>
        <location filename="../forms/modaloverlay.ui" line="+14"/>
        <source>Form</source>
        <translation type="unfinished">Form</translation>
    </message>
    <message>
        <location line="+119"/>
        <source>Recent transactions may not yet be visible, and therefore your wallet&apos;s balance might be incorrect. This information will be correct once your wallet has finished synchronizing with the bitcoin network, as detailed below.</source>
        <translation type="unfinished"></translation>
    </message>
    <message>
        <location line="+19"/>
        <source>Attempting to spend bitcoins that are affected by not-yet-displayed transactions will not be accepted by the network.</source>
        <translation type="unfinished"></translation>
    </message>
    <message>
        <location line="+63"/>
        <source>Number of blocks left</source>
        <translation type="unfinished"></translation>
    </message>
    <message>
        <location line="+7"/>
        <location line="+26"/>
        <location filename="../modaloverlay.cpp" line="+138"/>
        <source>Unknown...</source>
        <translation type="unfinished"></translation>
    </message>
    <message>
        <location line="-13"/>
        <source>Last block time</source>
        <translation type="unfinished">Last block time</translation>
    </message>
    <message>
        <location line="+26"/>
        <source>Progress</source>
        <translation type="unfinished"></translation>
    </message>
    <message>
        <location line="+34"/>
        <source>Progress increase per hour</source>
        <translation type="unfinished"></translation>
    </message>
    <message>
        <location line="+7"/>
        <location line="+20"/>
        <source>calculating...</source>
        <translation type="unfinished"></translation>
    </message>
    <message>
        <location line="-7"/>
        <source>Estimated time left until synced</source>
        <translation type="unfinished"></translation>
    </message>
    <message>
        <location line="+37"/>
        <source>Hide</source>
        <translation type="unfinished"></translation>
    </message>
    <message>
        <location filename="../modaloverlay.cpp" line="-1"/>
        <source>Unknown. Syncing Headers (%1)...</source>
        <translation type="unfinished"></translation>
    </message>
</context>
<context>
    <name>OpenURIDialog</name>
    <message>
        <location filename="../forms/openuridialog.ui" line="+14"/>
        <source>Open URI</source>
        <translation type="unfinished"></translation>
    </message>
    <message>
        <location line="+6"/>
        <source>Open payment request from URI or file</source>
        <translation type="unfinished"></translation>
    </message>
    <message>
        <location line="+9"/>
        <source>URI:</source>
        <translation type="unfinished"></translation>
    </message>
    <message>
        <location line="+10"/>
        <source>Select payment request file</source>
        <translation type="unfinished"></translation>
    </message>
    <message>
        <location filename="../openuridialog.cpp" line="+47"/>
        <source>Select payment request file to open</source>
        <translation type="unfinished"></translation>
    </message>
</context>
<context>
    <name>OptionsDialog</name>
    <message>
        <location filename="../forms/optionsdialog.ui" line="+14"/>
        <source>Options</source>
        <translation>Options</translation>
    </message>
    <message>
        <location line="+13"/>
        <source>&amp;Main</source>
        <translation>&amp;Main</translation>
    </message>
    <message>
        <location line="+6"/>
        <source>Automatically start %1 after logging in to the system.</source>
        <translation type="unfinished"></translation>
    </message>
    <message>
        <location line="+3"/>
        <source>&amp;Start %1 on system login</source>
        <translation type="unfinished"></translation>
    </message>
    <message>
        <location line="+9"/>
        <source>Size of &amp;database cache</source>
        <translation type="unfinished"></translation>
    </message>
    <message>
        <location line="+16"/>
        <source>MB</source>
        <translation type="unfinished"></translation>
    </message>
    <message>
        <location line="+27"/>
        <source>Number of script &amp;verification threads</source>
        <translation type="unfinished"></translation>
    </message>
    <message>
        <location line="+114"/>
        <source>Accept connections from outside</source>
        <translation type="unfinished"></translation>
    </message>
    <message>
        <location line="+3"/>
        <source>Allow incoming connections</source>
        <translation type="unfinished"></translation>
    </message>
    <message>
        <location line="+44"/>
        <location line="+187"/>
        <source>IP address of the proxy (e.g. IPv4: 127.0.0.1 / IPv6: ::1)</source>
        <translation type="unfinished"></translation>
    </message>
    <message>
        <location line="-118"/>
        <location line="+23"/>
        <location line="+23"/>
        <source>Shows if the supplied default SOCKS5 proxy is used to reach peers via this network type.</source>
        <translation type="unfinished"></translation>
    </message>
    <message>
        <location line="+166"/>
        <source>Minimize instead of exit the application when the window is closed. When this option is enabled, the application will be closed only after selecting Exit in the menu.</source>
        <translation type="unfinished"></translation>
    </message>
    <message>
        <location line="+80"/>
        <location line="+13"/>
        <source>Third party URLs (e.g. a block explorer) that appear in the transactions tab as context menu items. %s in the URL is replaced by transaction hash. Multiple URLs are separated by vertical bar |.</source>
        <translation type="unfinished"></translation>
    </message>
    <message>
        <location line="-10"/>
        <source>Third party transaction URLs</source>
        <translation type="unfinished"></translation>
    </message>
    <message>
        <location line="+41"/>
        <source>Active command-line options that override above options:</source>
        <translation type="unfinished"></translation>
    </message>
    <message>
        <location line="+45"/>
        <source>Open the %1 configuration file from the working directory.</source>
        <translation type="unfinished"></translation>
    </message>
    <message>
        <location line="+3"/>
        <source>Open Configuration File</source>
        <translation type="unfinished"></translation>
    </message>
    <message>
        <location line="+10"/>
        <source>Reset all client options to default.</source>
        <translation>Reset all client options to default.</translation>
    </message>
    <message>
        <location line="+3"/>
        <source>&amp;Reset Options</source>
        <translation>&amp;Reset Options</translation>
    </message>
    <message>
        <location line="-529"/>
        <source>&amp;Network</source>
        <translation>&amp;Network</translation>
    </message>
    <message>
        <location line="-85"/>
        <source>(0 = auto, &lt;0 = leave that many cores free)</source>
        <translation type="unfinished"></translation>
    </message>
    <message>
        <location line="+36"/>
        <source>W&amp;allet</source>
        <translation type="unfinished"></translation>
    </message>
    <message>
        <location line="+6"/>
        <source>Expert</source>
        <translation type="unfinished"></translation>
    </message>
    <message>
        <location line="+9"/>
        <source>Enable coin &amp;control features</source>
        <translation type="unfinished"></translation>
    </message>
    <message>
        <location line="+7"/>
        <source>If you disable the spending of unconfirmed change, the change from a transaction cannot be used until that transaction has at least one confirmation. This also affects how your balance is computed.</source>
        <translation type="unfinished"></translation>
    </message>
    <message>
        <location line="+3"/>
        <source>&amp;Spend unconfirmed change</source>
        <translation type="unfinished"></translation>
    </message>
    <message>
        <location line="+30"/>
        <source>Automatically open the Bitcoin client port on the router. This only works when your router supports UPnP and it is enabled.</source>
        <translation>Automatically open the Bitcoin client port on the router. This only works when your router supports UPnP and it is enabled.</translation>
    </message>
    <message>
        <location line="+3"/>
        <source>Map port using &amp;UPnP</source>
        <translation>Map port using &amp;UPnP</translation>
    </message>
    <message>
        <location line="+17"/>
        <source>Connect to the Bitcoin network through a SOCKS5 proxy.</source>
        <translation type="unfinished"></translation>
    </message>
    <message>
        <location line="+3"/>
        <source>&amp;Connect through SOCKS5 proxy (default proxy):</source>
        <translation type="unfinished"></translation>
    </message>
    <message>
        <location line="+9"/>
        <location line="+187"/>
        <source>Proxy &amp;IP:</source>
        <translation>Proxy &amp;IP:</translation>
    </message>
    <message>
        <location line="-155"/>
        <location line="+187"/>
        <source>&amp;Port:</source>
        <translation>&amp;Port:</translation>
    </message>
    <message>
        <location line="-162"/>
        <location line="+187"/>
        <source>Port of the proxy (e.g. 9050)</source>
        <translation>Port of the proxy (e.g. 9050)</translation>
    </message>
    <message>
        <location line="-163"/>
        <source>Used for reaching peers via:</source>
        <translation type="unfinished"></translation>
    </message>
    <message>
        <location line="+23"/>
        <source>IPv4</source>
        <translation type="unfinished"></translation>
    </message>
    <message>
        <location line="+23"/>
        <source>IPv6</source>
        <translation type="unfinished"></translation>
    </message>
    <message>
        <location line="+23"/>
        <source>Tor</source>
        <translation type="unfinished"></translation>
    </message>
    <message>
        <location line="+25"/>
        <source>Connect to the Bitcoin network through a separate SOCKS5 proxy for Tor hidden services.</source>
        <translation type="unfinished"></translation>
    </message>
    <message>
        <location line="+3"/>
        <source>Use separate SOCKS5 proxy to reach peers via Tor hidden services:</source>
        <translation type="unfinished"></translation>
    </message>
    <message>
        <location line="+102"/>
        <source>&amp;Window</source>
        <translation>&amp;Window</translation>
    </message>
    <message>
        <location line="+6"/>
        <source>&amp;Hide the icon from the system tray.</source>
        <translation type="unfinished"></translation>
    </message>
    <message>
        <location line="+3"/>
        <source>Hide tray icon</source>
        <translation type="unfinished"></translation>
    </message>
    <message>
        <location line="+7"/>
        <source>Show only a tray icon after minimizing the window.</source>
        <translation>Show only a tray icon after minimizing the window.</translation>
    </message>
    <message>
        <location line="+3"/>
        <source>&amp;Minimize to the tray instead of the taskbar</source>
        <translation>&amp;Minimize to the tray instead of the taskbar</translation>
    </message>
    <message>
        <location line="+10"/>
        <source>M&amp;inimize on close</source>
        <translation>M&amp;inimize on close</translation>
    </message>
    <message>
        <location line="+21"/>
        <source>&amp;Display</source>
        <translation>&amp;Display</translation>
    </message>
    <message>
        <location line="+8"/>
        <source>User Interface &amp;language:</source>
        <translation>User Interface &amp;language:</translation>
    </message>
    <message>
        <location line="+13"/>
        <source>The user interface language can be set here. This setting will take effect after restarting %1.</source>
        <translation type="unfinished"></translation>
    </message>
    <message>
        <location line="+11"/>
        <source>&amp;Unit to show amounts in:</source>
        <translation>&amp;Unit to show amounts in:</translation>
    </message>
    <message>
        <location line="+13"/>
        <source>Choose the default subdivision unit to show in the interface and when sending coins.</source>
        <translation>Choose the default subdivision unit to show in the interface and when sending coins.</translation>
    </message>
    <message>
        <location line="-450"/>
        <source>Whether to show coin control features or not.</source>
        <translation type="unfinished"></translation>
    </message>
    <message>
        <location line="+646"/>
        <source>&amp;OK</source>
        <translation>&amp;OK</translation>
    </message>
    <message>
        <location line="+13"/>
        <source>&amp;Cancel</source>
        <translation>&amp;Cancel</translation>
    </message>
    <message>
        <location filename="../optionsdialog.cpp" line="+84"/>
        <source>default</source>
        <translation>default</translation>
    </message>
    <message>
        <location line="+64"/>
        <source>none</source>
        <translation type="unfinished"></translation>
    </message>
    <message>
        <location line="+72"/>
        <source>Confirm options reset</source>
        <translation>Confirm options reset</translation>
    </message>
    <message>
        <location line="+1"/>
        <location line="+55"/>
        <source>Client restart required to activate changes.</source>
        <translation type="unfinished"></translation>
    </message>
    <message>
        <location line="-55"/>
        <source>Client will be shut down. Do you want to proceed?</source>
        <translation type="unfinished"></translation>
    </message>
    <message>
        <location line="+15"/>
        <source>Configuration options</source>
        <translation type="unfinished"></translation>
    </message>
    <message>
        <location line="+1"/>
        <source>The configuration file is used to specify advanced user options which override GUI settings. Additionally, any command-line options will override this configuration file.</source>
        <translation type="unfinished"></translation>
    </message>
    <message>
        <location line="+5"/>
        <source>Error</source>
        <translation type="unfinished">Error</translation>
    </message>
    <message>
        <location line="+0"/>
        <source>The configuration file could not be opened.</source>
        <translation type="unfinished"></translation>
    </message>
    <message>
        <location line="+38"/>
        <source>This change would require a client restart.</source>
        <translation type="unfinished"></translation>
    </message>
    <message>
        <location line="+28"/>
        <source>The supplied proxy address is invalid.</source>
        <translation>The supplied proxy address is invalid.</translation>
    </message>
</context>
<context>
    <name>OverviewPage</name>
    <message>
        <location filename="../forms/overviewpage.ui" line="+14"/>
        <source>Form</source>
        <translation>Form</translation>
    </message>
    <message>
        <location line="+62"/>
        <location line="+386"/>
        <source>The displayed information may be out of date. Your wallet automatically synchronizes with the Bitcoin network after a connection is established, but this process has not completed yet.</source>
        <translation>The displayed information may be out of date. Your wallet automatically synchronizes with the Bitcoin network after a connection is established, but this process has not completed yet.</translation>
    </message>
    <message>
        <location line="-139"/>
        <source>Watch-only:</source>
        <translation type="unfinished"></translation>
    </message>
    <message>
        <location line="+10"/>
        <source>Available:</source>
        <translation type="unfinished"></translation>
    </message>
    <message>
        <location line="+16"/>
        <source>Your current spendable balance</source>
        <translation>Your current spendable balance</translation>
    </message>
    <message>
        <location line="+41"/>
        <source>Pending:</source>
        <translation type="unfinished"></translation>
    </message>
    <message>
        <location line="-236"/>
        <source>Total of transactions that have yet to be confirmed, and do not yet count toward the spendable balance</source>
        <translation>Total of transactions that have yet to be confirmed, and do not yet count toward the spendable balance</translation>
    </message>
    <message>
        <location line="+112"/>
        <source>Immature:</source>
        <translation>Immature:</translation>
    </message>
    <message>
        <location line="-29"/>
        <source>Mined balance that has not yet matured</source>
        <translation>Mined balance that has not yet matured</translation>
    </message>
    <message>
        <location line="-177"/>
        <source>Balances</source>
        <translation type="unfinished"></translation>
    </message>
    <message>
        <location line="+161"/>
        <source>Total:</source>
        <translation>Total:</translation>
    </message>
    <message>
        <location line="+61"/>
        <source>Your current total balance</source>
        <translation>Your current total balance</translation>
    </message>
    <message>
        <location line="+92"/>
        <source>Your current balance in watch-only addresses</source>
        <translation type="unfinished"></translation>
    </message>
    <message>
        <location line="+23"/>
        <source>Spendable:</source>
        <translation type="unfinished"></translation>
    </message>
    <message>
        <location line="+49"/>
        <source>Recent transactions</source>
        <translation type="unfinished"></translation>
    </message>
    <message>
        <location line="-317"/>
        <source>Unconfirmed transactions to watch-only addresses</source>
        <translation type="unfinished"></translation>
    </message>
    <message>
        <location line="+50"/>
        <source>Mined balance in watch-only addresses that has not yet matured</source>
        <translation type="unfinished"></translation>
    </message>
    <message>
        <location line="+128"/>
        <source>Current total balance in watch-only addresses</source>
        <translation type="unfinished"></translation>
    </message>
</context>
<context>
    <name>PaymentServer</name>
    <message>
        <location filename="../paymentserver.cpp" line="+326"/>
        <location line="+216"/>
        <location line="+42"/>
        <location line="+113"/>
        <location line="+14"/>
        <location line="+18"/>
        <source>Payment request error</source>
        <translation type="unfinished"></translation>
    </message>
    <message>
        <location line="-402"/>
        <source>Cannot start bitcoin: click-to-pay handler</source>
        <translation type="unfinished"></translation>
    </message>
    <message>
        <location line="+103"/>
        <location line="+14"/>
        <location line="+7"/>
        <source>URI handling</source>
        <translation type="unfinished"></translation>
    </message>
    <message>
        <location line="-20"/>
        <source>Payment request fetch URL is invalid: %1</source>
        <translation type="unfinished"></translation>
    </message>
    <message>
        <location line="+13"/>
        <source>Invalid payment address %1</source>
        <translation type="unfinished"></translation>
    </message>
    <message>
        <location line="+8"/>
        <source>URI cannot be parsed! This can be caused by an invalid Bitcoin address or malformed URI parameters.</source>
        <translation type="unfinished"></translation>
    </message>
    <message>
        <location line="+13"/>
        <source>Payment request file handling</source>
        <translation type="unfinished"></translation>
    </message>
    <message>
        <location line="+1"/>
        <source>Payment request file cannot be read! This can be caused by an invalid payment request file.</source>
        <translation type="unfinished"></translation>
    </message>
    <message>
        <location line="+61"/>
        <location line="+9"/>
        <location line="+31"/>
        <location line="+10"/>
        <location line="+17"/>
        <location line="+88"/>
        <source>Payment request rejected</source>
        <translation type="unfinished"></translation>
    </message>
    <message>
        <location line="-155"/>
        <source>Payment request network doesn&apos;t match client network.</source>
        <translation type="unfinished"></translation>
    </message>
    <message>
        <location line="+9"/>
        <source>Payment request expired.</source>
        <translation type="unfinished"></translation>
    </message>
    <message>
        <location line="+6"/>
        <source>Payment request is not initialized.</source>
        <translation type="unfinished"></translation>
    </message>
    <message>
        <location line="+26"/>
        <source>Unverified payment requests to custom payment scripts are unsupported.</source>
        <translation type="unfinished"></translation>
    </message>
    <message>
        <location line="+9"/>
        <location line="+17"/>
        <source>Invalid payment request.</source>
        <translation type="unfinished"></translation>
    </message>
    <message>
        <location line="-10"/>
        <source>Requested payment amount of %1 is too small (considered dust).</source>
        <translation type="unfinished"></translation>
    </message>
    <message>
        <location line="+55"/>
        <source>Refund from %1</source>
        <translation type="unfinished"></translation>
    </message>
    <message>
        <location line="+44"/>
        <source>Payment request %1 is too large (%2 bytes, allowed %3 bytes).</source>
        <translation type="unfinished"></translation>
    </message>
    <message>
        <location line="+9"/>
        <source>Error communicating with %1: %2</source>
        <translation type="unfinished"></translation>
    </message>
    <message>
        <location line="+20"/>
        <source>Payment request cannot be parsed!</source>
        <translation type="unfinished"></translation>
    </message>
    <message>
        <location line="+13"/>
        <source>Bad response from server %1</source>
        <translation type="unfinished"></translation>
    </message>
    <message>
        <location line="+22"/>
        <source>Network request error</source>
        <translation type="unfinished"></translation>
    </message>
    <message>
        <location line="+11"/>
        <source>Payment acknowledged</source>
        <translation type="unfinished"></translation>
    </message>
</context>
<context>
    <name>PeerTableModel</name>
    <message>
        <location filename="../peertablemodel.cpp" line="+117"/>
        <source>User Agent</source>
        <translation type="unfinished"></translation>
    </message>
    <message>
        <location line="+0"/>
        <source>Node/Service</source>
        <translation type="unfinished"></translation>
    </message>
    <message>
        <location line="+0"/>
        <source>NodeId</source>
        <translation type="unfinished"></translation>
    </message>
    <message>
        <location line="+0"/>
        <source>Ping</source>
        <translation type="unfinished"></translation>
    </message>
</context>
<context>
    <name>QObject</name>
    <message>
        <location filename="../bitcoinunits.cpp" line="+176"/>
        <source>Amount</source>
        <translation type="unfinished">Amount</translation>
    </message>
    <message>
        <location filename="../guiutil.cpp" line="+130"/>
        <source>Enter a Bitcoin address (e.g. %1)</source>
        <translation type="unfinished"></translation>
    </message>
    <message>
<<<<<<< HEAD
        <location line="+762"/>
=======
        <location line="+766"/>
>>>>>>> 3751912e
        <source>%1 d</source>
        <translation type="unfinished"></translation>
    </message>
    <message>
        <location line="+2"/>
        <source>%1 h</source>
        <translation type="unfinished"></translation>
    </message>
    <message>
        <location line="+2"/>
        <source>%1 m</source>
        <translation type="unfinished"></translation>
    </message>
    <message>
        <location line="+2"/>
        <location line="+50"/>
        <source>%1 s</source>
        <translation type="unfinished"></translation>
    </message>
    <message>
        <location line="-10"/>
        <source>None</source>
        <translation type="unfinished"></translation>
    </message>
    <message>
        <location line="+5"/>
        <source>N/A</source>
        <translation type="unfinished">N/A</translation>
    </message>
    <message>
        <location line="+0"/>
        <source>%1 ms</source>
        <translation type="unfinished"></translation>
    </message>
    <message numerus="yes">
        <location line="+18"/>
        <source>%n second(s)</source>
        <translation>
            <numerusform>%n second</numerusform>
            <numerusform>%n seconds</numerusform>
        </translation>
    </message>
    <message numerus="yes">
        <location line="+4"/>
        <source>%n minute(s)</source>
        <translation>
            <numerusform>%n minute</numerusform>
            <numerusform>%n minutes</numerusform>
        </translation>
    </message>
    <message numerus="yes">
        <location line="+4"/>
        <source>%n hour(s)</source>
        <translation type="unfinished">
            <numerusform>%n hour</numerusform>
            <numerusform>%n hours</numerusform>
        </translation>
    </message>
    <message numerus="yes">
        <location line="+4"/>
        <source>%n day(s)</source>
        <translation type="unfinished">
            <numerusform>%n day</numerusform>
            <numerusform>%n days</numerusform>
        </translation>
    </message>
    <message numerus="yes">
        <location line="+4"/>
        <location line="+6"/>
        <source>%n week(s)</source>
        <translation type="unfinished">
            <numerusform>%n week</numerusform>
            <numerusform>%n weeks</numerusform>
        </translation>
    </message>
    <message>
        <location line="+0"/>
        <source>%1 and %2</source>
        <translation type="unfinished"></translation>
    </message>
    <message numerus="yes">
        <location line="+0"/>
        <source>%n year(s)</source>
        <translation type="unfinished">
            <numerusform>%n year</numerusform>
            <numerusform>%n years</numerusform>
        </translation>
    </message>
    <message>
        <location filename="../bitcoin.cpp" line="+178"/>
        <source>%1 didn&apos;t yet exit safely...</source>
        <translation type="unfinished"></translation>
    </message>
</context>
<context>
    <name>QObject::QObject</name>
    <message>
        <location line="-86"/>
        <source>Error: Specified data directory &quot;%1&quot; does not exist.</source>
        <translation type="unfinished"></translation>
    </message>
    <message>
        <location line="+7"/>
        <source>Error: Cannot parse configuration file: %1. Only use key=value syntax.</source>
        <translation type="unfinished"></translation>
    </message>
    <message>
        <location line="+14"/>
        <source>Error: %1</source>
        <translation type="unfinished"></translation>
    </message>
</context>
<context>
    <name>QRImageWidget</name>
    <message>
        <location filename="../receiverequestdialog.cpp" line="+36"/>
        <source>&amp;Save Image...</source>
        <translation type="unfinished"></translation>
    </message>
    <message>
        <location line="+3"/>
        <source>&amp;Copy Image</source>
        <translation type="unfinished"></translation>
    </message>
    <message>
        <location line="+32"/>
        <source>Save QR Code</source>
        <translation type="unfinished"></translation>
    </message>
    <message>
        <location line="+0"/>
        <source>PNG Image (*.png)</source>
        <translation type="unfinished"></translation>
    </message>
</context>
<context>
    <name>RPCConsole</name>
    <message>
        <location filename="../forms/debugwindow.ui" line="+56"/>
        <location line="+26"/>
        <location line="+26"/>
        <location line="+23"/>
        <location line="+26"/>
        <location line="+36"/>
        <location line="+23"/>
        <location line="+36"/>
        <location line="+23"/>
        <location line="+36"/>
        <location line="+23"/>
        <location line="+663"/>
        <location line="+23"/>
        <location line="+23"/>
        <location line="+23"/>
        <location line="+23"/>
        <location line="+23"/>
        <location line="+23"/>
        <location line="+23"/>
        <location line="+23"/>
        <location line="+23"/>
        <location line="+23"/>
        <location line="+23"/>
        <location line="+23"/>
        <location line="+23"/>
        <location line="+23"/>
        <location line="+26"/>
        <location line="+23"/>
        <location line="+23"/>
        <source>N/A</source>
        <translation>N/A</translation>
    </message>
    <message>
        <location line="-1345"/>
        <source>Client version</source>
        <translation>Client version</translation>
    </message>
    <message>
        <location line="-22"/>
        <source>&amp;Information</source>
        <translation>&amp;Information</translation>
    </message>
    <message>
        <location line="-10"/>
        <source>Debug window</source>
        <translation type="unfinished"></translation>
    </message>
    <message>
        <location line="+25"/>
        <source>General</source>
        <translation type="unfinished"></translation>
    </message>
    <message>
        <location line="+56"/>
        <source>Using BerkeleyDB version</source>
        <translation type="unfinished"></translation>
    </message>
    <message>
        <location line="+26"/>
        <source>Datadir</source>
        <translation type="unfinished"></translation>
    </message>
    <message>
        <location line="+26"/>
        <source>Startup time</source>
        <translation>Startup time</translation>
    </message>
    <message>
        <location line="+29"/>
        <source>Network</source>
        <translation>Network</translation>
    </message>
    <message>
        <location line="+7"/>
        <source>Name</source>
        <translation type="unfinished"></translation>
    </message>
    <message>
        <location line="+23"/>
        <source>Number of connections</source>
        <translation>Number of connections</translation>
    </message>
    <message>
        <location line="+29"/>
        <source>Block chain</source>
        <translation>Block chain</translation>
    </message>
    <message>
        <location line="+7"/>
        <source>Current number of blocks</source>
        <translation>Current number of blocks</translation>
    </message>
    <message>
        <location line="+52"/>
        <source>Memory Pool</source>
        <translation type="unfinished"></translation>
    </message>
    <message>
        <location line="+7"/>
        <source>Current number of transactions</source>
        <translation type="unfinished"></translation>
    </message>
    <message>
        <location line="+23"/>
        <source>Memory usage</source>
        <translation type="unfinished"></translation>
    </message>
    <message>
        <location line="+324"/>
        <source>&amp;Reset</source>
        <translation type="unfinished"></translation>
    </message>
    <message>
        <location line="+80"/>
        <location line="+558"/>
        <source>Received</source>
        <translation type="unfinished"></translation>
    </message>
    <message>
        <location line="-478"/>
        <location line="+455"/>
        <source>Sent</source>
        <translation type="unfinished"></translation>
    </message>
    <message>
        <location line="-414"/>
        <source>&amp;Peers</source>
        <translation type="unfinished"></translation>
    </message>
    <message>
        <location line="+53"/>
        <source>Banned peers</source>
        <translation type="unfinished"></translation>
    </message>
    <message>
        <location line="+60"/>
<<<<<<< HEAD
        <location filename="../rpcconsole.cpp" line="+460"/>
        <location line="+719"/>
=======
        <location filename="../rpcconsole.cpp" line="+467"/>
        <location line="+728"/>
>>>>>>> 3751912e
        <source>Select a peer to view detailed information.</source>
        <translation type="unfinished"></translation>
    </message>
    <message>
        <location line="+25"/>
        <source>Whitelisted</source>
        <translation type="unfinished"></translation>
    </message>
    <message>
        <location line="+23"/>
        <source>Direction</source>
        <translation type="unfinished"></translation>
    </message>
    <message>
        <location line="+23"/>
        <source>Version</source>
        <translation type="unfinished"></translation>
    </message>
    <message>
        <location line="+69"/>
        <source>Starting Block</source>
        <translation type="unfinished"></translation>
    </message>
    <message>
        <location line="+23"/>
        <source>Synced Headers</source>
        <translation type="unfinished"></translation>
    </message>
    <message>
        <location line="+23"/>
        <source>Synced Blocks</source>
        <translation type="unfinished"></translation>
    </message>
    <message>
        <location line="-1079"/>
        <location line="+987"/>
        <source>User Agent</source>
        <translation type="unfinished"></translation>
    </message>
    <message>
        <location line="-684"/>
        <source>Open the %1 debug log file from the current data directory. This can take a few seconds for large log files.</source>
        <translation type="unfinished"></translation>
    </message>
    <message>
        <location line="+68"/>
        <source>Decrease font size</source>
        <translation type="unfinished"></translation>
    </message>
    <message>
        <location line="+29"/>
        <source>Increase font size</source>
        <translation type="unfinished"></translation>
    </message>
    <message>
        <location line="+610"/>
        <source>Services</source>
        <translation type="unfinished"></translation>
    </message>
    <message>
        <location line="+92"/>
        <source>Ban Score</source>
        <translation type="unfinished"></translation>
    </message>
    <message>
        <location line="+23"/>
        <source>Connection Time</source>
        <translation type="unfinished"></translation>
    </message>
    <message>
        <location line="+23"/>
        <source>Last Send</source>
        <translation type="unfinished"></translation>
    </message>
    <message>
        <location line="+23"/>
        <source>Last Receive</source>
        <translation type="unfinished"></translation>
    </message>
    <message>
        <location line="+69"/>
        <source>Ping Time</source>
        <translation type="unfinished"></translation>
    </message>
    <message>
        <location line="+23"/>
        <source>The duration of a currently outstanding ping.</source>
        <translation type="unfinished"></translation>
    </message>
    <message>
        <location line="+3"/>
        <source>Ping Wait</source>
        <translation type="unfinished"></translation>
    </message>
    <message>
        <location line="+23"/>
        <source>Min Ping</source>
        <translation type="unfinished"></translation>
    </message>
    <message>
        <location line="+23"/>
        <source>Time Offset</source>
        <translation type="unfinished"></translation>
    </message>
    <message>
        <location line="-1116"/>
        <source>Last block time</source>
        <translation>Last block time</translation>
    </message>
    <message>
        <location line="+110"/>
        <source>&amp;Open</source>
        <translation>&amp;Open</translation>
    </message>
    <message>
        <location line="+26"/>
        <source>&amp;Console</source>
        <translation>&amp;Console</translation>
    </message>
    <message>
        <location line="+195"/>
        <source>&amp;Network Traffic</source>
        <translation type="unfinished"></translation>
    </message>
    <message>
        <location line="+68"/>
        <source>Totals</source>
        <translation type="unfinished"></translation>
    </message>
    <message>
        <location filename="../rpcconsole.cpp" line="-413"/>
        <source>In:</source>
        <translation type="unfinished"></translation>
    </message>
    <message>
        <location line="+1"/>
        <source>Out:</source>
        <translation type="unfinished"></translation>
    </message>
    <message>
        <location filename="../forms/debugwindow.ui" line="-299"/>
        <source>Debug log file</source>
        <translation>Debug log file</translation>
    </message>
    <message>
        <location line="+136"/>
        <source>Clear console</source>
        <translation>Clear console</translation>
    </message>
    <message>
        <location filename="../rpcconsole.cpp" line="-223"/>
        <source>1 &amp;hour</source>
        <translation type="unfinished"></translation>
    </message>
    <message>
        <location line="+1"/>
        <source>1 &amp;day</source>
        <translation type="unfinished"></translation>
    </message>
    <message>
        <location line="+1"/>
        <source>1 &amp;week</source>
        <translation type="unfinished"></translation>
    </message>
    <message>
        <location line="+1"/>
        <source>1 &amp;year</source>
        <translation type="unfinished"></translation>
    </message>
    <message>
        <location line="-4"/>
        <source>&amp;Disconnect</source>
        <translation type="unfinished"></translation>
    </message>
    <message>
        <location line="+1"/>
        <location line="+1"/>
        <location line="+1"/>
        <location line="+1"/>
        <source>Ban for</source>
        <translation type="unfinished"></translation>
    </message>
    <message>
        <location line="+48"/>
        <source>&amp;Unban</source>
        <translation type="unfinished"></translation>
    </message>
    <message>
        <location line="+135"/>
        <source>Welcome to the %1 RPC console.</source>
        <translation type="unfinished"></translation>
    </message>
    <message>
        <location line="+2"/>
        <source>Type &lt;b&gt;help&lt;/b&gt; for an overview of available commands.</source>
        <translation>Type &lt;b&gt;help&lt;/b&gt; for an overview of available commands.</translation>
    </message>
    <message>
        <location line="-1"/>
        <source>Use up and down arrows to navigate history, and %1 to clear screen.</source>
        <translation type="unfinished"></translation>
    </message>
    <message>
        <location line="+3"/>
        <source>WARNING: Scammers have been active, telling users to type commands here, stealing their wallet contents. Do not use this console without fully understanding the ramifications of a command.</source>
        <translation type="unfinished"></translation>
    </message>
    <message>
        <location line="+36"/>
        <source>Network activity disabled</source>
        <translation type="unfinished"></translation>
    </message>
    <message>
        <location line="+150"/>
        <source>%1 B</source>
        <translation type="unfinished"></translation>
    </message>
    <message>
        <location line="+2"/>
        <source>%1 KB</source>
        <translation type="unfinished"></translation>
    </message>
    <message>
        <location line="+2"/>
        <source>%1 MB</source>
        <translation type="unfinished"></translation>
    </message>
    <message>
        <location line="+2"/>
        <source>%1 GB</source>
        <translation type="unfinished"></translation>
    </message>
    <message>
        <location line="+99"/>
        <source>(node id: %1)</source>
        <translation type="unfinished"></translation>
    </message>
    <message>
        <location line="+2"/>
        <source>via %1</source>
        <translation type="unfinished"></translation>
    </message>
    <message>
        <location line="+3"/>
        <location line="+1"/>
        <source>never</source>
        <translation type="unfinished"></translation>
    </message>
    <message>
        <location line="+10"/>
        <source>Inbound</source>
        <translation type="unfinished"></translation>
    </message>
    <message>
        <location line="+0"/>
        <source>Outbound</source>
        <translation type="unfinished"></translation>
    </message>
    <message>
        <location line="+2"/>
        <source>Yes</source>
        <translation type="unfinished"></translation>
    </message>
    <message>
        <location line="+0"/>
        <source>No</source>
        <translation type="unfinished"></translation>
    </message>
    <message>
        <location line="+12"/>
        <location line="+6"/>
        <source>Unknown</source>
        <translation type="unfinished"></translation>
    </message>
</context>
<context>
    <name>ReceiveCoinsDialog</name>
    <message>
        <location filename="../forms/receivecoinsdialog.ui" line="+107"/>
        <source>&amp;Amount:</source>
        <translation type="unfinished"></translation>
    </message>
    <message>
        <location line="-16"/>
        <source>&amp;Label:</source>
        <translation type="unfinished">&amp;Label:</translation>
    </message>
    <message>
        <location line="-37"/>
        <source>&amp;Message:</source>
        <translation type="unfinished"></translation>
    </message>
    <message>
        <location line="-20"/>
        <source>Reuse one of the previously used receiving addresses. Reusing addresses has security and privacy issues. Do not use this unless re-generating a payment request made before.</source>
        <translation type="unfinished"></translation>
    </message>
    <message>
        <location line="+3"/>
        <source>R&amp;euse an existing receiving address (not recommended)</source>
        <translation type="unfinished"></translation>
    </message>
    <message>
        <location line="+14"/>
        <location line="+23"/>
        <source>An optional message to attach to the payment request, which will be displayed when the request is opened. Note: The message will not be sent with the payment over the Bitcoin network.</source>
        <translation type="unfinished"></translation>
    </message>
    <message>
        <location line="-7"/>
        <location line="+21"/>
        <source>An optional label to associate with the new receiving address.</source>
        <translation type="unfinished"></translation>
    </message>
    <message>
        <location line="-7"/>
        <source>Use this form to request payments. All fields are &lt;b&gt;optional&lt;/b&gt;.</source>
        <translation type="unfinished"></translation>
    </message>
    <message>
        <location line="+23"/>
        <location line="+22"/>
        <source>An optional amount to request. Leave this empty or zero to not request a specific amount.</source>
        <translation type="unfinished"></translation>
    </message>
    <message>
        <location line="+32"/>
        <source>Clear all fields of the form.</source>
        <translation type="unfinished"></translation>
    </message>
    <message>
        <location line="+3"/>
        <source>Clear</source>
        <translation type="unfinished"></translation>
    </message>
    <message>
        <location line="+75"/>
        <source>Requested payments history</source>
        <translation type="unfinished"></translation>
    </message>
    <message>
        <location line="-95"/>
        <source>&amp;Request payment</source>
        <translation type="unfinished"></translation>
    </message>
    <message>
        <location line="+120"/>
        <source>Show the selected request (does the same as double clicking an entry)</source>
        <translation type="unfinished"></translation>
    </message>
    <message>
        <location line="+3"/>
        <source>Show</source>
        <translation type="unfinished"></translation>
    </message>
    <message>
        <location line="+17"/>
        <source>Remove the selected entries from the list</source>
        <translation type="unfinished"></translation>
    </message>
    <message>
        <location line="+3"/>
        <source>Remove</source>
        <translation type="unfinished"></translation>
    </message>
    <message>
        <location filename="../receivecoinsdialog.cpp" line="+47"/>
        <source>Copy URI</source>
        <translation type="unfinished"></translation>
    </message>
    <message>
        <location line="+1"/>
        <source>Copy label</source>
        <translation type="unfinished"></translation>
    </message>
    <message>
        <location line="+1"/>
        <source>Copy message</source>
        <translation type="unfinished"></translation>
    </message>
    <message>
        <location line="+1"/>
        <source>Copy amount</source>
        <translation type="unfinished"></translation>
    </message>
</context>
<context>
    <name>ReceiveRequestDialog</name>
    <message>
        <location filename="../forms/receiverequestdialog.ui" line="+29"/>
        <source>QR Code</source>
        <translation type="unfinished"></translation>
    </message>
    <message>
        <location line="+46"/>
        <source>Copy &amp;URI</source>
        <translation type="unfinished"></translation>
    </message>
    <message>
        <location line="+10"/>
        <source>Copy &amp;Address</source>
        <translation type="unfinished"></translation>
    </message>
    <message>
        <location line="+10"/>
        <source>&amp;Save Image...</source>
        <translation type="unfinished"></translation>
    </message>
    <message>
        <location filename="../receiverequestdialog.cpp" line="+65"/>
        <source>Request payment to %1</source>
        <translation type="unfinished"></translation>
    </message>
    <message>
        <location line="+6"/>
        <source>Payment information</source>
        <translation type="unfinished"></translation>
    </message>
    <message>
        <location line="+1"/>
        <source>URI</source>
        <translation type="unfinished"></translation>
    </message>
    <message>
        <location line="+2"/>
        <source>Address</source>
        <translation type="unfinished"></translation>
    </message>
    <message>
        <location line="+2"/>
        <source>Amount</source>
        <translation type="unfinished">Amount</translation>
    </message>
    <message>
        <location line="+2"/>
        <source>Label</source>
        <translation type="unfinished"></translation>
    </message>
    <message>
        <location line="+2"/>
        <source>Message</source>
        <translation type="unfinished"></translation>
    </message>
    <message>
        <location line="+10"/>
        <source>Resulting URI too long, try to reduce the text for label / message.</source>
        <translation type="unfinished"></translation>
    </message>
    <message>
        <location line="+5"/>
        <source>Error encoding URI into QR Code.</source>
        <translation type="unfinished"></translation>
    </message>
</context>
<context>
    <name>RecentRequestsTableModel</name>
    <message>
        <location filename="../recentrequeststablemodel.cpp" line="+28"/>
        <source>Date</source>
        <translation type="unfinished">Date</translation>
    </message>
    <message>
        <location line="+0"/>
        <source>Label</source>
        <translation type="unfinished"></translation>
    </message>
    <message>
        <location line="+0"/>
        <source>Message</source>
        <translation type="unfinished"></translation>
    </message>
    <message>
        <location line="+39"/>
        <source>(no label)</source>
        <translation type="unfinished"></translation>
    </message>
    <message>
        <location line="+9"/>
        <source>(no message)</source>
        <translation type="unfinished"></translation>
    </message>
    <message>
        <location line="+8"/>
        <source>(no amount requested)</source>
        <translation type="unfinished"></translation>
    </message>
    <message>
        <location line="+42"/>
        <source>Requested</source>
        <translation type="unfinished"></translation>
    </message>
</context>
<context>
    <name>SendCoinsDialog</name>
    <message>
        <location filename="../forms/sendcoinsdialog.ui" line="+14"/>
        <location filename="../sendcoinsdialog.cpp" line="+586"/>
        <source>Send Coins</source>
        <translation>Send Coins</translation>
    </message>
    <message>
        <location line="+76"/>
        <source>Coin Control Features</source>
        <translation type="unfinished"></translation>
    </message>
    <message>
        <location line="+20"/>
        <source>Inputs...</source>
        <translation type="unfinished"></translation>
    </message>
    <message>
        <location line="+10"/>
        <source>automatically selected</source>
        <translation type="unfinished"></translation>
    </message>
    <message>
        <location line="+19"/>
        <source>Insufficient funds!</source>
        <translation type="unfinished"></translation>
    </message>
    <message>
        <location line="+89"/>
        <source>Quantity:</source>
        <translation type="unfinished"></translation>
    </message>
    <message>
        <location line="+35"/>
        <source>Bytes:</source>
        <translation type="unfinished"></translation>
    </message>
    <message>
        <location line="+48"/>
        <source>Amount:</source>
        <translation type="unfinished"></translation>
    </message>
    <message>
        <location line="+80"/>
        <source>Fee:</source>
        <translation type="unfinished"></translation>
    </message>
    <message>
        <location line="+51"/>
        <source>After Fee:</source>
        <translation type="unfinished"></translation>
    </message>
    <message>
        <location line="+32"/>
        <source>Change:</source>
        <translation type="unfinished"></translation>
    </message>
    <message>
        <location line="+44"/>
        <source>If this is activated, but the change address is empty or invalid, change will be sent to a newly generated address.</source>
        <translation type="unfinished"></translation>
    </message>
    <message>
        <location line="+3"/>
        <source>Custom change address</source>
        <translation type="unfinished"></translation>
    </message>
    <message>
        <location line="+206"/>
        <source>Transaction Fee:</source>
        <translation type="unfinished"></translation>
    </message>
    <message>
        <location line="+14"/>
        <source>Choose...</source>
        <translation type="unfinished"></translation>
    </message>
    <message>
        <location line="+24"/>
        <source>Using the fallbackfee can result in sending a transaction that will take several hours or days (or never) to confirm. Consider choosing your fee manually or wait until you have validated the complete chain.</source>
        <translation type="unfinished"></translation>
    </message>
    <message>
        <location line="+9"/>
        <source>Warning: Fee estimation is currently not possible.</source>
        <translation type="unfinished"></translation>
    </message>
    <message>
        <location line="+26"/>
        <source>collapse fee-settings</source>
        <translation type="unfinished"></translation>
    </message>
    <message>
        <location line="+54"/>
        <source>per kilobyte</source>
        <translation type="unfinished"></translation>
    </message>
    <message>
        <location line="-3"/>
        <source>If the custom fee is set to 1000 satoshis and the transaction is only 250 bytes, then &quot;per kilobyte&quot; only pays 250 satoshis in fee, while &quot;total at least&quot; pays 1000 satoshis. For transactions bigger than a kilobyte both pay by kilobyte.</source>
        <translation type="unfinished"></translation>
    </message>
    <message>
        <location line="-48"/>
        <source>Hide</source>
        <translation type="unfinished"></translation>
    </message>
    <message>
        <location line="+84"/>
        <location line="+13"/>
        <source>Paying only the minimum fee is just fine as long as there is less transaction volume than space in the blocks. But be aware that this can end up in a never confirming transaction once there is more demand for bitcoin transactions than the network can process.</source>
        <translation type="unfinished"></translation>
    </message>
    <message>
        <location line="+3"/>
        <source>(read the tooltip)</source>
        <translation type="unfinished"></translation>
    </message>
    <message>
        <location line="+29"/>
        <source>Recommended:</source>
        <translation type="unfinished"></translation>
    </message>
    <message>
        <location line="+30"/>
        <source>Custom:</source>
        <translation type="unfinished"></translation>
    </message>
    <message>
        <location line="+52"/>
        <source>(Smart fee not initialized yet. This usually takes a few blocks...)</source>
        <translation type="unfinished"></translation>
    </message>
    <message>
        <location line="+103"/>
        <source>Request Replace-By-Fee</source>
        <translation type="unfinished"></translation>
    </message>
    <message>
        <location line="+3"/>
        <source>Indicates that the sender may wish to replace this transaction with a new one paying higher fees (prior to being confirmed).</source>
        <translation type="unfinished"></translation>
    </message>
    <message>
        <location line="+79"/>
        <source>Send to multiple recipients at once</source>
        <translation>Send to multiple recipients at once</translation>
    </message>
    <message>
        <location line="+3"/>
        <source>Add &amp;Recipient</source>
        <translation>Add &amp;Recipient</translation>
    </message>
    <message>
        <location line="-20"/>
        <source>Clear all fields of the form.</source>
        <translation type="unfinished"></translation>
    </message>
    <message>
        <location line="-839"/>
        <source>Dust:</source>
        <translation type="unfinished"></translation>
    </message>
    <message>
        <location line="+700"/>
        <source>Confirmation time target:</source>
        <translation type="unfinished"></translation>
    </message>
    <message>
        <location line="+142"/>
        <source>Clear &amp;All</source>
        <translation>Clear &amp;All</translation>
    </message>
    <message>
        <location line="+55"/>
        <source>Balance:</source>
        <translation>Balance:</translation>
    </message>
    <message>
        <location line="-84"/>
        <source>Confirm the send action</source>
        <translation>Confirm the send action</translation>
    </message>
    <message>
        <location line="+3"/>
        <source>S&amp;end</source>
        <translation>S&amp;end</translation>
    </message>
    <message>
        <location filename="../sendcoinsdialog.cpp" line="-499"/>
        <source>Copy quantity</source>
        <translation type="unfinished"></translation>
    </message>
    <message>
        <location line="+1"/>
        <source>Copy amount</source>
        <translation type="unfinished"></translation>
    </message>
    <message>
        <location line="+1"/>
        <source>Copy fee</source>
        <translation type="unfinished"></translation>
    </message>
    <message>
        <location line="+1"/>
        <source>Copy after fee</source>
        <translation type="unfinished"></translation>
    </message>
    <message>
        <location line="+1"/>
        <source>Copy bytes</source>
        <translation type="unfinished"></translation>
    </message>
    <message>
        <location line="+1"/>
        <source>Copy dust</source>
        <translation type="unfinished"></translation>
    </message>
    <message>
        <location line="+1"/>
        <source>Copy change</source>
        <translation type="unfinished"></translation>
    </message>
    <message>
        <location line="+82"/>
        <source>%1 (%2 blocks)</source>
        <translation type="unfinished"></translation>
    </message>
    <message>
        <location line="+129"/>
        <location line="+5"/>
        <location line="+5"/>
        <location line="+4"/>
        <source>%1 to %2</source>
        <translation type="unfinished"></translation>
    </message>
    <message>
        <location line="+6"/>
        <source>Are you sure you want to send?</source>
        <translation type="unfinished"></translation>
    </message>
    <message>
        <location line="+9"/>
        <source>added as transaction fee</source>
        <translation type="unfinished"></translation>
    </message>
    <message>
        <location line="+15"/>
        <source>Total Amount %1</source>
        <translation type="unfinished"></translation>
    </message>
    <message>
        <location line="+3"/>
        <source>or</source>
        <translation type="unfinished"></translation>
    </message>
    <message>
        <location line="+5"/>
        <source>This transaction signals replaceability (optin-RBF).</source>
        <translation type="unfinished"></translation>
    </message>
    <message>
        <location line="+4"/>
        <source>Confirm send coins</source>
        <translation type="unfinished"></translation>
    </message>
    <message>
        <location line="+191"/>
        <source>The recipient address is not valid. Please recheck.</source>
        <translation type="unfinished"></translation>
    </message>
    <message>
        <location line="+3"/>
        <source>The amount to pay must be larger than 0.</source>
        <translation type="unfinished"></translation>
    </message>
    <message>
        <location line="+3"/>
        <source>The amount exceeds your balance.</source>
        <translation type="unfinished"></translation>
    </message>
    <message>
        <location line="+3"/>
        <source>The total exceeds your balance when the %1 transaction fee is included.</source>
        <translation type="unfinished"></translation>
    </message>
    <message>
        <location line="+3"/>
        <source>Duplicate address found: addresses should only be used once each.</source>
        <translation type="unfinished"></translation>
    </message>
    <message>
        <location line="+3"/>
        <source>Transaction creation failed!</source>
        <translation type="unfinished"></translation>
    </message>
    <message>
        <location line="+4"/>
        <source>The transaction was rejected with the following reason: %1</source>
        <translation type="unfinished"></translation>
    </message>
    <message>
        <location line="+4"/>
        <source>A fee higher than %1 is considered an absurdly high fee.</source>
        <translation type="unfinished"></translation>
    </message>
    <message>
        <location line="+3"/>
        <source>Payment request expired.</source>
        <translation type="unfinished"></translation>
    </message>
    <message>
        <location line="+68"/>
        <source>Pay only the required fee of %1</source>
        <translation type="unfinished"></translation>
    </message>
    <message numerus="yes">
        <location line="+42"/>
        <source>Estimated to begin confirmation within %n block(s).</source>
        <translation>
            <numerusform>Estimated to begin confirmation within %n block.</numerusform>
            <numerusform>Estimated to begin confirmation within %n blocks.</numerusform>
        </translation>
    </message>
    <message>
        <location line="+101"/>
        <source>Warning: Invalid Bitcoin address</source>
        <translation type="unfinished"></translation>
    </message>
    <message>
        <location line="+8"/>
        <source>Warning: Unknown change address</source>
        <translation type="unfinished"></translation>
    </message>
    <message>
        <location line="+3"/>
        <source>Confirm custom change address</source>
        <translation type="unfinished"></translation>
    </message>
    <message>
        <location line="+0"/>
        <source>The address you selected for change is not part of this wallet. Any or all funds in your wallet may be sent to this address. Are you sure?</source>
        <translation type="unfinished"></translation>
    </message>
    <message>
        <location line="+21"/>
        <source>(no label)</source>
        <translation type="unfinished"></translation>
    </message>
</context>
<context>
    <name>SendCoinsEntry</name>
    <message>
        <location filename="../forms/sendcoinsentry.ui" line="+155"/>
        <location line="+539"/>
        <location line="+533"/>
        <source>A&amp;mount:</source>
        <translation>A&amp;mount:</translation>
    </message>
    <message>
        <location line="-1185"/>
        <source>Pay &amp;To:</source>
        <translation>Pay &amp;To:</translation>
    </message>
    <message>
        <location line="+93"/>
        <source>&amp;Label:</source>
        <translation>&amp;Label:</translation>
    </message>
    <message>
        <location line="-68"/>
        <source>Choose previously used address</source>
        <translation type="unfinished"></translation>
    </message>
    <message>
        <location line="-46"/>
        <source>This is a normal payment.</source>
        <translation type="unfinished"></translation>
    </message>
    <message>
        <location line="+39"/>
        <source>The Bitcoin address to send the payment to</source>
        <translation type="unfinished"></translation>
    </message>
    <message>
        <location line="+23"/>
        <source>Alt+A</source>
        <translation>Alt+A</translation>
    </message>
    <message>
        <location line="+7"/>
        <source>Paste address from clipboard</source>
        <translation>Paste address from clipboard</translation>
    </message>
    <message>
        <location line="+16"/>
        <source>Alt+P</source>
        <translation>Alt+P</translation>
    </message>
    <message>
        <location line="+7"/>
        <location line="+548"/>
        <location line="+533"/>
        <source>Remove this entry</source>
        <translation type="unfinished"></translation>
    </message>
    <message>
        <location line="-1021"/>
        <source>The fee will be deducted from the amount being sent. The recipient will receive less bitcoins than you enter in the amount field. If multiple recipients are selected, the fee is split equally.</source>
        <translation type="unfinished"></translation>
    </message>
    <message>
        <location line="+3"/>
        <source>S&amp;ubtract fee from amount</source>
        <translation type="unfinished"></translation>
    </message>
    <message>
        <location line="+9"/>
        <source>Message:</source>
        <translation type="unfinished"></translation>
    </message>
    <message>
        <location line="+443"/>
        <source>This is an unauthenticated payment request.</source>
        <translation type="unfinished"></translation>
    </message>
    <message>
        <location line="+529"/>
        <source>This is an authenticated payment request.</source>
        <translation type="unfinished"></translation>
    </message>
    <message>
        <location line="-1009"/>
        <source>Enter a label for this address to add it to the list of used addresses</source>
        <translation type="unfinished"></translation>
    </message>
    <message>
        <location line="+47"/>
        <source>A message that was attached to the bitcoin: URI which will be stored with the transaction for your reference. Note: This message will not be sent over the Bitcoin network.</source>
        <translation type="unfinished"></translation>
    </message>
    <message>
        <location line="+448"/>
        <location line="+529"/>
        <source>Pay To:</source>
        <translation type="unfinished"></translation>
    </message>
    <message>
        <location line="-495"/>
        <location line="+533"/>
        <source>Memo:</source>
        <translation type="unfinished"></translation>
    </message>
    <message>
        <location filename="../sendcoinsentry.cpp" line="+37"/>
        <source>Enter a label for this address to add it to your address book</source>
        <translation type="unfinished"></translation>
    </message>
</context>
<context>
    <name>SendConfirmationDialog</name>
    <message>
        <location filename="../sendcoinsdialog.cpp" line="+83"/>
        <location line="+5"/>
        <source>Yes</source>
        <translation type="unfinished"></translation>
    </message>
</context>
<context>
    <name>ShutdownWindow</name>
    <message>
        <location filename="../utilitydialog.cpp" line="+78"/>
        <source>%1 is shutting down...</source>
        <translation type="unfinished"></translation>
    </message>
    <message>
        <location line="+1"/>
        <source>Do not shut down the computer until this window disappears.</source>
        <translation type="unfinished"></translation>
    </message>
</context>
<context>
    <name>SignVerifyMessageDialog</name>
    <message>
        <location filename="../forms/signverifymessagedialog.ui" line="+14"/>
        <source>Signatures - Sign / Verify a Message</source>
        <translation>Signatures - Sign / Verify a Message</translation>
    </message>
    <message>
        <location line="+13"/>
        <source>&amp;Sign Message</source>
        <translation>&amp;Sign Message</translation>
    </message>
    <message>
        <location line="+6"/>
        <source>You can sign messages/agreements with your addresses to prove you can receive bitcoins sent to them. Be careful not to sign anything vague or random, as phishing attacks may try to trick you into signing your identity over to them. Only sign fully-detailed statements you agree to.</source>
        <translation type="unfinished"></translation>
    </message>
    <message>
        <location line="+18"/>
        <source>The Bitcoin address to sign the message with</source>
        <translation type="unfinished"></translation>
    </message>
    <message>
        <location line="+7"/>
        <location line="+210"/>
        <source>Choose previously used address</source>
        <translation type="unfinished"></translation>
    </message>
    <message>
        <location line="-200"/>
        <location line="+210"/>
        <source>Alt+A</source>
        <translation>Alt+A</translation>
    </message>
    <message>
        <location line="-200"/>
        <source>Paste address from clipboard</source>
        <translation>Paste address from clipboard</translation>
    </message>
    <message>
        <location line="+10"/>
        <source>Alt+P</source>
        <translation>Alt+P</translation>
    </message>
    <message>
        <location line="+12"/>
        <source>Enter the message you want to sign here</source>
        <translation>Enter the message you want to sign here</translation>
    </message>
    <message>
        <location line="+7"/>
        <source>Signature</source>
        <translation>Signature</translation>
    </message>
    <message>
        <location line="+27"/>
        <source>Copy the current signature to the system clipboard</source>
        <translation>Copy the current signature to the system clipboard</translation>
    </message>
    <message>
        <location line="+21"/>
        <source>Sign the message to prove you own this Bitcoin address</source>
        <translation>Sign the message to prove you own this Bitcoin address</translation>
    </message>
    <message>
        <location line="+3"/>
        <source>Sign &amp;Message</source>
        <translation>Sign &amp;Message</translation>
    </message>
    <message>
        <location line="+14"/>
        <source>Reset all sign message fields</source>
        <translation>Reset all sign message fields</translation>
    </message>
    <message>
        <location line="+3"/>
        <location line="+143"/>
        <source>Clear &amp;All</source>
        <translation>Clear &amp;All</translation>
    </message>
    <message>
        <location line="-84"/>
        <source>&amp;Verify Message</source>
        <translation>&amp;Verify Message</translation>
    </message>
    <message>
        <location line="+6"/>
        <source>Enter the receiver&apos;s address, message (ensure you copy line breaks, spaces, tabs, etc. exactly) and signature below to verify the message. Be careful not to read more into the signature than what is in the signed message itself, to avoid being tricked by a man-in-the-middle attack. Note that this only proves the signing party receives with the address, it cannot prove sendership of any transaction!</source>
        <translation type="unfinished"></translation>
    </message>
    <message>
        <location line="+21"/>
        <source>The Bitcoin address the message was signed with</source>
        <translation type="unfinished"></translation>
    </message>
    <message>
        <location line="+37"/>
        <source>Verify the message to ensure it was signed with the specified Bitcoin address</source>
        <translation>Verify the message to ensure it was signed with the specified Bitcoin address</translation>
    </message>
    <message>
        <location line="+3"/>
        <source>Verify &amp;Message</source>
        <translation>Verify &amp;Message</translation>
    </message>
    <message>
        <location line="+14"/>
        <source>Reset all verify message fields</source>
        <translation>Reset all verify message fields</translation>
    </message>
    <message>
        <location filename="../signverifymessagedialog.cpp" line="+41"/>
        <source>Click &quot;Sign Message&quot; to generate signature</source>
        <translation type="unfinished"></translation>
    </message>
    <message>
        <location line="+83"/>
        <location line="+80"/>
        <source>The entered address is invalid.</source>
        <translation type="unfinished"></translation>
    </message>
    <message>
        <location line="-80"/>
        <location line="+8"/>
        <location line="+72"/>
        <location line="+8"/>
        <source>Please check the address and try again.</source>
        <translation type="unfinished"></translation>
    </message>
    <message>
        <location line="-80"/>
        <location line="+80"/>
        <source>The entered address does not refer to a key.</source>
        <translation type="unfinished"></translation>
    </message>
    <message>
        <location line="-72"/>
        <source>Wallet unlock was cancelled.</source>
        <translation type="unfinished"></translation>
    </message>
    <message>
        <location line="+8"/>
        <source>Private key for the entered address is not available.</source>
        <translation type="unfinished"></translation>
    </message>
    <message>
        <location line="+12"/>
        <source>Message signing failed.</source>
        <translation type="unfinished"></translation>
    </message>
    <message>
        <location line="+5"/>
        <source>Message signed.</source>
        <translation type="unfinished"></translation>
    </message>
    <message>
        <location line="+58"/>
        <source>The signature could not be decoded.</source>
        <translation type="unfinished"></translation>
    </message>
    <message>
        <location line="+0"/>
        <location line="+13"/>
        <source>Please check the signature and try again.</source>
        <translation type="unfinished"></translation>
    </message>
    <message>
        <location line="+0"/>
        <source>The signature did not match the message digest.</source>
        <translation type="unfinished"></translation>
    </message>
    <message>
        <location line="+7"/>
        <source>Message verification failed.</source>
        <translation type="unfinished"></translation>
    </message>
    <message>
        <location line="+5"/>
        <source>Message verified.</source>
        <translation type="unfinished"></translation>
    </message>
</context>
<context>
    <name>SplashScreen</name>
    <message>
        <location filename="../networkstyle.cpp" line="+19"/>
        <source>[testnet]</source>
        <translation>[testnet]</translation>
    </message>
</context>
<context>
    <name>TrafficGraphWidget</name>
    <message>
        <location filename="../trafficgraphwidget.cpp" line="+80"/>
        <source>KB/s</source>
        <translation type="unfinished"></translation>
    </message>
</context>
<context>
    <name>TransactionDesc</name>
    <message numerus="yes">
        <location filename="../transactiondesc.cpp" line="+30"/>
        <source>Open for %n more block(s)</source>
        <translation>
            <numerusform>Open for %n more block</numerusform>
            <numerusform>Open for %n more blocks</numerusform>
        </translation>
    </message>
    <message>
        <location line="+2"/>
        <source>Open until %1</source>
        <translation type="unfinished"></translation>
    </message>
    <message>
        <location line="+6"/>
        <source>conflicted with a transaction with %1 confirmations</source>
        <translation type="unfinished"></translation>
    </message>
    <message>
        <location line="+2"/>
        <source>%1/offline</source>
        <translation type="unfinished"></translation>
    </message>
    <message>
        <location line="+2"/>
        <source>0/unconfirmed, %1</source>
        <translation type="unfinished"></translation>
    </message>
    <message>
        <location line="+0"/>
        <source>in memory pool</source>
        <translation type="unfinished"></translation>
    </message>
    <message>
        <location line="+0"/>
        <source>not in memory pool</source>
        <translation type="unfinished"></translation>
    </message>
    <message>
        <location line="+0"/>
        <source>abandoned</source>
        <translation type="unfinished"></translation>
    </message>
    <message>
        <location line="+2"/>
        <source>%1/unconfirmed</source>
        <translation type="unfinished"></translation>
    </message>
    <message>
        <location line="+2"/>
        <source>%1 confirmations</source>
        <translation type="unfinished"></translation>
    </message>
    <message>
        <location line="+17"/>
        <source>Status</source>
        <translation type="unfinished"></translation>
    </message>
    <message>
        <location line="+5"/>
        <source>, has not been successfully broadcast yet</source>
        <translation type="unfinished"></translation>
    </message>
    <message numerus="yes">
        <location line="+2"/>
        <source>, broadcast through %n node(s)</source>
        <translation>
            <numerusform>, broadcast through %n node</numerusform>
            <numerusform>, broadcast through %n nodes</numerusform>
        </translation>
    </message>
    <message>
        <location line="+4"/>
        <source>Date</source>
        <translation type="unfinished">Date</translation>
    </message>
    <message>
        <location line="+7"/>
        <source>Source</source>
        <translation type="unfinished"></translation>
    </message>
    <message>
        <location line="+0"/>
        <source>Generated</source>
        <translation type="unfinished"></translation>
    </message>
    <message>
        <location line="+5"/>
        <location line="+13"/>
        <location line="+72"/>
        <source>From</source>
        <translation type="unfinished"></translation>
    </message>
    <message>
        <location line="-72"/>
        <source>unknown</source>
        <translation type="unfinished"></translation>
    </message>
    <message>
        <location line="+1"/>
        <location line="+20"/>
        <location line="+69"/>
        <source>To</source>
        <translation type="unfinished"></translation>
    </message>
    <message>
        <location line="-87"/>
        <source>own address</source>
        <translation type="unfinished"></translation>
    </message>
    <message>
        <location line="+0"/>
        <location line="+69"/>
        <source>watch-only</source>
        <translation type="unfinished"></translation>
    </message>
    <message>
        <location line="-67"/>
        <source>label</source>
        <translation type="unfinished"></translation>
    </message>
    <message>
        <location line="+34"/>
        <location line="+12"/>
        <location line="+53"/>
        <location line="+26"/>
        <location line="+55"/>
        <source>Credit</source>
        <translation type="unfinished"></translation>
    </message>
    <message numerus="yes">
        <location line="-144"/>
        <source>matures in %n more block(s)</source>
        <translation>
            <numerusform>matures in %n more block</numerusform>
            <numerusform>matures in %n more blocks</numerusform>
        </translation>
    </message>
    <message>
        <location line="+2"/>
        <source>not accepted</source>
        <translation type="unfinished"></translation>
    </message>
    <message>
        <location line="+59"/>
        <location line="+25"/>
        <location line="+55"/>
        <source>Debit</source>
        <translation type="unfinished"></translation>
    </message>
    <message>
        <location line="-70"/>
        <source>Total debit</source>
        <translation type="unfinished"></translation>
    </message>
    <message>
        <location line="+1"/>
        <source>Total credit</source>
        <translation type="unfinished"></translation>
    </message>
    <message>
        <location line="+5"/>
        <source>Transaction fee</source>
        <translation type="unfinished"></translation>
    </message>
    <message>
        <location line="+16"/>
        <source>Net amount</source>
        <translation type="unfinished"></translation>
    </message>
    <message>
        <location line="+6"/>
        <location line="+11"/>
        <source>Message</source>
        <translation type="unfinished"></translation>
    </message>
    <message>
        <location line="-9"/>
        <source>Comment</source>
        <translation type="unfinished"></translation>
    </message>
    <message>
        <location line="+2"/>
        <source>Transaction ID</source>
        <translation type="unfinished"></translation>
    </message>
    <message>
        <location line="+1"/>
        <source>Transaction total size</source>
        <translation type="unfinished"></translation>
    </message>
    <message>
        <location line="+1"/>
        <source>Output index</source>
        <translation type="unfinished"></translation>
    </message>
    <message>
        <location line="+18"/>
        <source>Merchant</source>
        <translation type="unfinished"></translation>
    </message>
    <message>
        <location line="+7"/>
        <source>Generated coins must mature %1 blocks before they can be spent. When you generated this block, it was broadcast to the network to be added to the block chain. If it fails to get into the chain, its state will change to &quot;not accepted&quot; and it won&apos;t be spendable. This may occasionally happen if another node generates a block within a few seconds of yours.</source>
        <translation type="unfinished"></translation>
    </message>
    <message>
        <location line="+8"/>
        <source>Debug information</source>
        <translation type="unfinished"></translation>
    </message>
    <message>
        <location line="+8"/>
        <source>Transaction</source>
        <translation type="unfinished"></translation>
    </message>
    <message>
        <location line="+3"/>
        <source>Inputs</source>
        <translation type="unfinished"></translation>
    </message>
    <message>
        <location line="+20"/>
        <source>Amount</source>
        <translation type="unfinished">Amount</translation>
    </message>
    <message>
        <location line="+1"/>
        <location line="+1"/>
        <source>true</source>
        <translation type="unfinished"></translation>
    </message>
    <message>
        <location line="-1"/>
        <location line="+1"/>
        <source>false</source>
        <translation type="unfinished"></translation>
    </message>
</context>
<context>
    <name>TransactionDescDialog</name>
    <message>
        <location filename="../forms/transactiondescdialog.ui" line="+20"/>
        <source>This pane shows a detailed description of the transaction</source>
        <translation>This pane shows a detailed description of the transaction</translation>
    </message>
    <message>
        <location filename="../transactiondescdialog.cpp" line="+17"/>
        <source>Details for %1</source>
        <translation type="unfinished"></translation>
    </message>
</context>
<context>
    <name>TransactionTableModel</name>
    <message>
        <location filename="../transactiontablemodel.cpp" line="+248"/>
        <source>Date</source>
        <translation type="unfinished">Date</translation>
    </message>
    <message>
        <location line="+0"/>
        <source>Type</source>
        <translation type="unfinished"></translation>
    </message>
    <message>
        <location line="+0"/>
        <source>Label</source>
        <translation type="unfinished"></translation>
    </message>
    <message numerus="yes">
        <location line="+58"/>
        <source>Open for %n more block(s)</source>
        <translation>
            <numerusform>Open for %n more block</numerusform>
            <numerusform>Open for %n more blocks</numerusform>
        </translation>
    </message>
    <message>
        <location line="+3"/>
        <source>Open until %1</source>
        <translation type="unfinished"></translation>
    </message>
    <message>
        <location line="+3"/>
        <source>Offline</source>
        <translation type="unfinished"></translation>
    </message>
    <message>
        <location line="+3"/>
        <source>Unconfirmed</source>
        <translation type="unfinished"></translation>
    </message>
    <message>
        <location line="+3"/>
        <source>Abandoned</source>
        <translation type="unfinished"></translation>
    </message>
    <message>
        <location line="+3"/>
        <source>Confirming (%1 of %2 recommended confirmations)</source>
        <translation type="unfinished"></translation>
    </message>
    <message>
        <location line="+3"/>
        <source>Confirmed (%1 confirmations)</source>
        <translation type="unfinished"></translation>
    </message>
    <message>
        <location line="+3"/>
        <source>Conflicted</source>
        <translation type="unfinished"></translation>
    </message>
    <message>
        <location line="+3"/>
        <source>Immature (%1 confirmations, will be available after %2)</source>
        <translation type="unfinished"></translation>
    </message>
    <message>
        <location line="+3"/>
        <source>This block was not received by any other nodes and will probably not be accepted!</source>
        <translation type="unfinished"></translation>
    </message>
    <message>
        <location line="+3"/>
        <source>Generated but not accepted</source>
        <translation type="unfinished"></translation>
    </message>
    <message>
        <location line="+39"/>
        <source>Received with</source>
        <translation type="unfinished"></translation>
    </message>
    <message>
        <location line="+2"/>
        <source>Received from</source>
        <translation type="unfinished"></translation>
    </message>
    <message>
        <location line="+3"/>
        <source>Sent to</source>
        <translation type="unfinished"></translation>
    </message>
    <message>
        <location line="+2"/>
        <source>Payment to yourself</source>
        <translation type="unfinished"></translation>
    </message>
    <message>
        <location line="+2"/>
        <source>Mined</source>
        <translation type="unfinished"></translation>
    </message>
    <message>
        <location line="+28"/>
        <source>watch-only</source>
        <translation type="unfinished"></translation>
    </message>
    <message>
        <location line="+15"/>
        <source>(n/a)</source>
        <translation type="unfinished"></translation>
    </message>
    <message>
        <location line="+213"/>
        <source>(no label)</source>
        <translation type="unfinished"></translation>
    </message>
    <message>
        <location line="+39"/>
        <source>Transaction status. Hover over this field to show number of confirmations.</source>
        <translation type="unfinished"></translation>
    </message>
    <message>
        <location line="+2"/>
        <source>Date and time that the transaction was received.</source>
        <translation type="unfinished"></translation>
    </message>
    <message>
        <location line="+2"/>
        <source>Type of transaction.</source>
        <translation type="unfinished"></translation>
    </message>
    <message>
        <location line="+2"/>
        <source>Whether or not a watch-only address is involved in this transaction.</source>
        <translation type="unfinished"></translation>
    </message>
    <message>
        <location line="+2"/>
        <source>User-defined intent/purpose of the transaction.</source>
        <translation type="unfinished"></translation>
    </message>
    <message>
        <location line="+2"/>
        <source>Amount removed from or added to balance.</source>
        <translation type="unfinished"></translation>
    </message>
</context>
<context>
    <name>TransactionView</name>
    <message>
        <location filename="../transactionview.cpp" line="+70"/>
        <location line="+16"/>
        <source>All</source>
        <translation type="unfinished"></translation>
    </message>
    <message>
        <location line="-15"/>
        <source>Today</source>
        <translation type="unfinished"></translation>
    </message>
    <message>
        <location line="+1"/>
        <source>This week</source>
        <translation type="unfinished"></translation>
    </message>
    <message>
        <location line="+1"/>
        <source>This month</source>
        <translation type="unfinished"></translation>
    </message>
    <message>
        <location line="+1"/>
        <source>Last month</source>
        <translation type="unfinished"></translation>
    </message>
    <message>
        <location line="+1"/>
        <source>This year</source>
        <translation type="unfinished"></translation>
    </message>
    <message>
        <location line="+1"/>
        <source>Range...</source>
        <translation type="unfinished"></translation>
    </message>
    <message>
        <location line="+11"/>
        <source>Received with</source>
        <translation type="unfinished"></translation>
    </message>
    <message>
        <location line="+2"/>
        <source>Sent to</source>
        <translation type="unfinished"></translation>
    </message>
    <message>
        <location line="+2"/>
        <source>To yourself</source>
        <translation type="unfinished"></translation>
    </message>
    <message>
        <location line="+1"/>
        <source>Mined</source>
        <translation type="unfinished"></translation>
    </message>
    <message>
        <location line="+1"/>
        <source>Other</source>
        <translation type="unfinished"></translation>
    </message>
    <message>
        <location line="+6"/>
        <source>Enter address or label to search</source>
        <translation type="unfinished"></translation>
    </message>
    <message>
        <location line="+6"/>
        <source>Min amount</source>
        <translation type="unfinished"></translation>
    </message>
    <message>
        <location line="+37"/>
        <source>Abandon transaction</source>
        <translation type="unfinished"></translation>
    </message>
    <message>
        <location line="+1"/>
        <source>Increase transaction fee</source>
        <translation type="unfinished"></translation>
    </message>
    <message>
        <location line="+2"/>
        <source>Copy address</source>
        <translation type="unfinished"></translation>
    </message>
    <message>
        <location line="+1"/>
        <source>Copy label</source>
        <translation type="unfinished"></translation>
    </message>
    <message>
        <location line="+1"/>
        <source>Copy amount</source>
        <translation type="unfinished"></translation>
    </message>
    <message>
        <location line="+1"/>
        <source>Copy transaction ID</source>
        <translation type="unfinished"></translation>
    </message>
    <message>
        <location line="+1"/>
        <source>Copy raw transaction</source>
        <translation type="unfinished"></translation>
    </message>
    <message>
        <location line="+1"/>
        <source>Copy full transaction details</source>
        <translation type="unfinished"></translation>
    </message>
    <message>
        <location line="+1"/>
        <source>Edit label</source>
        <translation type="unfinished"></translation>
    </message>
    <message>
        <location line="+1"/>
        <source>Show transaction details</source>
        <translation type="unfinished"></translation>
    </message>
    <message>
        <location line="+193"/>
        <source>Export Transaction History</source>
        <translation type="unfinished"></translation>
    </message>
    <message>
        <location line="+1"/>
        <source>Comma separated file (*.csv)</source>
        <translation type="unfinished"></translation>
    </message>
    <message>
        <location line="+9"/>
        <source>Confirmed</source>
        <translation type="unfinished">Confirmed</translation>
    </message>
    <message>
        <location line="+2"/>
        <source>Watch-only</source>
        <translation type="unfinished"></translation>
    </message>
    <message>
        <location line="+1"/>
        <source>Date</source>
        <translation type="unfinished">Date</translation>
    </message>
    <message>
        <location line="+1"/>
        <source>Type</source>
        <translation type="unfinished"></translation>
    </message>
    <message>
        <location line="+1"/>
        <source>Label</source>
        <translation type="unfinished"></translation>
    </message>
    <message>
        <location line="+1"/>
        <source>Address</source>
        <translation type="unfinished"></translation>
    </message>
    <message>
        <location line="+2"/>
        <source>ID</source>
        <translation type="unfinished"></translation>
    </message>
    <message>
        <location line="+3"/>
        <source>Exporting Failed</source>
        <translation type="unfinished"></translation>
    </message>
    <message>
        <location line="+0"/>
        <source>There was an error trying to save the transaction history to %1.</source>
        <translation type="unfinished"></translation>
    </message>
    <message>
        <location line="+4"/>
        <source>Exporting Successful</source>
        <translation type="unfinished"></translation>
    </message>
    <message>
        <location line="+0"/>
        <source>The transaction history was successfully saved to %1.</source>
        <translation type="unfinished"></translation>
    </message>
    <message>
        <location line="+166"/>
        <source>Range:</source>
        <translation type="unfinished"></translation>
    </message>
    <message>
        <location line="+8"/>
        <source>to</source>
        <translation type="unfinished"></translation>
    </message>
</context>
<context>
    <name>UnitDisplayStatusBarControl</name>
    <message>
        <location filename="../bitcoingui.cpp" line="+129"/>
        <source>Unit to show amounts in. Click to select another unit.</source>
        <translation type="unfinished"></translation>
    </message>
</context>
<context>
    <name>WalletFrame</name>
    <message>
        <location filename="../walletframe.cpp" line="+27"/>
        <source>No wallet has been loaded.</source>
        <translation type="unfinished"></translation>
    </message>
</context>
<context>
    <name>WalletModel</name>
    <message>
        <location filename="../walletmodel.cpp" line="+291"/>
        <source>Send Coins</source>
        <translation type="unfinished">Send Coins</translation>
    </message>
    <message>
        <location line="+387"/>
        <location line="+46"/>
        <location line="+9"/>
        <source>Fee bump error</source>
        <translation type="unfinished"></translation>
    </message>
    <message>
        <location line="-55"/>
        <source>Increasing transaction fee failed</source>
        <translation type="unfinished"></translation>
    </message>
    <message>
        <location line="+6"/>
        <source>Do you want to increase the fee?</source>
        <translation type="unfinished"></translation>
    </message>
    <message>
        <location line="+6"/>
        <source>Current fee:</source>
        <translation type="unfinished"></translation>
    </message>
    <message>
        <location line="+4"/>
        <source>Increase:</source>
        <translation type="unfinished"></translation>
    </message>
    <message>
        <location line="+4"/>
        <source>New fee:</source>
        <translation type="unfinished"></translation>
    </message>
    <message>
        <location line="+4"/>
        <source>Confirm fee bump</source>
        <translation type="unfinished"></translation>
    </message>
    <message>
        <location line="+22"/>
        <source>Can&apos;t sign transaction.</source>
        <translation type="unfinished"></translation>
    </message>
    <message>
        <location line="+9"/>
        <source>Could not commit transaction</source>
        <translation type="unfinished"></translation>
    </message>
</context>
<context>
    <name>WalletView</name>
    <message>
        <location filename="../walletview.cpp" line="+46"/>
        <source>&amp;Export</source>
        <translation type="unfinished">&amp;Export</translation>
    </message>
    <message>
        <location line="+1"/>
        <source>Export the data in the current tab to a file</source>
        <translation type="unfinished">Export the data in the current tab to a file</translation>
    </message>
    <message>
        <location line="+201"/>
        <source>Backup Wallet</source>
        <translation type="unfinished"></translation>
    </message>
    <message>
        <location line="+1"/>
        <source>Wallet Data (*.dat)</source>
        <translation type="unfinished"></translation>
    </message>
    <message>
        <location line="+6"/>
        <source>Backup Failed</source>
        <translation type="unfinished"></translation>
    </message>
    <message>
        <location line="+0"/>
        <source>There was an error trying to save the wallet data to %1.</source>
        <translation type="unfinished"></translation>
    </message>
    <message>
        <location line="+4"/>
        <source>Backup Successful</source>
        <translation type="unfinished"></translation>
    </message>
    <message>
        <location line="+0"/>
        <source>The wallet data was successfully saved to %1.</source>
        <translation type="unfinished"></translation>
    </message>
</context>
<context>
    <name>bitcoin-core</name>
    <message>
        <location filename="../bitcoinstrings.cpp" line="+341"/>
        <source>Options:</source>
        <translation>Options:</translation>
    </message>
    <message>
        <location line="+31"/>
        <source>Specify data directory</source>
        <translation>Specify data directory</translation>
    </message>
    <message>
        <location line="-95"/>
        <source>Connect to a node to retrieve peer addresses, and disconnect</source>
        <translation>Connect to a node to retrieve peer addresses, and disconnect</translation>
    </message>
    <message>
        <location line="+98"/>
        <source>Specify your own public address</source>
        <translation>Specify your own public address</translation>
    </message>
    <message>
        <location line="-114"/>
        <source>Accept command line and JSON-RPC commands</source>
        <translation>Accept command line and JSON-RPC commands</translation>
    </message>
    <message>
        <location line="-205"/>
        <source>Distributed under the MIT software license, see the accompanying file %s or %s</source>
        <translation type="unfinished"></translation>
    </message>
    <message>
        <location line="+44"/>
        <source>If &lt;category&gt; is not supplied or if &lt;category&gt; = 1, output all debugging information.</source>
        <translation type="unfinished"></translation>
    </message>
    <message>
        <location line="+36"/>
        <source>Prune configured below the minimum of %d MiB.  Please use a higher number.</source>
        <translation type="unfinished"></translation>
    </message>
    <message>
        <location line="+2"/>
        <source>Prune: last wallet synchronisation goes beyond pruned data. You need to -reindex (download the whole blockchain again in case of pruned node)</source>
        <translation type="unfinished"></translation>
    </message>
    <message>
        <location line="+18"/>
        <source>Rescans are not possible in pruned mode. You will need to use -reindex which will download the whole blockchain again.</source>
        <translation type="unfinished"></translation>
    </message>
    <message>
        <location line="+148"/>
        <source>Error: A fatal internal error occurred, see debug.log for details</source>
        <translation type="unfinished"></translation>
    </message>
    <message>
        <location line="+3"/>
        <source>Fee (in %s/kB) to add to transactions you send (default: %s)</source>
        <translation type="unfinished"></translation>
    </message>
    <message>
        <location line="+41"/>
        <source>Pruning blockstore...</source>
        <translation type="unfinished"></translation>
    </message>
    <message>
        <location line="+11"/>
        <source>Run in the background as a daemon and accept commands</source>
        <translation>Run in the background as a daemon and accept commands</translation>
    </message>
    <message>
        <location line="+37"/>
        <source>Unable to start HTTP server. See debug log for details.</source>
        <translation type="unfinished"></translation>
    </message>
    <message>
        <location line="-384"/>
        <source>Bitcoin Core</source>
        <translation type="unfinished">Bitcoin Core</translation>
    </message>
    <message>
        <location line="+1"/>
        <source>The %s developers</source>
        <translation type="unfinished"></translation>
    </message>
    <message>
        <location line="+7"/>
        <source>A fee rate (in %s/kB) that will be used when fee estimation has insufficient data (default: %s)</source>
        <translation type="unfinished"></translation>
    </message>
    <message>
        <location line="+3"/>
        <source>Accept relayed transactions received from whitelisted peers even when not relaying transactions (default: %d)</source>
        <translation type="unfinished"></translation>
    </message>
    <message>
        <location line="+7"/>
        <source>Bind to given address and always listen on it. Use [host]:port notation for IPv6</source>
        <translation>Bind to given address and always listen on it. Use [host]:port notation for IPv6</translation>
    </message>
    <message>
        <location line="+12"/>
        <source>Cannot obtain a lock on data directory %s. %s is probably already running.</source>
        <translation type="unfinished"></translation>
    </message>
    <message>
        <location line="+8"/>
        <source>Delete all wallet transactions and only recover those parts of the blockchain through -rescan on startup</source>
        <translation type="unfinished"></translation>
    </message>
    <message>
        <location line="+18"/>
        <source>Error reading %s! All keys read correctly, but transaction data or address book entries might be missing or incorrect.</source>
        <translation type="unfinished"></translation>
    </message>
    <message>
        <location line="+5"/>
        <source>Exclude debugging information for a category. Can be used in conjunction with -debug=1 to output debug logs for all categories except one or more specified categories.</source>
        <translation type="unfinished"></translation>
    </message>
    <message>
        <location line="+7"/>
        <source>Execute command when a wallet transaction changes (%s in cmd is replaced by TxID)</source>
        <translation>Execute command when a wallet transaction changes (%s in cmd is replaced by TxID)</translation>
    </message>
    <message>
        <location line="+6"/>
        <source>Extra transactions to keep in memory for compact block reconstructions (default: %u)</source>
        <translation type="unfinished"></translation>
    </message>
    <message>
        <location line="+20"/>
        <source>If this block is in the chain assume that it and its ancestors are valid and potentially skip their script verification (0 to verify all, default: %s, testnet: %s)</source>
        <translation type="unfinished"></translation>
    </message>
    <message>
        <location line="+10"/>
        <source>Maximum allowed median peer time offset adjustment. Local perspective of time may be influenced by peers forward or backward by this amount. (default: %u seconds)</source>
        <translation type="unfinished"></translation>
    </message>
    <message>
        <location line="+7"/>
        <source>Maximum total fees (in %s) to use in a single wallet transaction or raw transaction; setting this too low may abort large transactions (default: %s)</source>
        <translation type="unfinished"></translation>
    </message>
    <message>
        <location line="+7"/>
        <source>Please check that your computer&apos;s date and time are correct! If your clock is wrong, %s will not work properly.</source>
        <translation type="unfinished"></translation>
    </message>
    <message>
        <location line="+3"/>
        <source>Please contribute if you find %s useful. Visit %s for further information about the software.</source>
        <translation type="unfinished"></translation>
    </message>
    <message>
        <location line="+8"/>
        <source>Query for peer addresses via DNS lookup, if low on addresses (default: 1 unless -connect used)</source>
        <translation type="unfinished"></translation>
    </message>
    <message>
        <location line="+6"/>
        <source>Reduce storage requirements by enabling pruning (deleting) of old blocks. This allows the pruneblockchain RPC to be called to delete specific blocks, and enables automatic pruning of old blocks if a target size in MiB is provided. This mode is incompatible with -txindex and -rescan. Warning: Reverting this setting requires re-downloading the entire blockchain. (default: 0 = disable pruning blocks, 1 = allow manual pruning via RPC, &gt;%u = automatically prune block files to stay under the specified target size in MiB)</source>
        <translation type="unfinished"></translation>
    </message>
    <message>
        <location line="+12"/>
        <source>Set lowest fee rate (in %s/kB) for transactions to be included in block creation. (default: %s)</source>
        <translation type="unfinished"></translation>
    </message>
    <message>
        <location line="+3"/>
        <source>Set the number of script verification threads (%u to %d, 0 = auto, &lt;0 = leave that many cores free, default: %d)</source>
        <translation type="unfinished"></translation>
    </message>
    <message>
        <location line="+8"/>
        <source>The block database contains a block which appears to be from the future. This may be due to your computer&apos;s date and time being set incorrectly. Only rebuild the block database if you are sure that your computer&apos;s date and time are correct</source>
        <translation type="unfinished"></translation>
    </message>
    <message>
        <location line="+12"/>
        <source>This is a pre-release test build - use at your own risk - do not use for mining or merchant applications</source>
        <translation type="unfinished"></translation>
    </message>
    <message>
        <location line="+3"/>
        <source>This is the transaction fee you may discard if change is smaller than dust at this level</source>
        <translation type="unfinished"></translation>
    </message>
    <message>
        <location line="+15"/>
        <source>Unable to replay blocks. You will need to rebuild the database using -reindex-chainstate.</source>
        <translation type="unfinished"></translation>
    </message>
    <message>
        <location line="+3"/>
        <source>Unable to rewind the database to a pre-fork state. You will need to redownload the blockchain</source>
        <translation type="unfinished"></translation>
    </message>
    <message>
        <location line="+9"/>
        <source>Use UPnP to map the listening port (default: 1 when listening and no -proxy)</source>
        <translation type="unfinished"></translation>
    </message>
    <message>
        <location line="+8"/>
        <source>Username and hashed password for JSON-RPC connections. The field &lt;userpw&gt; comes in the format: &lt;USERNAME&gt;:&lt;SALT&gt;$&lt;HASH&gt;. A canonical python script is included in share/rpcuser. The client then connects normally using the rpcuser=&lt;USERNAME&gt;/rpcpassword=&lt;PASSWORD&gt; pair of arguments. This option can be specified multiple times</source>
        <translation type="unfinished"></translation>
    </message>
    <message>
        <location line="+6"/>
        <source>Wallet will not create transactions that violate mempool chain limits (default: %u)</source>
        <translation type="unfinished"></translation>
    </message>
    <message>
        <location line="+3"/>
        <source>Warning: The network does not appear to fully agree! Some miners appear to be experiencing issues.</source>
        <translation type="unfinished"></translation>
    </message>
    <message>
        <location line="+10"/>
        <source>Warning: We do not appear to fully agree with our peers! You may need to upgrade, or other nodes may need to upgrade.</source>
        <translation type="unfinished"></translation>
    </message>
    <message>
        <location line="+3"/>
        <source>Whether to save the mempool on shutdown and load on restart (default: %u)</source>
        <translation type="unfinished"></translation>
    </message>
    <message>
        <location line="+11"/>
        <source>%d of last 100 blocks have unexpected version</source>
        <translation type="unfinished"></translation>
    </message>
    <message>
        <location line="+1"/>
        <source>%s corrupt, salvage failed</source>
        <translation type="unfinished"></translation>
    </message>
    <message>
        <location line="+4"/>
        <source>(press q to shutdown and continue later)</source>
        <translation type="unfinished"></translation>
    </message>
    <message>
        <location line="+1"/>
        <source>-maxmempool must be at least %d MB</source>
        <translation type="unfinished"></translation>
    </message>
    <message>
        <location line="+1"/>
        <source>&lt;category&gt; can be:</source>
        <translation type="unfinished"></translation>
    </message>
    <message>
        <location line="+2"/>
        <source>Accept connections from outside (default: 1 if no -proxy or -connect)</source>
        <translation type="unfinished"></translation>
    </message>
    <message>
        <location line="+5"/>
        <source>Append comment to the user agent string</source>
        <translation type="unfinished"></translation>
    </message>
    <message>
        <location line="+1"/>
        <source>Attempt to recover private keys from a corrupt wallet on startup</source>
        <translation type="unfinished"></translation>
    </message>
    <message>
        <location line="+2"/>
        <source>Block creation options:</source>
        <translation>Block creation options:</translation>
    </message>
    <message>
        <location line="+2"/>
        <source>Cannot resolve -%s address: &apos;%s&apos;</source>
        <translation type="unfinished"></translation>
    </message>
    <message>
        <location line="+2"/>
        <source>Chain selection options:</source>
        <translation type="unfinished"></translation>
    </message>
    <message>
        <location line="+1"/>
        <source>Change index out of range</source>
        <translation type="unfinished"></translation>
    </message>
    <message>
        <location line="+3"/>
        <source>Connection options:</source>
        <translation type="unfinished"></translation>
    </message>
    <message>
        <location line="+1"/>
        <source>Copyright (C) %i-%i</source>
        <translation type="unfinished"></translation>
    </message>
    <message>
        <location line="+1"/>
        <source>Corrupted block database detected</source>
        <translation>Corrupted block database detected</translation>
    </message>
    <message>
        <location line="+1"/>
        <source>Debugging/Testing options:</source>
        <translation type="unfinished"></translation>
    </message>
    <message>
        <location line="+1"/>
        <source>Do not load the wallet and disable wallet RPC calls</source>
        <translation type="unfinished"></translation>
    </message>
    <message>
        <location line="+1"/>
        <source>Do you want to rebuild the block database now?</source>
        <translation>Do you want to rebuild the block database now?</translation>
    </message>
    <message>
        <location line="+2"/>
        <source>Enable publish hash block in &lt;address&gt;</source>
        <translation type="unfinished"></translation>
    </message>
    <message>
        <location line="+1"/>
        <source>Enable publish hash transaction in &lt;address&gt;</source>
        <translation type="unfinished"></translation>
    </message>
    <message>
        <location line="+1"/>
        <source>Enable publish raw block in &lt;address&gt;</source>
        <translation type="unfinished"></translation>
    </message>
    <message>
        <location line="+1"/>
        <source>Enable publish raw transaction in &lt;address&gt;</source>
        <translation type="unfinished"></translation>
    </message>
    <message>
        <location line="+1"/>
        <source>Enable transaction replacement in the memory pool (default: %u)</source>
        <translation type="unfinished"></translation>
    </message>
    <message>
        <location line="+1"/>
        <source>Error initializing block database</source>
        <translation>Error initializing block database</translation>
    </message>
    <message>
        <location line="+1"/>
        <source>Error initializing wallet database environment %s!</source>
        <translation>Error initializing wallet database environment %s!</translation>
    </message>
    <message>
        <location line="+1"/>
        <source>Error loading %s</source>
        <translation type="unfinished"></translation>
    </message>
    <message>
        <location line="+1"/>
        <source>Error loading %s: Wallet corrupted</source>
        <translation type="unfinished"></translation>
    </message>
    <message>
        <location line="+1"/>
        <source>Error loading %s: Wallet requires newer version of %s</source>
        <translation type="unfinished"></translation>
    </message>
    <message>
        <location line="+2"/>
        <source>Error loading block database</source>
        <translation>Error loading block database</translation>
    </message>
    <message>
        <location line="+4"/>
        <source>Error opening block database</source>
        <translation>Error opening block database</translation>
    </message>
    <message>
        <location line="+5"/>
        <source>Error: Disk space is low!</source>
        <translation>Error: Disk space is low!</translation>
    </message>
    <message>
        <location line="+1"/>
        <source>Failed to listen on any port. Use -listen=0 if you want this.</source>
        <translation>Failed to listen on any port. Use -listen=0 if you want this.</translation>
    </message>
    <message>
        <location line="+3"/>
        <source>Importing...</source>
        <translation type="unfinished"></translation>
    </message>
    <message>
        <location line="+3"/>
        <source>Incorrect or no genesis block found. Wrong datadir for network?</source>
        <translation>Incorrect or no genesis block found. Wrong datadir for network?</translation>
    </message>
    <message>
        <location line="+2"/>
        <source>Initialization sanity check failed. %s is shutting down.</source>
        <translation type="unfinished"></translation>
    </message>
    <message>
        <location line="+4"/>
        <source>Invalid amount for -%s=&lt;amount&gt;: &apos;%s&apos;</source>
        <translation type="unfinished"></translation>
    </message>
    <message>
        <location line="+1"/>
        <source>Invalid amount for -discardfee=&lt;amount&gt;: &apos;%s&apos;</source>
        <translation type="unfinished"></translation>
    </message>
    <message>
        <location line="+1"/>
        <source>Invalid amount for -fallbackfee=&lt;amount&gt;: &apos;%s&apos;</source>
        <translation type="unfinished"></translation>
    </message>
    <message>
        <location line="+4"/>
        <source>Keep the transaction memory pool below &lt;n&gt; megabytes (default: %u)</source>
        <translation type="unfinished"></translation>
    </message>
    <message>
        <location line="+4"/>
        <source>Loading P2P addresses...</source>
        <translation type="unfinished"></translation>
    </message>
    <message>
        <location line="+1"/>
        <source>Loading banlist...</source>
        <translation type="unfinished"></translation>
    </message>
    <message>
        <location line="+3"/>
        <source>Location of the auth cookie (default: data dir)</source>
        <translation type="unfinished"></translation>
    </message>
    <message>
        <location line="+7"/>
        <source>Not enough file descriptors available.</source>
        <translation>Not enough file descriptors available.</translation>
    </message>
    <message>
        <location line="+1"/>
        <source>Only connect to nodes in network &lt;net&gt; (ipv4, ipv6 or onion)</source>
        <translation type="unfinished"></translation>
    </message>
    <message>
        <location line="+4"/>
        <source>Print this help message and exit</source>
        <translation type="unfinished"></translation>
    </message>
    <message>
        <location line="+1"/>
        <source>Print version and exit</source>
        <translation type="unfinished"></translation>
    </message>
    <message>
        <location line="+1"/>
        <source>Prune cannot be configured with a negative value.</source>
        <translation type="unfinished"></translation>
    </message>
    <message>
        <location line="+1"/>
        <source>Prune mode is incompatible with -txindex.</source>
        <translation type="unfinished"></translation>
    </message>
    <message>
        <location line="+3"/>
        <source>Rebuild chain state and block index from the blk*.dat files on disk</source>
        <translation type="unfinished"></translation>
    </message>
    <message>
        <location line="+1"/>
        <source>Rebuild chain state from the currently indexed blocks</source>
        <translation type="unfinished"></translation>
    </message>
    <message>
        <location line="+4"/>
        <source>Replaying blocks...</source>
        <translation type="unfinished"></translation>
    </message>
    <message>
        <location line="+3"/>
        <source>Rewinding blocks...</source>
        <translation type="unfinished"></translation>
    </message>
    <message>
        <location line="+4"/>
        <source>Set database cache size in megabytes (%d to %d, default: %d)</source>
        <translation type="unfinished"></translation>
    </message>
    <message>
        <location line="+3"/>
        <source>Set maximum block size in bytes (default: %d)</source>
        <translation type="unfinished"></translation>
    </message>
    <message>
        <location line="+9"/>
        <source>Specify wallet file (within data directory)</source>
        <translation>Specify wallet file (within data directory)</translation>
    </message>
    <message>
        <location line="+4"/>
        <source>The source code is available from %s.</source>
        <translation type="unfinished"></translation>
    </message>
    <message>
        <location line="+11"/>
        <source>Transaction fee and change calculation failed</source>
        <translation type="unfinished"></translation>
    </message>
    <message>
        <location line="+6"/>
        <source>Unable to bind to %s on this computer. %s is probably already running.</source>
        <translation type="unfinished"></translation>
    </message>
    <message>
        <location line="+3"/>
        <source>Unsupported argument -benchmark ignored, use -debug=bench.</source>
        <translation type="unfinished"></translation>
    </message>
    <message>
        <location line="+1"/>
        <source>Unsupported argument -debugnet ignored, use -debug=net.</source>
        <translation type="unfinished"></translation>
    </message>
    <message>
        <location line="+1"/>
        <source>Unsupported argument -tor found, use -onion.</source>
        <translation type="unfinished"></translation>
    </message>
    <message>
        <location line="+1"/>
        <source>Unsupported logging category %s=%s.</source>
        <translation type="unfinished"></translation>
    </message>
    <message>
        <location line="+2"/>
        <source>Upgrading UTXO database</source>
        <translation type="unfinished"></translation>
    </message>
    <message>
        <location line="+1"/>
        <source>Use UPnP to map the listening port (default: %u)</source>
        <translation type="unfinished"></translation>
    </message>
    <message>
        <location line="+1"/>
        <source>Use the test chain</source>
        <translation type="unfinished"></translation>
    </message>
    <message>
        <location line="+1"/>
        <source>User Agent comment (%s) contains unsafe characters.</source>
        <translation type="unfinished"></translation>
    </message>
    <message>
        <location line="+2"/>
        <source>Verifying blocks...</source>
        <translation>Verifying blocks...</translation>
    </message>
    <message>
        <location line="+2"/>
        <source>Wallet %s resides outside data directory %s</source>
        <translation>Wallet %s resides outside data directory %s</translation>
    </message>
    <message>
        <location line="+1"/>
        <source>Wallet debugging/testing options:</source>
        <translation type="unfinished"></translation>
    </message>
    <message>
        <location line="+1"/>
        <source>Wallet needed to be rewritten: restart %s to complete</source>
        <translation type="unfinished"></translation>
    </message>
    <message>
        <location line="+1"/>
        <source>Wallet options:</source>
        <translation type="unfinished"></translation>
    </message>
    <message>
        <location line="-387"/>
        <source>Allow JSON-RPC connections from specified source. Valid for &lt;ip&gt; are a single IP (e.g. 1.2.3.4), a network/netmask (e.g. 1.2.3.4/255.255.255.0) or a network/CIDR (e.g. 1.2.3.4/24). This option can be specified multiple times</source>
        <translation type="unfinished"></translation>
    </message>
    <message>
        <location line="+7"/>
        <source>Bind to given address and whitelist peers connecting to it. Use [host]:port notation for IPv6</source>
        <translation type="unfinished"></translation>
    </message>
    <message>
        <location line="+14"/>
        <source>Create new files with system default permissions, instead of umask 077 (only effective with disabled wallet functionality)</source>
        <translation type="unfinished"></translation>
    </message>
    <message>
        <location line="+6"/>
        <source>Discover own IP addresses (default: 1 when listening and no -externalip or -proxy)</source>
        <translation type="unfinished"></translation>
    </message>
    <message>
        <location line="+18"/>
        <source>Error: Listening for incoming connections failed (listen returned error %s)</source>
        <translation type="unfinished"></translation>
    </message>
    <message>
        <location line="+6"/>
        <source>Execute command when a relevant alert is received or we see a really long fork (%s in cmd is replaced by message)</source>
        <translation>Execute command when a relevant alert is received or we see a really long fork (%s in cmd is replaced by message)</translation>
    </message>
    <message>
        <location line="+12"/>
        <source>Fees (in %s/kB) smaller than this are considered zero fee for relaying, mining and transaction creation (default: %s)</source>
        <translation type="unfinished"></translation>
    </message>
    <message>
        <location line="+14"/>
        <source>If paytxfee is not set, include enough fee so transactions begin confirmation on average within n blocks (default: %u)</source>
        <translation type="unfinished"></translation>
    </message>
    <message>
        <location line="+7"/>
        <source>Invalid amount for -maxtxfee=&lt;amount&gt;: &apos;%s&apos; (must be at least the minrelay fee of %s to prevent stuck transactions)</source>
        <translation type="unfinished"></translation>
    </message>
    <message>
        <location line="+10"/>
        <source>Maximum size of data in data carrier transactions we relay and mine (default: %u)</source>
        <translation type="unfinished"></translation>
    </message>
    <message>
        <location line="+24"/>
        <source>Randomize credentials for every proxy connection. This enables Tor stream isolation (default: %u)</source>
        <translation type="unfinished"></translation>
    </message>
    <message>
        <location line="+36"/>
        <source>The transaction amount is too small to send after the fee has been deducted</source>
        <translation type="unfinished"></translation>
    </message>
    <message>
        <location line="+34"/>
        <source>Use hierarchical deterministic key generation (HD) after BIP32. Only has effect during wallet creation/first start</source>
        <translation type="unfinished"></translation>
    </message>
    <message>
        <location line="+33"/>
        <source>Whitelisted peers cannot be DoS banned and their transactions are always relayed, even if they are already in the mempool, useful e.g. for a gateway</source>
        <translation type="unfinished"></translation>
    </message>
    <message>
        <location line="+3"/>
        <source>You need to rebuild the database using -reindex to go back to unpruned mode.  This will redownload the entire blockchain</source>
        <translation type="unfinished"></translation>
    </message>
    <message>
        <location line="+7"/>
        <source>(default: %u)</source>
        <translation type="unfinished"></translation>
    </message>
    <message>
        <location line="+6"/>
        <source>Accept public REST requests (default: %u)</source>
        <translation type="unfinished"></translation>
    </message>
    <message>
        <location line="+6"/>
        <source>Automatically create Tor hidden service (default: %d)</source>
        <translation type="unfinished"></translation>
    </message>
    <message>
        <location line="+7"/>
        <source>Connect through SOCKS5 proxy</source>
        <translation type="unfinished"></translation>
    </message>
    <message>
        <location line="+19"/>
        <source>Error loading %s: You can&apos;t disable HD on an already existing HD wallet</source>
        <translation type="unfinished"></translation>
    </message>
    <message>
        <location line="+6"/>
        <source>Error reading from database, shutting down.</source>
        <translation type="unfinished"></translation>
    </message>
    <message>
        <location line="+1"/>
        <source>Error upgrading chainstate database</source>
        <translation type="unfinished"></translation>
    </message>
    <message>
        <location line="+8"/>
        <source>Imports blocks from external blk000??.dat file on startup</source>
        <translation type="unfinished"></translation>
    </message>
    <message>
        <location line="+3"/>
        <source>Information</source>
        <translation>Information</translation>
    </message>
    <message>
        <location line="+3"/>
        <source>Invalid -onion address or hostname: &apos;%s&apos;</source>
        <translation type="unfinished"></translation>
    </message>
    <message>
        <location line="+1"/>
        <source>Invalid -proxy address or hostname: &apos;%s&apos;</source>
        <translation type="unfinished"></translation>
    </message>
    <message>
        <location line="+4"/>
        <source>Invalid amount for -paytxfee=&lt;amount&gt;: &apos;%s&apos; (must be at least %s)</source>
        <translation type="unfinished"></translation>
    </message>
    <message>
        <location line="+1"/>
        <source>Invalid netmask specified in -whitelist: &apos;%s&apos;</source>
        <translation type="unfinished"></translation>
    </message>
    <message>
        <location line="+1"/>
        <source>Keep at most &lt;n&gt; unconnectable transactions in memory (default: %u)</source>
        <translation type="unfinished"></translation>
    </message>
    <message>
        <location line="+14"/>
        <source>Need to specify a port with -whitebind: &apos;%s&apos;</source>
        <translation type="unfinished"></translation>
    </message>
    <message>
        <location line="+1"/>
        <source>Node relay options:</source>
        <translation type="unfinished"></translation>
    </message>
    <message>
        <location line="+11"/>
        <source>RPC server options:</source>
        <translation type="unfinished"></translation>
    </message>
    <message>
        <location line="+3"/>
        <source>Reducing -maxconnections from %d to %d, because of system limitations.</source>
        <translation type="unfinished"></translation>
    </message>
    <message>
        <location line="+4"/>
        <source>Rescan the block chain for missing wallet transactions on startup</source>
        <translation type="unfinished"></translation>
    </message>
    <message>
        <location line="+4"/>
        <source>Send trace/debug info to console instead of debug.log file</source>
        <translation>Send trace/debug info to console instead of debug.log file</translation>
    </message>
    <message>
        <location line="+7"/>
        <source>Show all debugging options (usage: --help -help-debug)</source>
        <translation type="unfinished"></translation>
    </message>
    <message>
        <location line="+1"/>
        <source>Shrink debug.log file on client startup (default: 1 when no -debug)</source>
        <translation>Shrink debug.log file on client startup (default: 1 when no -debug)</translation>
    </message>
    <message>
        <location line="+1"/>
        <source>Signing transaction failed</source>
        <translation>Signing transaction failed</translation>
    </message>
    <message>
        <location line="+10"/>
        <source>The transaction amount is too small to pay the fee</source>
        <translation type="unfinished"></translation>
    </message>
    <message>
        <location line="+2"/>
        <source>This is experimental software.</source>
        <translation type="unfinished"></translation>
    </message>
    <message>
        <location line="+4"/>
        <source>Tor control port password (default: empty)</source>
        <translation type="unfinished"></translation>
    </message>
    <message>
        <location line="+1"/>
        <source>Tor control port to use if onion listening enabled (default: %s)</source>
        <translation type="unfinished"></translation>
    </message>
    <message>
        <location line="+1"/>
        <source>Transaction amount too small</source>
        <translation>Transaction amount too small</translation>
    </message>
    <message>
        <location line="+5"/>
        <source>Transaction too large for fee policy</source>
        <translation type="unfinished"></translation>
    </message>
    <message>
        <location line="+1"/>
        <source>Transaction too large</source>
        <translation>Transaction too large</translation>
    </message>
    <message>
        <location line="+1"/>
        <source>Unable to bind to %s on this computer (bind returned error %s)</source>
        <translation type="unfinished"></translation>
    </message>
    <message>
        <location line="+8"/>
        <source>Upgrade wallet to latest format on startup</source>
        <translation type="unfinished"></translation>
    </message>
    <message>
        <location line="+5"/>
        <source>Username for JSON-RPC connections</source>
        <translation>Username for JSON-RPC connections</translation>
    </message>
    <message>
        <location line="+2"/>
        <source>Verifying wallet(s)...</source>
        <translation type="unfinished"></translation>
    </message>
    <message>
        <location line="+5"/>
        <source>Warning</source>
        <translation>Warning</translation>
    </message>
    <message>
        <location line="+1"/>
        <source>Warning: unknown new rules activated (versionbit %i)</source>
        <translation type="unfinished"></translation>
    </message>
    <message>
        <location line="+1"/>
        <source>Whether to operate in a blocks only mode (default: %u)</source>
        <translation type="unfinished"></translation>
    </message>
    <message>
        <location line="+1"/>
        <source>You need to rebuild the database using -reindex to change -txindex</source>
        <translation type="unfinished"></translation>
    </message>
    <message>
        <location line="+1"/>
        <source>Zapping all transactions from wallet...</source>
        <translation type="unfinished"></translation>
    </message>
    <message>
        <location line="+1"/>
        <source>ZeroMQ notification options:</source>
        <translation type="unfinished"></translation>
    </message>
    <message>
        <location line="-77"/>
        <source>Password for JSON-RPC connections</source>
        <translation>Password for JSON-RPC connections</translation>
    </message>
    <message>
        <location line="-259"/>
        <source>Execute command when the best block changes (%s in cmd is replaced by block hash)</source>
        <translation>Execute command when the best block changes (%s in cmd is replaced by block hash)</translation>
    </message>
    <message>
        <location line="+182"/>
        <source>Allow DNS lookups for -addnode, -seednode and -connect</source>
        <translation>Allow DNS lookups for -addnode, -seednode and -connect</translation>
    </message>
    <message>
        <location line="-251"/>
        <source>(1 = keep tx meta data e.g. account owner and payment request information, 2 = drop tx meta data)</source>
        <translation type="unfinished"></translation>
    </message>
    <message>
        <location line="+3"/>
        <source>-maxtxfee is set very high! Fees this large could be paid on a single transaction.</source>
        <translation type="unfinished"></translation>
    </message>
    <message>
        <location line="+19"/>
        <source>Bind to given address to listen for JSON-RPC connections. This option is ignored unless -rpcallowip is also passed. Port is optional and overrides -rpcport. Use [host]:port notation for IPv6. This option can be specified multiple times (default: 127.0.0.1 and ::1 i.e., localhost, or if -rpcallowip has been specified, 0.0.0.0 and :: i.e., all addresses)</source>
        <translation type="unfinished"></translation>
    </message>
    <message>
        <location line="+8"/>
        <source>Connect only to the specified node(s); -connect=0 disables automatic connections</source>
        <translation type="unfinished"></translation>
    </message>
    <message>
        <location line="+15"/>
        <source>Do not keep transactions in the mempool longer than &lt;n&gt; hours (default: %u)</source>
        <translation type="unfinished"></translation>
    </message>
    <message>
        <location line="+2"/>
        <source>Equivalent bytes per sigop in transactions for relay and mining (default: %u)</source>
        <translation type="unfinished"></translation>
    </message>
    <message>
        <location line="+2"/>
        <source>Error loading %s: You can&apos;t enable HD on an already existing non-HD wallet</source>
        <translation type="unfinished"></translation>
    </message>
    <message>
        <location line="+2"/>
        <source>Error loading wallet %s. -wallet parameter must only specify a filename (not a path).</source>
        <translation type="unfinished"></translation>
    </message>
    <message>
        <location line="+27"/>
        <source>Fees (in %s/kB) smaller than this are considered zero fee for transaction creation (default: %s)</source>
        <translation type="unfinished"></translation>
    </message>
    <message>
        <location line="+3"/>
        <source>Force relay of transactions from whitelisted peers even if they violate local relay policy (default: %d)</source>
        <translation type="unfinished"></translation>
    </message>
    <message>
        <location line="+3"/>
        <source>How thorough the block verification of -checkblocks is (0-4, default: %u)</source>
        <translation type="unfinished"></translation>
    </message>
    <message>
        <location line="+15"/>
        <source>Maintain a full transaction index, used by the getrawtransaction rpc call (default: %u)</source>
        <translation type="unfinished"></translation>
    </message>
    <message>
        <location line="+13"/>
        <source>Number of seconds to keep misbehaving peers from reconnecting (default: %u)</source>
        <translation type="unfinished"></translation>
    </message>
    <message>
        <location line="+2"/>
        <source>Output debugging information (default: %u, supplying &lt;category&gt; is optional)</source>
        <translation type="unfinished"></translation>
    </message>
    <message>
        <location line="+37"/>
        <source>Sets the serialization of raw transaction or block hex returned in non-verbose mode, non-segwit(0) or segwit(1) (default: %d)</source>
        <translation type="unfinished"></translation>
    </message>
    <message>
        <location line="+3"/>
        <source>Support filtering of blocks and transaction with bloom filters (default: %u)</source>
        <translation type="unfinished"></translation>
    </message>
    <message>
        <location line="+7"/>
        <source>The fee rate (in %s/kB) that indicates your tolerance for discarding change by adding it to the fee (default: %s). Note: An output is discarded if it is dust at this rate, but we will always discard up to the dust relay fee and a discard fee above that is limited by the fee estimate for the longest target</source>
        <translation type="unfinished"></translation>
    </message>
    <message>
        <location line="+13"/>
        <source>This is the transaction fee you may pay when fee estimates are not available.</source>
        <translation type="unfinished"></translation>
    </message>
    <message>
        <location line="+2"/>
        <source>This product includes software developed by the OpenSSL Project for use in the OpenSSL Toolkit %s and cryptographic software written by Eric Young and UPnP software written by Thomas Bernard.</source>
        <translation type="unfinished"></translation>
    </message>
    <message>
        <location line="+4"/>
        <source>Total length of network version string (%i) exceeds maximum length (%i). Reduce the number or size of uacomments.</source>
        <translation type="unfinished"></translation>
    </message>
    <message>
        <location line="+3"/>
        <source>Tries to keep outbound traffic under the given target (in MiB per 24h), 0 = no limit (default: %d)</source>
        <translation type="unfinished"></translation>
    </message>
    <message>
        <location line="+9"/>
        <source>Unsupported argument -socks found. Setting SOCKS version isn&apos;t possible anymore, only SOCKS5 proxies are supported.</source>
        <translation type="unfinished"></translation>
    </message>
    <message>
        <location line="+3"/>
        <source>Unsupported argument -whitelistalwaysrelay ignored, use -whitelistrelay and/or -whitelistforcerelay.</source>
        <translation type="unfinished"></translation>
    </message>
    <message>
        <location line="+8"/>
        <source>Use separate SOCKS5 proxy to reach peers via Tor hidden services (default: %s)</source>
        <translation type="unfinished"></translation>
    </message>
    <message>
        <location line="+15"/>
        <source>Warning: Unknown block versions being mined! It&apos;s possible unknown rules are in effect</source>
        <translation type="unfinished"></translation>
    </message>
    <message>
        <location line="+3"/>
        <source>Warning: Wallet file corrupt, data salvaged! Original %s saved as %s in %s; if your balance or transactions are incorrect you should restore from a backup.</source>
        <translation type="unfinished"></translation>
    </message>
    <message>
        <location line="+9"/>
        <source>Whitelist peers connecting from the given IP address (e.g. 1.2.3.4) or CIDR notated network (e.g. 1.2.3.0/24). Can be specified multiple times.</source>
        <translation type="unfinished"></translation>
    </message>
    <message>
        <location line="+11"/>
        <source>%s is set very high!</source>
        <translation type="unfinished"></translation>
    </message>
    <message>
        <location line="+1"/>
        <source>(default: %s)</source>
        <translation type="unfinished"></translation>
    </message>
    <message>
        <location line="+10"/>
        <source>Always query for peer addresses via DNS lookup (default: %u)</source>
        <translation type="unfinished"></translation>
    </message>
    <message>
        <location line="+31"/>
        <source>Error loading wallet %s. -wallet filename must be a regular file.</source>
        <translation type="unfinished"></translation>
    </message>
    <message>
        <location line="+1"/>
        <source>Error loading wallet %s. Duplicate -wallet filename specified.</source>
        <translation type="unfinished"></translation>
    </message>
    <message>
        <location line="+1"/>
        <source>Error loading wallet %s. Invalid characters in -wallet filename.</source>
        <translation type="unfinished"></translation>
    </message>
    <message>
        <location line="+9"/>
        <source>How many blocks to check at startup (default: %u, 0 = all)</source>
        <translation type="unfinished"></translation>
    </message>
    <message>
        <location line="+3"/>
        <source>Include IP addresses in debug output (default: %u)</source>
        <translation type="unfinished"></translation>
    </message>
    <message>
        <location line="+14"/>
        <source>Keypool ran out, please call keypoolrefill first</source>
        <translation type="unfinished"></translation>
    </message>
    <message>
        <location line="+1"/>
        <source>Listen for JSON-RPC connections on &lt;port&gt; (default: %u or testnet: %u)</source>
        <translation type="unfinished"></translation>
    </message>
    <message>
        <location line="+1"/>
        <source>Listen for connections on &lt;port&gt; (default: %u or testnet: %u)</source>
        <translation type="unfinished"></translation>
    </message>
    <message>
        <location line="+6"/>
        <source>Maintain at most &lt;n&gt; connections to peers (default: %u)</source>
        <translation type="unfinished"></translation>
    </message>
    <message>
        <location line="+1"/>
        <source>Make the wallet broadcast transactions</source>
        <translation type="unfinished"></translation>
    </message>
    <message>
        <location line="+1"/>
        <source>Maximum per-connection receive buffer, &lt;n&gt;*1000 bytes (default: %u)</source>
        <translation type="unfinished"></translation>
    </message>
    <message>
        <location line="+1"/>
        <source>Maximum per-connection send buffer, &lt;n&gt;*1000 bytes (default: %u)</source>
        <translation type="unfinished"></translation>
    </message>
    <message>
        <location line="+7"/>
        <source>Prepend debug output with timestamp (default: %u)</source>
        <translation type="unfinished"></translation>
    </message>
    <message>
        <location line="+10"/>
        <source>Relay and mine data carrier transactions (default: %u)</source>
        <translation type="unfinished"></translation>
    </message>
    <message>
        <location line="+1"/>
        <source>Relay non-P2SH multisig (default: %u)</source>
        <translation type="unfinished"></translation>
    </message>
    <message>
        <location line="+7"/>
        <source>Send transactions with full-RBF opt-in enabled (default: %u)</source>
        <translation type="unfinished"></translation>
    </message>
    <message>
        <location line="+2"/>
        <source>Set key pool size to &lt;n&gt; (default: %u)</source>
        <translation type="unfinished"></translation>
    </message>
    <message>
        <location line="+1"/>
        <source>Set maximum BIP141 block weight (default: %d)</source>
        <translation type="unfinished"></translation>
    </message>
    <message>
        <location line="+2"/>
        <source>Set the number of threads to service RPC calls (default: %d)</source>
        <translation type="unfinished"></translation>
    </message>
    <message>
        <location line="+4"/>
        <source>Specify configuration file (default: %s)</source>
        <translation type="unfinished"></translation>
    </message>
    <message>
        <location line="+1"/>
        <source>Specify connection timeout in milliseconds (minimum: 1, default: %d)</source>
        <translation type="unfinished"></translation>
    </message>
    <message>
        <location line="+2"/>
        <source>Specify pid file (default: %s)</source>
        <translation type="unfinished"></translation>
    </message>
    <message>
        <location line="+3"/>
        <source>Spend unconfirmed change when sending transactions (default: %u)</source>
        <translation type="unfinished"></translation>
    </message>
    <message>
        <location line="+1"/>
        <source>Starting network threads...</source>
        <translation type="unfinished"></translation>
    </message>
    <message>
        <location line="+3"/>
        <source>The wallet will avoid paying less than the minimum relay fee.</source>
        <translation type="unfinished"></translation>
    </message>
    <message>
        <location line="+2"/>
        <source>This is the minimum transaction fee you pay on every transaction.</source>
        <translation type="unfinished"></translation>
    </message>
    <message>
        <location line="+1"/>
        <source>This is the transaction fee you will pay if you send a transaction.</source>
        <translation type="unfinished"></translation>
    </message>
    <message>
        <location line="+1"/>
        <source>Threshold for disconnecting misbehaving peers (default: %u)</source>
        <translation type="unfinished"></translation>
    </message>
    <message>
        <location line="+4"/>
        <source>Transaction amounts must not be negative</source>
        <translation type="unfinished"></translation>
    </message>
    <message>
        <location line="+2"/>
        <source>Transaction has too long of a mempool chain</source>
        <translation type="unfinished"></translation>
    </message>
    <message>
        <location line="+1"/>
        <source>Transaction must have at least one recipient</source>
        <translation type="unfinished"></translation>
    </message>
    <message>
        <location line="+6"/>
        <source>Unknown network specified in -onlynet: &apos;%s&apos;</source>
        <translation>Unknown network specified in -onlynet: &apos;%s&apos;</translation>
    </message>
    <message>
        <location line="-82"/>
        <source>Insufficient funds</source>
        <translation>Insufficient funds</translation>
    </message>
    <message>
        <location line="+15"/>
        <source>Loading block index...</source>
        <translation>Loading block index...</translation>
    </message>
    <message>
        <location line="-66"/>
        <source>Add a node to connect to and attempt to keep the connection open</source>
        <translation>Add a node to connect to and attempt to keep the connection open</translation>
    </message>
    <message>
        <location line="+67"/>
        <source>Loading wallet...</source>
        <translation>Loading wallet...</translation>
    </message>
    <message>
        <location line="-60"/>
        <source>Cannot downgrade wallet</source>
        <translation>Cannot downgrade wallet</translation>
    </message>
    <message>
        <location line="+2"/>
        <source>Cannot write default address</source>
        <translation>Cannot write default address</translation>
    </message>
    <message>
        <location line="+84"/>
        <source>Rescanning...</source>
        <translation>Rescanning...</translation>
    </message>
    <message>
        <location line="-73"/>
        <source>Done loading</source>
        <translation>Done loading</translation>
    </message>
    <message>
        <location line="+19"/>
        <source>Error</source>
        <translation>Error</translation>
    </message>
</context>
</TS><|MERGE_RESOLUTION|>--- conflicted
+++ resolved
@@ -849,11 +849,7 @@
         <translation type="unfinished"></translation>
     </message>
     <message>
-<<<<<<< HEAD
-        <location line="+181"/>
-=======
         <location line="+155"/>
->>>>>>> 3751912e
         <source>yes</source>
         <translation type="unfinished"></translation>
     </message>
@@ -1670,7 +1666,7 @@
 <context>
     <name>PaymentServer</name>
     <message>
-        <location filename="../paymentserver.cpp" line="+326"/>
+        <location filename="../paymentserver.cpp" line="+328"/>
         <location line="+216"/>
         <location line="+42"/>
         <location line="+113"/>
@@ -1829,11 +1825,7 @@
         <translation type="unfinished"></translation>
     </message>
     <message>
-<<<<<<< HEAD
-        <location line="+762"/>
-=======
         <location line="+766"/>
->>>>>>> 3751912e
         <source>%1 d</source>
         <translation type="unfinished"></translation>
     </message>
@@ -2108,13 +2100,8 @@
     </message>
     <message>
         <location line="+60"/>
-<<<<<<< HEAD
-        <location filename="../rpcconsole.cpp" line="+460"/>
-        <location line="+719"/>
-=======
         <location filename="../rpcconsole.cpp" line="+467"/>
         <location line="+728"/>
->>>>>>> 3751912e
         <source>Select a peer to view detailed information.</source>
         <translation type="unfinished"></translation>
     </message>
