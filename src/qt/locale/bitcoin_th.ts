<TS language="th" version="2.1">
<context>
    <name>AddressBookPage</name>
    <message>
<<<<<<< HEAD
        <source>Right-click to edit address or label</source>
        <translation>คลิกขวาเพื่อแก้ไขที่อยู่หรือป้ายชื่อ</translation>
    </message>
    <message>
=======
>>>>>>> d4a64f61
        <source>Create a new address</source>
        <translation>สร้างที่อยู่ใหม่</translation>
    </message>
    <message>
        <source>&amp;New</source>
        <translation>&amp;ใหม่</translation>
    </message>
    <message>
        <source>Copy the currently selected address to the system clipboard</source>
        <translation>คัดลอกที่อยู่ที่เลือกในปัจจุบันไปยังคลิปบอร์ดของระบบ</translation>
    </message>
    <message>
        <source>&amp;Copy</source>
        <translation>&amp;คัดลอก</translation>
    </message>
    <message>
        <source>C&amp;lose</source>
        <translation>&amp;ปิด</translation>
    </message>
    <message>
        <source>Delete the currently selected address from the list</source>
        <translation>ลบที่อยู่ที่เลือกในปัจจุบันออกจากรายการ</translation>
    </message>
    <message>
        <source>Enter address or label to search</source>
        <translation>ป้อนที่อยู่หรือป้ายชื่อเพื่อค้นหา</translation>
    </message>
    <message>
        <source>Export the data in the current tab to a file</source>
        <translation>ส่งออกข้อมูลในแท็บปัจจุบันไปยังไฟล์</translation>
    </message>
    <message>
        <source>&amp;Export</source>
        <translation>&amp;ส่งออก</translation>
    </message>
    <message>
        <source>&amp;Delete</source>
        <translation>&amp;ลบ</translation>
    </message>
    <message>
        <source>Choose the address to send coins to</source>
        <translation>เลือกที่อยู่ที่จะส่งเหรียญ</translation>
    </message>
    <message>
        <source>Choose the address to receive coins with</source>
        <translation>เลือกที่อยู่ที่จะรับเหรียญ</translation>
    </message>
    <message>
        <source>C&amp;hoose</source>
        <translation>&amp;เลือก</translation>
    </message>
    <message>
        <source>Sending addresses</source>
        <translation>ที่อยู่การส่ง</translation>
    </message>
    <message>
        <source>Receiving addresses</source>
        <translation>ที่อยู่การรับ</translation>
    </message>
    <message>
        <source>These are your Bitcoin addresses for sending payments. Always check the amount and the receiving address before sending coins.</source>
        <translation>ที่อยู่ Bitcoin ของคุณสำหรับการส่งการชำระเงิน โปรดตรวจสอบจำนวนเงินและที่อยู่รับก่อนที่จะส่งเหรียญ</translation>
    </message>
    <message>
        <source>&amp;Copy Address</source>
        <translation>&amp;คัดลอกที่อยู่</translation>
    </message>
    <message>
        <source>Copy &amp;Label</source>
        <translation>&amp;คัดลอกป้ายชื่อ</translation>
    </message>
    <message>
        <source>&amp;Edit</source>
        <translation>&amp;แก้ไข</translation>
    </message>
    <message>
        <source>Export Address List</source>
        <translation>ส่งออกรายการที่อยู่</translation>
    </message>
    <message>
        <source>Comma separated file (*.csv)</source>
        <translation>ไฟล์ที่คั่นด้วยจุลภาค (*.csv)</translation>
    </message>
    <message>
        <source>Exporting Failed</source>
        <translation>การส่งออกล้มเหลว</translation>
    </message>
    <message>
        <source>There was an error trying to save the address list to %1. Please try again.</source>
        <translation>เกิดข้อผิดพลาดขณะพยายามบันทึกรายการที่อยู่ไปยัง %1 โปรดลองอีกครั้ง</translation>
    </message>
</context>
<context>
    <name>AddressTableModel</name>
    <message>
        <source>Label</source>
        <translation>ป้ายชื่อ</translation>
    </message>
    <message>
        <source>Address</source>
        <translation>ที่อยู่</translation>
    </message>
    <message>
        <source>(no label)</source>
        <translation>(ไม่มีป้ายชื่อ)</translation>
    </message>
</context>
<context>
    <name>AskPassphraseDialog</name>
    <message>
        <source>Passphrase Dialog</source>
        <translation>กล่องโต้ตอบวลีรหัสผ่าน</translation>
    </message>
    <message>
        <source>Enter passphrase</source>
        <translation>ป้อนวลีรหัสผ่าน</translation>
    </message>
    <message>
        <source>New passphrase</source>
        <translation>วลีรหัสผ่านใหม่</translation>
    </message>
    <message>
        <source>Repeat new passphrase</source>
        <translation>ทำซ้ำวลีรหัสผ่านใหม่</translation>
    </message>
    <message>
        <source>Show passphrase</source>
        <translation>แสดงวลีรหัสผ่าน</translation>
    </message>
    <message>
        <source>Encrypt wallet</source>
        <translation>เข้ารหัสกระเป๋าสตางค์</translation>
    </message>
    <message>
        <source>This operation needs your wallet passphrase to unlock the wallet.</source>
        <translation>การดำเนินการนี้ต้องการวลีรหัสผ่านกระเป๋าสตางค์ของคุณเพื่อปลดล็อคกระเป๋าสตางค์</translation>
    </message>
    <message>
        <source>Unlock wallet</source>
        <translation>ปลดล็อคกระเป๋าสตางค์</translation>
    </message>
    <message>
        <source>This operation needs your wallet passphrase to decrypt the wallet.</source>
        <translation>การดำเนินการนี้ต้องการวลีรหัสผ่านกระเป๋าสตางค์ของคุณเพื่อถอดรหัสกระเป๋าสตางค์</translation>
    </message>
    <message>
        <source>Decrypt wallet</source>
        <translation>ถอดรหัสกระเป๋าสตางค์</translation>
    </message>
    <message>
        <source>Change passphrase</source>
        <translation>เปลี่ยนวลีรหัสผ่าน</translation>
    </message>
    <message>
        <source>Confirm wallet encryption</source>
        <translation>ยืนยันการเข้ารหัสกระเป๋าสตางค์</translation>
    </message>
    <message>
        <source>Are you sure you wish to encrypt your wallet?</source>
        <translation>คุณแน่ใจหรือไม่ว่าต้องการเข้ารหัสกระเป๋าสตางค์ของคุณ?</translation>
    </message>
    <message>
<<<<<<< HEAD
        <source>Wallet encrypted</source>
        <translation>เข้ารหัสบัญชีเรียบร้อย</translation>
    </message>
    <message>
        <source>Your wallet is about to be encrypted. </source>
        <translation>บัญชีของคุณกำลังถูกเข้ารหัส</translation>
    </message>
    <message>
        <source>Your wallet is now encrypted. </source>
        <translation>บัญชีของคุณถูกเข้ารหัสเรียบร้อยแล้ว</translation>
    </message>
    <message>
=======
>>>>>>> d4a64f61
        <source>Wallet encryption failed</source>
        <translation>การเข้ารหัสกระเป๋าสตางค์ล้มเหลว</translation>
    </message>
    <message>
        <source>Wallet unlock failed</source>
        <translation>การปลดล็อคกระเป๋าสตางค์ล้มเหลว</translation>
    </message>
    <message>
        <source>Wallet decryption failed</source>
        <translation>การถอดรหัสกระเป๋าสตางค์ล้มเหลว</translation>
    </message>
    </context>
<context>
    <name>BanTableModel</name>
    <message>
        <source>IP/Netmask</source>
        <translation>IP/Netmask</translation>
    </message>
    <message>
        <source>Banned Until</source>
        <translation>ห้ามจนถึง</translation>
    </message>
</context>
<context>
    <name>BitcoinGUI</name>
    <message>
        <source>Sign &amp;message...</source>
        <translation>&amp;เซ็นข้อความ...</translation>
    </message>
    <message>
        <source>Synchronizing with network...</source>
        <translation>กำลังทำข้อมูลให้ตรงกันกับเครือข่าย ...</translation>
    </message>
    <message>
        <source>&amp;Overview</source>
        <translation>&amp;ภาพรวม</translation>
    </message>
    <message>
        <source>Show general overview of wallet</source>
        <translation>แสดงภาพรวมทั่วไปของกระเป๋าสตางค์</translation>
    </message>
    <message>
        <source>&amp;Transactions</source>
        <translation>&amp;ธุรกรรม</translation>
    </message>
    <message>
        <source>Browse transaction history</source>
        <translation>เรียกดูประวัติการทำธุรกรรม</translation>
    </message>
    <message>
        <source>E&amp;xit</source>
        <translation>&amp;ออก</translation>
    </message>
    <message>
        <source>Quit application</source>
        <translation>ออกจากแอปพลิเคชัน</translation>
    </message>
    <message>
        <source>&amp;About %1</source>
        <translation>&amp;เกี่ยวกับ %1</translation>
    </message>
    <message>
        <source>Show information about %1</source>
        <translation>แสดงข้อมูลเกี่ยวกับ %1</translation>
    </message>
    <message>
        <source>About &amp;Qt</source>
        <translation>เกี่ยวกับ &amp;Qt</translation>
    </message>
    <message>
        <source>Show information about Qt</source>
        <translation>แสดงข้อมูลเกี่ยวกับ Qt</translation>
    </message>
    <message>
        <source>&amp;Options...</source>
        <translation>&amp;ตัวเลือก...</translation>
    </message>
    <message>
        <source>Modify configuration options for %1</source>
        <translation>ปรับเปลี่ยนตัวเลือกการกำหนดค่าสำหรับ %1</translation>
    </message>
    <message>
        <source>&amp;Encrypt Wallet...</source>
        <translation>&amp;เข้ารหัสกระเป๋าสตางค์...</translation>
    </message>
    <message>
        <source>&amp;Backup Wallet...</source>
        <translation>&amp;สำรองข้อมูลกระเป๋าสตางค์...</translation>
    </message>
    <message>
        <source>&amp;Change Passphrase...</source>
        <translation>&amp;เปลี่ยนวลีรหัสผ่าน...</translation>
    </message>
    <message>
        <source>Open &amp;URI...</source>
        <translation>&amp;เปิด URI...</translation>
    </message>
    <message>
        <source>Create Wallet...</source>
        <translation>สร้างกระเป๋าสตางค์...</translation>
    </message>
    <message>
        <source>Create a new wallet</source>
        <translation>สร้างกระเป๋าสตางค์ใหม่</translation>
    </message>
    <message>
        <source>Wallet:</source>
        <translation>กระเป๋าสตางค์:</translation>
    </message>
    <message>
        <source>Click to disable network activity.</source>
        <translation>คลิกเพื่อปิดใช้งานกิจกรรมเครือข่าย</translation>
    </message>
    <message>
        <source>Click to enable network activity again.</source>
        <translation>คลิกเพื่อเปิดใช้งานกิจกรรมเครือข่ายอีกครั้ง</translation>
    </message>
    <message>
        <source>Syncing Headers (%1%)...</source>
        <translation>กำลังซิงค์ส่วนหัว (%1%)...</translation>
    </message>
    <message>
        <source>Reindexing blocks on disk...</source>
        <translation>กำลังทำดัชนี ที่เก็บบล็อก ใหม่ ในดิสก์...</translation>
    </message>
    <message>
        <source>Send coins to a Bitcoin address</source>
        <translation>ส่งเหรียญไปยังที่อยู่ Bitcoin</translation>
    </message>
    <message>
        <source>Backup wallet to another location</source>
        <translation>สำรองข้อมูลกระเป๋าสตางค์ไปยังตำแหน่งที่ตั้งอื่น</translation>
    </message>
    <message>
        <source>Change the passphrase used for wallet encryption</source>
        <translation>เปลี่ยนรหัสผ่านที่ใช้สำหรับการเข้ารหัสกระเป๋าเงิน</translation>
    </message>
    <message>
        <source>&amp;Verify message...</source>
        <translation>&amp;ยืนยันข้อความ...</translation>
    </message>
    <message>
        <source>&amp;Send</source>
        <translation>&amp;ส่ง</translation>
    </message>
    <message>
        <source>&amp;Receive</source>
        <translation>&amp;รับ</translation>
    </message>
    <message>
        <source>&amp;Show / Hide</source>
        <translation>&amp;แสดง / ซ่อน</translation>
    </message>
    <message>
        <source>Show or hide the main Window</source>
        <translation>แสดงหรือซ่อนหน้าต่างหลัก</translation>
    </message>
    <message>
        <source>Encrypt the private keys that belong to your wallet</source>
        <translation>เข้ารหัสกุญแจส่วนตัวที่เป็นของกระเป๋าสตางค์ของคุณ</translation>
    </message>
    <message>
        <source>Sign messages with your Bitcoin addresses to prove you own them</source>
        <translation>เซ็นชื่อด้วยข้อความ ที่เก็บ Bitcoin เพื่อแสดงว่าท่านเป็นเจ้าของ bitcoin นี้จริง</translation>
    </message>
    <message>
        <source>Verify messages to ensure they were signed with specified Bitcoin addresses</source>
        <translation>ตรวจสอบ ข้อความ เพื่อให้แน่ใจว่า การเซ็นต์ชื่อ ด้วยที่เก็บ Bitcoin แล้ว</translation>
    </message>
    <message>
        <source>&amp;File</source>
        <translation>&amp;ไฟล์</translation>
    </message>
    <message>
        <source>&amp;Settings</source>
        <translation>&amp;การตั้งค่า</translation>
    </message>
    <message>
        <source>&amp;Help</source>
        <translation>&amp;ช่วยเหลือ</translation>
    </message>
    <message>
        <source>Tabs toolbar</source>
        <translation>แถบเครื่องมือแท็บ</translation>
    </message>
    <message>
        <source>Request payments (generates QR codes and bitcoin: URIs)</source>
        <translation>เรียกเก็บ การชำระเงิน (สร้าง QR codes และ bitcoin: URIs)</translation>
    </message>
    <message>
        <source>Show the list of used sending addresses and labels</source>
        <translation>แสดงรายการ ที่เก็บเงินที่จะส่ง bitcoin ออก และป้ายชื่อ ที่ใช้ไปแล้ว</translation>
    </message>
    <message>
        <source>Show the list of used receiving addresses and labels</source>
        <translation>แสดงรายการ ที่เก็บเงินที่จะรับ bitcoin เข้า และป้ายชื่อ ที่ใช้ไปแล้ว</translation>
    </message>
    <message>
        <source>&amp;Command-line options</source>
        <translation>&amp;ตัวเลือก Command-line</translation>
    </message>
    <message numerus="yes">
        <source>%n active connection(s) to Bitcoin network</source>
        <translation><numerusform>%n ช่องการเชื่อมต่อที่ใช้งานได้ เพื่อเชื่อมกับเครือข่าย Bitcoin</numerusform></translation>
    </message>
    <message>
        <source>Indexing blocks on disk...</source>
        <translation>การกำลังสร้างดัชนีของบล็อก ในดิสก์...</translation>
    </message>
    <message>
        <source>Processing blocks on disk...</source>
        <translation>กำลังดำเนินการกับบล็อกในดิสก์...</translation>
    </message>
    <message numerus="yes">
        <source>Processed %n block(s) of transaction history.</source>
        <translation><numerusform>%n บล็อกในประวัติรายการ ได้รับการดำเนินการเรียบร้อยแล้ว</numerusform></translation>
    </message>
    <message>
        <source>%1 behind</source>
        <translation>%1 ตามหลัง</translation>
    </message>
    <message>
        <source>Last received block was generated %1 ago.</source>
        <translation>บล็อกสุดท้ายที่ได้รับ สร้างขึ้นเมื่อ %1 มาแล้ว</translation>
    </message>
    <message>
        <source>Transactions after this will not yet be visible.</source>
        <translation>ธุรกรรมหลังจากนี้จะยังไม่สามารถมองเห็น</translation>
    </message>
    <message>
        <source>Error</source>
        <translation>ข้อผิดพลาด</translation>
    </message>
    <message>
        <source>Warning</source>
        <translation>คำเตือน</translation>
    </message>
    <message>
        <source>Information</source>
        <translation>ข้อมูล</translation>
    </message>
    <message>
        <source>Up to date</source>
        <translation>ทันสมัย</translation>
    </message>
    <message>
        <source>&amp;Load PSBT from file...</source>
        <translation>&amp;โหลด PSBT จากไฟล์...</translation>
    </message>
    <message>
        <source>Load PSBT from clipboard...</source>
        <translation>โหลด PSBT จากคลิปบอร์ด...</translation>
    </message>
    <message>
        <source>Node window</source>
        <translation>หน้าต่างโหนด</translation>
    </message>
    <message>
<<<<<<< HEAD
=======
        <source>Open node debugging and diagnostic console</source>
        <translation>เปิด แผลงควบคุม debugging และ diagnostic</translation>
    </message>
    <message>
>>>>>>> d4a64f61
        <source>&amp;Sending addresses</source>
        <translation>&amp;ที่อยู่การส่ง</translation>
    </message>
    <message>
        <source>&amp;Receiving addresses</source>
        <translation>&amp;ที่อยู่การรับ</translation>
    </message>
    <message>
        <source>Open Wallet</source>
        <translation>เปิดกระเป๋าสตางค์</translation>
    </message>
    <message>
        <source>Open a wallet</source>
        <translation>เปิดกระเป๋าสตางค์</translation>
    </message>
    <message>
        <source>Close Wallet...</source>
        <translation>ปิดกระเป๋าสตางค์...</translation>
    </message>
    <message>
        <source>Close wallet</source>
        <translation>ปิดกระเป๋าสตางค์</translation>
    </message>
    <message>
        <source>Close All Wallets...</source>
        <translation>ปิดกระเป๋าสตางค์ทั้งหมด...</translation>
    </message>
    <message>
        <source>Close all wallets</source>
        <translation>ปิดกระเป๋าสตางค์ทั้งหมด</translation>
    </message>
    <message>
        <source>Show the %1 help message to get a list with possible Bitcoin command-line options</source>
        <translation>แสดง %1 ข้อความช่วยเหลือ เพื่อแสดงรายการ ตัวเลือกที่เป็นไปได้สำหรับ Bitcoin command-line</translation>
    </message>
    <message>
<<<<<<< HEAD
        <source>default wallet</source>
        <translation>กระเป๋าสตางค์เริ่มต้น</translation>
    </message>
    <message>
=======
>>>>>>> d4a64f61
        <source>No wallets available</source>
        <translation>ไม่มีกระเป๋าสตางค์</translation>
    </message>
    <message>
        <source>&amp;Window</source>
        <translation>&amp;หน้าต่าง</translation>
    </message>
    <message>
        <source>Minimize</source>
        <translation>ย่อ</translation>
    </message>
    <message>
        <source>Zoom</source>
        <translation>ซูม</translation>
    </message>
    <message>
        <source>Main Window</source>
        <translation>หน้าต่างหลัก</translation>
    </message>
    <message>
        <source>%1 client</source>
        <translation>%1 ลูกค้า</translation>
    </message>
    <message>
        <source>Catching up...</source>
        <translation>กำลังตามให้ทัน...</translation>
    </message>
    <message>
        <source>Error: %1</source>
        <translation>ข้อผิดพลาด: %1</translation>
    </message>
    <message>
        <source>Warning: %1</source>
        <translation>คำเตือน: %1</translation>
    </message>
    <message>
        <source>Date: %1
</source>
        <translation>วันที่: %1
</translation>
    </message>
    <message>
        <source>Amount: %1
</source>
        <translation>จำนวน: %1
</translation>
    </message>
    <message>
        <source>Wallet: %1
</source>
        <translation>กระเป๋าสตางค์: %1
</translation>
    </message>
    <message>
        <source>Type: %1
</source>
        <translation>ชนิด: %1
</translation>
    </message>
    <message>
        <source>Label: %1
</source>
        <translation>ป้ายชื่อ: %1
</translation>
    </message>
    <message>
        <source>Address: %1
</source>
        <translation>ที่อยู่: %1
</translation>
    </message>
    <message>
        <source>Sent transaction</source>
        <translation>รายการที่ส่ง</translation>
    </message>
    <message>
        <source>Incoming transaction</source>
        <translation>การทำรายการขาเข้า</translation>
    </message>
    <message>
        <source>Wallet is &lt;b&gt;encrypted&lt;/b&gt; and currently &lt;b&gt;unlocked&lt;/b&gt;</source>
        <translation>ระเป๋าเงินถูก &lt;b&gt;เข้ารหัส&lt;/b&gt; และในขณะนี้ &lt;b&gt;ปลดล็อคแล้ว&lt;/b&gt;</translation>
    </message>
    <message>
        <source>Wallet is &lt;b&gt;encrypted&lt;/b&gt; and currently &lt;b&gt;locked&lt;/b&gt;</source>
        <translation>กระเป๋าเงินถูก &lt;b&gt;เข้ารหัส&lt;/b&gt; และในปัจจุบัน &lt;b&gt;ล็อค &lt;/b&gt;</translation>
    </message>
    <message>
        <source>Original message:</source>
        <translation>ข้อความดั้งเดิม:</translation>
    </message>
<<<<<<< HEAD
    </context>
=======
    <message>
        <source>A fatal error occurred. %1 can no longer continue safely and will quit.</source>
        <translation>เกิดข้อผิดพลาดร้ายแรง %1 ไม่สามารถดำเนินการต่อได้อย่างปลอดภัยอีกต่อไปและจะยกเลิก</translation>
    </message>
</context>
>>>>>>> d4a64f61
<context>
    <name>CoinControlDialog</name>
    <message>
        <source>Coin Selection</source>
        <translation>การเลือกเหรียญ</translation>
    </message>
    <message>
        <source>Quantity:</source>
        <translation>ปริมาณ:</translation>
    </message>
    <message>
        <source>Bytes:</source>
        <translation>ไบต์:</translation>
    </message>
    <message>
        <source>Amount:</source>
        <translation>จำนวน:</translation>
    </message>
    <message>
        <source>Fee:</source>
        <translation>ค่าธรรมเนียม:</translation>
    </message>
    <message>
        <source>Dust:</source>
        <translation>เศษ:</translation>
    </message>
    <message>
        <source>After Fee:</source>
        <translation>ส่วนที่เหลือจากค่าธรรมเนียม:</translation>
    </message>
    <message>
        <source>Change:</source>
        <translation>เงินทอน:</translation>
    </message>
    <message>
        <source>(un)select all</source>
        <translation>(ไม่)เลือกทั้งหมด</translation>
    </message>
    <message>
        <source>Tree mode</source>
        <translation>โหมดแบบต้นไม้</translation>
    </message>
    <message>
        <source>List mode</source>
        <translation>โหมดแบบรายการ</translation>
    </message>
    <message>
        <source>Amount</source>
        <translation>จำนวน</translation>
    </message>
    <message>
        <source>Received with label</source>
        <translation>รับด้วยป้ายชื่อ</translation>
    </message>
    <message>
        <source>Received with address</source>
        <translation>รับด้วยที่อยู่</translation>
    </message>
    <message>
        <source>Date</source>
        <translation>วันที่</translation>
    </message>
    <message>
        <source>Confirmations</source>
        <translation>การยืนยัน</translation>
    </message>
    <message>
        <source>Confirmed</source>
        <translation>ยืนยันแล้ว</translation>
    </message>
    <message>
        <source>Copy address</source>
        <translation>คัดลอกที่อยู่</translation>
    </message>
    <message>
        <source>Copy label</source>
        <translation>คัดลอกป้ายกำกับ</translation>
    </message>
    <message>
        <source>Copy amount</source>
        <translation>คัดลอกจำนวนเงิน</translation>
    </message>
    <message>
        <source>Copy transaction ID</source>
        <translation>คัดลอก ID ธุรกรรม</translation>
    </message>
    <message>
        <source>(no label)</source>
        <translation>(ไม่มีป้ายชื่อ)</translation>
    </message>
    <message>
        <source>change from %1 (%2)</source>
        <translation>เปลี่ยนจาก %1 (%2)</translation>
    </message>
    <message>
        <source>(change)</source>
        <translation>(เปลี่ยน)</translation>
    </message>
</context>
<context>
    <name>CreateWalletActivity</name>
    <message>
        <source>Creating Wallet &lt;b&gt;%1&lt;/b&gt;...</source>
        <translation>กำลังสร้างกระเป๋าสตางค์ &lt;b&gt;%1&lt;/b&gt;...</translation>
    </message>
    </context>
<context>
    <name>CreateWalletDialog</name>
    <message>
        <source>Create Wallet</source>
        <translation>สร้างกระเป๋าสตางค์</translation>
    </message>
    <message>
<<<<<<< HEAD
=======
        <source>Wallet</source>
        <translation>กระเป๋าเงิน</translation>
    </message>
    <message>
>>>>>>> d4a64f61
        <source>Wallet Name</source>
        <translation>ชื่อกระเป๋าสตางค์</translation>
    </message>
    <message>
        <source>Encrypt Wallet</source>
        <translation>เข้ารหัสกระเป๋าสตางค์</translation>
    </message>
    <message>
        <source>Disable Private Keys</source>
        <translation>ปิดใช้งานกุญแจส่วนตัว</translation>
    </message>
    <message>
        <source>Make Blank Wallet</source>
        <translation>สร้างกระเป๋าสตางค์เปล่า</translation>
    </message>
    <message>
        <source>Create</source>
        <translation>สร้าง</translation>
    </message>
    </context>
<context>
    <name>EditAddressDialog</name>
    <message>
        <source>Edit Address</source>
        <translation>แก้ไขที่อยู่</translation>
    </message>
    <message>
        <source>&amp;Label</source>
        <translation>&amp;ป้ายชื่อ</translation>
    </message>
    <message>
        <source>The label associated with this address list entry</source>
        <translation>รายการแสดง ป้ายชื่อที่เกี่ยวข้องกับที่เก็บนี้</translation>
    </message>
    <message>
        <source>The address associated with this address list entry. This can only be modified for sending addresses.</source>
        <translation>ที่เก็บที่เกี่ยวข้องกับ ที่เก็บที่แสดงรายการนี้ การปรับปรุงนี้ทำได้สำหรับ ที่เก็บเงินที่จะใช่ส่งเงิน เท่านั้น</translation>
    </message>
    <message>
        <source>&amp;Address</source>
        <translation>&amp;ที่อยู่</translation>
    </message>
    <message>
        <source>New sending address</source>
        <translation>ที่อยู่การส่งใหม่</translation>
    </message>
    <message>
        <source>Edit receiving address</source>
        <translation>แก้ไขที่อยู่การรับ</translation>
    </message>
    <message>
        <source>Edit sending address</source>
        <translation>แก้ไขที่อยู่การส่ง</translation>
    </message>
    <message>
        <source>Could not unlock wallet.</source>
        <translation>ไม่สามารถปลดล็อคกระเป๋าสตางค์</translation>
    </message>
    </context>
<context>
    <name>FreespaceChecker</name>
    <message>
        <source>A new data directory will be created.</source>
        <translation>ไดเร็กทอรี่ใหม่ที่ใช้เก็บข้อมูลจะถูกสร้างขึ้นมา</translation>
    </message>
    <message>
        <source>name</source>
        <translation>ชื่อ</translation>
    </message>
    <message>
        <source>Directory already exists. Add %1 if you intend to create a new directory here.</source>
        <translation>มีไดเรกทอรีอยู่แล้ว เพิ่ม %1 หากคุณต้องการสร้างไดเรกทอรีใหม่ที่นี่</translation>
    </message>
    <message>
        <source>Path already exists, and is not a directory.</source>
        <translation>มีเส้นทางอยู่แล้วและไม่ใช่ไดเรกทอรี</translation>
    </message>
    <message>
        <source>Cannot create data directory here.</source>
        <translation>ไม่สามารถสร้างไดเรกทอรีข้อมูลที่นี่</translation>
    </message>
</context>
<context>
    <name>GuiNetWatch</name>
    </context>
<context>
    <name>HelpMessageDialog</name>
    <message>
        <source>version</source>
        <translation>รุ่น</translation>
    </message>
    <message>
        <source>About %1</source>
        <translation>เกี่ยวกับ %1</translation>
    </message>
    <message>
        <source>Command-line options</source>
        <translation>ตัวเลือกบรรทัดคำสั่ง</translation>
    </message>
</context>
<context>
    <name>Intro</name>
    <message>
        <source>Welcome</source>
        <translation>ยินดีต้อนรับ</translation>
    </message>
    <message>
        <source>Welcome to %1.</source>
        <translation>ยินดีต้อนรับสู่ %1</translation>
    </message>
    <message>
        <source>As this is the first time the program is launched, you can choose where %1 will store its data.</source>
        <translation>นี่เป็นการรันโปรแกรมครั้งแรก ท่านสามารถเลือก ว่าจะเก็บข้อมูลไว้ที่ %1</translation>
    </message>
    <message>
        <source>Use the default data directory</source>
        <translation>ใช้ไดเรกทอรีข้อมูลเริ่มต้น</translation>
    </message>
    <message>
        <source>Use a custom data directory:</source>
        <translation>ใช้ไดเรกทอรีข้อมูลที่กำหนดเอง:</translation>
    </message>
    <message>
        <source>Bitcoin</source>
        <translation>Bitcoin</translation>
    </message>
    <message>
        <source>Approximately %1 GB of data will be stored in this directory.</source>
        <translation>ประมาณ %1 GB ของข้อมูลจะเก็บในไดเร็กทอรี่</translation>
    </message>
    <message>
        <source>The wallet will also be stored in this directory.</source>
        <translation>The wallet เก็บใว้ในไดเร็กทอรี่</translation>
    </message>
    <message>
        <source>Error: Specified data directory "%1" cannot be created.</source>
        <translation>ข้อผิดพลาด: ไดเร็กทอรี่ข้อมูลที่ต้องการ "%1" ไม่สามารถสร้างได้</translation>
    </message>
    <message>
        <source>Error</source>
        <translation>ข้อผิดพลาด</translation>
    </message>
    <message numerus="yes">
        <source>%n GB of free space available</source>
        <translation><numerusform>%n GB พื้นที่ว่างบนดิสก์ที่ใช้ได้</numerusform></translation>
    </message>
    <message numerus="yes">
        <source>(of %n GB needed)</source>
        <translation><numerusform>(ต้องการพื้นที่ %n GB)</numerusform></translation>
    </message>
    </context>
<context>
    <name>MempoolStats</name>
    </context>
<context>
    <name>ModalOverlay</name>
    <message>
        <source>Form</source>
        <translation>รูป</translation>
    </message>
    <message>
        <source>Progress</source>
        <translation>ความคืบหน้า</translation>
    </message>
    <message>
        <source>calculating...</source>
        <translation>กำลังคำนวณ...</translation>
    </message>
    <message>
        <source>Hide</source>
        <translation>ซ่อน</translation>
    </message>
    </context>
<context>
    <name>NetWatchLogModel</name>
    <message>
        <source>Type</source>
        <comment>NetWatch: Type header</comment>
        <translation>ชนิด</translation>
    </message>
    <message>
        <source>Address</source>
        <comment>NetWatch: Address header</comment>
        <translation>ที่อยู่</translation>
    </message>
</context>
<context>
    <name>OpenURIDialog</name>
    <message>
        <source>URI:</source>
        <translation>URI:</translation>
    </message>
    <message>
        <source>Paste address from clipboard</source>
        <translation>วางที่อยู่จากคลิปบอร์ด</translation>
    </message>
    <message>
        <source>Alt+P</source>
        <translation>Alt+P</translation>
    </message>
</context>
<context>
    <name>OpenWalletActivity</name>
    <message>
        <source>default wallet</source>
        <translation>กระเป๋าสตางค์เริ่มต้น</translation>
    </message>
    <message>
        <source>Opening Wallet &lt;b&gt;%1&lt;/b&gt;...</source>
        <translation>กำลังเปิดกระเป๋าสตางค์ &lt;b&gt;%1&lt;/b&gt;...</translation>
    </message>
</context>
<context>
    <name>OptionsDialog</name>
    <message>
        <source>Options</source>
        <translation>ตัวเลือก</translation>
    </message>
    <message>
        <source>&amp;Main</source>
        <translation>&amp;หลัก</translation>
    </message>
    <message>
        <source>Automatically start %1 after logging in to the system.</source>
        <translation>เริ่มต้นอัตโนมัติ %1 หลังจาก ล็อกอิน เข้าสู่ระบบแล้ว</translation>
    </message>
    <message>
        <source>&amp;Start %1 on system login</source>
        <translation>&amp;เริ่ม %1 ในการล็อกอินระบบ</translation>
    </message>
    <message>
        <source>Size of &amp;database cache</source>
        <translation>ขนาดของ &amp;database cache</translation>
    </message>
    <message>
        <source>Number of script &amp;verification threads</source>
        <translation>จำนวนของสคริปท์ &amp;verification threads</translation>
    </message>
    <message>
        <source>IP address of the proxy (e.g. IPv4: 127.0.0.1 / IPv6: ::1)</source>
        <translation>IP แอดเดส ของ proxy (เช่น IPv4: 127.0.0.1 / IPv6: ::1)</translation>
    </message>
    <message>
        <source>&amp;Hide tray icon</source>
        <translation>&amp;ซ่อนไอคอนถาด</translation>
    </message>
    <message>
        <source>Minimize instead of exit the application when the window is closed. When this option is enabled, the application will be closed only after selecting Exit in the menu.</source>
        <translation>มินิไมซ์แอพ แทนการออกจากแอพพลิเคชั่น เมื่อวินโดว์ได้รับการปิด เมื่อเลือกตัวเลือกนี้ แอพพลิเคชั่น จะถูกปิด ก็ต่อเมื่อ มีการเลือกเมนู Exit/ออกจากระบบ เท่านั้น</translation>
    </message>
    <message>
        <source>Third party URLs (e.g. a block explorer) that appear in the transactions tab as context menu items. %s in the URL is replaced by transaction hash. Multiple URLs are separated by vertical bar |.</source>
        <translation>URL แบบอื่น (ยกตัวอย่าง เอ็กพลอเลอร์บล็อก) ที่อยู่ใน เมนูรายการ ลำดับ %s ใน URL จะถูกเปลี่ยนด้วย รายการแฮช URL ที่เป็นแบบหลายๆอัน จะถูกแยก โดย เครื่องหมายเส้นบาร์ตั้ง |</translation>
    </message>
    <message>
        <source>Open Configuration File</source>
        <translation>เปิดไฟล์การกำหนดค่า</translation>
    </message>
    <message>
        <source>Reset all client options to default.</source>
        <translation>รีเซต ไคลเอ็นออพชั่น กลับไปเป็นค่าเริ่มต้น</translation>
    </message>
    <message>
        <source>&amp;Reset Options</source>
        <translation>&amp;รีเซต ออพชั่น</translation>
    </message>
    <message>
        <source>&amp;Network</source>
        <translation>&amp;เครือข่าย</translation>
    </message>
    <message>
        <source>(0 = auto, &lt;0 = leave that many cores free)</source>
        <translation>(0 = อัตโนมัติ, &lt;0 = ปล่อย คอร์ อิสระ)</translation>
    </message>
    <message>
        <source>W&amp;allet</source>
        <translation>&amp;กระเป๋าสตางค์</translation>
    </message>
    <message>
        <source>Expert</source>
        <translation>ผู้เชี่ยวชาญ</translation>
    </message>
    <message>
        <source>Enable coin &amp;control features</source>
        <translation>เปิดใช้ coin &amp; รูปแบบการควบคุม</translation>
    </message>
    <message>
        <source>If you disable the spending of unconfirmed change, the change from a transaction cannot be used until that transaction has at least one confirmation. This also affects how your balance is computed.</source>
        <translation>หากท่านไม่เปิดใช้ การใช้เงินทอนที่ยังไม่ยืนยัน เงินทอนจากการทำรายการจะไม่สามารถใช้ได้ จนกว่ารายการที่ทำการ จะได้รับการยืนยันหนึ่งครั้ง และจะกระทบการคำนวณยอดคงเหลือของท่านด้วย</translation>
    </message>
    <message>
        <source>&amp;Spend unconfirmed change</source>
        <translation>&amp;ใช้เงินทอนที่ยังไม่ยืนยัน</translation>
    </message>
    <message>
        <source>Automatically open the Bitcoin client port on the router. This only works when your router supports UPnP and it is enabled.</source>
        <translation>เปิด Bitcoin ไคล์เอ็นท์พอร์ต/client port บน router โดยอัตโนมัติ วิธีนี้ใช้ได้เมื่อ router สนับสนุน UPnP และสถานะเปิดใช้งาน</translation>
    </message>
    <message>
        <source>Map port using &amp;UPnP</source>
        <translation>จองพอร์ต โดยใช้ &amp;UPnP</translation>
    </message>
    <message>
        <source>Connect to the Bitcoin network through a SOCKS5 proxy.</source>
        <translation>เชื่อมต่อกับ Bitcoin เน็ตเวิร์ก ผ่านพร็อกซี่แบบ SOCKS5</translation>
    </message>
    <message>
        <source>&amp;Connect through SOCKS5 proxy (default proxy):</source>
        <translation>&amp;เชื่อมต่อผ่าน พร็อกซี่ SOCKS5 (พร็อกซี่เริ่มต้น):</translation>
    </message>
    <message>
        <source>Proxy &amp;IP:</source>
        <translation>พร็อกซี่ &amp;IP:</translation>
    </message>
    <message>
        <source>&amp;Port:</source>
        <translation>&amp;พอร์ต</translation>
    </message>
    <message>
        <source>Port of the proxy (e.g. 9050)</source>
        <translation>พอร์ตของพร็อกซี่ (ตัวอย่าง 9050)</translation>
    </message>
    <message>
        <source>Used for reaching peers via:</source>
        <translation>ใช้ในการเข้าถึงอีกฝ่ายหนึ่ง peer โดย:</translation>
    </message>
    <message>
        <source>IPv4</source>
        <translation>IPv4</translation>
    </message>
    <message>
        <source>IPv6</source>
        <translation>IPv6</translation>
    </message>
    <message>
        <source>Tor</source>
        <translation>Tor</translation>
    </message>
    <message>
        <source>&amp;Window</source>
        <translation>&amp;หน้าต่าง</translation>
    </message>
    <message>
        <source>Show only a tray icon after minimizing the window.</source>
        <translation>แสดงเฉพาะไอคอนถาดหลังจากย่อหน้าต่าง</translation>
    </message>
    <message>
        <source>User Interface &amp;language:</source>
        <translation>&amp;ภาษาส่วนติดต่อผู้ใช้:</translation>
    </message>
    <message>
<<<<<<< HEAD
=======
        <source>Connect to the Bitcoin network through a separate SOCKS5 proxy for Tor onion services.</source>
        <translation>เชื่อมต่อกับ เครือข่าย Bitcoin ผ่านทาง พร้อกซี่ SOCKS5 แยกต่างหาก สำหรับ Tor เซอร์วิส</translation>
    </message>
    <message>
>>>>>>> d4a64f61
        <source>&amp;OK</source>
        <translation>&amp;ตกลง</translation>
    </message>
    <message>
        <source>&amp;Cancel</source>
        <translation>&amp;ยกเลิก</translation>
    </message>
    <message>
        <source>Configuration options</source>
        <translation>ตัวเลือกการกำหนดค่า</translation>
    </message>
    <message>
        <source>Error</source>
        <translation>ข้อผิดพลาด</translation>
    </message>
    </context>
<context>
    <name>OverviewPage</name>
    <message>
        <source>Form</source>
        <translation>รูป</translation>
    </message>
    <message>
        <source>Balances</source>
        <translation>ยอดดุล</translation>
    </message>
    </context>
<context>
    <name>PSBTOperationsDialog</name>
    <message>
        <source>Copy to Clipboard</source>
        <translation>คัดลอกไปยังคลิปบอร์ด</translation>
    </message>
    <message>
        <source>Save...</source>
        <translation>บันทึก...</translation>
    </message>
    <message>
        <source>Close</source>
        <translation>ปิด</translation>
    </message>
<<<<<<< HEAD
=======
    </context>
<context>
    <name>PairingPage</name>
>>>>>>> d4a64f61
    </context>
<context>
    <name>PaymentServer</name>
    </context>
<context>
    <name>PeerTableModel</name>
    <message>
        <source>Type</source>
        <translation>ชนิด</translation>
    </message>
    </context>
<context>
    <name>QObject</name>
    <message>
        <source>Amount</source>
        <translation>จำนวน</translation>
    </message>
    <message numerus="yes">
        <source>%n second(s)</source>
        <translation><numerusform>%n วินาที</numerusform></translation>
    </message>
    <message numerus="yes">
        <source>%n minute(s)</source>
        <translation><numerusform>%n นาที</numerusform></translation>
    </message>
    <message numerus="yes">
        <source>%n hour(s)</source>
        <translation><numerusform>%n ชั่วโมง</numerusform></translation>
    </message>
    <message numerus="yes">
        <source>%n day(s)</source>
        <translation><numerusform>%n วัน</numerusform></translation>
    </message>
    <message numerus="yes">
        <source>%n week(s)</source>
        <translation><numerusform>%n สัปดาห์</numerusform></translation>
    </message>
    <message>
        <source>%1 and %2</source>
        <translation>%1 และ %2</translation>
    </message>
    <message numerus="yes">
        <source>%n year(s)</source>
        <translation><numerusform>%n ปี</numerusform></translation>
    </message>
    <message>
        <source>Error: %1</source>
        <translation>ข้อผิดพลาด: %1</translation>
    </message>
    </context>
<context>
    <name>QRImageWidget</name>
    <message>
        <source>Save QR Code</source>
        <translation>บันทึกรหัส QR</translation>
    </message>
    </context>
<context>
    <name>RPCConsole</name>
    <message>
<<<<<<< HEAD
        <source>Wallet: </source>
        <translation>กระเป๋าสตางค์: </translation>
    </message>
    <message>
        <source>Direction</source>
        <translation>ทิศทาง</translation>
=======
        <source>&amp;Information</source>
        <translation type="unfinished">&amp;ข้อมูล</translation>
    </message>
    <message>
        <source>Network</source>
        <translation type="unfinished">เน็ตเวิร์ก</translation>
    </message>
    <message>
        <source>Wallet: </source>
        <translation>กระเป๋าสตางค์: </translation>
>>>>>>> d4a64f61
    </message>
    <message>
        <source>Node window</source>
        <translation>หน้าต่างโหนด</translation>
    </message>
    <message>
        <source>&amp;Open</source>
        <translation>&amp;เปิด</translation>
    </message>
    <message>
        <source>&amp;Console</source>
        <translation>&amp;คอนโซล</translation>
    </message>
    </context>
<context>
    <name>ReceiveCoinsDialog</name>
    <message>
        <source>&amp;Amount:</source>
        <translation type="unfinished">&amp;จำนวน:</translation>
    </message>
    <message>
        <source>&amp;Label:</source>
        <translation>&amp;ป้ายชื่อ:</translation>
    </message>
    <message>
        <source>&amp;Message:</source>
        <translation>&amp;ข้อความ:</translation>
    </message>
    <message>
        <source>Clear</source>
        <translation>ล้าง</translation>
    </message>
    <message>
        <source>Show</source>
        <translation>แสดง</translation>
    </message>
    <message>
        <source>Remove</source>
        <translation>เอาออก</translation>
    </message>
    <message>
        <source>Copy URI</source>
        <translation>คัดลอก URI</translation>
    </message>
    <message>
        <source>Copy label</source>
        <translation>คัดลอกป้ายชื่อ</translation>
    </message>
    <message>
        <source>Copy message</source>
        <translation>คัดลอกข้อความ</translation>
    </message>
    <message>
        <source>Copy amount</source>
        <translation>คัดลอกจำนวนเงิน</translation>
    </message>
    <message>
        <source>Could not unlock wallet.</source>
        <translation>ไม่สามารถปลดล็อคกระเป๋าสตางค์</translation>
    </message>
    </context>
<context>
    <name>ReceiveRequestDialog</name>
    <message>
        <source>Address:</source>
        <translation>ที่อยู่:</translation>
    </message>
    <message>
        <source>Amount:</source>
        <translation>จำนวน:</translation>
    </message>
    <message>
        <source>Label:</source>
        <translation>ป้ายชื่อ:</translation>
    </message>
    <message>
        <source>Message:</source>
        <translation>ข้อความ:</translation>
    </message>
    <message>
        <source>Wallet:</source>
        <translation>กระเป๋าสตางค์:</translation>
    </message>
    <message>
        <source>Copy &amp;URI</source>
        <translation>&amp;คัดลอก URI</translation>
    </message>
    <message>
        <source>Copy &amp;Address</source>
        <translation>&amp;คัดลอกที่อยู่</translation>
    </message>
    </context>
<context>
    <name>RecentRequestsTableModel</name>
    <message>
        <source>Date</source>
        <translation>วันที่</translation>
    </message>
    <message>
        <source>Label</source>
        <translation>ป้ายชื่อ</translation>
    </message>
    <message>
        <source>Message</source>
        <translation>ข้อความ</translation>
    </message>
    <message>
        <source>(no label)</source>
        <translation>(ไม่มีป้ายชื่อ)</translation>
    </message>
    </context>
<context>
    <name>SendCoinsDialog</name>
    <message>
        <source>Send Coins</source>
        <translation>ส่งเหรียญ</translation>
    </message>
    <message>
        <source>Quantity:</source>
        <translation>จำนวน:</translation>
    </message>
    <message>
        <source>Bytes:</source>
        <translation>ไบต์:</translation>
    </message>
    <message>
        <source>Amount:</source>
        <translation>จำนวน:</translation>
    </message>
    <message>
        <source>Fee:</source>
        <translation>ค่าธรรมเนียม:</translation>
    </message>
    <message>
        <source>After Fee:</source>
        <translation>ส่วนที่เหลือจากค่าธรรมเนียม:</translation>
    </message>
    <message>
        <source>Change:</source>
        <translation>เงินทอน:</translation>
    </message>
    <message>
        <source>Choose...</source>
        <translation>เลือก...</translation>
    </message>
    <message>
        <source>Hide</source>
        <translation>ซ่อน</translation>
    </message>
    <message>
        <source>Recommended:</source>
        <translation>แนะนำ:</translation>
    </message>
    <message>
        <source>Custom:</source>
        <translation>กำหนดเอง:</translation>
    </message>
    <message>
        <source>Dust:</source>
        <translation>เศษ:</translation>
    </message>
    <message>
        <source>S&amp;end</source>
        <translation type="unfinished">&amp;ส่ง</translation>
    </message>
    <message>
        <source>Copy amount</source>
        <translation>คัดลอกจำนวนเงิน</translation>
    </message>
    <message>
        <source> from wallet '%1'</source>
        <translation>จากกระเป๋าสตางค์ '%1'</translation>
    </message>
    <message>
        <source>Send</source>
        <translation>ส่ง</translation>
    </message>
    <message>
        <source>(no label)</source>
        <translation>(ไม่มีป้ายชื่อ)</translation>
    </message>
</context>
<context>
    <name>SendCoinsEntry</name>
    <message>
        <source>A&amp;mount:</source>
        <translation type="unfinished">&amp;จำนวน:</translation>
    </message>
    <message>
        <source>&amp;Label:</source>
        <translation>&amp;ป้ายชื่อ:</translation>
    </message>
    <message>
        <source>Alt+A</source>
        <translation>Alt+A</translation>
    </message>
    <message>
        <source>Paste address from clipboard</source>
        <translation>วางที่อยู่จากคลิปบอร์ด</translation>
    </message>
    <message>
        <source>Alt+P</source>
        <translation>Alt+P</translation>
    </message>
    <message>
        <source>Message:</source>
        <translation>ข้อความ:</translation>
    </message>
    </context>
<context>
    <name>SendConfirmationDialog</name>
    </context>
<context>
    <name>ShutdownWindow</name>
    </context>
<context>
    <name>SignVerifyMessageDialog</name>
    <message>
<<<<<<< HEAD
=======
        <source>&amp;Sign Message</source>
        <translation type="unfinished">&amp;เซ็นข้อความ</translation>
    </message>
    <message>
>>>>>>> d4a64f61
        <source>Alt+A</source>
        <translation>Alt+A</translation>
    </message>
    <message>
        <source>Paste address from clipboard</source>
        <translation>วางที่อยู่จากคลิปบอร์ด</translation>
    </message>
    <message>
        <source>Alt+P</source>
        <translation>Alt+P</translation>
    </message>
    <message>
        <source>Signature</source>
        <translation>ลายเซ็น</translation>
    </message>
    <message>
        <source>Sign &amp;Message</source>
        <translation>&amp;เซ็นข้อความ</translation>
    </message>
    <message>
        <source>No error</source>
        <translation>ไม่มีข้อผิดพลาด</translation>
    </message>
    </context>
<context>
    <name>TrafficGraphWidget</name>
    </context>
<context>
    <name>TransactionDesc</name>
    <message>
        <source>Status</source>
        <translation>สถานะ</translation>
    </message>
    <message>
        <source>Date</source>
        <translation>วันที่</translation>
    </message>
    <message>
        <source>From</source>
        <translation>จาก</translation>
    </message>
    <message>
        <source>To</source>
        <translation>ถึง</translation>
    </message>
    <message>
        <source>Message</source>
        <translation>ข้อความ</translation>
    </message>
    <message>
        <source>Comment</source>
        <translation>ความคิดเห็น</translation>
    </message>
    <message>
        <source>Amount</source>
        <translation>จำนวน</translation>
    </message>
    </context>
<context>
    <name>TransactionDescDialog</name>
    </context>
<context>
    <name>TransactionTableModel</name>
    <message>
        <source>Date</source>
        <translation>วันที่</translation>
    </message>
    <message>
        <source>Type</source>
        <translation>ชนิด</translation>
    </message>
    <message>
        <source>Label</source>
        <translation>ป้ายชื่อ</translation>
    </message>
    <message>
        <source>(no label)</source>
        <translation>(ไม่มีป้ายชื่อ)</translation>
    </message>
    </context>
<context>
    <name>TransactionView</name>
    <message>
        <source>All</source>
        <translation>ทั้งหมด</translation>
    </message>
    <message>
        <source>Today</source>
        <translation>วันนี้</translation>
    </message>
    <message>
        <source>This week</source>
        <translation>สัปดาห์นี้</translation>
    </message>
    <message>
        <source>This month</source>
        <translation>เดือนนี้</translation>
    </message>
    <message>
        <source>Last month</source>
        <translation>เดือนที่แล้ว</translation>
    </message>
    <message>
        <source>This year</source>
        <translation>ปีนี้</translation>
    </message>
    <message>
        <source>Copy address</source>
        <translation>คัดลอกที่อยู่</translation>
    </message>
    <message>
        <source>Copy label</source>
        <translation>คัดลอกป้ายชื่อ</translation>
    </message>
    <message>
        <source>Copy amount</source>
        <translation>คัดลอกจำนวนเงิน</translation>
    </message>
    <message>
        <source>Copy transaction ID</source>
        <translation>คัดลอก ID ธุรกรรม</translation>
    </message>
    <message>
        <source>Edit label</source>
        <translation>แก้ไขป้ายชื่อ</translation>
    </message>
    <message>
        <source>Comma separated file (*.csv)</source>
        <translation>ไฟล์ที่คั่นด้วยจุลภาค (* .csv)</translation>
    </message>
    <message>
        <source>Confirmed</source>
        <translation>ยืนยันแล้ว</translation>
    </message>
    <message>
        <source>Date</source>
        <translation>วันที่</translation>
    </message>
    <message>
        <source>Type</source>
        <translation>ชนิด</translation>
    </message>
    <message>
        <source>Label</source>
        <translation>ป้ายชื่อ</translation>
    </message>
    <message>
        <source>Address</source>
        <translation>ที่อยู่</translation>
    </message>
    <message>
        <source>ID</source>
        <translation>ID</translation>
    </message>
    <message>
        <source>Exporting Failed</source>
        <translation>การส่งออกล้มเหลว</translation>
    </message>
    </context>
<context>
    <name>UnitDisplayStatusBarControl</name>
    </context>
<context>
    <name>WalletController</name>
    <message>
        <source>Close wallet</source>
        <translation>ปิดกระเป๋าสตางค์</translation>
    </message>
    <message>
        <source>Close all wallets</source>
        <translation>ปิดกระเป๋าสตางค์ทั้งหมด</translation>
    </message>
    <message>
        <source>Are you sure you wish to close all wallets?</source>
        <translation>คุณแน่ใจหรือไม่ว่าต้องการปิดกระเป๋าสตางค์ทั้งหมด?</translation>
    </message>
</context>
<context>
    <name>WalletFrame</name>
    <message>
        <source>Create a new wallet</source>
        <translation>สร้างกระเป๋าสตางค์</translation>
    </message>
</context>
<context>
    <name>WalletModel</name>
    <message>
        <source>Send Coins</source>
        <translation>ส่งเหรียญ</translation>
    </message>
    <message>
        <source>PSBT copied</source>
        <translation>คัดลอก PSBT แล้ว</translation>
    </message>
    <message>
        <source>default wallet</source>
        <translation>กระเป๋าสตางค์เริ่มต้น</translation>
    </message>
</context>
<context>
    <name>WalletView</name>
    <message>
        <source>&amp;Export</source>
        <translation>&amp;ส่งออก</translation>
    </message>
    <message>
        <source>Export the data in the current tab to a file</source>
        <translation>ส่งออกข้อมูลในแท็บปัจจุบันไปยังไฟล์</translation>
    </message>
    <message>
        <source>Error</source>
        <translation>ข้อผิดพลาด</translation>
    </message>
    <message>
        <source>Backup Wallet</source>
        <translation>สำรองข้อมูลกระเป๋าสตางค์</translation>
    </message>
    <message>
        <source>Wallet Data (*.dat)</source>
        <translation>ข้อมูลกระเป๋าสตางค์ (*.dat)</translation>
    </message>
    <message>
        <source>Backup Failed</source>
        <translation>การสำรองข้อมูลล้มเหลว</translation>
    </message>
    <message>
        <source>Cancel</source>
        <translation>ยกเลิก</translation>
    </message>
</context>
<context>
    <name>bitcoin-core</name>
    <message>
        <source>Importing...</source>
        <translation>กำลังนำเข้า...</translation>
    </message>
    <message>
        <source>Unable to generate keys</source>
        <translation>ไม่สามารถสร้างกุญแจ</translation>
    </message>
    <message>
        <source>Upgrading UTXO database</source>
        <translation>กำลังอัปเกรดฐานข้อมูล UTXO</translation>
    </message>
    <message>
        <source>Loading wallet...</source>
        <translation>กำลังโหลดกระเป๋าสตางค์...</translation>
    </message>
<<<<<<< HEAD
    <message>
        <source>Cannot downgrade wallet</source>
        <translation>ไม่สามารถดาวน์เกรดกระเป๋าสตางค์</translation>
    </message>
=======
>>>>>>> d4a64f61
    </context>
</TS><|MERGE_RESOLUTION|>--- conflicted
+++ resolved
@@ -2,13 +2,6 @@
 <context>
     <name>AddressBookPage</name>
     <message>
-<<<<<<< HEAD
-        <source>Right-click to edit address or label</source>
-        <translation>คลิกขวาเพื่อแก้ไขที่อยู่หรือป้ายชื่อ</translation>
-    </message>
-    <message>
-=======
->>>>>>> d4a64f61
         <source>Create a new address</source>
         <translation>สร้างที่อยู่ใหม่</translation>
     </message>
@@ -171,7 +164,6 @@
         <translation>คุณแน่ใจหรือไม่ว่าต้องการเข้ารหัสกระเป๋าสตางค์ของคุณ?</translation>
     </message>
     <message>
-<<<<<<< HEAD
         <source>Wallet encrypted</source>
         <translation>เข้ารหัสบัญชีเรียบร้อย</translation>
     </message>
@@ -184,8 +176,6 @@
         <translation>บัญชีของคุณถูกเข้ารหัสเรียบร้อยแล้ว</translation>
     </message>
     <message>
-=======
->>>>>>> d4a64f61
         <source>Wallet encryption failed</source>
         <translation>การเข้ารหัสกระเป๋าสตางค์ล้มเหลว</translation>
     </message>
@@ -197,7 +187,7 @@
         <source>Wallet decryption failed</source>
         <translation>การถอดรหัสกระเป๋าสตางค์ล้มเหลว</translation>
     </message>
-    </context>
+</context>
 <context>
     <name>BanTableModel</name>
     <message>
@@ -296,12 +286,9 @@
         <translation>กระเป๋าสตางค์:</translation>
     </message>
     <message>
-        <source>Click to disable network activity.</source>
-        <translation>คลิกเพื่อปิดใช้งานกิจกรรมเครือข่าย</translation>
-    </message>
-    <message>
-        <source>Click to enable network activity again.</source>
-        <translation>คลิกเพื่อเปิดใช้งานกิจกรรมเครือข่ายอีกครั้ง</translation>
+        <source>Network activity disabled.</source>
+        <extracomment>A substring of the tooltip.</extracomment>
+        <translation>Network activity disabled.</translation>
     </message>
     <message>
         <source>Syncing Headers (%1%)...</source>
@@ -386,10 +373,6 @@
     <message>
         <source>&amp;Command-line options</source>
         <translation>&amp;ตัวเลือก Command-line</translation>
-    </message>
-    <message numerus="yes">
-        <source>%n active connection(s) to Bitcoin network</source>
-        <translation><numerusform>%n ช่องการเชื่อมต่อที่ใช้งานได้ เพื่อเชื่อมกับเครือข่าย Bitcoin</numerusform></translation>
     </message>
     <message>
         <source>Indexing blocks on disk...</source>
@@ -444,13 +427,6 @@
         <translation>หน้าต่างโหนด</translation>
     </message>
     <message>
-<<<<<<< HEAD
-=======
-        <source>Open node debugging and diagnostic console</source>
-        <translation>เปิด แผลงควบคุม debugging และ diagnostic</translation>
-    </message>
-    <message>
->>>>>>> d4a64f61
         <source>&amp;Sending addresses</source>
         <translation>&amp;ที่อยู่การส่ง</translation>
     </message>
@@ -487,13 +463,14 @@
         <translation>แสดง %1 ข้อความช่วยเหลือ เพื่อแสดงรายการ ตัวเลือกที่เป็นไปได้สำหรับ Bitcoin command-line</translation>
     </message>
     <message>
-<<<<<<< HEAD
-        <source>default wallet</source>
-        <translation>กระเป๋าสตางค์เริ่มต้น</translation>
-    </message>
-    <message>
-=======
->>>>>>> d4a64f61
+        <source>&amp;Mask values</source>
+        <translation>&amp;Mask values</translation>
+    </message>
+    <message>
+        <source>Mask the values in the Overview tab</source>
+        <translation>Mask the values in the Overview tab</translation>
+    </message>
+    <message>
         <source>No wallets available</source>
         <translation>ไม่มีกระเป๋าสตางค์</translation>
     </message>
@@ -516,6 +493,11 @@
     <message>
         <source>%1 client</source>
         <translation>%1 ลูกค้า</translation>
+    </message>
+    <message numerus="yes">
+        <source>%n active connection(s) to Bitcoin network.</source>
+        <extracomment>A substring of the tooltip.</extracomment>
+        <translation type="unfinished"><numerusform>%n ช่องการเชื่อมต่อที่ใช้งานได้ เพื่อเชื่อมกับเครือข่าย Bitcoin</numerusform><numerusform>%n ช่องการเชื่อมต่อที่ใช้งานได้ เพื่อเชื่อมกับเครือข่าย Bitcoin</numerusform></translation>
     </message>
     <message>
         <source>Catching up...</source>
@@ -585,15 +567,7 @@
         <source>Original message:</source>
         <translation>ข้อความดั้งเดิม:</translation>
     </message>
-<<<<<<< HEAD
-    </context>
-=======
-    <message>
-        <source>A fatal error occurred. %1 can no longer continue safely and will quit.</source>
-        <translation>เกิดข้อผิดพลาดร้ายแรง %1 ไม่สามารถดำเนินการต่อได้อย่างปลอดภัยอีกต่อไปและจะยกเลิก</translation>
-    </message>
-</context>
->>>>>>> d4a64f61
+</context>
 <context>
     <name>CoinControlDialog</name>
     <message>
@@ -665,20 +639,32 @@
         <translation>ยืนยันแล้ว</translation>
     </message>
     <message>
-        <source>Copy address</source>
-        <translation>คัดลอกที่อยู่</translation>
-    </message>
-    <message>
-        <source>Copy label</source>
-        <translation>คัดลอกป้ายกำกับ</translation>
-    </message>
-    <message>
         <source>Copy amount</source>
         <translation>คัดลอกจำนวนเงิน</translation>
     </message>
     <message>
-        <source>Copy transaction ID</source>
-        <translation>คัดลอก ID ธุรกรรม</translation>
+        <source>&amp;Copy address</source>
+        <translation type="unfinished">&amp;คัดลอกที่อยู่</translation>
+    </message>
+    <message>
+        <source>Copy &amp;label</source>
+        <translation type="unfinished">&amp;คัดลอกป้ายกำกับ</translation>
+    </message>
+    <message>
+        <source>Copy &amp;amount</source>
+        <translation type="unfinished">&amp;คัดลอกจำนวนเงิน</translation>
+    </message>
+    <message>
+        <source>Copy transaction &amp;ID</source>
+        <translation type="unfinished">&amp;คัดลอก ID ธุรกรรม</translation>
+    </message>
+    <message>
+        <source>L&amp;ock unspent</source>
+        <translation type="unfinished">&amp;Lock unspent</translation>
+    </message>
+    <message>
+        <source>Can vary +/- %1 satoshi(s) per input.</source>
+        <translation>Can vary +/- %1 satoshi(s) per input.</translation>
     </message>
     <message>
         <source>(no label)</source>
@@ -699,7 +685,7 @@
         <source>Creating Wallet &lt;b&gt;%1&lt;/b&gt;...</source>
         <translation>กำลังสร้างกระเป๋าสตางค์ &lt;b&gt;%1&lt;/b&gt;...</translation>
     </message>
-    </context>
+</context>
 <context>
     <name>CreateWalletDialog</name>
     <message>
@@ -707,13 +693,10 @@
         <translation>สร้างกระเป๋าสตางค์</translation>
     </message>
     <message>
-<<<<<<< HEAD
-=======
         <source>Wallet</source>
         <translation>กระเป๋าเงิน</translation>
     </message>
     <message>
->>>>>>> d4a64f61
         <source>Wallet Name</source>
         <translation>ชื่อกระเป๋าสตางค์</translation>
     </message>
@@ -772,7 +755,7 @@
         <source>Could not unlock wallet.</source>
         <translation>ไม่สามารถปลดล็อคกระเป๋าสตางค์</translation>
     </message>
-    </context>
+</context>
 <context>
     <name>FreespaceChecker</name>
     <message>
@@ -796,9 +779,6 @@
         <translation>ไม่สามารถสร้างไดเรกทอรีข้อมูลที่นี่</translation>
     </message>
 </context>
-<context>
-    <name>GuiNetWatch</name>
-    </context>
 <context>
     <name>HelpMessageDialog</name>
     <message>
@@ -864,7 +844,11 @@
         <source>(of %n GB needed)</source>
         <translation><numerusform>(ต้องการพื้นที่ %n GB)</numerusform></translation>
     </message>
-    </context>
+    <message numerus="yes">
+        <source>(%n GB needed for full chain)</source>
+        <translation><numerusform>(%n GB needed for full chain)</numerusform></translation>
+    </message>
+</context>
 <context>
     <name>MempoolStats</name>
     </context>
@@ -886,7 +870,7 @@
         <source>Hide</source>
         <translation>ซ่อน</translation>
     </message>
-    </context>
+</context>
 <context>
     <name>NetWatchLogModel</name>
     <message>
@@ -910,10 +894,6 @@
         <source>Paste address from clipboard</source>
         <translation>วางที่อยู่จากคลิปบอร์ด</translation>
     </message>
-    <message>
-        <source>Alt+P</source>
-        <translation>Alt+P</translation>
-    </message>
 </context>
 <context>
     <name>OpenWalletActivity</name>
@@ -1065,13 +1045,6 @@
         <translation>&amp;ภาษาส่วนติดต่อผู้ใช้:</translation>
     </message>
     <message>
-<<<<<<< HEAD
-=======
-        <source>Connect to the Bitcoin network through a separate SOCKS5 proxy for Tor onion services.</source>
-        <translation>เชื่อมต่อกับ เครือข่าย Bitcoin ผ่านทาง พร้อกซี่ SOCKS5 แยกต่างหาก สำหรับ Tor เซอร์วิส</translation>
-    </message>
-    <message>
->>>>>>> d4a64f61
         <source>&amp;OK</source>
         <translation>&amp;ตกลง</translation>
     </message>
@@ -1087,7 +1060,7 @@
         <source>Error</source>
         <translation>ข้อผิดพลาด</translation>
     </message>
-    </context>
+</context>
 <context>
     <name>OverviewPage</name>
     <message>
@@ -1098,7 +1071,7 @@
         <source>Balances</source>
         <translation>ยอดดุล</translation>
     </message>
-    </context>
+</context>
 <context>
     <name>PSBTOperationsDialog</name>
     <message>
@@ -1113,16 +1086,10 @@
         <source>Close</source>
         <translation>ปิด</translation>
     </message>
-<<<<<<< HEAD
-=======
-    </context>
-<context>
-    <name>PairingPage</name>
->>>>>>> d4a64f61
-    </context>
+</context>
 <context>
     <name>PaymentServer</name>
-    </context>
+</context>
 <context>
     <name>PeerTableModel</name>
     <message>
@@ -1175,31 +1142,14 @@
         <source>Save QR Code</source>
         <translation>บันทึกรหัส QR</translation>
     </message>
-    </context>
+</context>
 <context>
     <name>RPCConsole</name>
     <message>
-<<<<<<< HEAD
         <source>Wallet: </source>
         <translation>กระเป๋าสตางค์: </translation>
     </message>
     <message>
-        <source>Direction</source>
-        <translation>ทิศทาง</translation>
-=======
-        <source>&amp;Information</source>
-        <translation type="unfinished">&amp;ข้อมูล</translation>
-    </message>
-    <message>
-        <source>Network</source>
-        <translation type="unfinished">เน็ตเวิร์ก</translation>
-    </message>
-    <message>
-        <source>Wallet: </source>
-        <translation>กระเป๋าสตางค์: </translation>
->>>>>>> d4a64f61
-    </message>
-    <message>
         <source>Node window</source>
         <translation>หน้าต่างโหนด</translation>
     </message>
@@ -1211,13 +1161,26 @@
         <source>&amp;Console</source>
         <translation>&amp;คอนโซล</translation>
     </message>
+    <message>
+        <source>To</source>
+        <translation>ถึง</translation>
+    </message>
+    <message>
+        <source>From</source>
+        <translation>จาก</translation>
+    </message>
+    <message>
+        <source>1 d&amp;ay</source>
+        <translation type="unfinished">1 &amp;day</translation>
+    </message>
+    <message>
+        <source>&amp;Copy address</source>
+        <extracomment>Context menu action to copy the address of a peer</extracomment>
+        <translation type="unfinished">&amp;คัดลอกที่อยู่</translation>
+    </message>
     </context>
 <context>
     <name>ReceiveCoinsDialog</name>
-    <message>
-        <source>&amp;Amount:</source>
-        <translation type="unfinished">&amp;จำนวน:</translation>
-    </message>
     <message>
         <source>&amp;Label:</source>
         <translation>&amp;ป้ายชื่อ:</translation>
@@ -1239,381 +1202,383 @@
         <translation>เอาออก</translation>
     </message>
     <message>
-        <source>Copy URI</source>
-        <translation>คัดลอก URI</translation>
-    </message>
-    <message>
-        <source>Copy label</source>
-        <translation>คัดลอกป้ายชื่อ</translation>
-    </message>
-    <message>
-        <source>Copy message</source>
-        <translation>คัดลอกข้อความ</translation>
+        <source>Copy &amp;URI</source>
+        <translation>&amp;คัดลอก URI</translation>
+    </message>
+    <message>
+        <source>&amp;Copy address</source>
+        <translation type="unfinished">&amp;คัดลอกที่อยู่</translation>
+    </message>
+    <message>
+        <source>Copy &amp;label</source>
+        <translation type="unfinished">&amp;คัดลอกป้ายชื่อ</translation>
+    </message>
+    <message>
+        <source>Copy &amp;message</source>
+        <translation type="unfinished">&amp;คัดลอกข้อความ</translation>
+    </message>
+    <message>
+        <source>Copy &amp;amount</source>
+        <translation type="unfinished">&amp;คัดลอกจำนวนเงิน</translation>
+    </message>
+    <message>
+        <source>Could not unlock wallet.</source>
+        <translation>ไม่สามารถปลดล็อคกระเป๋าสตางค์</translation>
+    </message>
+</context>
+<context>
+    <name>ReceiveRequestDialog</name>
+    <message>
+        <source>Address:</source>
+        <translation>ที่อยู่:</translation>
+    </message>
+    <message>
+        <source>Amount:</source>
+        <translation>จำนวน:</translation>
+    </message>
+    <message>
+        <source>Label:</source>
+        <translation>ป้ายชื่อ:</translation>
+    </message>
+    <message>
+        <source>Message:</source>
+        <translation>ข้อความ:</translation>
+    </message>
+    <message>
+        <source>Wallet:</source>
+        <translation>กระเป๋าสตางค์:</translation>
+    </message>
+    <message>
+        <source>Copy &amp;URI</source>
+        <translation>&amp;คัดลอก URI</translation>
+    </message>
+    <message>
+        <source>Copy &amp;Address</source>
+        <translation>&amp;คัดลอกที่อยู่</translation>
+    </message>
+</context>
+<context>
+    <name>RecentRequestsTableModel</name>
+    <message>
+        <source>Date</source>
+        <translation>วันที่</translation>
+    </message>
+    <message>
+        <source>Label</source>
+        <translation>ป้ายชื่อ</translation>
+    </message>
+    <message>
+        <source>Message</source>
+        <translation>ข้อความ</translation>
+    </message>
+    <message>
+        <source>(no label)</source>
+        <translation>(ไม่มีป้ายชื่อ)</translation>
+    </message>
+</context>
+<context>
+    <name>SendCoinsDialog</name>
+    <message>
+        <source>Send Coins</source>
+        <translation>ส่งเหรียญ</translation>
+    </message>
+    <message>
+        <source>Quantity:</source>
+        <translation>จำนวน:</translation>
+    </message>
+    <message>
+        <source>Bytes:</source>
+        <translation>ไบต์:</translation>
+    </message>
+    <message>
+        <source>Amount:</source>
+        <translation>จำนวน:</translation>
+    </message>
+    <message>
+        <source>Fee:</source>
+        <translation>ค่าธรรมเนียม:</translation>
+    </message>
+    <message>
+        <source>After Fee:</source>
+        <translation>ส่วนที่เหลือจากค่าธรรมเนียม:</translation>
+    </message>
+    <message>
+        <source>Change:</source>
+        <translation>เงินทอน:</translation>
+    </message>
+    <message>
+        <source>Choose...</source>
+        <translation>เลือก...</translation>
+    </message>
+    <message>
+        <source>Hide</source>
+        <translation>ซ่อน</translation>
+    </message>
+    <message>
+        <source>Recommended:</source>
+        <translation>แนะนำ:</translation>
+    </message>
+    <message>
+        <source>Custom:</source>
+        <translation>กำหนดเอง:</translation>
+    </message>
+    <message>
+        <source>Dust:</source>
+        <translation>เศษ:</translation>
     </message>
     <message>
         <source>Copy amount</source>
         <translation>คัดลอกจำนวนเงิน</translation>
     </message>
     <message>
-        <source>Could not unlock wallet.</source>
-        <translation>ไม่สามารถปลดล็อคกระเป๋าสตางค์</translation>
-    </message>
-    </context>
-<context>
-    <name>ReceiveRequestDialog</name>
-    <message>
-        <source>Address:</source>
-        <translation>ที่อยู่:</translation>
-    </message>
-    <message>
-        <source>Amount:</source>
-        <translation>จำนวน:</translation>
-    </message>
-    <message>
-        <source>Label:</source>
-        <translation>ป้ายชื่อ:</translation>
+        <source> from wallet '%1'</source>
+        <translation>จากกระเป๋าสตางค์ '%1'</translation>
+    </message>
+    <message>
+        <source>Send</source>
+        <translation>ส่ง</translation>
+    </message>
+    <message numerus="yes">
+        <source>Estimated to begin confirmation within %n block(s).</source>
+        <translation><numerusform>Estimated to begin confirmation within %n blocks.</numerusform></translation>
+    </message>
+    <message>
+        <source>(no label)</source>
+        <translation>(ไม่มีป้ายชื่อ)</translation>
+    </message>
+</context>
+<context>
+    <name>SendCoinsEntry</name>
+    <message>
+        <source>&amp;Label:</source>
+        <translation>&amp;ป้ายชื่อ:</translation>
+    </message>
+    <message>
+        <source>Paste address from clipboard</source>
+        <translation>วางที่อยู่จากคลิปบอร์ด</translation>
     </message>
     <message>
         <source>Message:</source>
         <translation>ข้อความ:</translation>
     </message>
-    <message>
-        <source>Wallet:</source>
-        <translation>กระเป๋าสตางค์:</translation>
-    </message>
-    <message>
-        <source>Copy &amp;URI</source>
-        <translation>&amp;คัดลอก URI</translation>
-    </message>
-    <message>
-        <source>Copy &amp;Address</source>
-        <translation>&amp;คัดลอกที่อยู่</translation>
-    </message>
-    </context>
-<context>
-    <name>RecentRequestsTableModel</name>
+</context>
+<context>
+    <name>ShutdownWindow</name>
+</context>
+<context>
+    <name>SignVerifyMessageDialog</name>
+    <message>
+        <source>Paste address from clipboard</source>
+        <translation>วางที่อยู่จากคลิปบอร์ด</translation>
+    </message>
+    <message>
+        <source>Signature</source>
+        <translation>ลายเซ็น</translation>
+    </message>
+    <message>
+        <source>Sign &amp;Message</source>
+        <translation>&amp;เซ็นข้อความ</translation>
+    </message>
+    <message>
+        <source>No error</source>
+        <translation>ไม่มีข้อผิดพลาด</translation>
+    </message>
+</context>
+<context>
+    <name>TrafficGraphWidget</name>
+</context>
+<context>
+    <name>TransactionDesc</name>
+    <message numerus="yes">
+        <source>Open for %n more block(s)</source>
+        <translation><numerusform>Open for %n more blocks</numerusform></translation>
+    </message>
+    <message>
+        <source>Status</source>
+        <translation>สถานะ</translation>
+    </message>
     <message>
         <source>Date</source>
         <translation>วันที่</translation>
     </message>
     <message>
+        <source>From</source>
+        <translation>จาก</translation>
+    </message>
+    <message>
+        <source>To</source>
+        <translation>ถึง</translation>
+    </message>
+    <message numerus="yes">
+        <source>matures in %n more block(s)</source>
+        <translation><numerusform>matures in %n more blocks</numerusform></translation>
+    </message>
+    <message>
+        <source>Message</source>
+        <translation>ข้อความ</translation>
+    </message>
+    <message>
+        <source>Comment</source>
+        <translation>ความคิดเห็น</translation>
+    </message>
+    <message>
+        <source>Amount</source>
+        <translation>จำนวน</translation>
+    </message>
+</context>
+<context>
+    <name>TransactionDescDialog</name>
+</context>
+<context>
+    <name>TransactionTableModel</name>
+    <message>
+        <source>Date</source>
+        <translation>วันที่</translation>
+    </message>
+    <message>
+        <source>Type</source>
+        <translation>ชนิด</translation>
+    </message>
+    <message>
         <source>Label</source>
         <translation>ป้ายชื่อ</translation>
     </message>
-    <message>
-        <source>Message</source>
-        <translation>ข้อความ</translation>
+    <message numerus="yes">
+        <source>Open for %n more block(s)</source>
+        <translation><numerusform>Open for %n more blocks</numerusform></translation>
     </message>
     <message>
         <source>(no label)</source>
         <translation>(ไม่มีป้ายชื่อ)</translation>
     </message>
-    </context>
-<context>
-    <name>SendCoinsDialog</name>
+</context>
+<context>
+    <name>TransactionView</name>
+    <message>
+        <source>All</source>
+        <translation>ทั้งหมด</translation>
+    </message>
+    <message>
+        <source>Today</source>
+        <translation>วันนี้</translation>
+    </message>
+    <message>
+        <source>This week</source>
+        <translation>สัปดาห์นี้</translation>
+    </message>
+    <message>
+        <source>This month</source>
+        <translation>เดือนนี้</translation>
+    </message>
+    <message>
+        <source>Last month</source>
+        <translation>เดือนที่แล้ว</translation>
+    </message>
+    <message>
+        <source>This year</source>
+        <translation>ปีนี้</translation>
+    </message>
+    <message>
+        <source>A&amp;bandon transaction</source>
+        <translation type="unfinished">&amp;Abandon transaction</translation>
+    </message>
+    <message>
+        <source>Increase transaction &amp;fee</source>
+        <translation type="unfinished">&amp;Increase transaction fee</translation>
+    </message>
+    <message>
+        <source>&amp;Copy address</source>
+        <translation type="unfinished">&amp;คัดลอกที่อยู่</translation>
+    </message>
+    <message>
+        <source>Copy &amp;label</source>
+        <translation type="unfinished">&amp;คัดลอกป้ายชื่อ</translation>
+    </message>
+    <message>
+        <source>Copy &amp;amount</source>
+        <translation type="unfinished">&amp;คัดลอกจำนวนเงิน</translation>
+    </message>
+    <message>
+        <source>Copy transaction &amp;ID</source>
+        <translation type="unfinished">&amp;คัดลอก ID ธุรกรรม</translation>
+    </message>
+    <message>
+        <source>Copy &amp;raw transaction</source>
+        <translation type="unfinished">&amp;Copy raw transaction</translation>
+    </message>
+    <message>
+        <source>Copy full transaction &amp;details</source>
+        <translation type="unfinished">&amp;Copy full transaction details</translation>
+    </message>
+    <message>
+        <source>&amp;Edit label</source>
+        <translation type="unfinished">&amp;แก้ไขป้ายชื่อ</translation>
+    </message>
+    <message>
+        <source>&amp;Show transaction details</source>
+        <translation type="unfinished">&amp;Show transaction details</translation>
+    </message>
+    <message>
+        <source>Comma separated file (*.csv)</source>
+        <translation>ไฟล์ที่คั่นด้วยจุลภาค (* .csv)</translation>
+    </message>
+    <message>
+        <source>Confirmed</source>
+        <translation>ยืนยันแล้ว</translation>
+    </message>
+    <message>
+        <source>Date</source>
+        <translation>วันที่</translation>
+    </message>
+    <message>
+        <source>Type</source>
+        <translation>ชนิด</translation>
+    </message>
+    <message>
+        <source>Label</source>
+        <translation>ป้ายชื่อ</translation>
+    </message>
+    <message>
+        <source>Address</source>
+        <translation>ที่อยู่</translation>
+    </message>
+    <message>
+        <source>Exporting Failed</source>
+        <translation>การส่งออกล้มเหลว</translation>
+    </message>
+</context>
+<context>
+    <name>UnitDisplayStatusBarControl</name>
+</context>
+<context>
+    <name>WalletController</name>
+    <message>
+        <source>Close wallet</source>
+        <translation>ปิดกระเป๋าสตางค์</translation>
+    </message>
+    <message>
+        <source>Close all wallets</source>
+        <translation>ปิดกระเป๋าสตางค์ทั้งหมด</translation>
+    </message>
+    <message>
+        <source>Are you sure you wish to close all wallets?</source>
+        <translation>คุณแน่ใจหรือไม่ว่าต้องการปิดกระเป๋าสตางค์ทั้งหมด?</translation>
+    </message>
+</context>
+<context>
+    <name>WalletFrame</name>
+    <message>
+        <source>Create a new wallet</source>
+        <translation>สร้างกระเป๋าสตางค์</translation>
+    </message>
+</context>
+<context>
+    <name>WalletModel</name>
     <message>
         <source>Send Coins</source>
         <translation>ส่งเหรียญ</translation>
     </message>
     <message>
-        <source>Quantity:</source>
-        <translation>จำนวน:</translation>
-    </message>
-    <message>
-        <source>Bytes:</source>
-        <translation>ไบต์:</translation>
-    </message>
-    <message>
-        <source>Amount:</source>
-        <translation>จำนวน:</translation>
-    </message>
-    <message>
-        <source>Fee:</source>
-        <translation>ค่าธรรมเนียม:</translation>
-    </message>
-    <message>
-        <source>After Fee:</source>
-        <translation>ส่วนที่เหลือจากค่าธรรมเนียม:</translation>
-    </message>
-    <message>
-        <source>Change:</source>
-        <translation>เงินทอน:</translation>
-    </message>
-    <message>
-        <source>Choose...</source>
-        <translation>เลือก...</translation>
-    </message>
-    <message>
-        <source>Hide</source>
-        <translation>ซ่อน</translation>
-    </message>
-    <message>
-        <source>Recommended:</source>
-        <translation>แนะนำ:</translation>
-    </message>
-    <message>
-        <source>Custom:</source>
-        <translation>กำหนดเอง:</translation>
-    </message>
-    <message>
-        <source>Dust:</source>
-        <translation>เศษ:</translation>
-    </message>
-    <message>
-        <source>S&amp;end</source>
-        <translation type="unfinished">&amp;ส่ง</translation>
-    </message>
-    <message>
-        <source>Copy amount</source>
-        <translation>คัดลอกจำนวนเงิน</translation>
-    </message>
-    <message>
-        <source> from wallet '%1'</source>
-        <translation>จากกระเป๋าสตางค์ '%1'</translation>
-    </message>
-    <message>
-        <source>Send</source>
-        <translation>ส่ง</translation>
-    </message>
-    <message>
-        <source>(no label)</source>
-        <translation>(ไม่มีป้ายชื่อ)</translation>
-    </message>
-</context>
-<context>
-    <name>SendCoinsEntry</name>
-    <message>
-        <source>A&amp;mount:</source>
-        <translation type="unfinished">&amp;จำนวน:</translation>
-    </message>
-    <message>
-        <source>&amp;Label:</source>
-        <translation>&amp;ป้ายชื่อ:</translation>
-    </message>
-    <message>
-        <source>Alt+A</source>
-        <translation>Alt+A</translation>
-    </message>
-    <message>
-        <source>Paste address from clipboard</source>
-        <translation>วางที่อยู่จากคลิปบอร์ด</translation>
-    </message>
-    <message>
-        <source>Alt+P</source>
-        <translation>Alt+P</translation>
-    </message>
-    <message>
-        <source>Message:</source>
-        <translation>ข้อความ:</translation>
-    </message>
-    </context>
-<context>
-    <name>SendConfirmationDialog</name>
-    </context>
-<context>
-    <name>ShutdownWindow</name>
-    </context>
-<context>
-    <name>SignVerifyMessageDialog</name>
-    <message>
-<<<<<<< HEAD
-=======
-        <source>&amp;Sign Message</source>
-        <translation type="unfinished">&amp;เซ็นข้อความ</translation>
-    </message>
-    <message>
->>>>>>> d4a64f61
-        <source>Alt+A</source>
-        <translation>Alt+A</translation>
-    </message>
-    <message>
-        <source>Paste address from clipboard</source>
-        <translation>วางที่อยู่จากคลิปบอร์ด</translation>
-    </message>
-    <message>
-        <source>Alt+P</source>
-        <translation>Alt+P</translation>
-    </message>
-    <message>
-        <source>Signature</source>
-        <translation>ลายเซ็น</translation>
-    </message>
-    <message>
-        <source>Sign &amp;Message</source>
-        <translation>&amp;เซ็นข้อความ</translation>
-    </message>
-    <message>
-        <source>No error</source>
-        <translation>ไม่มีข้อผิดพลาด</translation>
-    </message>
-    </context>
-<context>
-    <name>TrafficGraphWidget</name>
-    </context>
-<context>
-    <name>TransactionDesc</name>
-    <message>
-        <source>Status</source>
-        <translation>สถานะ</translation>
-    </message>
-    <message>
-        <source>Date</source>
-        <translation>วันที่</translation>
-    </message>
-    <message>
-        <source>From</source>
-        <translation>จาก</translation>
-    </message>
-    <message>
-        <source>To</source>
-        <translation>ถึง</translation>
-    </message>
-    <message>
-        <source>Message</source>
-        <translation>ข้อความ</translation>
-    </message>
-    <message>
-        <source>Comment</source>
-        <translation>ความคิดเห็น</translation>
-    </message>
-    <message>
-        <source>Amount</source>
-        <translation>จำนวน</translation>
-    </message>
-    </context>
-<context>
-    <name>TransactionDescDialog</name>
-    </context>
-<context>
-    <name>TransactionTableModel</name>
-    <message>
-        <source>Date</source>
-        <translation>วันที่</translation>
-    </message>
-    <message>
-        <source>Type</source>
-        <translation>ชนิด</translation>
-    </message>
-    <message>
-        <source>Label</source>
-        <translation>ป้ายชื่อ</translation>
-    </message>
-    <message>
-        <source>(no label)</source>
-        <translation>(ไม่มีป้ายชื่อ)</translation>
-    </message>
-    </context>
-<context>
-    <name>TransactionView</name>
-    <message>
-        <source>All</source>
-        <translation>ทั้งหมด</translation>
-    </message>
-    <message>
-        <source>Today</source>
-        <translation>วันนี้</translation>
-    </message>
-    <message>
-        <source>This week</source>
-        <translation>สัปดาห์นี้</translation>
-    </message>
-    <message>
-        <source>This month</source>
-        <translation>เดือนนี้</translation>
-    </message>
-    <message>
-        <source>Last month</source>
-        <translation>เดือนที่แล้ว</translation>
-    </message>
-    <message>
-        <source>This year</source>
-        <translation>ปีนี้</translation>
-    </message>
-    <message>
-        <source>Copy address</source>
-        <translation>คัดลอกที่อยู่</translation>
-    </message>
-    <message>
-        <source>Copy label</source>
-        <translation>คัดลอกป้ายชื่อ</translation>
-    </message>
-    <message>
-        <source>Copy amount</source>
-        <translation>คัดลอกจำนวนเงิน</translation>
-    </message>
-    <message>
-        <source>Copy transaction ID</source>
-        <translation>คัดลอก ID ธุรกรรม</translation>
-    </message>
-    <message>
-        <source>Edit label</source>
-        <translation>แก้ไขป้ายชื่อ</translation>
-    </message>
-    <message>
-        <source>Comma separated file (*.csv)</source>
-        <translation>ไฟล์ที่คั่นด้วยจุลภาค (* .csv)</translation>
-    </message>
-    <message>
-        <source>Confirmed</source>
-        <translation>ยืนยันแล้ว</translation>
-    </message>
-    <message>
-        <source>Date</source>
-        <translation>วันที่</translation>
-    </message>
-    <message>
-        <source>Type</source>
-        <translation>ชนิด</translation>
-    </message>
-    <message>
-        <source>Label</source>
-        <translation>ป้ายชื่อ</translation>
-    </message>
-    <message>
-        <source>Address</source>
-        <translation>ที่อยู่</translation>
-    </message>
-    <message>
-        <source>ID</source>
-        <translation>ID</translation>
-    </message>
-    <message>
-        <source>Exporting Failed</source>
-        <translation>การส่งออกล้มเหลว</translation>
-    </message>
-    </context>
-<context>
-    <name>UnitDisplayStatusBarControl</name>
-    </context>
-<context>
-    <name>WalletController</name>
-    <message>
-        <source>Close wallet</source>
-        <translation>ปิดกระเป๋าสตางค์</translation>
-    </message>
-    <message>
-        <source>Close all wallets</source>
-        <translation>ปิดกระเป๋าสตางค์ทั้งหมด</translation>
-    </message>
-    <message>
-        <source>Are you sure you wish to close all wallets?</source>
-        <translation>คุณแน่ใจหรือไม่ว่าต้องการปิดกระเป๋าสตางค์ทั้งหมด?</translation>
-    </message>
-</context>
-<context>
-    <name>WalletFrame</name>
-    <message>
-        <source>Create a new wallet</source>
-        <translation>สร้างกระเป๋าสตางค์</translation>
-    </message>
-</context>
-<context>
-    <name>WalletModel</name>
-    <message>
-        <source>Send Coins</source>
-        <translation>ส่งเหรียญ</translation>
-    </message>
-    <message>
         <source>PSBT copied</source>
         <translation>คัดลอก PSBT แล้ว</translation>
     </message>
@@ -1656,6 +1621,10 @@
 <context>
     <name>bitcoin-core</name>
     <message>
+        <source>Error</source>
+        <translation>ข้อผิดพลาด</translation>
+    </message>
+    <message>
         <source>Importing...</source>
         <translation>กำลังนำเข้า...</translation>
     </message>
@@ -1671,12 +1640,9 @@
         <source>Loading wallet...</source>
         <translation>กำลังโหลดกระเป๋าสตางค์...</translation>
     </message>
-<<<<<<< HEAD
-    <message>
-        <source>Cannot downgrade wallet</source>
-        <translation>ไม่สามารถดาวน์เกรดกระเป๋าสตางค์</translation>
-    </message>
-=======
->>>>>>> d4a64f61
-    </context>
+    <message>
+        <source>Rescanning...</source>
+        <translation>Rescanning...</translation>
+    </message>
+</context>
 </TS>