--- conflicted
+++ resolved
@@ -70,13 +70,6 @@
         <translation>Detta är dina Bitcoin-adresser för att skicka betalningar. Kontrollera alltid belopp och mottagaradress innan du skickar bitcoin.</translation>
     </message>
     <message>
-<<<<<<< HEAD
-        <source>These are your Bitcoin addresses for receiving payments. It is recommended to use a new receiving address for each transaction.</source>
-        <translation>Detta är dina Bitcoin-adresser för att ta emot betalningar. Det rekommenderas att använda en ny mottagaradress för varje transaktion.</translation>
-    </message>
-    <message>
-=======
->>>>>>> bdbe9f59
         <source>&amp;Copy Address</source>
         <translation>&amp;Kopiera adress</translation>
     </message>
@@ -516,6 +509,10 @@
     <message>
         <source>Open Wallet Failed</source>
         <translation>Det gick inte att öppna plånboken</translation>
+    </message>
+    <message>
+        <source>No wallets available</source>
+        <translation>Inga plånböcker tillgängliga</translation>
     </message>
     <message>
         <source>&amp;Window</source>
@@ -893,11 +890,7 @@
     </message>
     <message>
         <source>If you have chosen to limit block chain storage (pruning), the historical data must still be downloaded and processed, but will be deleted afterward to keep your disk usage low.</source>
-<<<<<<< HEAD
         <translation>Om du valt att begränsa storleken på blockkedjan (gallring), måste historiska data ändå laddas ner och behandlas, men kommer därefter att tas bort för att spara lagringsutrymme.</translation>
-=======
-        <translation>Om du valt att begränsa storleken på blockkedjan (pruning), måste historiska data fortfarande laddas ner och behandlas, men kommer därefter att tas bort för att spara lagringsutrymme.</translation>
->>>>>>> bdbe9f59
     </message>
     <message>
         <source>Use the default data directory</source>
@@ -2696,7 +2689,7 @@
     <name>TransactionDesc</name>
     <message numerus="yes">
         <source>Open for %n more block(s)</source>
-        <translation><numerusform>Öppet för %n mer block</numerusform><numerusform>Öppet för %n fler block</numerusform></translation>
+        <translation><numerusform>Öppet för %n mer block</numerusform><numerusform>Öppet för %n mer block</numerusform></translation>
     </message>
     <message>
         <source>Open until %1</source>
@@ -3259,11 +3252,7 @@
     </message>
     <message>
         <source>Prune: last wallet synchronisation goes beyond pruned data. You need to -reindex (download the whole blockchain again in case of pruned node)</source>
-<<<<<<< HEAD
         <translation>Gallring: senaste plånbokssynkroniseringen ligger utanför gallrade data. Du måste använda -reindex (ladda ner hela blockkedjan igen om noden gallrats)</translation>
-=======
-        <translation>Beskärning: senaste plånbokssynkroniseringen ligger utanför beskurna data. Du måste använda -reindex (ladda ner hela blockkedjan igen eftersom noden beskurits)</translation>
->>>>>>> bdbe9f59
     </message>
     <message>
         <source>Rescans are not possible in pruned mode. You will need to use -reindex which will download the whole blockchain again.</source>
@@ -3450,6 +3439,12 @@
         <translation>Den specificerade mappen för block "%s" existerar inte.</translation>
     </message>
     <message>
+        <source>The specified R/W config file %s does not exist
+</source>
+        <translation>Angiven R/W konfigurationsfil %s finns inte
+</translation>
+    </message>
+    <message>
         <source>Unable to create the PID file '%s': %s</source>
         <translation>Det gick inte att skapa PID-filen '%s': %s</translation>
     </message>
@@ -3535,11 +3530,7 @@
     </message>
     <message>
         <source>You need to rebuild the database using -reindex to go back to unpruned mode.  This will redownload the entire blockchain</source>
-<<<<<<< HEAD
         <translation>Du måste bygga om databasen genom att använda -reindex för att återgå till ogallrat läge. Detta kommer att ladda ner hela blockkedjan på nytt.</translation>
-=======
-        <translation>Du måste bygga om databasen genom att använda -reindex för att återgå till obeskuret läge. Detta kommer att ladda ner hela blockkedjan på nytt.</translation>
->>>>>>> bdbe9f59
     </message>
     <message>
         <source>Error reading from database, shutting down.</source>
