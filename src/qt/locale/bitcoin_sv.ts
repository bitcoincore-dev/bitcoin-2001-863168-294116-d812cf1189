<TS language="sv" version="2.1">
<context>
    <name>AddressBookPage</name>
    <message>
        <source>Right-click to edit address or label</source>
        <translation>Högerklicka för att redigera adressen eller etiketten.</translation>
    </message>
    <message>
        <source>Create a new address</source>
        <translation>Skapa ny adress</translation>
    </message>
    <message>
        <source>&amp;New</source>
        <translation>&amp;Ny</translation>
    </message>
    <message>
        <source>Copy the currently selected address to the system clipboard</source>
        <translation>Kopiera den markerade adressen till systemets urklippshanterare</translation>
    </message>
    <message>
        <source>&amp;Copy</source>
        <translation>&amp;Kopiera</translation>
    </message>
    <message>
        <source>C&amp;lose</source>
        <translation>S&amp;täng</translation>
    </message>
    <message>
        <source>Delete the currently selected address from the list</source>
        <translation>Ta bort den valda adressen från listan</translation>
    </message>
    <message>
        <source>Enter address or label to search</source>
        <translation>Ange en adress eller etikett att söka efter</translation>
    </message>
    <message>
        <source>Export the data in the current tab to a file</source>
        <translation>Exportera informationen i aktuell flik till en fil</translation>
    </message>
    <message>
        <source>&amp;Export</source>
        <translation>&amp;Exportera</translation>
    </message>
    <message>
        <source>&amp;Delete</source>
        <translation>&amp;Radera</translation>
    </message>
    <message>
        <source>Choose the address to send coins to</source>
        <translation>Välj en adress att skicka transaktionen till</translation>
    </message>
    <message>
        <source>Choose the address to receive coins with</source>
        <translation>Välj en adress att ta emot transaktionen med</translation>
    </message>
    <message>
        <source>C&amp;hoose</source>
        <translation>V&amp;älj</translation>
    </message>
    <message>
        <source>Sending addresses</source>
        <translation>Avsändaradresser</translation>
    </message>
    <message>
        <source>Receiving addresses</source>
        <translation>Mottagaradresser</translation>
    </message>
    <message>
        <source>These are your Bitcoin addresses for sending payments. Always check the amount and the receiving address before sending coins.</source>
        <translation>Detta är dina Bitcoin-adresser för att skicka betalningar. Kontrollera alltid summan och den mottagande adressen innan du skickar bitcoin.</translation>
    </message>
    <message>
        <source>These are your Bitcoin addresses for receiving payments. It is recommended to use a new receiving address for each transaction.</source>
        <translation>Detta är dina Bitcoin-adresser för att ta emot betalningar. Det rekommenderas att använda en ny mottagningsadress för varje transaktion.</translation>
    </message>
    <message>
        <source>&amp;Copy Address</source>
        <translation>&amp;Kopiera adress</translation>
    </message>
    <message>
        <source>Copy &amp;Label</source>
        <translation>Kopiera &amp;etikett</translation>
    </message>
    <message>
        <source>&amp;Edit</source>
        <translation>&amp;Redigera</translation>
    </message>
    <message>
        <source>Export Address List</source>
        <translation>Exportera adresslista</translation>
    </message>
    <message>
        <source>Comma separated file (*.csv)</source>
        <translation>Kommaseparerad fil (*.csv)</translation>
    </message>
    <message>
        <source>Exporting Failed</source>
        <translation>Export misslyckades</translation>
    </message>
    <message>
        <source>There was an error trying to save the address list to %1. Please try again.</source>
        <translation>Ett fel inträffade när adresslistan skulle sparas till %1.
Var vänlig och försök igen.</translation>
    </message>
</context>
<context>
    <name>AddressTableModel</name>
    <message>
        <source>Label</source>
        <translation>Etikett</translation>
    </message>
    <message>
        <source>Address</source>
        <translation>Adress</translation>
    </message>
    <message>
        <source>(no label)</source>
        <translation>(Ingen etikett)</translation>
    </message>
</context>
<context>
    <name>AskPassphraseDialog</name>
    <message>
        <source>Passphrase Dialog</source>
        <translation>Lösenordsdialog</translation>
    </message>
    <message>
        <source>Enter passphrase</source>
        <translation>Ange lösenord</translation>
    </message>
    <message>
        <source>New passphrase</source>
        <translation>Nytt lösenord</translation>
    </message>
    <message>
        <source>Repeat new passphrase</source>
        <translation>Upprepa nytt lösenord</translation>
    </message>
    <message>
        <source>Show password</source>
        <translation>Visa lösenord</translation>
    </message>
    <message>
        <source>Enter the new passphrase to the wallet.&lt;br/&gt;Please use a passphrase of &lt;b&gt;ten or more random characters&lt;/b&gt;, or &lt;b&gt;eight or more words&lt;/b&gt;.</source>
        <translation>Ange plånbokens nya lösenord. &lt;br/&gt; Använd ett lösenord på &lt;b&gt;tio eller fler slumpmässiga tecken,&lt;/b&gt; eller &lt;b&gt;åtta eller fler ord.&lt;/b&gt;.</translation>
    </message>
    <message>
        <source>Encrypt wallet</source>
        <translation>Kryptera plånbok</translation>
    </message>
    <message>
        <source>This operation needs your wallet passphrase to unlock the wallet.</source>
        <translation>Denna operation behöver din plånboks lösenord för att låsa upp plånboken.</translation>
    </message>
    <message>
        <source>Unlock wallet</source>
        <translation>Lås upp plånbok</translation>
    </message>
    <message>
        <source>This operation needs your wallet passphrase to decrypt the wallet.</source>
        <translation>Denna operation behöver din plånboks lösenord för att dekryptera plånboken.</translation>
    </message>
    <message>
        <source>Decrypt wallet</source>
        <translation>Dekryptera plånbok</translation>
    </message>
    <message>
        <source>Change passphrase</source>
        <translation>Ändra lösenord</translation>
    </message>
    <message>
        <source>Enter the old passphrase and new passphrase to the wallet.</source>
        <translation>Ge det gamla lösenordet och det nya lösenordet för plånboken.</translation>
    </message>
    <message>
        <source>Confirm wallet encryption</source>
        <translation>Bekräfta kryptering av plånbok</translation>
    </message>
    <message>
        <source>Warning: If you encrypt your wallet and lose your passphrase, you will &lt;b&gt;LOSE ALL OF YOUR BITCOINS&lt;/b&gt;!</source>
        <translation>VARNING: Om du krypterar din plånbok och glömmer ditt lösenord, kommer du att &lt;b&gt;FÖRLORA ALLA DINA BITCOIN&lt;/b&gt;!</translation>
    </message>
    <message>
        <source>Are you sure you wish to encrypt your wallet?</source>
        <translation>Är du säker på att du vill kryptera din plånbok?</translation>
    </message>
    <message>
        <source>Wallet encrypted</source>
        <translation>Plånbok krypterad</translation>
    </message>
    <message>
        <source>%1 will close now to finish the encryption process. Remember that encrypting your wallet cannot fully protect your bitcoins from being stolen by malware infecting your computer.</source>
        <translation>%1 kommer nu att stänga ner för att slutföra krypteringen. Tänk på att en krypterad plånbok inte skyddar mot stöld om din dator är infekterad med en keylogger.</translation>
    </message>
    <message>
        <source>IMPORTANT: Any previous backups you have made of your wallet file should be replaced with the newly generated, encrypted wallet file. For security reasons, previous backups of the unencrypted wallet file will become useless as soon as you start using the new, encrypted wallet.</source>
        <translation>VIKTIGT: Alla tidigare säkerhetskopior du har skapat av plånboksfilen ska ersättas med den nyss skapade, krypterade plånboksfilen. Av säkerhetsskäl kommer tidigare säkerhetskopior av den okrypterade plånboksfilen att bli oanvändbara när du börjar använda den nya, krypterade plånboken.</translation>
    </message>
    <message>
        <source>Wallet encryption failed</source>
        <translation>Kryptering av plånbok misslyckades</translation>
    </message>
    <message>
        <source>Wallet encryption failed due to an internal error. Your wallet was not encrypted.</source>
        <translation>Kryptering av plånbok misslyckades på grund av ett internt fel. Din plånbok krypterades inte.</translation>
    </message>
    <message>
        <source>The supplied passphrases do not match.</source>
        <translation>De angivna lösenorden överensstämmer inte.</translation>
    </message>
    <message>
        <source>Wallet unlock failed</source>
        <translation>Misslyckades låsa upp plånboken</translation>
    </message>
    <message>
        <source>The passphrase entered for the wallet decryption was incorrect.</source>
        <translation>Lösenordet för dekryptering av plånboken var felaktigt.</translation>
    </message>
    <message>
        <source>Wallet decryption failed</source>
        <translation>Dekryptering av plånbok misslyckades</translation>
    </message>
    <message>
        <source>Wallet passphrase was successfully changed.</source>
        <translation>Plånbokens lösenord ändrades.</translation>
    </message>
    <message>
        <source>Warning: The Caps Lock key is on!</source>
        <translation>Varning: Caps Lock är påslaget!</translation>
    </message>
</context>
<context>
    <name>BanTableModel</name>
    <message>
        <source>IP/Netmask</source>
        <translation>IP/nätmask</translation>
    </message>
    <message>
        <source>Banned Until</source>
        <translation>Bannad tills</translation>
    </message>
</context>
<context>
    <name>BitcoinGUI</name>
    <message>
        <source>Sign &amp;message...</source>
        <translation>Signera &amp;meddelande...</translation>
    </message>
    <message>
        <source>Synchronizing with network...</source>
        <translation>Synkroniserar med nätverk...</translation>
    </message>
    <message>
        <source>&amp;Overview</source>
        <translation>&amp;Översikt</translation>
    </message>
    <message>
        <source>Node</source>
        <translation>Nod</translation>
    </message>
    <message>
        <source>Show general overview of wallet</source>
        <translation>Visa generell översikt av plånboken</translation>
    </message>
    <message>
        <source>&amp;Transactions</source>
        <translation>&amp;Transaktioner</translation>
    </message>
    <message>
        <source>Browse transaction history</source>
        <translation>Bläddra i transaktionshistorik</translation>
    </message>
    <message>
        <source>E&amp;xit</source>
        <translation>&amp;Avsluta</translation>
    </message>
    <message>
        <source>Quit application</source>
        <translation>Avsluta programmet</translation>
    </message>
    <message>
        <source>&amp;About %1</source>
        <translation>&amp;Om %1</translation>
    </message>
    <message>
        <source>Show information about %1</source>
        <translation>Visa information om %1</translation>
    </message>
    <message>
        <source>About &amp;Qt</source>
        <translation>Om &amp;Qt</translation>
    </message>
    <message>
        <source>Show information about Qt</source>
        <translation>Visa information om Qt</translation>
    </message>
    <message>
        <source>&amp;Options...</source>
        <translation>&amp;Alternativ...</translation>
    </message>
    <message>
        <source>Modify configuration options for %1</source>
        <translation>Ändra konfigurationsalternativ för %1</translation>
    </message>
    <message>
        <source>&amp;Encrypt Wallet...</source>
        <translation>&amp;Kryptera plånbok...</translation>
    </message>
    <message>
        <source>&amp;Backup Wallet...</source>
        <translation>&amp;Säkerhetskopiera plånbok...</translation>
    </message>
    <message>
        <source>&amp;Change Passphrase...</source>
        <translation>&amp;Ändra lösenord...</translation>
    </message>
    <message>
        <source>&amp;Sending addresses...</source>
        <translation>Av&amp;sändaradresser...</translation>
    </message>
    <message>
        <source>&amp;Receiving addresses...</source>
        <translation>Mottaga&amp;radresser...</translation>
    </message>
    <message>
        <source>Open &amp;URI...</source>
        <translation>Öppna &amp;URI...</translation>
    </message>
    <message>
        <source>Wallet:</source>
        <translation type="unfinished">Plånbok:</translation>
    </message>
    <message>
        <source>Click to disable network activity.</source>
        <translation>Klicka för att inaktivera nätverksaktivitet.</translation>
    </message>
    <message>
        <source>Network activity disabled.</source>
        <translation>Nätverksaktivitet inaktiverad.</translation>
    </message>
    <message>
        <source>Click to enable network activity again.</source>
        <translation>Klicka för att aktivera nätverksaktivitet igen.</translation>
    </message>
    <message>
        <source>Syncing Headers (%1%)...</source>
        <translation>Synkar huvuden (%1%)...</translation>
    </message>
    <message>
        <source>Reindexing blocks on disk...</source>
        <translation>Återindexerar block på disken...</translation>
    </message>
    <message>
        <source>Send coins to a Bitcoin address</source>
        <translation>Skicka bitcoin till en Bitcoin-adress</translation>
    </message>
    <message>
        <source>Backup wallet to another location</source>
        <translation>Säkerhetskopiera plånboken till en annan plats</translation>
    </message>
    <message>
        <source>Change the passphrase used for wallet encryption</source>
        <translation>Byt lösenfras för kryptering av plånbok</translation>
    </message>
    <message>
        <source>&amp;Debug window</source>
        <translation>&amp;Debug-fönster</translation>
    </message>
    <message>
        <source>Open debugging and diagnostic console</source>
        <translation>Öppna debug- och diagnostikkonsolen</translation>
    </message>
    <message>
        <source>&amp;Verify message...</source>
        <translation>&amp;Verifiera meddelande...</translation>
    </message>
    <message>
        <source>Bitcoin</source>
        <translation>Bitcoin</translation>
    </message>
    <message>
        <source>Wallet</source>
        <translation>Plånbok</translation>
    </message>
    <message>
        <source>&amp;Send</source>
        <translation>&amp;Skicka</translation>
    </message>
    <message>
        <source>&amp;Receive</source>
        <translation>&amp;Ta emot</translation>
    </message>
    <message>
        <source>&amp;Show / Hide</source>
        <translation>&amp;Visa / Göm</translation>
    </message>
    <message>
        <source>Show or hide the main Window</source>
        <translation>Visa eller göm huvudfönstret</translation>
    </message>
    <message>
        <source>Encrypt the private keys that belong to your wallet</source>
        <translation>Kryptera de privata nycklar som tillhör din plånbok</translation>
    </message>
    <message>
        <source>Sign messages with your Bitcoin addresses to prove you own them</source>
        <translation>Signera meddelanden med dina Bitcoin-adresser för att bevisa att du äger dem</translation>
    </message>
    <message>
        <source>Verify messages to ensure they were signed with specified Bitcoin addresses</source>
        <translation>Verifiera meddelanden för att vara säker på att de signerades med angivna Bitcoin-adresser</translation>
    </message>
    <message>
        <source>&amp;File</source>
        <translation>&amp;Arkiv</translation>
    </message>
    <message>
        <source>&amp;Settings</source>
        <translation>&amp;Inställningar</translation>
    </message>
    <message>
        <source>&amp;Help</source>
        <translation>&amp;Hjälp</translation>
    </message>
    <message>
        <source>Tabs toolbar</source>
        <translation>Verktygsfält för tabbar</translation>
    </message>
    <message>
        <source>Request payments (generates QR codes and bitcoin: URIs)</source>
        <translation>Begär betalningar (skapar QR-koder och bitcoin: -URIer)</translation>
    </message>
    <message>
        <source>Show the list of used sending addresses and labels</source>
        <translation>Visa listan med använda avsändaradresser och etiketter</translation>
    </message>
    <message>
        <source>Show the list of used receiving addresses and labels</source>
        <translation>Visa listan med använda mottagningsadresser och etiketter</translation>
    </message>
    <message>
        <source>Open a bitcoin: URI or payment request</source>
        <translation>Öppna en bitcoin: URI eller betalningsbegäran</translation>
    </message>
    <message>
        <source>&amp;Command-line options</source>
        <translation>&amp;Kommandoradsalternativ</translation>
    </message>
    <message numerus="yes">
        <source>%n active connection(s) to Bitcoin network</source>
        <translation><numerusform>%n aktiva anslutningar till Bitcoin-nätverket.</numerusform><numerusform>%n aktiva anslutningar till Bitcoin-nätverket.</numerusform></translation>
    </message>
    <message>
        <source>Indexing blocks on disk...</source>
        <translation>Indexerar block på disken...</translation>
    </message>
    <message>
        <source>Processing blocks on disk...</source>
        <translation>Bearbetar block på disken...</translation>
    </message>
    <message numerus="yes">
        <source>Processed %n block(s) of transaction history.</source>
        <translation><numerusform>Bearbetade %n block av transaktionshistoriken.</numerusform><numerusform>Bearbetade %n block av transaktionshistoriken.</numerusform></translation>
    </message>
    <message>
        <source>%1 behind</source>
        <translation>%1 efter</translation>
    </message>
    <message>
        <source>Last received block was generated %1 ago.</source>
        <translation>Senast mottagna block skapades för %1 sedan.</translation>
    </message>
    <message>
        <source>Transactions after this will not yet be visible.</source>
        <translation>Transaktioner efter denna kommer inte ännu vara synliga.</translation>
    </message>
    <message>
        <source>Error</source>
        <translation>Fel</translation>
    </message>
    <message>
        <source>Warning</source>
        <translation>Varning</translation>
    </message>
    <message>
        <source>Information</source>
        <translation>Information</translation>
    </message>
    <message>
        <source>Up to date</source>
        <translation>Uppdaterad</translation>
    </message>
    <message>
        <source>Show the %1 help message to get a list with possible Bitcoin command-line options</source>
        <translation>Visa %1 hjälpmeddelande för att få en lista med möjliga Bitcoin kommandoradsalternativ.</translation>
    </message>
    <message>
        <source>%1 client</source>
        <translation>%1-klient</translation>
    </message>
    <message>
        <source>Connecting to peers...</source>
        <translation>Ansluter till noder...</translation>
    </message>
    <message>
        <source>Catching up...</source>
        <translation>Hämtar senaste...</translation>
    </message>
    <message>
        <source>Date: %1
</source>
        <translation>Datum: %1
</translation>
    </message>
    <message>
        <source>Amount: %1
</source>
        <translation>Belopp: %1
</translation>
    </message>
    <message>
        <source>Type: %1
</source>
        <translation>Typ: %1
</translation>
    </message>
    <message>
        <source>Label: %1
</source>
        <translation>Etikett: %1
</translation>
    </message>
    <message>
        <source>Address: %1
</source>
        <translation>Adress: %1
</translation>
    </message>
    <message>
        <source>Sent transaction</source>
        <translation>Transaktion skickad</translation>
    </message>
    <message>
        <source>Incoming transaction</source>
        <translation>Inkommande transaktion</translation>
    </message>
    <message>
        <source>HD key generation is &lt;b&gt;enabled&lt;/b&gt;</source>
        <translation>HD-nyckelgenerering är &lt;b&gt;aktiverad&lt;/b&gt;</translation>
    </message>
    <message>
        <source>HD key generation is &lt;b&gt;disabled&lt;/b&gt;</source>
        <translation>HD-nyckelgenerering är &lt;b&gt;inaktiverad&lt;/b&gt;</translation>
    </message>
    <message>
        <source>Wallet is &lt;b&gt;encrypted&lt;/b&gt; and currently &lt;b&gt;unlocked&lt;/b&gt;</source>
        <translation>Denna plånbok är &lt;b&gt;krypterad&lt;/b&gt; och för närvarande &lt;b&gt;olåst&lt;/b&gt;</translation>
    </message>
    <message>
        <source>Wallet is &lt;b&gt;encrypted&lt;/b&gt; and currently &lt;b&gt;locked&lt;/b&gt;</source>
        <translation>Denna plånbok är &lt;b&gt;krypterad&lt;/b&gt; och för närvarande &lt;b&gt;låst&lt;/b&gt;</translation>
    </message>
    <message>
        <source>A fatal error occurred. Bitcoin can no longer continue safely and will quit.</source>
        <translation>Ett kritiskt fel uppstod. Bitcoin kan inte fortsätta att köra säkert och kommer att avslutas.</translation>
    </message>
</context>
<context>
    <name>CoinControlDialog</name>
    <message>
        <source>Coin Selection</source>
        <translation>Myntval</translation>
    </message>
    <message>
        <source>Quantity:</source>
        <translation>Kvantitet:</translation>
    </message>
    <message>
        <source>Bytes:</source>
        <translation>Antal byte:</translation>
    </message>
    <message>
        <source>Amount:</source>
        <translation>Belopp:</translation>
    </message>
    <message>
        <source>Fee:</source>
        <translation>Avgift:</translation>
    </message>
    <message>
        <source>Dust:</source>
        <translation>Damm:</translation>
    </message>
    <message>
        <source>After Fee:</source>
        <translation>Efter avgift:</translation>
    </message>
    <message>
        <source>Change:</source>
        <translation>Växel:</translation>
    </message>
    <message>
        <source>(un)select all</source>
        <translation>(av)markera allt</translation>
    </message>
    <message>
        <source>Tree mode</source>
        <translation>Trädvy</translation>
    </message>
    <message>
        <source>List mode</source>
        <translation>Listvy</translation>
    </message>
    <message>
        <source>Amount</source>
        <translation>Mängd</translation>
    </message>
    <message>
        <source>Received with label</source>
        <translation>Mottagen med etikett</translation>
    </message>
    <message>
        <source>Received with address</source>
        <translation>Mottagen med adress</translation>
    </message>
    <message>
        <source>Date</source>
        <translation>Datum</translation>
    </message>
    <message>
        <source>Confirmations</source>
        <translation>Bekräftelser</translation>
    </message>
    <message>
        <source>Confirmed</source>
        <translation>Bekräftad</translation>
    </message>
    <message>
        <source>Copy address</source>
        <translation>Kopiera adress</translation>
    </message>
    <message>
        <source>Copy label</source>
        <translation>Kopiera etikett</translation>
    </message>
    <message>
        <source>Copy amount</source>
        <translation>Kopiera belopp</translation>
    </message>
    <message>
        <source>Copy transaction ID</source>
        <translation>Kopiera transaktions-ID</translation>
    </message>
    <message>
        <source>Lock unspent</source>
        <translation>Lås ospenderat</translation>
    </message>
    <message>
        <source>Unlock unspent</source>
        <translation>Lås upp ospenderat</translation>
    </message>
    <message>
        <source>Copy quantity</source>
        <translation>Kopiera kvantitet</translation>
    </message>
    <message>
        <source>Copy fee</source>
        <translation>Kopiera avgift</translation>
    </message>
    <message>
        <source>Copy after fee</source>
        <translation>Kopiera efter avgift</translation>
    </message>
    <message>
        <source>Copy bytes</source>
        <translation>Kopiera byte</translation>
    </message>
    <message>
        <source>Copy dust</source>
        <translation>Kopiera damm</translation>
    </message>
    <message>
        <source>Copy change</source>
        <translation>Kopiera växel</translation>
    </message>
    <message>
        <source>(%1 locked)</source>
        <translation>(%1 låst)</translation>
    </message>
    <message>
        <source>yes</source>
        <translation>ja</translation>
    </message>
    <message>
        <source>no</source>
        <translation>nej</translation>
    </message>
    <message>
        <source>This label turns red if any recipient receives an amount smaller than the current dust threshold.</source>
        <translation>Denna etikett blir röd om någon mottagare får en betalning som är mindre än aktuell dammtröskel.</translation>
    </message>
    <message>
        <source>Can vary +/- %1 satoshi(s) per input.</source>
        <translation>Kan variera +/- %1 satoshi per inmatning.</translation>
    </message>
    <message>
        <source>(no label)</source>
        <translation>(Ingen etikett)</translation>
    </message>
    <message>
        <source>change from %1 (%2)</source>
        <translation>växel från %1 (%2)</translation>
    </message>
    <message>
        <source>(change)</source>
        <translation>(växel)</translation>
    </message>
</context>
<context>
    <name>EditAddressDialog</name>
    <message>
        <source>Edit Address</source>
        <translation>Redigera adress</translation>
    </message>
    <message>
        <source>&amp;Label</source>
        <translation>&amp;Etikett</translation>
    </message>
    <message>
        <source>The label associated with this address list entry</source>
        <translation>Etiketten associerad med denna post i adresslistan</translation>
    </message>
    <message>
        <source>The address associated with this address list entry. This can only be modified for sending addresses.</source>
        <translation>Adressen associerad med denna post i adresslistan. Den kan bara ändras för sändningsadresser.</translation>
    </message>
    <message>
        <source>&amp;Address</source>
        <translation>&amp;Adress</translation>
    </message>
    <message>
        <source>New receiving address</source>
        <translation>Ny mottagaradress</translation>
    </message>
    <message>
        <source>New sending address</source>
        <translation>Ny avsändaradress</translation>
    </message>
    <message>
        <source>Edit receiving address</source>
        <translation>Redigera mottagaradress</translation>
    </message>
    <message>
        <source>Edit sending address</source>
        <translation>Redigera avsändaradress</translation>
    </message>
    <message>
        <source>The entered address "%1" is not a valid Bitcoin address.</source>
        <translation>Den angivna adressen "%1" är inte en giltig Bitcoin-adress.</translation>
    </message>
    <message>
        <source>The entered address "%1" is already in the address book.</source>
        <translation>Den angivna adressen "%1" finns redan i adressboken.</translation>
    </message>
    <message>
        <source>Could not unlock wallet.</source>
        <translation>Kunde inte låsa upp plånboken.</translation>
    </message>
    <message>
        <source>New key generation failed.</source>
        <translation>Misslyckades med generering av ny nyckel.</translation>
    </message>
</context>
<context>
    <name>FreespaceChecker</name>
    <message>
        <source>A new data directory will be created.</source>
        <translation>En ny datakatalog kommer att skapas.</translation>
    </message>
    <message>
        <source>name</source>
        <translation>namn</translation>
    </message>
    <message>
        <source>Directory already exists. Add %1 if you intend to create a new directory here.</source>
        <translation>Katalogen finns redan. Lägg till %1 om du vill skapa en ny katalog här.</translation>
    </message>
    <message>
        <source>Path already exists, and is not a directory.</source>
        <translation>Sökvägen finns redan, och är inte en katalog.</translation>
    </message>
    <message>
        <source>Cannot create data directory here.</source>
        <translation>Kan inte skapa datakatalog här.</translation>
    </message>
</context>
<context>
    <name>GuiNetWatch</name>
    </context>
<context>
    <name>HelpMessageDialog</name>
    <message>
        <source>version</source>
        <translation>version</translation>
    </message>
    <message>
        <source>(%1-bit)</source>
        <translation>(%1-bit)</translation>
    </message>
    <message>
        <source>About %1</source>
        <translation>Om %1</translation>
    </message>
    <message>
        <source>Command-line options</source>
        <translation>Kommandoradsalternativ</translation>
    </message>
    <message>
        <source>Usage:</source>
        <translation>Användning:</translation>
    </message>
    <message>
        <source>command-line options</source>
        <translation>kommandoradsalternativ</translation>
    </message>
    <message>
        <source>UI Options:</source>
        <translation>UI-inställningar:</translation>
    </message>
    <message>
        <source>Choose data directory on startup (default: %u)</source>
        <translation>Välj datakatalog vid uppstart (standard: %u)</translation>
    </message>
    <message>
        <source>Set language, for example "de_DE" (default: system locale)</source>
        <translation>Ange språk, till exempel "de_DE" (standard: systemspråk)</translation>
    </message>
    <message>
        <source>Start minimized</source>
        <translation>Starta minimerad</translation>
    </message>
    <message>
        <source>Set SSL root certificates for payment request (default: -system-)</source>
        <translation>Ange SSL-rotcertifikat för betalningsbegäran (standard: -system-)</translation>
    </message>
    <message>
        <source>Show splash screen on startup (default: %u)</source>
        <translation>Visa startbild vid uppstart (standard: %u)</translation>
    </message>
    <message>
        <source>Reset all settings changed in the GUI</source>
        <translation>Återställ alla inställningar som gjorts i GUI</translation>
    </message>
</context>
<context>
    <name>Intro</name>
    <message>
        <source>Welcome</source>
        <translation>Välkommen</translation>
    </message>
    <message>
        <source>Welcome to %1.</source>
        <translation>Välkommen till %1.</translation>
    </message>
    <message>
        <source>As this is the first time the program is launched, you can choose where %1 will store its data.</source>
        <translation>Eftersom detta är första gången programmet startas får du välja var %1 skall lagra sitt data.</translation>
    </message>
    <message>
        <source>This initial synchronisation is very demanding, and may expose hardware problems with your computer that had previously gone unnoticed. Each time you run %1, it will continue downloading where it left off.</source>
        <translation>Denna första synkronisering är väldigt krävande, och kan påvisa hårdvaruproblem med din dator som tidigare inte visats sig. Varje gång du kör %1, kommer nerladdningen att fortsätta där den avslutades.</translation>
    </message>
    <message>
        <source>Use the default data directory</source>
        <translation>Använd den förvalda datakatalogen</translation>
    </message>
    <message>
        <source>Use a custom data directory:</source>
        <translation>Använd en anpassad datakatalog:</translation>
    </message>
    <message>
        <source>Bitcoin</source>
        <translation>Bitcoin</translation>
    </message>
    <message>
        <source>At least %1 GB of data will be stored in this directory, and it will grow over time.</source>
        <translation>Minst %1 GB data kommer att lagras i den här katalogen, och den växer över tiden.</translation>
    </message>
    <message>
        <source>Approximately %1 GB of data will be stored in this directory.</source>
        <translation>Ungefär %1 GB data kommer att lagras i den här katalogen.</translation>
    </message>
    <message>
        <source>%1 will download and store a copy of the Bitcoin block chain.</source>
        <translation>%1 kommer att ladda ner och lagra en kopia av Bitcoin-blockkedjan.</translation>
    </message>
    <message>
        <source>The wallet will also be stored in this directory.</source>
        <translation>Plånboken lagras också i den här katalogen.</translation>
    </message>
    <message>
        <source>Error: Specified data directory "%1" cannot be created.</source>
        <translation>Fel: Angiven datakatalog "%1" kan inte skapas.</translation>
    </message>
    <message>
        <source>Error</source>
        <translation>Fel</translation>
    </message>
    <message numerus="yes">
        <source>%n GB of free space available</source>
        <translation><numerusform>%n GB fritt utrymme kvar</numerusform><numerusform>%n GB fritt utrymme kvar</numerusform></translation>
    </message>
    <message numerus="yes">
        <source>(of %n GB needed)</source>
        <translation><numerusform>(av %n GB behövs)</numerusform><numerusform>(av %n GB behövs)</numerusform></translation>
    </message>
</context>
<context>
    <name>MempoolStats</name>
    <message>
        <source>N/A</source>
        <translation>ej tillgänglig</translation>
    </message>
    </context>
<context>
    <name>ModalOverlay</name>
    <message>
        <source>Form</source>
        <translation>Formulär</translation>
    </message>
    <message>
        <source>Recent transactions may not yet be visible, and therefore your wallet's balance might be incorrect. This information will be correct once your wallet has finished synchronizing with the bitcoin network, as detailed below.</source>
        <translation>Nyligen gjorda transaktioner visas inte korrekt och därför kan din plånboks saldo visas felaktigt. Denna information kommer att visas korrekt så snart din plånbok har synkroniserat klart med Bitcoin-nätverket enligt detaljer nedan.</translation>
    </message>
    <message>
        <source>Attempting to spend bitcoins that are affected by not-yet-displayed transactions will not be accepted by the network.</source>
        <translation>Att försöka spendera bitcoin som påverkas av transaktioner som ännu inte visas kommer inte accepteras av nätverket. </translation>
    </message>
    <message>
        <source>Number of blocks left</source>
        <translation>Antal block kvar</translation>
    </message>
    <message>
        <source>Unknown...</source>
        <translation>Okänt...</translation>
    </message>
    <message>
        <source>Last block time</source>
        <translation>Sista blocktid</translation>
    </message>
    <message>
        <source>Progress</source>
        <translation>Förlopp</translation>
    </message>
    <message>
        <source>Progress increase per hour</source>
        <translation>Framstegssökning per timme</translation>
    </message>
    <message>
        <source>calculating...</source>
        <translation>beräknar...</translation>
    </message>
    <message>
        <source>Estimated time left until synced</source>
        <translation>Beräknad tid kvar tills synkroniserad</translation>
    </message>
    <message>
        <source>Hide</source>
        <translation>Göm</translation>
    </message>
    <message>
        <source>Unknown. Syncing Headers (%1)...</source>
        <translation>Okänd. Synkar huvuden (%1)...</translation>
    </message>
</context>
<context>
    <name>NetWatchLogModel</name>
    <message>
        <source>Type</source>
        <comment>NetWatch: Type header</comment>
        <translation>Typ</translation>
    </message>
    <message>
        <source>Address</source>
        <comment>NetWatch: Address header</comment>
        <translation>Adress</translation>
    </message>
</context>
<context>
    <name>OpenURIDialog</name>
    <message>
        <source>Open URI</source>
        <translation>Öppna URI</translation>
    </message>
    <message>
        <source>Open payment request from URI or file</source>
        <translation>Öppna betalningsbegäran från URI eller fil</translation>
    </message>
    <message>
        <source>URI:</source>
        <translation>URI:</translation>
    </message>
    <message>
        <source>Select payment request file</source>
        <translation>Välj betalningsbegäransfil</translation>
    </message>
    <message>
        <source>Select payment request file to open</source>
        <translation>Välj betalningsbegäransfil som ska öppnas</translation>
    </message>
</context>
<context>
    <name>OptionsDialog</name>
    <message>
        <source>Options</source>
        <translation>Alternativ</translation>
    </message>
    <message>
        <source>&amp;Main</source>
        <translation>&amp;Allmänt</translation>
    </message>
    <message>
        <source>Automatically start %1 after logging in to the system.</source>
        <translation>Starta %1 automatiskt efter inloggningen.</translation>
    </message>
    <message>
        <source>&amp;Start %1 on system login</source>
        <translation>&amp;Starta %1 vid systemlogin</translation>
    </message>
    <message>
        <source>Size of &amp;database cache</source>
        <translation>Storleken på &amp;databascache</translation>
    </message>
    <message>
        <source>MB</source>
        <translation>MB</translation>
    </message>
    <message>
        <source>Number of script &amp;verification threads</source>
        <translation>Antalet skript&amp;verifikationstrådar</translation>
    </message>
    <message>
        <source>IP address of the proxy (e.g. IPv4: 127.0.0.1 / IPv6: ::1)</source>
        <translation>Proxyns IP-adress (t.ex.  IPv4: 127.0.0.1 / IPv6: ::1)</translation>
    </message>
    <message>
        <source>Shows if the supplied default SOCKS5 proxy is used to reach peers via this network type.</source>
        <translation>Visas, om den angivna standard-SOCKS5-proxyn används för att nå noder via den här nätverkstypen.</translation>
    </message>
    <message>
        <source>Use separate SOCKS&amp;5 proxy to reach peers via Tor hidden services:</source>
        <translation>Använd separata SOCKS&amp;5-proxy för att nå noder via Tors dolda tjänster:</translation>
    </message>
    <message>
        <source>Hide the icon from the system tray.</source>
        <translation>Göm ikonen från aktivitetsfältet.</translation>
    </message>
    <message>
        <source>&amp;Hide tray icon</source>
        <translation>&amp;Göm ikonen</translation>
    </message>
    <message>
        <source>Minimize instead of exit the application when the window is closed. When this option is enabled, the application will be closed only after selecting Exit in the menu.</source>
        <translation>Minimera istället för att stänga programmet när fönstret stängs. När detta alternativ är aktiverat stängs programmet endast genom att välja Stäng i menyn.</translation>
    </message>
    <message>
        <source>Third party URLs (e.g. a block explorer) that appear in the transactions tab as context menu items. %s in the URL is replaced by transaction hash. Multiple URLs are separated by vertical bar |.</source>
        <translation>Tredjeparts URL:er (t.ex. en blockutforskare) som finns i transaktionstabben som ett menyval i sammanhanget. %s i URL:en ersätts med tansaktionshashen. Flera URL:er är separerade med vertikala streck |.</translation>
    </message>
    <message>
        <source>Active command-line options that override above options:</source>
        <translation>Aktiva kommandoradsalternativ som ersätter alternativen ovan:</translation>
    </message>
    <message>
        <source>Open the %1 configuration file from the working directory.</source>
        <translation>Öppna konfigurationsfilen %1 från arbetskatalogen.</translation>
    </message>
    <message>
        <source>Open Configuration File</source>
        <translation>Öppna Konfigurationsfil</translation>
    </message>
    <message>
        <source>Reset all client options to default.</source>
        <translation>Återställ alla klientinställningar till förvalen.</translation>
    </message>
    <message>
        <source>&amp;Reset Options</source>
        <translation>&amp;Återställ alternativ</translation>
    </message>
    <message>
        <source>&amp;Network</source>
        <translation>&amp;Nätverk</translation>
    </message>
    <message>
        <source>(0 = auto, &lt;0 = leave that many cores free)</source>
        <translation>(0 = auto, &lt;0 = lämna så många kärnor lediga)</translation>
    </message>
    <message>
        <source>W&amp;allet</source>
        <translation>&amp;Plånbok</translation>
    </message>
    <message>
        <source>Expert</source>
        <translation>Expert</translation>
    </message>
    <message>
        <source>Enable coin &amp;control features</source>
        <translation>Aktivera mynt&amp;kontrollfunktioner</translation>
    </message>
    <message>
        <source>If you disable the spending of unconfirmed change, the change from a transaction cannot be used until that transaction has at least one confirmation. This also affects how your balance is computed.</source>
        <translation>Om du avaktiverar spendering av obekräftad växel, kan inte växeln från en transaktion användas förrän transaktionen har minst en bekräftelse. Detta påverkar också hur ditt saldo beräknas.</translation>
    </message>
    <message>
        <source>&amp;Spend unconfirmed change</source>
        <translation>&amp;Spendera obekräftad växel</translation>
    </message>
    <message>
        <source>Automatically open the Bitcoin client port on the router. This only works when your router supports UPnP and it is enabled.</source>
        <translation>Öppna automatiskt Bitcoin-klientens port på routern. Detta fungerar endast om din router stödjer UPnP och det är är aktiverat.</translation>
    </message>
    <message>
        <source>Map port using &amp;UPnP</source>
        <translation>Tilldela port med hjälp av &amp;UPnP</translation>
    </message>
    <message>
        <source>Accept connections from outside.</source>
        <translation>Acceptera anslutningar utifrån.</translation>
    </message>
    <message>
        <source>Allow incomin&amp;g connections</source>
        <translation>Tillåt ankommande anslutningar</translation>
    </message>
    <message>
        <source>Connect to the Bitcoin network through a SOCKS5 proxy.</source>
        <translation>Anslut till Bitcoin-nätverket genom en SOCKS5-proxy.</translation>
    </message>
    <message>
        <source>&amp;Connect through SOCKS5 proxy (default proxy):</source>
        <translation>&amp;Anslut genom SOCKS5-proxy (förvald proxy):</translation>
    </message>
    <message>
        <source>Proxy &amp;IP:</source>
        <translation>Proxy-&amp;IP: </translation>
    </message>
    <message>
        <source>&amp;Port:</source>
        <translation>&amp;Port: </translation>
    </message>
    <message>
        <source>Port of the proxy (e.g. 9050)</source>
        <translation>Proxyns port (t.ex. 9050)</translation>
    </message>
    <message>
        <source>Used for reaching peers via:</source>
        <translation>Används för att nå noder via:</translation>
    </message>
    <message>
        <source>IPv4</source>
        <translation>IPv4</translation>
    </message>
    <message>
        <source>IPv6</source>
        <translation>IPv6</translation>
    </message>
    <message>
        <source>Tor</source>
        <translation>Tor</translation>
    </message>
    <message>
        <source>Connect to the Bitcoin network through a separate SOCKS5 proxy for Tor hidden services.</source>
        <translation>Anslut till Bitcoin-nätverket genom en separat SOCKS5-proxy för dolda tjänster i Tor.</translation>
    </message>
    <message>
        <source>&amp;Window</source>
        <translation>&amp;Fönster</translation>
    </message>
    <message>
        <source>Show only a tray icon after minimizing the window.</source>
        <translation>Visa endast en systemfältsikon vid minimering.</translation>
    </message>
    <message>
        <source>&amp;Minimize to the tray instead of the taskbar</source>
        <translation>&amp;Minimera till systemfältet istället för aktivitetsfältet</translation>
    </message>
    <message>
        <source>M&amp;inimize on close</source>
        <translation>M&amp;inimera vid stängning</translation>
    </message>
    <message>
        <source>&amp;Display</source>
        <translation>&amp;Visa</translation>
    </message>
    <message>
        <source>User Interface &amp;language:</source>
        <translation>Användargränssnittets &amp;språk: </translation>
    </message>
    <message>
        <source>The user interface language can be set here. This setting will take effect after restarting %1.</source>
        <translation>Användargränssnittets språk kan ställas in här. Denna inställning träder i kraft efter en omstart av %1.</translation>
    </message>
    <message>
        <source>&amp;Unit to show amounts in:</source>
        <translation>&amp;Måttenhet att visa belopp i: </translation>
    </message>
    <message>
        <source>Choose the default subdivision unit to show in the interface and when sending coins.</source>
        <translation>Välj en måttenhet att visa i gränssnittet och när du skickar mynt.</translation>
    </message>
    <message>
        <source>Whether to show coin control features or not.</source>
        <translation>Om myntkontrollfunktioner skall visas eller inte</translation>
    </message>
    <message>
        <source>&amp;Third party transaction URLs</source>
        <translation>&amp;URL:er för tredjepartstransaktioner</translation>
    </message>
    <message>
        <source>&amp;OK</source>
        <translation>&amp;OK</translation>
    </message>
    <message>
        <source>&amp;Cancel</source>
        <translation>&amp;Avbryt</translation>
    </message>
    <message>
        <source>default</source>
        <translation>standard</translation>
    </message>
    <message>
        <source>none</source>
        <translation>ingen</translation>
    </message>
    <message>
        <source>Confirm options reset</source>
        <translation>Bekräfta att alternativen ska återställs</translation>
    </message>
    <message>
        <source>Client restart required to activate changes.</source>
        <translation>Klientomstart är nödvändig för att aktivera ändringarna.</translation>
    </message>
    <message>
        <source>Client will be shut down. Do you want to proceed?</source>
        <translation>Programmet kommer att stängas. Vill du fortsätta?</translation>
    </message>
    <message>
        <source>Configuration options</source>
        <translation>Konfigurationsalternativ</translation>
    </message>
    <message>
        <source>The configuration file is used to specify advanced user options which override GUI settings. Additionally, any command-line options will override this configuration file.</source>
        <translation>Konfigurationsfilen används för att ange avancerade användaralternativ som överskrider GUI-inställningarna. Dessutom kommer alla kommandoradsalternativ att överskrida denna konfigurationsfil.</translation>
    </message>
    <message>
        <source>Error</source>
        <translation>Fel</translation>
    </message>
    <message>
        <source>The configuration file could not be opened.</source>
        <translation>Konfigurationsfilen kunde inte öppnas.</translation>
    </message>
    <message>
        <source>This change would require a client restart.</source>
        <translation>Denna ändring kräver en klientomstart.</translation>
    </message>
    <message>
        <source>The supplied proxy address is invalid.</source>
        <translation>Den angivna proxy-adressen är ogiltig.</translation>
    </message>
</context>
<context>
    <name>OverviewPage</name>
    <message>
        <source>Form</source>
        <translation>Formulär</translation>
    </message>
    <message>
        <source>The displayed information may be out of date. Your wallet automatically synchronizes with the Bitcoin network after a connection is established, but this process has not completed yet.</source>
        <translation>Den visade informationen kan vara inaktuell. Plånboken synkroniseras automatiskt med Bitcoin-nätverket efter att anslutningen är upprättad, men denna process har inte slutförts ännu.</translation>
    </message>
    <message>
        <source>Watch-only:</source>
        <translation>Granska-bara:</translation>
    </message>
    <message>
        <source>Available:</source>
        <translation>Tillgängligt:</translation>
    </message>
    <message>
        <source>Your current spendable balance</source>
        <translation>Ditt tillgängliga saldo</translation>
    </message>
    <message>
        <source>Pending:</source>
        <translation>Pågående:</translation>
    </message>
    <message>
        <source>Total of transactions that have yet to be confirmed, and do not yet count toward the spendable balance</source>
        <translation>Totalt antal transaktioner som ännu inte bekräftats, och som ännu inte räknas med i aktuellt saldo</translation>
    </message>
    <message>
        <source>Immature:</source>
        <translation>Omogen:</translation>
    </message>
    <message>
        <source>Mined balance that has not yet matured</source>
        <translation>Genererat saldo som ännu inte har mognat</translation>
    </message>
    <message>
        <source>Balances</source>
        <translation>Saldon</translation>
    </message>
    <message>
        <source>Total:</source>
        <translation>Totalt:</translation>
    </message>
    <message>
        <source>Your current total balance</source>
        <translation>Ditt aktuella totala saldo</translation>
    </message>
    <message>
        <source>Your current balance in watch-only addresses</source>
        <translation>Ditt aktuella saldo i granska-bara adresser</translation>
    </message>
    <message>
        <source>Spendable:</source>
        <translation>Spenderbar:</translation>
    </message>
    <message>
        <source>Recent transactions</source>
        <translation>Nyligen genomförda transaktioner</translation>
    </message>
    <message>
        <source>Unconfirmed transactions to watch-only addresses</source>
        <translation>Obekräftade transaktioner till granska-bara adresser</translation>
    </message>
    <message>
        <source>Mined balance in watch-only addresses that has not yet matured</source>
        <translation>Genererat saldo i granska-bara adresser som ännu inte har mognat</translation>
    </message>
    <message>
        <source>Current total balance in watch-only addresses</source>
        <translation>Aktuellt totalt saldo i granska-bara adresser</translation>
    </message>
</context>
<context>
    <name>PaymentServer</name>
    <message>
        <source>Payment request error</source>
        <translation>Fel vid betalningsbegäran</translation>
    </message>
    <message>
        <source>Cannot start bitcoin: click-to-pay handler</source>
        <translation>Kan inte starta bitcoin: klicka-och-betala hanteraren</translation>
    </message>
    <message>
        <source>URI handling</source>
        <translation>URI-hantering</translation>
    </message>
    <message>
        <source>Payment request fetch URL is invalid: %1</source>
        <translation>Hämtningsadressen för betalningsbegäran är ogiltig: %1</translation>
    </message>
    <message>
        <source>Invalid payment address %1</source>
        <translation>Ogiltig betalningsadress %1</translation>
    </message>
    <message>
        <source>URI cannot be parsed! This can be caused by an invalid Bitcoin address or malformed URI parameters.</source>
        <translation>URI kan inte parsas! Detta kan orsakas av en ogiltig Bitcoin-adress eller felaktiga URI-parametrar.</translation>
    </message>
    <message>
        <source>Payment request file handling</source>
        <translation>Hantering av betalningsbegäransfil</translation>
    </message>
    <message>
        <source>Payment request file cannot be read! This can be caused by an invalid payment request file.</source>
        <translation>Betalningsbegäransfilen kan inte läsas! Detta kan orsakas av en ogiltig betalningsbegäransfil.</translation>
    </message>
    <message>
        <source>Payment request rejected</source>
        <translation>Betalningsbegäran avslogs</translation>
    </message>
    <message>
        <source>Payment request network doesn't match client network.</source>
        <translation>Betalningsbegärans nätverk matchar inte klientens nätverk.</translation>
    </message>
    <message>
        <source>Payment request expired.</source>
        <translation>Betalningsbegäran löpte ut.</translation>
    </message>
    <message>
        <source>Payment request is not initialized.</source>
        <translation>Betalningsbegäran är inte initierad.</translation>
    </message>
    <message>
        <source>Unverified payment requests to custom payment scripts are unsupported.</source>
        <translation>Overifierade betalningsbegäranden till anpassade betalningsskript stöds inte.</translation>
    </message>
    <message>
        <source>Invalid payment request.</source>
        <translation>Ogiltig betalningsbegäran.</translation>
    </message>
    <message>
        <source>Requested payment amount of %1 is too small (considered dust).</source>
        <translation>Begärd betalning av %1 är för liten (betraktas som damm).</translation>
    </message>
    <message>
        <source>Refund from %1</source>
        <translation>Återbetalning från %1</translation>
    </message>
    <message>
        <source>Payment request %1 is too large (%2 bytes, allowed %3 bytes).</source>
        <translation>Betalningsbegäran %1 är för stor (%2 bytes, tillåten %3 bytes).</translation>
    </message>
    <message>
        <source>Error communicating with %1: %2</source>
        <translation>Kommunikationsfel med %1: %2</translation>
    </message>
    <message>
        <source>Payment request cannot be parsed!</source>
        <translation>Betalningsbegäran kan inte parsas!</translation>
    </message>
    <message>
        <source>Bad response from server %1</source>
        <translation>Felaktigt svar från server %1</translation>
    </message>
    <message>
        <source>Network request error</source>
        <translation>Fel vid nätverksbegäran</translation>
    </message>
    <message>
        <source>Payment acknowledged</source>
        <translation>Betalningen bekräftad</translation>
    </message>
</context>
<context>
    <name>PeerTableModel</name>
    <message>
        <source>User Agent</source>
        <translation>Användaragent</translation>
    </message>
    <message>
        <source>Node/Service</source>
        <translation>Nod/Tjänst</translation>
    </message>
    <message>
        <source>NodeId</source>
        <translation>Nod-ID</translation>
    </message>
    <message>
        <source>Ping</source>
        <translation>Ping</translation>
    </message>
    <message>
        <source>Sent</source>
        <translation>Skickad</translation>
    </message>
    <message>
        <source>Received</source>
        <translation>Mottagen</translation>
    </message>
</context>
<context>
    <name>QObject</name>
    <message>
        <source>Amount</source>
        <translation>Mängd</translation>
    </message>
    <message>
        <source>Enter a Bitcoin address (e.g. %1)</source>
        <translation>Ange en Bitcoin-adress (t.ex. %1)</translation>
    </message>
    <message>
        <source>%1 d</source>
        <translation>%1 d</translation>
    </message>
    <message>
        <source>%1 h</source>
        <translation>%1 h</translation>
    </message>
    <message>
        <source>%1 m</source>
        <translation>%1 m</translation>
    </message>
    <message>
        <source>%1 s</source>
        <translation>%1 s</translation>
    </message>
    <message>
        <source>None</source>
        <translation>Ingen</translation>
    </message>
    <message>
        <source>N/A</source>
        <translation>ej tillgänglig</translation>
    </message>
    <message>
        <source>%1 ms</source>
        <translation>%1 ms</translation>
    </message>
    <message numerus="yes">
        <source>%n second(s)</source>
        <translation><numerusform>%n sekund</numerusform><numerusform>%n sekunder</numerusform></translation>
    </message>
    <message numerus="yes">
        <source>%n minute(s)</source>
        <translation><numerusform>%n minut</numerusform><numerusform>%n minuter</numerusform></translation>
    </message>
    <message numerus="yes">
        <source>%n hour(s)</source>
        <translation><numerusform>%n timme</numerusform><numerusform>%n timmar</numerusform></translation>
    </message>
    <message numerus="yes">
        <source>%n day(s)</source>
        <translation><numerusform>%n dag</numerusform><numerusform>%n dagar</numerusform></translation>
    </message>
    <message numerus="yes">
        <source>%n week(s)</source>
        <translation><numerusform>%n vecka</numerusform><numerusform>%n veckor</numerusform></translation>
    </message>
    <message>
        <source>%1 and %2</source>
        <translation>%1 och %2</translation>
    </message>
    <message numerus="yes">
        <source>%n year(s)</source>
        <translation><numerusform>%n år</numerusform><numerusform>%n år</numerusform></translation>
    </message>
    <message>
        <source>%1 B</source>
        <translation>%1 B</translation>
    </message>
    <message>
        <source>%1 KB</source>
        <translation>%1 KB</translation>
    </message>
    <message>
        <source>%1 MB</source>
        <translation>%1 MB</translation>
    </message>
    <message>
        <source>%1 GB</source>
        <translation>%1 GB</translation>
    </message>
    <message>
        <source>%1 didn't yet exit safely...</source>
        <translation>%1 avslutades inte ännu säkert...</translation>
    </message>
    <message>
        <source>unknown</source>
        <translation>okänd</translation>
    </message>
    <message>
        <source>Txn</source>
        <comment>Tx Watch: Transaction type abbreviation</comment>
        <translation>Tsn</translation>
    </message>
</context>
<context>
    <name>QObject::QObject</name>
    <message>
        <source>Error: Specified data directory "%1" does not exist.</source>
        <translation>Fel: Angiven datakatalog "%1" finns inte.</translation>
    </message>
    <message>
        <source>Error: Cannot parse configuration file: %1. Only use key=value syntax.</source>
        <translation>Fel: Kan inte läsa konfigurationsfilen: %1. Använd bara nyckel=värde formatet.</translation>
    </message>
    <message>
        <source>Error: %1</source>
        <translation>Fel: %1</translation>
    </message>
</context>
<context>
    <name>QRImageWidget</name>
    <message>
        <source>&amp;Save Image...</source>
        <translation>&amp;Spara Bild...</translation>
    </message>
    <message>
        <source>&amp;Copy Image</source>
        <translation>&amp;Kopiera Bild</translation>
    </message>
    <message>
        <source>Save QR Code</source>
        <translation>Spara QR-kod</translation>
    </message>
    <message>
        <source>PNG Image (*.png)</source>
        <translation>PNG-bild (*.png)</translation>
    </message>
</context>
<context>
    <name>RPCConsole</name>
    <message>
        <source>N/A</source>
        <translation>ej tillgänglig</translation>
    </message>
    <message>
        <source>Client version</source>
        <translation>Klient-version</translation>
    </message>
    <message>
        <source>&amp;Information</source>
        <translation>&amp;Information</translation>
    </message>
    <message>
        <source>Debug window</source>
        <translation>Debug fönster</translation>
    </message>
    <message>
        <source>General</source>
        <translation>Generell</translation>
    </message>
    <message>
        <source>Using BerkeleyDB version</source>
        <translation>Använder BerkeleyDB versionen</translation>
    </message>
    <message>
        <source>Datadir</source>
        <translation>Datakatalog</translation>
    </message>
    <message>
        <source>Startup time</source>
        <translation>Uppstartstid</translation>
    </message>
    <message>
        <source>Network</source>
        <translation>Nätverk</translation>
    </message>
    <message>
        <source>Name</source>
        <translation>Namn</translation>
    </message>
    <message>
        <source>Number of connections</source>
        <translation>Antalet anslutningar</translation>
    </message>
    <message>
        <source>Block chain</source>
        <translation>Blockkedja</translation>
    </message>
    <message>
        <source>Current number of blocks</source>
        <translation>Aktuellt antal block</translation>
    </message>
    <message>
        <source>Memory Pool</source>
        <translation>Minnespool</translation>
    </message>
    <message>
        <source>Current number of transactions</source>
        <translation>Aktuellt antal transaktioner</translation>
    </message>
    <message>
        <source>Memory usage</source>
        <translation>Minnesåtgång</translation>
    </message>
    <message>
        <source>Wallet: </source>
        <translation type="unfinished">Plånbok: </translation>
    </message>
    <message>
        <source>&amp;Reset</source>
        <translation>&amp;Återställ</translation>
    </message>
    <message>
        <source>Received</source>
        <translation>Mottagen</translation>
    </message>
    <message>
        <source>Sent</source>
        <translation>Skickad</translation>
    </message>
    <message>
        <source>&amp;Peers</source>
        <translation>&amp;Klienter</translation>
    </message>
    <message>
        <source>Banned peers</source>
        <translation>Bannade noder</translation>
    </message>
    <message>
        <source>Select a peer to view detailed information.</source>
        <translation>Välj en klient för att se detaljerad information.</translation>
    </message>
    <message>
        <source>Whitelisted</source>
        <translation>Vitlistad</translation>
    </message>
    <message>
        <source>Direction</source>
        <translation>Riktning</translation>
    </message>
    <message>
        <source>Version</source>
        <translation>Version</translation>
    </message>
    <message>
        <source>Starting Block</source>
        <translation>Startblock</translation>
    </message>
    <message>
        <source>Synced Headers</source>
        <translation>Synkade huvuden</translation>
    </message>
    <message>
        <source>Synced Blocks</source>
        <translation>Synkade block</translation>
    </message>
    <message>
        <source>User Agent</source>
        <translation>Användaragent</translation>
    </message>
    <message>
        <source>Open the %1 debug log file from the current data directory. This can take a few seconds for large log files.</source>
        <translation>Öppna %1 debug-loggfilen från aktuell datakatalog. Detta kan ta några sekunder för stora loggfiler.</translation>
    </message>
    <message>
        <source>Decrease font size</source>
        <translation>Minska fontstorleken</translation>
    </message>
    <message>
        <source>Increase font size</source>
        <translation>Öka fontstorleken</translation>
    </message>
    <message>
        <source>Services</source>
        <translation>Tjänster</translation>
    </message>
    <message>
        <source>Ban Score</source>
        <translation>Banpoäng</translation>
    </message>
    <message>
        <source>Connection Time</source>
        <translation>Anslutningstid</translation>
    </message>
    <message>
        <source>Last Send</source>
        <translation>Senast sänt</translation>
    </message>
    <message>
        <source>Last Receive</source>
        <translation>Senast mottagen</translation>
    </message>
    <message>
        <source>Ping Time</source>
        <translation>Pingtid</translation>
    </message>
    <message>
        <source>The duration of a currently outstanding ping.</source>
        <translation>Tidsåtgången för en aktuell utestående ping.</translation>
    </message>
    <message>
        <source>Ping Wait</source>
        <translation>Pingväntetid</translation>
    </message>
    <message>
        <source>Min Ping</source>
        <translation>Min Ping</translation>
    </message>
    <message>
        <source>Time Offset</source>
        <translation>Tidsförskjutning</translation>
    </message>
    <message>
        <source>Last block time</source>
        <translation>Sista blocktid</translation>
    </message>
    <message>
        <source>&amp;Open</source>
        <translation>&amp;Öppna</translation>
    </message>
    <message>
        <source>&amp;Console</source>
        <translation>&amp;Konsol</translation>
    </message>
    <message>
        <source>&amp;Network Traffic</source>
        <translation>&amp;Nätverkstrafik</translation>
    </message>
    <message>
        <source>Totals</source>
        <translation>Totalt:</translation>
    </message>
    <message>
        <source>In:</source>
        <translation>In:</translation>
    </message>
    <message>
        <source>Out:</source>
        <translation>Ut:</translation>
    </message>
    <message>
        <source>Debug log file</source>
        <translation>Debugloggfil</translation>
    </message>
    <message>
        <source>Clear console</source>
        <translation>Rensa konsollen</translation>
    </message>
    <message>
        <source>1 &amp;hour</source>
        <translation>1 &amp;timme</translation>
    </message>
    <message>
        <source>1 &amp;day</source>
        <translation>1 &amp;dag</translation>
    </message>
    <message>
        <source>1 &amp;week</source>
        <translation>1 &amp;vecka</translation>
    </message>
    <message>
        <source>1 &amp;year</source>
        <translation>1 &amp;år</translation>
    </message>
    <message>
        <source>&amp;Disconnect</source>
        <translation>&amp;Koppla ner</translation>
    </message>
    <message>
        <source>Ban for</source>
        <translation>Blockera i</translation>
    </message>
    <message>
        <source>&amp;Unban</source>
        <translation>&amp;Ta bort blockering</translation>
    </message>
    <message>
        <source>Welcome to the %1 RPC console.</source>
        <translation>Välkommen till %1 RPC-konsolen.</translation>
    </message>
    <message>
        <source>Use up and down arrows to navigate history, and %1 to clear screen.</source>
        <translation>Använd upp- och ner-pilarna för att navigera i historiken, och %1 för att rensa skärmen.</translation>
    </message>
    <message>
        <source>Type %1 for an overview of available commands.</source>
        <translation>Skriv %1 för att få en överblick över tillgängliga kommandon.</translation>
    </message>
    <message>
        <source>For more information on using this console type %1.</source>
        <translation>För mer information om att använda denna konsol, skriv %1.</translation>
    </message>
    <message>
        <source>WARNING: Scammers have been active, telling users to type commands here, stealing their wallet contents. Do not use this console without fully understanding the ramifications of a command.</source>
        <translation>VARNING: Bedragare är kända för att be användare skriva olika kommandon här, varpå de stjäl plånböckernas innehåll. Använd inte konsolen utan att fullt ut förstå konsekvenserna av ett visst kommando.</translation>
    </message>
    <message>
        <source>Network activity disabled</source>
        <translation>Nätverksaktivitet inaktiverad</translation>
    </message>
    <message>
        <source>(node id: %1)</source>
        <translation>(nod-id: %1)</translation>
    </message>
    <message>
        <source>via %1</source>
        <translation>via %1</translation>
    </message>
    <message>
        <source>never</source>
        <translation>aldrig</translation>
    </message>
    <message>
        <source>Inbound</source>
        <translation>Inkommande</translation>
    </message>
    <message>
        <source>Outbound</source>
        <translation>Utgående</translation>
    </message>
    <message>
        <source>Yes</source>
        <translation>Ja</translation>
    </message>
    <message>
        <source>No</source>
        <translation>Nej</translation>
    </message>
    <message>
        <source>Unknown</source>
        <translation>Okänd</translation>
    </message>
</context>
<context>
    <name>ReceiveCoinsDialog</name>
    <message>
        <source>&amp;Amount:</source>
        <translation>&amp;Belopp:</translation>
    </message>
    <message>
        <source>&amp;Label:</source>
        <translation>&amp;Etikett:</translation>
    </message>
    <message>
        <source>&amp;Message:</source>
        <translation>&amp;Meddelande:</translation>
    </message>
    <message>
        <source>An optional message to attach to the payment request, which will be displayed when the request is opened. Note: The message will not be sent with the payment over the Bitcoin network.</source>
        <translation>Ett valfritt meddelande att bifoga betalningsbegäran, vilket visas när begäran öppnas. Obs: Meddelandet kommer inte att sändas med betalningen över Bitcoin-nätverket.</translation>
    </message>
    <message>
        <source>An optional label to associate with the new receiving address.</source>
        <translation>En valfri etikett att associera med den nya mottagningsadressen.</translation>
    </message>
    <message>
        <source>Use this form to request payments. All fields are &lt;b&gt;optional&lt;/b&gt;.</source>
        <translation>Använd detta formulär för att begära betalningar. Alla fält är  &lt;b&gt;valfria&lt;/b&gt;.</translation>
    </message>
    <message>
        <source>An optional amount to request. Leave this empty or zero to not request a specific amount.</source>
        <translation>En valfri summa att begära. Lämna denna tom eller noll för att inte begära en specifik summa.</translation>
    </message>
    <message>
        <source>Clear all fields of the form.</source>
        <translation>Rensa alla formulärfälten</translation>
    </message>
    <message>
        <source>Clear</source>
        <translation>Rensa</translation>
    </message>
    <message>
        <source>Requested payments history</source>
        <translation>Historik för begärda betalningar</translation>
    </message>
    <message>
        <source>&amp;Request payment</source>
        <translation>Begä&amp;r betalning</translation>
    </message>
    <message>
        <source>Show the selected request (does the same as double clicking an entry)</source>
        <translation>Visa valda begäranden (gör samma som att dubbelklicka på en post)</translation>
    </message>
    <message>
        <source>Show</source>
        <translation>Visa</translation>
    </message>
    <message>
        <source>Remove the selected entries from the list</source>
        <translation>Ta bort valda poster från listan</translation>
    </message>
    <message>
        <source>Remove</source>
        <translation>Ta bort</translation>
    </message>
    <message>
        <source>Copy URI</source>
        <translation>Kopiera URI</translation>
    </message>
    <message>
        <source>Copy label</source>
        <translation>Kopiera etikett</translation>
    </message>
    <message>
        <source>Copy message</source>
        <translation>Kopiera meddelande</translation>
    </message>
    <message>
        <source>Copy amount</source>
        <translation>Kopiera belopp</translation>
    </message>
</context>
<context>
    <name>ReceiveRequestDialog</name>
    <message>
        <source>QR Code</source>
        <translation>QR-kod</translation>
    </message>
    <message>
        <source>Copy &amp;URI</source>
        <translation>Kopiera &amp;URI</translation>
    </message>
    <message>
        <source>Copy &amp;Address</source>
        <translation>Kopiera &amp;Adress</translation>
    </message>
    <message>
        <source>&amp;Save Image...</source>
        <translation>&amp;Spara Bild...</translation>
    </message>
    <message>
        <source>Request payment to %1</source>
        <translation>Begär betalning till %1</translation>
    </message>
    <message>
        <source>Payment information</source>
        <translation>Betalinformaton</translation>
    </message>
    <message>
        <source>URI</source>
        <translation>URI</translation>
    </message>
    <message>
        <source>Address</source>
        <translation>Adress</translation>
    </message>
    <message>
        <source>Amount</source>
        <translation>Belopp</translation>
    </message>
    <message>
        <source>Label</source>
        <translation>Etikett</translation>
    </message>
    <message>
        <source>Message</source>
        <translation>Meddelande</translation>
    </message>
    <message>
        <source>Resulting URI too long, try to reduce the text for label / message.</source>
        <translation>URI:n är för lång, försöka minska texten för etikett / meddelande.</translation>
    </message>
    <message>
        <source>Error encoding URI into QR Code.</source>
        <translation>Fel vid skapande av QR-kod från URI.</translation>
    </message>
</context>
<context>
    <name>RecentRequestsTableModel</name>
    <message>
        <source>Date</source>
        <translation>Datum</translation>
    </message>
    <message>
        <source>Label</source>
        <translation>Etikett</translation>
    </message>
    <message>
        <source>Message</source>
        <translation>Meddelande</translation>
    </message>
    <message>
        <source>(no label)</source>
        <translation>(Ingen etikett)</translation>
    </message>
    <message>
        <source>(no message)</source>
        <translation>(inget meddelande)</translation>
    </message>
    <message>
        <source>(no amount requested)</source>
        <translation>(inget belopp begärt)</translation>
    </message>
    <message>
        <source>Requested</source>
        <translation>Begärt</translation>
    </message>
</context>
<context>
    <name>SendCoinsDialog</name>
    <message>
        <source>Send Coins</source>
        <translation>Skicka pengar</translation>
    </message>
    <message>
        <source>Coin Control Features</source>
        <translation>Myntkontrollfunktioner</translation>
    </message>
    <message>
        <source>Inputs...</source>
        <translation>Inmatningar...</translation>
    </message>
    <message>
        <source>automatically selected</source>
        <translation>automatiskt vald</translation>
    </message>
    <message>
        <source>Insufficient funds!</source>
        <translation>Otillräckliga medel!</translation>
    </message>
    <message>
        <source>Quantity:</source>
        <translation>Kvantitet:</translation>
    </message>
    <message>
        <source>Bytes:</source>
        <translation>Antal Byte:</translation>
    </message>
    <message>
        <source>Amount:</source>
        <translation>Belopp:</translation>
    </message>
    <message>
        <source>Fee:</source>
        <translation>Avgift:</translation>
    </message>
    <message>
        <source>After Fee:</source>
        <translation>Efter avgift:</translation>
    </message>
    <message>
        <source>Change:</source>
        <translation>Växel:</translation>
    </message>
    <message>
        <source>If this is activated, but the change address is empty or invalid, change will be sent to a newly generated address.</source>
        <translation>Om denna är aktiverad men växeladressen är tom eller ogiltig kommer växeln att sändas till en nyss skapad adress.</translation>
    </message>
    <message>
        <source>Custom change address</source>
        <translation>Anpassad växeladress</translation>
    </message>
    <message>
        <source>Transaction Fee:</source>
        <translation>Transaktionsavgift:</translation>
    </message>
    <message>
        <source>Choose...</source>
        <translation>Välj...</translation>
    </message>
    <message>
        <source>Using the fallbackfee can result in sending a transaction that will take several hours or days (or never) to confirm. Consider choosing your fee manually or wait until you have validated the complete chain.</source>
<<<<<<< HEAD
        <translation>Med standardavgiften riskerar en transaktion ta timmar eller dagar för att bekräftas, om den ens gör det. Överväg att själv välja avgift alternativt vänta tills du har validerat hela kedjan.</translation>
=======
        <translation>Med standardavgiften riskerar en transaktion ta timmar eller dagar för att komma fram, om den ens gör det. Överväg att själv välja avgift alternativt vänta tills du validerar hela kedjan.</translation>
>>>>>>> 6eccb372
    </message>
    <message>
        <source>Warning: Fee estimation is currently not possible.</source>
        <translation>Varning: Avgiftsberäkning är för närvarande inte möjlig.</translation>
    </message>
    <message>
        <source>collapse fee-settings</source>
        <translation>Fäll ihop avgiftsinställningarna</translation>
    </message>
    <message>
        <source>per kilobyte</source>
        <translation>per kilobyte</translation>
    </message>
    <message>
<<<<<<< HEAD
        <source>If the custom fee is set to 1000 satoshis and the transaction is only 250 bytes, then "per kilobyte" only pays 250 satoshis in fee, while "total at least" pays 1000 satoshis. For transactions bigger than a kilobyte both pay by kilobyte.</source>
        <translation>Om den anpassade avgiften är satt till 1000 satoshi och transaktionen bara är 250 byte, betalar "per kilobyte" bara 250 satoshi i avgift, medan "totalt minst" betalar 1000 satoshi. För transaktioner större än en kilobyte betalar båda per kilobyte.</translation>
    </message>
    <message>
=======
>>>>>>> 6eccb372
        <source>Hide</source>
        <translation>Göm</translation>
    </message>
    <message>
        <source>Paying only the minimum fee is just fine as long as there is less transaction volume than space in the blocks. But be aware that this can end up in a never confirming transaction once there is more demand for bitcoin transactions than the network can process.</source>
        <translation>Att bara betala den minsta avgiften är helt ok så länge transaktionsvolymen är mindre än ledigt utrymme i blocken. Men tänk på att det kan bli en en transaktion som aldrig bekräftas om efterfrågan på bitcoin-transaktioner är större än vad nätverket kan hantera.</translation>
    </message>
    <message>
        <source>(read the tooltip)</source>
        <translation>(läs verktygstips)</translation>
    </message>
    <message>
        <source>Recommended:</source>
        <translation>Rekommenderad:</translation>
    </message>
    <message>
        <source>Custom:</source>
        <translation>Anpassad:</translation>
    </message>
    <message>
        <source>(Smart fee not initialized yet. This usually takes a few blocks...)</source>
        <translation>(Smartavgiften är inte initierad än. Detta tar vanligen några block...)</translation>
    </message>
    <message>
        <source>Send to multiple recipients at once</source>
        <translation>Skicka till flera mottagare samtidigt</translation>
    </message>
    <message>
        <source>Add &amp;Recipient</source>
        <translation>Lägg till &amp;mottagare</translation>
    </message>
    <message>
        <source>Clear all fields of the form.</source>
        <translation>Rensa alla formulärfälten</translation>
    </message>
    <message>
        <source>Dust:</source>
        <translation>Damm:</translation>
    </message>
    <message>
        <source>Confirmation time target:</source>
        <translation>Bekräftelsestidsmål:</translation>
    </message>
    <message>
        <source>Enable Replace-By-Fee</source>
        <translation>Möjliggör ersättande avgift</translation>
    </message>
    <message>
        <source>With Replace-By-Fee (BIP-125) you can increase a transaction's fee after it is sent. Without this, a higher fee may be recommended to compensate for increased transaction delay risk.</source>
        <translation>Med ersättande avgift (BIP-125) kan du höja transaktionsavgiften efter att transaktionen redan skickats. Om du väljer bort det kan en högre avgift rekommenderas för att kompensera för ökad risk för förhöjd transaktionstid.</translation>
    </message>
    <message>
        <source>Clear &amp;All</source>
        <translation>Rensa &amp;alla</translation>
    </message>
    <message>
        <source>Balance:</source>
        <translation>Saldo:</translation>
    </message>
    <message>
        <source>Confirm the send action</source>
        <translation>Bekräfta sändåtgärden</translation>
    </message>
    <message>
        <source>S&amp;end</source>
        <translation>&amp;Skicka</translation>
    </message>
    <message>
        <source>Copy quantity</source>
        <translation>Kopiera kvantitet</translation>
    </message>
    <message>
        <source>Copy amount</source>
        <translation>Kopiera belopp</translation>
    </message>
    <message>
        <source>Copy fee</source>
        <translation>Kopiera avgift</translation>
    </message>
    <message>
        <source>Copy after fee</source>
        <translation>Kopiera efter avgift</translation>
    </message>
    <message>
        <source>Copy bytes</source>
        <translation>Kopiera byte</translation>
    </message>
    <message>
        <source>Copy dust</source>
        <translation>Kopiera damm</translation>
    </message>
    <message>
        <source>Copy change</source>
        <translation>Kopiera växel</translation>
    </message>
    <message>
        <source>%1 (%2 blocks)</source>
        <translation>%1 (%2 block)</translation>
    </message>
    <message>
        <source>%1 to %2</source>
        <translation>%1 till %2</translation>
    </message>
    <message>
        <source>Are you sure you want to send?</source>
        <translation>Är du säker på att du vill skicka?</translation>
    </message>
    <message>
        <source>added as transaction fee</source>
        <translation>adderad som transaktionsavgift</translation>
    </message>
    <message>
        <source>Total Amount %1</source>
        <translation>Totalt belopp %1</translation>
    </message>
    <message>
        <source>or</source>
        <translation>eller</translation>
    </message>
    <message>
        <source>You can increase the fee later (signals Replace-By-Fee, BIP-125).</source>
        <translation>Du kan välja att höja avgiften senare (med ersättande avgift, BIP-125).</translation>
    </message>
    <message>
        <source>Not signalling Replace-By-Fee, BIP-125.</source>
        <translation>Använder inte ersättande avgift, BIP-125.</translation>
    </message>
    <message>
        <source>Confirm send coins</source>
        <translation>Bekräfta att mynt ska skickas</translation>
    </message>
    <message>
        <source>The recipient address is not valid. Please recheck.</source>
        <translation>Mottagarens adress är ogiltig. Kontrollera igen.</translation>
    </message>
    <message>
        <source>The amount to pay must be larger than 0.</source>
        <translation>Det betalade beloppet måste vara större än 0.</translation>
    </message>
    <message>
        <source>The amount exceeds your balance.</source>
        <translation>Beloppet överstiger ditt saldo.</translation>
    </message>
    <message>
        <source>The total exceeds your balance when the %1 transaction fee is included.</source>
        <translation>Totalbeloppet överstiger ditt saldo när transaktionsavgiften %1 är pålagd.</translation>
    </message>
    <message>
        <source>Duplicate address found: addresses should only be used once each.</source>
        <translation>Dubblettadress hittades: adresser skall endast användas en gång var.</translation>
    </message>
    <message>
        <source>Transaction creation failed!</source>
        <translation>Transaktionen gick inte att skapa!</translation>
    </message>
    <message>
        <source>The transaction was rejected with the following reason: %1</source>
        <translation>Transaktionen avvisades med följande orsak: %1</translation>
    </message>
    <message>
        <source>A fee higher than %1 is considered an absurdly high fee.</source>
        <translation>En avgift högre än %1 anses vara en absurd hög avgift.</translation>
    </message>
    <message>
        <source>Payment request expired.</source>
        <translation>Betalningsbegäran löpte ut.</translation>
    </message>
    <message>
        <source>Pay only the required fee of %1</source>
        <translation>Betala endast den nödvändiga avgiften på %1</translation>
    </message>
    <message numerus="yes">
        <source>Estimated to begin confirmation within %n block(s).</source>
        <translation><numerusform>Uppskattas till att påbörja bekräftelse inom %n block.</numerusform><numerusform>Uppskattas till att påbörja bekräftelse inom %n block.</numerusform></translation>
    </message>
    <message>
        <source>Warning: Invalid Bitcoin address</source>
        <translation>Varning: Ogiltig Bitcoin-adress</translation>
    </message>
    <message>
        <source>Warning: Unknown change address</source>
        <translation>Varning: Okänd växeladress</translation>
    </message>
    <message>
        <source>Confirm custom change address</source>
        <translation>Bekräfta anpassad växeladress</translation>
    </message>
    <message>
        <source>The address you selected for change is not part of this wallet. Any or all funds in your wallet may be sent to this address. Are you sure?</source>
        <translation>Den adress du valt för växel ingår inte i denna plånbok. Eventuella eller alla pengar i din plånbok kan komma att skickas till den här adressen. Är du säker?</translation>
    </message>
    <message>
        <source>(no label)</source>
        <translation>(ingen etikett)</translation>
    </message>
</context>
<context>
    <name>SendCoinsEntry</name>
    <message>
        <source>A&amp;mount:</source>
        <translation>&amp;Belopp:</translation>
    </message>
    <message>
        <source>Pay &amp;To:</source>
        <translation>Betala &amp;Till:</translation>
    </message>
    <message>
        <source>&amp;Label:</source>
        <translation>&amp;Etikett:</translation>
    </message>
    <message>
        <source>Choose previously used address</source>
        <translation>Välj tidigare använda adresser</translation>
    </message>
    <message>
        <source>This is a normal payment.</source>
        <translation>Detta är en normal betalning.</translation>
    </message>
    <message>
        <source>The Bitcoin address to send the payment to</source>
        <translation>Bitcoin-adress att sända betalning till</translation>
    </message>
    <message>
        <source>Alt+A</source>
        <translation>Alt+A</translation>
    </message>
    <message>
        <source>Paste address from clipboard</source>
        <translation>Klistra in adress från Urklipp</translation>
    </message>
    <message>
        <source>Alt+P</source>
        <translation>Alt+P</translation>
    </message>
    <message>
        <source>Remove this entry</source>
        <translation>Radera denna post</translation>
    </message>
    <message>
        <source>The fee will be deducted from the amount being sent. The recipient will receive less bitcoins than you enter in the amount field. If multiple recipients are selected, the fee is split equally.</source>
        <translation>Avgiften dras från beloppet som skickas. Mottagaren kommer att ta emot mindre bitcoin än du angivit i beloppsfältet. Om flera mottagare valts kommer avgiften att fördelas jämt.</translation>
    </message>
    <message>
        <source>S&amp;ubtract fee from amount</source>
        <translation>S&amp;ubtrahera avgiften från beloppet</translation>
    </message>
    <message>
        <source>Use available balance</source>
<<<<<<< HEAD
        <translation>Använd tillgängligt saldo</translation>
=======
        <translation>Använd tillgänglig balans</translation>
>>>>>>> 6eccb372
    </message>
    <message>
        <source>Message:</source>
        <translation>Meddelande:</translation>
    </message>
    <message>
        <source>This is an unauthenticated payment request.</source>
        <translation>Detta är en oautentiserad betalningsbegäran.</translation>
    </message>
    <message>
        <source>This is an authenticated payment request.</source>
        <translation>Detta är en autentiserad betalningsbegäran.</translation>
    </message>
    <message>
        <source>Enter a label for this address to add it to the list of used addresses</source>
        <translation>Ange en etikett för denna adress för att lägga till den i listan med använda adresser</translation>
    </message>
    <message>
        <source>A message that was attached to the bitcoin: URI which will be stored with the transaction for your reference. Note: This message will not be sent over the Bitcoin network.</source>
        <translation>Ett meddelande som bifogades bitcoin: -URIn och som lagras med transaktionen som referens. NB: Meddelandet kommer inte att sändas över Bitcoin-nätverket.</translation>
    </message>
    <message>
        <source>Pay To:</source>
        <translation>Betala Till:</translation>
    </message>
    <message>
        <source>Memo:</source>
        <translation>PM:</translation>
    </message>
    <message>
        <source>Enter a label for this address to add it to your address book</source>
        <translation>Ange en etikett för denna adress för att lägga till den i din adressbok</translation>
    </message>
</context>
<context>
    <name>SendConfirmationDialog</name>
    <message>
        <source>Yes</source>
        <translation>Ja</translation>
    </message>
</context>
<context>
    <name>ShutdownWindow</name>
    <message>
        <source>%1 is shutting down...</source>
        <translation>%1 stängs av...</translation>
    </message>
    <message>
        <source>Do not shut down the computer until this window disappears.</source>
        <translation>Stäng inte av datorn förrän denna ruta försvinner.</translation>
    </message>
</context>
<context>
    <name>SignVerifyMessageDialog</name>
    <message>
        <source>Signatures - Sign / Verify a Message</source>
        <translation>Signaturer - Signera / Verifiera ett Meddelande</translation>
    </message>
    <message>
        <source>&amp;Sign Message</source>
        <translation>&amp;Signera Meddelande</translation>
    </message>
    <message>
        <source>You can sign messages/agreements with your addresses to prove you can receive bitcoins sent to them. Be careful not to sign anything vague or random, as phishing attacks may try to trick you into signing your identity over to them. Only sign fully-detailed statements you agree to.</source>
        <translation>Du kan signera meddelanden/avtal med dina adresser för att bevisa att du kan ta emot bitcoin som skickats till dem. Var försiktig så du inte signerar något oklart eller konstigt, eftersom phishing-angrepp kan försöka få dig att signera över din identitet till dem. Signera endast väldetaljerade meddelanden som du godkänner.</translation>
    </message>
    <message>
        <source>The Bitcoin address to sign the message with</source>
        <translation>Bitcoin-adress att signera meddelandet med</translation>
    </message>
    <message>
        <source>Choose previously used address</source>
        <translation>Välj tidigare använda adresser</translation>
    </message>
    <message>
        <source>Alt+A</source>
        <translation>Alt+A</translation>
    </message>
    <message>
        <source>Paste address from clipboard</source>
        <translation>Klistra in adress från Urklipp</translation>
    </message>
    <message>
        <source>Alt+P</source>
        <translation>Alt+P</translation>
    </message>
    <message>
        <source>Enter the message you want to sign here</source>
        <translation>Skriv in meddelandet du vill signera här</translation>
    </message>
    <message>
        <source>Signature</source>
        <translation>Signatur</translation>
    </message>
    <message>
        <source>Copy the current signature to the system clipboard</source>
        <translation>Kopiera signaturen till systemets Urklipp</translation>
    </message>
    <message>
        <source>Sign the message to prove you own this Bitcoin address</source>
        <translation>Signera meddelandet för att bevisa att du äger denna Bitcoin-adress</translation>
    </message>
    <message>
        <source>Sign &amp;Message</source>
        <translation>Signera &amp;Meddelande</translation>
    </message>
    <message>
        <source>Reset all sign message fields</source>
        <translation>Rensa alla fält</translation>
    </message>
    <message>
        <source>Clear &amp;All</source>
        <translation>Rensa &amp;alla</translation>
    </message>
    <message>
        <source>&amp;Verify Message</source>
        <translation>&amp;Verifiera Meddelande</translation>
    </message>
    <message>
        <source>Enter the receiver's address, message (ensure you copy line breaks, spaces, tabs, etc. exactly) and signature below to verify the message. Be careful not to read more into the signature than what is in the signed message itself, to avoid being tricked by a man-in-the-middle attack. Note that this only proves the signing party receives with the address, it cannot prove sendership of any transaction!</source>
        <translation>Ange mottagarens adress, meddelande (kopiera radbrytningar, mellanslag, TAB-tecken, osv. exakt) och signatur nedan, för att verifiera meddelandet. Undvik att läsa in mera information i signaturen än vad som stod i själva det signerade meddelandet, för att undvika ett man-in-the-middle-angrepp. Notera att detta endast bevisar att den signerande parten tar emot med adressen, det bevisar inte vem som skickat transaktionen!</translation>
    </message>
    <message>
        <source>The Bitcoin address the message was signed with</source>
        <translation>Bitcoin-adress som meddelandet signerades med</translation>
    </message>
    <message>
        <source>Verify the message to ensure it was signed with the specified Bitcoin address</source>
        <translation>Verifiera meddelandet för att vara säker på att det signerades med angiven Bitcoin-adress</translation>
    </message>
    <message>
        <source>Verify &amp;Message</source>
        <translation>Verifiera &amp;Meddelande</translation>
    </message>
    <message>
        <source>Reset all verify message fields</source>
        <translation>Rensa alla fält</translation>
    </message>
    <message>
        <source>Click "Sign Message" to generate signature</source>
        <translation>Klicka "Signera Meddelande" för att skapa en signatur</translation>
    </message>
    <message>
        <source>The entered address is invalid.</source>
        <translation>Den angivna adressen är ogiltig.</translation>
    </message>
    <message>
        <source>Please check the address and try again.</source>
        <translation>Vad god kontrollera adressen och försök igen.</translation>
    </message>
    <message>
        <source>The entered address does not refer to a key.</source>
        <translation>Den angivna adressen refererar inte till en nyckel.</translation>
    </message>
    <message>
        <source>Wallet unlock was cancelled.</source>
        <translation>Upplåsningen av plånboken avbröts.</translation>
    </message>
    <message>
        <source>Private key for the entered address is not available.</source>
        <translation>Den privata nyckeln för den angivna adressen är inte tillgänglig.</translation>
    </message>
    <message>
        <source>Message signing failed.</source>
        <translation>Signeringen av meddelandet misslyckades.</translation>
    </message>
    <message>
        <source>Message signed.</source>
        <translation>Meddelande signerat.</translation>
    </message>
    <message>
        <source>The signature could not be decoded.</source>
        <translation>Signaturen kunde inte avkodas.</translation>
    </message>
    <message>
        <source>Please check the signature and try again.</source>
        <translation>Kontrollera signaturen och försök igen.</translation>
    </message>
    <message>
        <source>The signature did not match the message digest.</source>
        <translation>Signaturen matchade inte meddelandesammanfattningen.</translation>
    </message>
    <message>
        <source>Message verification failed.</source>
        <translation>Meddelandeverifikation misslyckades.</translation>
    </message>
    <message>
        <source>Message verified.</source>
        <translation>Meddelande verifierat.</translation>
    </message>
</context>
<context>
    <name>SplashScreen</name>
    <message>
        <source>[testnet]</source>
        <translation>[testnet]</translation>
    </message>
</context>
<context>
    <name>TrafficGraphWidget</name>
    <message>
        <source>KB/s</source>
        <translation>KB/s</translation>
    </message>
</context>
<context>
    <name>TransactionDesc</name>
    <message numerus="yes">
        <source>Open for %n more block(s)</source>
        <translation><numerusform>Öppet för %n mer block</numerusform><numerusform>Öppet för %n mer block</numerusform></translation>
    </message>
    <message>
        <source>Open until %1</source>
        <translation>Öppet till %1</translation>
    </message>
    <message>
        <source>conflicted with a transaction with %1 confirmations</source>
        <translation>konflikt med en transaktion med %1 konfirmationer</translation>
    </message>
    <message>
        <source>%1/offline</source>
        <translation>%1/nedkopplad</translation>
    </message>
    <message>
        <source>0/unconfirmed, %1</source>
        <translation>0/obekräftade, %1</translation>
    </message>
    <message>
        <source>in memory pool</source>
        <translation>i minnespoolen</translation>
    </message>
    <message>
        <source>not in memory pool</source>
        <translation>ej i minnespoolen</translation>
    </message>
    <message>
        <source>abandoned</source>
        <translation>övergiven</translation>
    </message>
    <message>
        <source>%1/unconfirmed</source>
        <translation>%1/obekräftade</translation>
    </message>
    <message>
        <source>%1 confirmations</source>
        <translation>%1 bekräftelser</translation>
    </message>
    <message>
        <source>Status</source>
        <translation>Status</translation>
    </message>
    <message>
        <source>, has not been successfully broadcast yet</source>
        <translation>,har inte lyckats sända än</translation>
    </message>
    <message numerus="yes">
        <source>, broadcast through %n node(s)</source>
        <translation><numerusform>, sänd genom %n nod</numerusform><numerusform>, sänd genom %n noder</numerusform></translation>
    </message>
    <message>
        <source>Date</source>
        <translation>Datum</translation>
    </message>
    <message>
        <source>Source</source>
        <translation>Källa</translation>
    </message>
    <message>
        <source>Generated</source>
        <translation>Genererad</translation>
    </message>
    <message>
        <source>From</source>
        <translation>Från</translation>
    </message>
    <message>
        <source>unknown</source>
        <translation>okänd</translation>
    </message>
    <message>
        <source>To</source>
        <translation>Till</translation>
    </message>
    <message>
        <source>own address</source>
        <translation>egen adress</translation>
    </message>
    <message>
        <source>watch-only</source>
        <translation>granska-bara</translation>
    </message>
    <message>
        <source>label</source>
        <translation>etikett</translation>
    </message>
    <message>
        <source>Credit</source>
        <translation>Kredit</translation>
    </message>
    <message numerus="yes">
        <source>matures in %n more block(s)</source>
        <translation><numerusform>mognar om %n mer block</numerusform><numerusform>mognar om %n fler block</numerusform></translation>
    </message>
    <message>
        <source>not accepted</source>
        <translation>inte accepterad</translation>
    </message>
    <message>
        <source>Debit</source>
        <translation>Belasta</translation>
    </message>
    <message>
        <source>Total debit</source>
        <translation>Total debet</translation>
    </message>
    <message>
        <source>Total credit</source>
        <translation>Total kredit</translation>
    </message>
    <message>
        <source>Transaction fee</source>
        <translation>Transaktionsavgift</translation>
    </message>
    <message>
        <source>Net amount</source>
        <translation>Nettobelopp</translation>
    </message>
    <message>
        <source>Message</source>
        <translation>Meddelande</translation>
    </message>
    <message>
        <source>Comment</source>
        <translation>Kommentar</translation>
    </message>
    <message>
        <source>Transaction ID</source>
        <translation>Transaktions-ID</translation>
    </message>
    <message>
        <source>Transaction total size</source>
        <translation>Transaktionens totala storlek</translation>
    </message>
    <message>
        <source>Output index</source>
        <translation>Utmatningsindex</translation>
    </message>
    <message>
        <source>Merchant</source>
        <translation>Handlare</translation>
    </message>
    <message>
        <source>Generated coins must mature %1 blocks before they can be spent. When you generated this block, it was broadcast to the network to be added to the block chain. If it fails to get into the chain, its state will change to "not accepted" and it won't be spendable. This may occasionally happen if another node generates a block within a few seconds of yours.</source>
        <translation>Skapade mynt måste mogna i %1 block innan de kan spenderas. När du skapade detta block sändes det till nätverket för att läggas till i blockkedjan. Om blocket inte kommer in i kedjan kommer dess status att ändras till "ej accepterat" och går inte att spendera. Detta kan ibland hända om en annan nod skapar ett block nästan samtidigt som dig.</translation>
    </message>
    <message>
        <source>Debug information</source>
        <translation>Debug information</translation>
    </message>
    <message>
        <source>Transaction</source>
        <translation>Transaktion</translation>
    </message>
    <message>
        <source>Inputs</source>
        <translation>Inmatningar</translation>
    </message>
    <message>
        <source>Amount</source>
        <translation>Belopp:</translation>
    </message>
    <message>
        <source>true</source>
        <translation>sant</translation>
    </message>
    <message>
        <source>false</source>
        <translation>falsk</translation>
    </message>
</context>
<context>
    <name>TransactionDescDialog</name>
    <message>
        <source>This pane shows a detailed description of the transaction</source>
        <translation>Den här panelen visar en detaljerad beskrivning av transaktionen</translation>
    </message>
    <message>
        <source>Details for %1</source>
        <translation>Detaljer för %1</translation>
    </message>
</context>
<context>
    <name>TransactionTableModel</name>
    <message>
        <source>Date</source>
        <translation>Datum</translation>
    </message>
    <message>
        <source>Type</source>
        <translation>Typ</translation>
    </message>
    <message>
        <source>Label</source>
        <translation>Etikett</translation>
    </message>
    <message numerus="yes">
        <source>Open for %n more block(s)</source>
        <translation><numerusform>Öppet för %n mer block</numerusform><numerusform>Öppet för %n fler block</numerusform></translation>
    </message>
    <message>
        <source>Open until %1</source>
        <translation>Öppet till %1</translation>
    </message>
    <message>
        <source>Offline</source>
        <translation>Nerkopplad</translation>
    </message>
    <message>
        <source>Unconfirmed</source>
        <translation>Obekräftade</translation>
    </message>
    <message>
        <source>Abandoned</source>
        <translation>Övergiven</translation>
    </message>
    <message>
        <source>Confirming (%1 of %2 recommended confirmations)</source>
        <translation>Bekräftar (%1 av %2 rekommenderade bekräftelser)</translation>
    </message>
    <message>
        <source>Confirmed (%1 confirmations)</source>
        <translation>Bekräftad (%1 bekräftelser)</translation>
    </message>
    <message>
        <source>Conflicted</source>
        <translation>Konflikt</translation>
    </message>
    <message>
        <source>Immature (%1 confirmations, will be available after %2)</source>
        <translation>Omogen (%1 bekräftelser, blir tillgänglig efter %2)</translation>
    </message>
    <message>
        <source>This block was not received by any other nodes and will probably not be accepted!</source>
        <translation>Det här blocket togs inte emot av några andra noder och kommer antagligen inte att accepteras!</translation>
    </message>
    <message>
        <source>Generated but not accepted</source>
        <translation>Skapad men inte accepterad</translation>
    </message>
    <message>
        <source>Received with</source>
        <translation>Mottagen med</translation>
    </message>
    <message>
        <source>Received from</source>
        <translation>Mottaget från</translation>
    </message>
    <message>
        <source>Sent to</source>
        <translation>Skickad till</translation>
    </message>
    <message>
        <source>Payment to yourself</source>
        <translation>Betalning till dig själv</translation>
    </message>
    <message>
        <source>Mined</source>
        <translation>Genererade</translation>
    </message>
    <message>
        <source>watch-only</source>
        <translation>granska-bara</translation>
    </message>
    <message>
        <source>(n/a)</source>
        <translation>(n/a)</translation>
    </message>
    <message>
        <source>(no label)</source>
        <translation>(ingen etikett)</translation>
    </message>
    <message>
        <source>Transaction status. Hover over this field to show number of confirmations.</source>
        <translation>Transaktionsstatus. Håll muspekaren över för att se antal bekräftelser.</translation>
    </message>
    <message>
        <source>Date and time that the transaction was received.</source>
        <translation>Datum och tid då transaktionen mottogs.</translation>
    </message>
    <message>
        <source>Type of transaction.</source>
        <translation>Transaktionstyp.</translation>
    </message>
    <message>
        <source>Whether or not a watch-only address is involved in this transaction.</source>
        <translation>Anger om en granska-bara--adress är involverad i denna transaktion.</translation>
    </message>
    <message>
        <source>User-defined intent/purpose of the transaction.</source>
        <translation>Användardefinierat syfte/ändamål för transaktionen.</translation>
    </message>
    <message>
        <source>Amount removed from or added to balance.</source>
        <translation>Belopp draget eller tillagt till saldo.</translation>
    </message>
</context>
<context>
    <name>TransactionView</name>
    <message>
        <source>All</source>
        <translation>Alla</translation>
    </message>
    <message>
        <source>Today</source>
        <translation>Idag</translation>
    </message>
    <message>
        <source>This week</source>
        <translation>Denna vecka</translation>
    </message>
    <message>
        <source>This month</source>
        <translation>Denna månad</translation>
    </message>
    <message>
        <source>Last month</source>
        <translation>Föregående månad</translation>
    </message>
    <message>
        <source>This year</source>
        <translation>Det här året</translation>
    </message>
    <message>
        <source>Range...</source>
        <translation>Period...</translation>
    </message>
    <message>
        <source>Received with</source>
        <translation>Mottagen med</translation>
    </message>
    <message>
        <source>Sent to</source>
        <translation>Skickad till</translation>
    </message>
    <message>
        <source>To yourself</source>
        <translation>Till dig själv</translation>
    </message>
    <message>
        <source>Mined</source>
        <translation>Genererade</translation>
    </message>
    <message>
        <source>Other</source>
        <translation>Övriga</translation>
    </message>
    <message>
        <source>Enter address, transaction id, or label to search</source>
        <translation>Ange adress, transaktions-id eller etikett för att söka</translation>
    </message>
    <message>
        <source>Min amount</source>
        <translation>Minsta belopp</translation>
    </message>
    <message>
        <source>Abandon transaction</source>
        <translation>Avbryt transaktionen</translation>
    </message>
    <message>
        <source>Increase transaction fee</source>
        <translation>Öka transaktionsavgift</translation>
    </message>
    <message>
        <source>Copy address</source>
        <translation>Kopiera adress</translation>
    </message>
    <message>
        <source>Copy label</source>
        <translation>Kopiera etikett</translation>
    </message>
    <message>
        <source>Copy amount</source>
        <translation>Kopiera belopp</translation>
    </message>
    <message>
        <source>Copy transaction ID</source>
        <translation>Kopiera transaktions-ID</translation>
    </message>
    <message>
        <source>Copy raw transaction</source>
        <translation>Kopiera rå transaktion</translation>
    </message>
    <message>
        <source>Copy full transaction details</source>
        <translation>Kopiera alla transaktionsdetaljerna</translation>
    </message>
    <message>
        <source>Edit label</source>
        <translation>Redigera etikett</translation>
    </message>
    <message>
        <source>Show transaction details</source>
        <translation>Visa transaktionsdetaljer</translation>
    </message>
    <message>
        <source>Export Transaction History</source>
        <translation>Exportera Transaktionshistoriken</translation>
    </message>
    <message>
        <source>Comma separated file (*.csv)</source>
        <translation>Kommaseparerad fil (*.csv)</translation>
    </message>
    <message>
        <source>Confirmed</source>
        <translation>Bekräftad</translation>
    </message>
    <message>
        <source>Watch-only</source>
        <translation>Enbart granskning</translation>
    </message>
    <message>
        <source>Date</source>
        <translation>Datum</translation>
    </message>
    <message>
        <source>Type</source>
        <translation>Typ</translation>
    </message>
    <message>
        <source>Label</source>
        <translation>Etikett</translation>
    </message>
    <message>
        <source>Address</source>
        <translation>Adress</translation>
    </message>
    <message>
        <source>ID</source>
        <translation>ID</translation>
    </message>
    <message>
        <source>Exporting Failed</source>
        <translation>Export misslyckades</translation>
    </message>
    <message>
        <source>There was an error trying to save the transaction history to %1.</source>
        <translation>Ett fel inträffade när transaktionshistoriken skulle sparas till %1.</translation>
    </message>
    <message>
        <source>Exporting Successful</source>
        <translation>Exporteringen lyckades</translation>
    </message>
    <message>
        <source>The transaction history was successfully saved to %1.</source>
        <translation>Transaktionshistoriken sparades till %1.</translation>
    </message>
    <message>
        <source>Range:</source>
        <translation>Räckvidd:</translation>
    </message>
    <message>
        <source>to</source>
        <translation>till</translation>
    </message>
</context>
<context>
    <name>UnitDisplayStatusBarControl</name>
    <message>
        <source>Unit to show amounts in. Click to select another unit.</source>
        <translation>&amp;Enhet att visa belopp i. Klicka för att välja annan enhet.</translation>
    </message>
</context>
<context>
    <name>WalletFrame</name>
    <message>
        <source>No wallet has been loaded.</source>
        <translation>Ingen plånbok har lästs in.</translation>
    </message>
</context>
<context>
    <name>WalletModel</name>
    <message>
        <source>Send Coins</source>
        <translation>Skicka Bitcoins</translation>
    </message>
    <message>
        <source>Increasing transaction fee failed</source>
        <translation>Ökning av avgiften lyckades inte</translation>
    </message>
    <message>
        <source>Do you want to increase the fee?</source>
        <translation>Vill du öka avgiften?</translation>
    </message>
    <message>
        <source>Current fee:</source>
        <translation>Aktuell avgift:</translation>
    </message>
    <message>
        <source>Increase:</source>
        <translation>Öka:</translation>
    </message>
    <message>
        <source>New fee:</source>
        <translation>Ny avgift:</translation>
    </message>
    <message>
        <source>Confirm fee bump</source>
        <translation>Bekräfta avgiftshöjning</translation>
    </message>
    <message>
        <source>Can't sign transaction.</source>
        <translation>Kan ej signera transaktion.</translation>
    </message>
    <message>
        <source>Could not commit transaction</source>
        <translation>Kunde inte skicka transaktion</translation>
    </message>
</context>
<context>
    <name>WalletView</name>
    <message>
        <source>&amp;Export</source>
        <translation>&amp;Exportera</translation>
    </message>
    <message>
        <source>Export the data in the current tab to a file</source>
        <translation>Exportera informationen i aktuell flik till en fil</translation>
    </message>
    <message>
        <source>Backup Wallet</source>
        <translation>Säkerhetskopiera Plånbok</translation>
    </message>
    <message>
        <source>Wallet Data (*.dat)</source>
        <translation>Plånboks-data (*.dat)</translation>
    </message>
    <message>
        <source>Backup Failed</source>
        <translation>Säkerhetskopiering misslyckades</translation>
    </message>
    <message>
        <source>There was an error trying to save the wallet data to %1.</source>
        <translation>Ett fel inträffade när plånbokens data skulle sparas till %1.</translation>
    </message>
    <message>
        <source>Backup Successful</source>
        <translation>Säkerhetskopiering lyckades</translation>
    </message>
    <message>
        <source>The wallet data was successfully saved to %1.</source>
        <translation>Plånbokens data sparades till %1.</translation>
    </message>
</context>
<context>
    <name>bitcoin-core</name>
    <message>
        <source>Options:</source>
        <translation>Inställningar:</translation>
    </message>
    <message>
        <source>Specify data directory</source>
        <translation>Ange katalog för data</translation>
    </message>
    <message>
        <source>Connect to a node to retrieve peer addresses, and disconnect</source>
        <translation>Anslut till en nod för att hämta peer-adresser, och koppla från</translation>
    </message>
    <message>
        <source>Specify your own public address</source>
        <translation>Ange din egen publika adress</translation>
    </message>
    <message>
        <source>Accept command line and JSON-RPC commands</source>
        <translation>Tillåt kommandon från kommandotolken och JSON-RPC-kommandon</translation>
    </message>
    <message>
        <source>Distributed under the MIT software license, see the accompanying file %s or %s</source>
        <translation>Distribuerad under MIT mjukvarulicens, se den bifogade filen %s eller %s</translation>
    </message>
    <message>
        <source>If &lt;category&gt; is not supplied or if &lt;category&gt; = 1, output all debugging information.</source>
        <translation>Om &lt;kategori&gt; inte anges eller om &lt;category&gt; = 1, visa all avlusningsinformation.</translation>
    </message>
    <message>
        <source>Prune configured below the minimum of %d MiB.  Please use a higher number.</source>
        <translation>Beskärning konfigurerad under miniminivån %d MiB. Vänligen använd ett högre värde.</translation>
    </message>
    <message>
        <source>Prune: last wallet synchronisation goes beyond pruned data. You need to -reindex (download the whole blockchain again in case of pruned node)</source>
        <translation>Beskärning: sista plånbokssynkroniseringen ligger utanför beskuren data. Du måste använda -reindex (ladda ner hela blockkedjan igen eftersom noden beskurits)</translation>
    </message>
    <message>
        <source>Rescans are not possible in pruned mode. You will need to use -reindex which will download the whole blockchain again.</source>
        <translation>Omskanningar kan inte göras i beskuret läge. Du måste använda -reindex vilket kommer ladda ner hela blockkedjan igen.</translation>
    </message>
    <message>
        <source>Error: A fatal internal error occurred, see debug.log for details</source>
        <translation>Fel: Ett kritiskt internt fel uppstod, se debug.log för detaljer</translation>
    </message>
    <message>
        <source>Fee (in %s/kB) to add to transactions you send (default: %s)</source>
        <translation>Avgift (i %s/kB) att lägga till på transaktioner du skickar (förvalt: %s)</translation>
    </message>
    <message>
        <source>Pruning blockstore...</source>
        <translation>Rensar blockstore...</translation>
    </message>
    <message>
        <source>Run in the background as a daemon and accept commands</source>
        <translation>Kör i bakgrunden som tjänst och acceptera kommandon</translation>
    </message>
    <message>
        <source>Unable to start HTTP server. See debug log for details.</source>
        <translation>Kunde inte starta HTTP-server. Se avlusningsloggen för detaljer.</translation>
    </message>
    <message>
        <source>Bitcoin Core</source>
        <translation>Bitcoin Core</translation>
    </message>
    <message>
        <source>The %s developers</source>
        <translation>%s-utvecklarna</translation>
    </message>
    <message>
        <source>A fee rate (in %s/kB) that will be used when fee estimation has insufficient data (default: %s)</source>
        <translation>En avgiftskurs (i %s/kB) som används när det inte finns tillräcklig data för att uppskatta avgiften (förvalt: %s)</translation>
    </message>
    <message>
        <source>Accept relayed transactions received from whitelisted peers even when not relaying transactions (default: %d)</source>
        <translation>Acceptera vidarebefodrade transaktioner från vitlistade noder även när transaktioner inte vidarebefodras (förvalt: %d)</translation>
    </message>
    <message>
        <source>Bind to given address and always listen on it. Use [host]:port notation for IPv6</source>
        <translation>Bind till given adress och lyssna alltid på den. Använd [värd]:port notation för IPv6</translation>
    </message>
    <message>
        <source>Cannot obtain a lock on data directory %s. %s is probably already running.</source>
        <translation>Kan inte låsa data-mappen %s. %s körs förmodligen redan.</translation>
    </message>
    <message>
        <source>Delete all wallet transactions and only recover those parts of the blockchain through -rescan on startup</source>
        <translation>Ta bort alla plånbokstransaktioner och återskapa bara dom som är en del av blockkedjan genom att ange -rescan vid uppstart</translation>
    </message>
    <message>
        <source>Error reading %s! All keys read correctly, but transaction data or address book entries might be missing or incorrect.</source>
        <translation>Fel vid läsning av %s! Alla nycklar lästes korrekt, men transaktionsdata eller poster i adressboken kanske saknas eller är felaktiga.</translation>
    </message>
    <message>
        <source>Execute command when a wallet transaction changes (%s in cmd is replaced by TxID)</source>
        <translation>Exekvera kommando när en plånbokstransaktion ändras (%s i cmd är ersatt av TxID)</translation>
    </message>
    <message>
        <source>Extra transactions to keep in memory for compact block reconstructions (default: %u)</source>
        <translation>Extra transaktioner att hålla i minnet för kompakta blockrekonstruktioner (standard: %u)</translation>
    </message>
    <message>
        <source>Maximum allowed median peer time offset adjustment. Local perspective of time may be influenced by peers forward or backward by this amount. (default: %u seconds)</source>
        <translation>Maximalt tillåten median-peer tidsoffset justering. Lokalt perspektiv av tiden kan bli påverkad av partners, framåt eller bakåt denna tidsrymd. (förvalt: %u sekunder)</translation>
    </message>
    <message>
        <source>Maximum total fees (in %s) to use in a single wallet transaction or raw transaction; setting this too low may abort large transactions (default: %s)</source>
        <translation>Maximal total avgift (i %s) att använda i en plånbokstransaktion eller råa transaktioner. Sätts denna för lågt kan stora transaktioner avbrytas (förvalt: %s)</translation>
    </message>
    <message>
        <source>Please check that your computer's date and time are correct! If your clock is wrong, %s will not work properly.</source>
        <translation>Vänligen kolla så att din dators datum och tid är korrekt! Om din klocka går fel kommer %s inte att fungera korrekt.</translation>
    </message>
    <message>
        <source>Please contribute if you find %s useful. Visit %s for further information about the software.</source>
        <translation>Var snäll och bidra om du finner %s användbar. Besök %s för mer information om mjukvaran.</translation>
    </message>
    <message>
        <source>Query for peer addresses via DNS lookup, if low on addresses (default: 1 unless -connect used)</source>
        <translation>Sök efter klientadresser med DNS sökningen, om det finns otillräckligt med adresser (förvalt: 1 om inte -connect)</translation>
    </message>
    <message>
        <source>Set maximum size of high-priority/low-fee transactions in bytes (default: %d)</source>
        <translation>Sätt den maximala storleken av hög-prioriterade/låg-avgifts transaktioner i byte (förvalt: %d)</translation>
    </message>
    <message>
        <source>Set the number of script verification threads (%u to %d, 0 = auto, &lt;0 = leave that many cores free, default: %d)</source>
        <translation>Ange antalet skriptkontrolltrådar (%u till %d, 0 = auto, &lt;0 = lämna så många kärnor lediga, förval: %d)</translation>
    </message>
    <message>
        <source>The block database contains a block which appears to be from the future. This may be due to your computer's date and time being set incorrectly. Only rebuild the block database if you are sure that your computer's date and time are correct</source>
        <translation>Blockdatabasen innehåller ett block som verkar vara från framtiden. Detta kan vara på grund av att din dators datum och tid är felaktiga. Bygg bara om blockdatabasen om du är säker på att datorns datum och tid är korrekt</translation>
    </message>
    <message>
        <source>This is a pre-release test build - use at your own risk - do not use for mining or merchant applications</source>
        <translation>Detta är ett förhandstestbygge - använd på egen risk - använd inte för brytning eller handelsapplikationer</translation>
    </message>
    <message>
        <source>Unable to replay blocks. You will need to rebuild the database using -reindex-chainstate.</source>
        <translation>Kunde inte spela om block. Du kommer att behöva bygga om databasen med -reindex-chainstate.</translation>
    </message>
    <message>
        <source>Unable to replay blocks. You will need to rebuild the database using -reindex-chainstate.</source>
        <translation>Kunde inte spela om block. Du kommer att behöva bygga om databasen med -reindex-chainstate.</translation>
    </message>
    <message>
        <source>Unable to rewind the database to a pre-fork state. You will need to redownload the blockchain</source>
        <translation>Kan inte spola tillbaka databasen till obeskärt läge. Du måste ladda ner blockkedjan igen</translation>
    </message>
    <message>
        <source>Use UPnP to map the listening port (default: 1 when listening and no -proxy)</source>
        <translation>Använd UPnP för att mappa den lyssnande porten (förvalt: 1 när lyssning aktiverat och utan -proxy)</translation>
    </message>
    <message>
        <source>Username and hashed password for JSON-RPC connections. The field &lt;userpw&gt; comes in the format: &lt;USERNAME&gt;:&lt;SALT&gt;$&lt;HASH&gt;. A canonical python script is included in share/rpcuser. The client then connects normally using the rpcuser=&lt;USERNAME&gt;/rpcpassword=&lt;PASSWORD&gt; pair of arguments. This option can be specified multiple times</source>
        <translation>Användarnamn och hashat lösenord för JSON-RPC-anslutningar. Fältet &lt;userpw&gt; kommer i formatet: &lt;USERNAME&gt;:&lt;SALT&gt;$&lt;HASH&gt;. Ett kanoniskt pythonskript finns inkluderat i share/rpcuser. Klienten kopplas sedan normalt med rpcuser=&lt;USERNAME&gt;/rpcpassword=&lt;PASSWORD&gt; par argument. Detta alternativ kan anges flera gånger</translation>
    </message>
    <message>
        <source>Wallet will not create transactions that violate mempool chain limits (default: %u)</source>
        <translation>Plånboken skapar inte transaktioner som bryter mot mempools kedjegränser (förval: %u)</translation>
    </message>
    <message>
        <source>Warning: The network does not appear to fully agree! Some miners appear to be experiencing issues.</source>
        <translation>Varning: Nätverket verkar inte vara helt överens! Några brytare verkar ha problem.</translation>
    </message>
    <message>
        <source>Warning: We do not appear to fully agree with our peers! You may need to upgrade, or other nodes may need to upgrade.</source>
        <translation>Varning: Vi verkar inte helt överens med våra peers! Du kan behöva uppgradera, eller andra noder kan behöva uppgradera.</translation>
    </message>
    <message>
        <source>Whether to save the mempool on shutdown and load on restart (default: %u)</source>
        <translation>Hurvida mempoolen ska sparas vid avstängning och läsas in vid omstart (förval: %u)</translation>
    </message>
    <message>
        <source>%d of last 100 blocks have unexpected version</source>
        <translation>%d av de senaste 100 blocken har oväntad version</translation>
    </message>
    <message>
        <source>%s corrupt, salvage failed</source>
        <translation>%s är korrupt, räddning misslyckades</translation>
    </message>
    <message>
        <source>-maxmempool must be at least %d MB</source>
        <translation>-maxmempool måste vara minst %d MB</translation>
    </message>
    <message>
        <source>&lt;category&gt; can be:</source>
        <translation>&lt;category&gt; Kan vara:</translation>
    </message>
    <message>
        <source>Accept connections from outside (default: 1 if no -proxy or -connect)</source>
        <translation>Acceptera anslutningar utifrån (förvalt: 1 om ingen -proxy eller -connect)</translation>
    </message>
    <message>
        <source>Append comment to the user agent string</source>
        <translation>Lägg till kommentar till user-agent-strängen</translation>
    </message>
    <message>
        <source>Attempt to recover private keys from a corrupt wallet on startup</source>
        <translation>Försök att rädda privata nycklar från en korrupt plånbok vid uppstart</translation>
    </message>
    <message>
        <source>Block creation options:</source>
        <translation>Block skapande inställningar:</translation>
    </message>
    <message>
        <source>Cannot resolve -%s address: '%s'</source>
        <translation>Kan inte matcha -%s adress: '%s'</translation>
    </message>
    <message>
        <source>Change index out of range</source>
        <translation>Förändringsindexet utanför tillåtet intervall</translation>
    </message>
    <message>
        <source>Connection options:</source>
        <translation>Anslutningsalternativ:</translation>
    </message>
    <message>
        <source>Copyright (C) %i-%i</source>
        <translation>Copyright (C) %i-%i</translation>
    </message>
    <message>
        <source>Corrupted block database detected</source>
        <translation>Korrupt blockdatabas har upptäckts</translation>
    </message>
    <message>
        <source>Debugging/Testing options:</source>
        <translation>Avlusnings/Test-alternativ:</translation>
    </message>
    <message>
        <source>Do not load the wallet and disable wallet RPC calls</source>
        <translation>Läs inte in plånboken och stäng av RPC-anrop till plånboken</translation>
    </message>
    <message>
        <source>Do you want to rebuild the block database now?</source>
        <translation>Vill du bygga om blockdatabasen nu?</translation>
    </message>
    <message>
        <source>Enable publish hash block in &lt;address&gt;</source>
        <translation>Aktivera publicering av hashblock i &lt;address&gt;</translation>
    </message>
    <message>
        <source>Enable publish hash transaction in &lt;address&gt;</source>
        <translation>Aktivera publicering av hashtransaktion i &lt;address&gt;</translation>
    </message>
    <message>
        <source>Enable publish raw block in &lt;address&gt;</source>
        <translation>Aktivera publicering av råa block i &lt;address&gt;</translation>
    </message>
    <message>
        <source>Enable publish raw transaction in &lt;address&gt;</source>
        <translation>Aktivera publicering av råa transaktioner i &lt;address&gt;</translation>
    </message>
    <message>
        <source>Enable transaction replacement in the memory pool (default: %u)</source>
        <translation>Aktivera byte av transaktioner i minnespoolen (förvalt: %u)</translation>
    </message>
    <message>
        <source>Error initializing block database</source>
        <translation>Fel vid initiering av blockdatabasen</translation>
    </message>
    <message>
        <source>Error initializing wallet database environment %s!</source>
        <translation>Fel vid initiering av plånbokens databasmiljö %s!</translation>
    </message>
    <message>
        <source>Error loading %s</source>
        <translation>Fel vid inläsning av %s</translation>
    </message>
    <message>
        <source>Error loading %s: Wallet corrupted</source>
        <translation>Fel vid inläsning av %s: Plånboken är korrupt</translation>
    </message>
    <message>
        <source>Error loading %s: Wallet requires newer version of %s</source>
        <translation>Fel vid inläsning av %s: Plånboken kräver en senare version av %s</translation>
    </message>
    <message>
        <source>Error loading block database</source>
        <translation>Fel vid inläsning av blockdatabasen</translation>
    </message>
    <message>
        <source>Error opening block database</source>
        <translation>Fel vid öppning av blockdatabasen</translation>
    </message>
    <message>
        <source>Error: Disk space is low!</source>
        <translation>Fel: Hårddiskutrymme är lågt!</translation>
    </message>
    <message>
        <source>Failed to listen on any port. Use -listen=0 if you want this.</source>
        <translation>Misslyckades att lyssna på någon port. Använd -listen=0 om du vill detta.</translation>
    </message>
    <message>
        <source>Failed to rescan the wallet during initialization</source>
        <translation>Misslyckades med att skanna om plånboken under initiering.</translation>
    </message>
    <message>
        <source>Importing...</source>
        <translation>Importerar...</translation>
    </message>
    <message>
        <source>Incorrect or no genesis block found. Wrong datadir for network?</source>
        <translation>Felaktig eller inget genesisblock hittades. Fel datadir för nätverket?</translation>
    </message>
    <message>
        <source>Initialization sanity check failed. %s is shutting down.</source>
        <translation>Initieringschecken fallerade. %s stängs av.</translation>
    </message>
    <message>
        <source>Invalid amount for -%s=&lt;amount&gt;: '%s'</source>
        <translation>Ogiltigt belopp för -%s=&lt;amount&gt;:'%s'</translation>
    </message>
    <message>
        <source>Invalid amount for -discardfee=&lt;amount&gt;: '%s'</source>
        <translation>Ogiltigt belopp för -discardfee=&lt;amount&gt;:'%s'</translation>
    </message>
    <message>
        <source>Invalid amount for -fallbackfee=&lt;amount&gt;: '%s'</source>
        <translation>Ogiltigt belopp för -fallbackfee=&lt;amount&gt;: '%s'</translation>
    </message>
    <message>
        <source>Keep the transaction memory pool below &lt;n&gt; megabytes (default: %u)</source>
        <translation>Håll minnespoolen över transaktioner under &lt;n&gt; megabyte (förvalt: %u)</translation>
    </message>
    <message>
        <source>Loading P2P addresses...</source>
        <translation>Läser in P2P-adresser...</translation>
    </message>
    <message>
        <source>Loading banlist...</source>
        <translation>Läser in svarta listan...</translation>
    </message>
    <message>
        <source>Location of the auth cookie (default: data dir)</source>
        <translation>Plats för authcookie (förvalt: datamapp)</translation>
    </message>
    <message>
        <source>Minimum bytes per sigop in transactions we relay and mine (default: %u)</source>
        <translation>Minimum antal byte per sigop i transaktioner som vi reläar och bryter (förvalt: %u)</translation>
    </message>
    <message>
        <source>Not enough file descriptors available.</source>
        <translation>Inte tillräckligt med filbeskrivningar tillgängliga.</translation>
    </message>
    <message>
        <source>Only connect to nodes in network &lt;net&gt; (ipv4, ipv6 or onion)</source>
        <translation>Anslut enbart till noder i nätverket &lt;net&gt; (IPv4, IPv6 eller onion)</translation>
    </message>
    <message>
        <source>Print this help message and exit</source>
        <translation>Visa denna hjälptext och avsluta</translation>
    </message>
    <message>
        <source>Print version and exit</source>
        <translation>Visa version och avsluta</translation>
    </message>
    <message>
        <source>Prune cannot be configured with a negative value.</source>
        <translation>Beskärning kan inte konfigureras med ett negativt värde.</translation>
    </message>
    <message>
        <source>Prune mode is incompatible with -txindex.</source>
        <translation>Beskärningsläge är inkompatibel med -txindex.</translation>
    </message>
    <message>
        <source>Rebuild chain state and block index from the blk*.dat files on disk</source>
        <translation>Återskapa blockkedjans status och index från blk*.dat filer på disken</translation>
    </message>
    <message>
        <source>Rebuild chain state from the currently indexed blocks</source>
        <translation>Återskapa blockkedjans status från aktuella indexerade block</translation>
    </message>
    <message>
        <source>Replaying blocks...</source>
        <translation>Spelar om block...</translation>
    </message>
    <message>
        <source>Rewinding blocks...</source>
        <translation>Spolar tillbaka blocken...</translation>
    </message>
    <message>
        <source>Send transactions with full-RBF opt-in enabled (RPC only, default: %u)</source>
        <translation>Skicka transaktioner med full-RBF opt-in aktiverad (standard: %u)</translation>
    </message>
    <message>
        <source>Set database cache size in megabytes (%d to %d, default: %d)</source>
        <translation>Sätt databasens cachestorlek i megabyte (%d till %d, förvalt: %d)</translation>
    </message>
    <message>
        <source>Set maximum block size in bytes (default: %d)</source>
        <translation>Sätt maximal blockstorlek i byte (förvalt: %d)</translation>
    </message>
    <message>
        <source>Specify wallet file (within data directory)</source>
        <translation>Ange plånboksfil (inom datakatalogen)</translation>
    </message>
    <message>
        <source>The source code is available from %s.</source>
        <translation>Källkoden är tillgänglig från %s.</translation>
    </message>
    <message>
        <source>Transaction fee and change calculation failed</source>
        <translation>Beräkning av transaktionsavgift och växel mislyckades</translation>
    </message>
    <message>
        <source>Unable to bind to %s on this computer. %s is probably already running.</source>
        <translation>Det går inte att binda till %s på den här datorn. %s är förmodligen redan igång.</translation>
    </message>
    <message>
        <source>Unsupported argument -benchmark ignored, use -debug=bench.</source>
        <translation>Argumentet -benchmark stöds inte och ignoreras, använd -debug=bench.</translation>
    </message>
    <message>
        <source>Unsupported argument -debugnet ignored, use -debug=net.</source>
        <translation>Argumentet -debugnet stöds inte och ignoreras, använd -debug=net.</translation>
    </message>
    <message>
        <source>Unsupported argument -tor found, use -onion.</source>
        <translation>Argumentet -tor hittades men stöds inte, använd -onion.</translation>
    </message>
    <message>
        <source>Upgrading UTXO database</source>
        <translation>Uppgraderar UTXO-databasen</translation>
    </message>
    <message>
        <source>Use UPnP to map the listening port (default: %u)</source>
        <translation>Använd UPnP för att mappa den lyssnande porten (förvalt: %u)</translation>
    </message>
    <message>
        <source>Use the test chain</source>
        <translation>Använd testkedjan</translation>
    </message>
    <message>
        <source>User Agent comment (%s) contains unsafe characters.</source>
        <translation>Kommentaren i användaragent (%s) innehåller osäkra tecken.</translation>
    </message>
    <message>
        <source>Verifying blocks...</source>
        <translation>Verifierar block...</translation>
    </message>
    <message>
        <source>Wallet debugging/testing options:</source>
        <translation>Plånbokens Avlusnings/Testnings optioner:</translation>
    </message>
    <message>
        <source>Wallet needed to be rewritten: restart %s to complete</source>
        <translation>Plånboken behöver sparas om: Starta om %s för att fullfölja</translation>
    </message>
    <message>
        <source>Wallet options:</source>
        <translation>Plånboksinställningar:</translation>
    </message>
    <message>
        <source>Allow JSON-RPC connections from specified source. Valid for &lt;ip&gt; are a single IP (e.g. 1.2.3.4), a network/netmask (e.g. 1.2.3.4/255.255.255.0) or a network/CIDR (e.g. 1.2.3.4/24). This option can be specified multiple times</source>
        <translation>Tillåt JSON-RPC-anslutningar från angiven källa. Tillåtna &lt;ip&gt; är en IP (t.ex 1.2.3.4), ett nätverk/nätmask (t.ex. 1.2.3.4/255.255.255.0) eller ett nätverk/CIDR (t.ex. 1.2.3.4/24). Detta alternativ kan anges flera gånger</translation>
    </message>
    <message>
        <source>Bind to given address and whitelist peers connecting to it. Use [host]:port notation for IPv6</source>
        <translation>Bind till given adress och vitlista klienter som ansluter till den. Använd [värd]:port notation för IPv6</translation>
    </message>
    <message>
        <source>Create new files with system default permissions, instead of umask 077 (only effective with disabled wallet functionality)</source>
        <translation>Skapa nya filer med systemets förvalda rättigheter, istället för umask 077 (bara effektivt med avaktiverad plånboks funktionalitet)</translation>
    </message>
    <message>
        <source>Discover own IP addresses (default: 1 when listening and no -externalip or -proxy)</source>
        <translation>Upptäck egna IP adresser (standard: 1 vid lyssning och ingen -externalip eller -proxy)</translation>
    </message>
    <message>
        <source>Error: Listening for incoming connections failed (listen returned error %s)</source>
        <translation>Fel: Avlyssning av inkommande anslutningar misslyckades (Avlyssningen returnerade felkod %s)</translation>
    </message>
    <message>
        <source>Execute command when a relevant alert is received or we see a really long fork (%s in cmd is replaced by message)</source>
        <translation>Exekvera kommando när ett relevant meddelande är mottagen eller när vi ser en väldigt lång förgrening (%s i cmd är utbytt med ett meddelande)</translation>
    </message>
    <message>
        <source>Fees (in %s/kB) smaller than this are considered zero fee for relaying, mining and transaction creation (default: %s)</source>
        <translation>Avgifter (i %s/kB) mindre än detta betraktas som nollavgift för vidarebefordran, brytning och transaktionsskapande (förvalt: %s)</translation>
    </message>
    <message>
        <source>If paytxfee is not set, include enough fee so transactions begin confirmation on average within n blocks (default: %u)</source>
        <translation>Om paytxfee inte har angivits, inkludera tillräcklig avgift så att transaktioner börjar bekräftas inom n blocks(förvalt: %u)</translation>
    </message>
    <message>
        <source>Invalid amount for -maxtxfee=&lt;amount&gt;: '%s' (must be at least the minrelay fee of %s to prevent stuck transactions)</source>
        <translation>Ogiltigt belopp för -maxtxfee=&lt;amount&gt;: '%s' (måste vara åtminstone minrelay avgift %s för att förhindra stoppade transaktioner)</translation>
    </message>
    <message>
        <source>Maximum size of data in data carrier transactions we relay and mine (default: %u)</source>
        <translation>Maximal storlek på data i databärartransaktioner som vi reläar och bryter (förvalt: %u) </translation>
    </message>
    <message>
        <source>Randomize credentials for every proxy connection. This enables Tor stream isolation (default: %u)</source>
        <translation>Slumpa autentiseringen för varje proxyanslutning. Detta möjliggör Tor ström-isolering (förvalt: %u)</translation>
    </message>
    <message>
        <source>The transaction amount is too small to send after the fee has been deducted</source>
        <translation>Transaktionen är för liten att skicka efter det att avgiften har dragits</translation>
    </message>
    <message>
        <source>Whitelisted peers cannot be DoS banned and their transactions are always relayed, even if they are already in the mempool, useful e.g. for a gateway</source>
        <translation>Vitlistade klienter kan inte bli DoS-bannade och deras transaktioner reläas alltid, även om dom redan är i mempoolen, användbart för t.ex en gateway  </translation>
    </message>
    <message>
        <source>You need to rebuild the database using -reindex to go back to unpruned mode.  This will redownload the entire blockchain</source>
        <translation>Du måste bygga om databasen genom att använda -reindex för att återgå till obeskärt läge. Detta kommer att ladda ner hela blockkedjan på nytt.</translation>
    </message>
    <message>
        <source>(default: %u)</source>
        <translation>(förvalt: %u)</translation>
    </message>
    <message>
        <source>Accept public REST requests (default: %u)</source>
        <translation>Acceptera publika REST förfrågningar (förvalt: %u)</translation>
    </message>
    <message>
        <source>Automatically create Tor hidden service (default: %d)</source>
        <translation>Skapa automatiskt dold tjänst i Tor (förval: %d)</translation>
    </message>
    <message>
        <source>Connect through SOCKS5 proxy</source>
        <translation>Anslut genom SOCKS5 proxy</translation>
    </message>
    <message>
        <source>Error loading %s: You can't disable HD on an already existing HD wallet</source>
        <translation>Fel vid inläsning av %s: Du kan inte avaktivera HD på en redan existerande HD-plånbok</translation>
    </message>
    <message>
        <source>Error reading from database, shutting down.</source>
        <translation>Fel vid läsning från databas, avslutar.</translation>
    </message>
    <message>
        <source>Imports blocks from external blk000??.dat file on startup</source>
        <translation>Importera block från extern blk000??.dat-fil vid uppstart</translation>
    </message>
    <message>
        <source>Information</source>
        <translation>Information</translation>
    </message>
    <message>
        <source>Invalid -onion address or hostname: '%s'</source>
        <translation>Ogiltig -onion adress eller värdnamn: '%s'</translation>
    </message>
    <message>
        <source>Invalid -proxy address or hostname: '%s'</source>
        <translation>Ogiltig -proxy adress eller värdnamn: '%s'</translation>
    </message>
    <message>
        <source>Invalid amount for -paytxfee=&lt;amount&gt;: '%s' (must be at least %s)</source>
        <translation>Ogiltigt belopp för -paytxfee=&lt;amount&gt;:'%s' (måste vara minst %s)</translation>
    </message>
    <message>
        <source>Invalid netmask specified in -whitelist: '%s'</source>
        <translation>Ogiltig nätmask angiven i -whitelist: '%s'</translation>
    </message>
    <message>
        <source>Keep at most &lt;n&gt; unconnectable transactions in memory (default: %u)</source>
        <translation>Håll som mest &lt;n&gt; oanslutningsbara transaktioner i minnet (förvalt: %u)</translation>
    </message>
    <message>
        <source>Need to specify a port with -whitebind: '%s'</source>
        <translation>Port måste anges med -whitelist: '%s'</translation>
    </message>
    <message>
        <source>Node relay options:</source>
        <translation>Nodreläalternativ:</translation>
    </message>
    <message>
        <source>RPC server options:</source>
        <translation>RPC-serveralternativ:</translation>
    </message>
    <message>
        <source>Reducing -maxconnections from %d to %d, because of system limitations.</source>
        <translation>Minskar -maxconnections från %d till %d, på grund av systembegränsningar.</translation>
    </message>
    <message>
        <source>Rescan the block chain for missing wallet transactions on startup</source>
        <translation>Sök i blockkedjan efter saknade plånbokstransaktioner vid uppstart</translation>
    </message>
    <message>
        <source>Send trace/debug info to console instead of debug.log file</source>
        <translation>Skicka trace-/debuginformation till terminalen istället för till debug.log</translation>
    </message>
    <message>
        <source>Show all debugging options (usage: --help -help-debug)</source>
        <translation>Visa alla avlusningsalternativ (använd: --help -help-debug)</translation>
    </message>
    <message>
        <source>Shrink debug.log file on client startup (default: 1 when no -debug)</source>
        <translation>Krymp debug.log filen vid klient start (förvalt: 1 vid ingen -debug)</translation>
    </message>
    <message>
        <source>Signing transaction failed</source>
        <translation>Signering av transaktion misslyckades</translation>
    </message>
    <message>
        <source>Specified -walletdir "%s" does not exist</source>
        <translation>Angiven -walletdir "%s" finns inte</translation>
    </message>
    <message>
        <source>Specified -walletdir "%s" is a relative path</source>
        <translation>Angiven -walletdir "%s" är en relativ sökväg</translation>
    </message>
    <message>
        <source>Specified -walletdir "%s" is not a directory</source>
        <translation>Angiven -walletdir "%s" är inte en katalog</translation>
    </message>
    <message>
        <source>The transaction amount is too small to pay the fee</source>
        <translation>Transaktionen är för liten för att betala avgiften</translation>
    </message>
    <message>
        <source>This is experimental software.</source>
        <translation>Detta är experimentmjukvara.</translation>
    </message>
    <message>
        <source>Tor control port password (default: empty)</source>
        <translation>Lösenord för Tor-kontrollport (förval: inget)</translation>
    </message>
    <message>
        <source>Tor control port to use if onion listening enabled (default: %s)</source>
        <translation>Tor-kontrollport att använda om onion är aktiverat (förval: %s)</translation>
    </message>
    <message>
        <source>Transaction amount too small</source>
        <translation>Transaktions belopp för liten</translation>
    </message>
    <message>
        <source>Transaction too large for fee policy</source>
        <translation>Transaktionen är för stor för avgiftspolicyn</translation>
    </message>
    <message>
        <source>Transaction too large</source>
        <translation>Transaktionen är för stor</translation>
    </message>
    <message>
        <source>Unable to bind to %s on this computer (bind returned error %s)</source>
        <translation>Det går inte att binda till %s på den här datorn (bind returnerade felmeddelande %s)</translation>
    </message>
    <message>
        <source>Unable to generate initial keys</source>
        <translation>Det gick inte att skapa ursprungliga nycklar</translation>
    </message>
    <message>
        <source>Upgrade wallet to latest format on startup</source>
        <translation>Uppgradera plånbok till senaste formatet vid uppstart</translation>
    </message>
    <message>
        <source>Username for JSON-RPC connections</source>
        <translation>Användarnamn för JSON-RPC-anslutningar</translation>
    </message>
    <message>
        <source>Verifying wallet(s)...</source>
        <translation>Verifierar plånbok(er)...</translation>
    </message>
    <message>
        <source>Wallet %s resides outside wallet directory %s</source>
        <translation>Plånbok %s ligger utanför datakatalogen %s</translation>
    </message>
    <message>
        <source>Warning</source>
        <translation>Varning</translation>
    </message>
    <message>
        <source>Warning: unknown new rules activated (versionbit %i)</source>
        <translation>Varning: okända nya regler aktiverade (versionsbit %i)</translation>
    </message>
    <message>
        <source>Whether to operate in a blocks only mode (default: %u)</source>
        <translation>Ska allt göras i endast block-läge (förval: %u)</translation>
    </message>
    <message>
        <source>You need to rebuild the database using -reindex to change -txindex</source>
        <translation>Du måste återskapa databasen med -reindex för att ändra -txindex</translation>
    </message>
    <message>
        <source>Zapping all transactions from wallet...</source>
        <translation>Töm plånboken på alla transaktioner...</translation>
    </message>
    <message>
        <source>ZeroMQ notification options:</source>
        <translation>ZeroMQ-alternativ för notiser:</translation>
    </message>
    <message>
        <source>Password for JSON-RPC connections</source>
        <translation>Lösenord för JSON-RPC-anslutningar</translation>
    </message>
    <message>
        <source>Execute command when the best block changes (%s in cmd is replaced by block hash)</source>
        <translation>Exekvera kommando när det bästa blocket ändras (%s i cmd är utbytt av blockhash)</translation>
    </message>
    <message>
        <source>Allow DNS lookups for -addnode, -seednode and -connect</source>
        <translation>Tillåt DNS-sökningar för -addnode, -seednode och -connect</translation>
    </message>
    <message>
        <source>(1 = keep tx meta data e.g. account owner and payment request information, 2 = drop tx meta data)</source>
        <translation>(1 = spara tx metadata t.ex. kontoägare och betalningsbegäransinformation, 2 = släng tx metadata)</translation>
    </message>
    <message>
        <source>-maxtxfee is set very high! Fees this large could be paid on a single transaction.</source>
        <translation>-maxtxfee är väldigt högt satt! Så höga avgifter kan komma att betalas för en enstaka transaktion.</translation>
    </message>
    <message>
        <source>Do not keep transactions in the mempool longer than &lt;n&gt; hours (default: %u)</source>
        <translation>Håll inte transaktioner i minnespoolen längre än &lt;n&gt; timmar (förvalt: %u)</translation>
    </message>
    <message>
        <source>Equivalent bytes per sigop in transactions for relay and mining (default: %u)</source>
        <translation>Samma antal byte per sigop i transaktioner som vi reläar och bryter (förvalt: %u)</translation>
    </message>
    <message>
        <source>Error loading %s: You can't enable HD on an already existing non-HD wallet</source>
        <translation>Fel vid inläsning av %s: Du kan inte aktivera HD på en existerande icke-HD plånbok</translation>
    </message>
    <message>
        <source>Error loading wallet %s. -wallet parameter must only specify a filename (not a path).</source>
        <translation>Fel vid inläsningen av plånbok %s. -wallet parametern kan bara innehålla ett filnamn (inte en sökväg).</translation>
    </message>
    <message>
        <source>Fees (in %s/kB) smaller than this are considered zero fee for transaction creation (default: %s)</source>
        <translation>Avgifter (i %s/kB) mindre än detta anses vara nollavgifter vid skapande av transaktion (standard: %s)</translation>
    </message>
    <message>
        <source>Force relay of transactions from whitelisted peers even if they violate local relay policy (default: %d)</source>
        <translation>Vidarebefordra alltid transaktioner från vitlistade noder även om de bryter mot den lokala reläpolicyn (förvalt: %d)</translation>
    </message>
    <message>
        <source>How thorough the block verification of -checkblocks is (0-4, default: %u)</source>
        <translation>Hur grundlig blockverifikationen vid -checkblocks är (0-4, förvalt: %u)</translation>
    </message>
    <message>
        <source>Maintain a full transaction index, used by the getrawtransaction rpc call (default: %u)</source>
        <translation>Upprätthåll ett fullständigt transaktionsindex, som används av getrawtransaction rpc-anrop (förval: %u)</translation>
    </message>
    <message>
        <source>Number of seconds to keep misbehaving peers from reconnecting (default: %u)</source>
        <translation>Antal sekunder att hindra klienter som missköter sig från att ansluta (förvalt: %u)</translation>
    </message>
    <message>
        <source>Output debugging information (default: %u, supplying &lt;category&gt; is optional)</source>
        <translation>Skriv ut avlusningsinformation (förvalt: %u, att ange &lt;category&gt; är valfritt)</translation>
    </message>
    <message>
        <source>Support filtering of blocks and transaction with bloom filters (default: %u)</source>
        <translation>Stöd filtrering av block och transaktioner med bloomfilter (standard: %u)</translation>
    </message>
    <message>
        <source>This is the transaction fee you may pay when fee estimates are not available.</source>
        <translation>Detta är transaktionsavgiften du kan komma att betala om uppskattad avgift inte finns tillgänglig.</translation>
    </message>
    <message>
        <source>This product includes software developed by the OpenSSL Project for use in the OpenSSL Toolkit %s and cryptographic software written by Eric Young and UPnP software written by Thomas Bernard.</source>
        <translation>Denna produkten innehåller mjukvara utvecklad av OpenSSL Project för användning i OpenSSL Toolkit %s och kryptografisk mjukvara utvecklad av Eric Young samt UPnP-mjukvara skriven av Thomas Bernard.</translation>
    </message>
    <message>
        <source>Total length of network version string (%i) exceeds maximum length (%i). Reduce the number or size of uacomments.</source>
        <translation>Total längd på strängen för nätverksversion (%i) överskrider maxlängden (%i). Minska numret eller storleken på uacomments.</translation>
    </message>
    <message>
        <source>Tries to keep outbound traffic under the given target (in MiB per 24h), 0 = no limit (default: %d)</source>
        <translation>Försöker hålla utgående trafik under givet mål (i MiB per 24 timmar), 0 = ingen gräns (förvalt: %d)</translation>
    </message>
    <message>
        <source>Unsupported argument -socks found. Setting SOCKS version isn't possible anymore, only SOCKS5 proxies are supported.</source>
        <translation>Argumentet -socks hittades och stöds inte. Det är inte längre möjligt att sätta SOCKS-version längre, bara SOCKS5-proxy stöds.</translation>
    </message>
    <message>
        <source>Unsupported argument -whitelistalwaysrelay ignored, use -whitelistrelay and/or -whitelistforcerelay.</source>
        <translation>Argumentet -whitelistalwaysrelay stöds inte utan ignoreras, använd -whitelistrelay och/eller -whitelistforcerelay.</translation>
    </message>
    <message>
        <source>Use separate SOCKS5 proxy to reach peers via Tor hidden services (default: %s)</source>
        <translation>Använd separat SOCKS5 proxy för att nå kollegor via dolda tjänster i Tor (förvalt: -%s)</translation>
    </message>
    <message>
        <source>Warning: Unknown block versions being mined! It's possible unknown rules are in effect</source>
        <translation>Varning: Okända blockversioner bryts! Det är möjligt att okända regler används</translation>
    </message>
    <message>
        <source>Warning: Wallet file corrupt, data salvaged! Original %s saved as %s in %s; if your balance or transactions are incorrect you should restore from a backup.</source>
        <translation>Varning: Plånboksfilen var korrupt, data har räddats! Den ursprungliga %s har sparas som %s i %s. Om ditt saldo eller transaktioner är felaktiga bör du återställa från en säkerhetskopia.</translation>
    </message>
    <message>
        <source>%s is set very high!</source>
        <translation>%s är satt väldigt högt!</translation>
    </message>
    <message>
        <source>(default: %s)</source>
        <translation>(förvalt: %s)</translation>
    </message>
    <message>
        <source>Always query for peer addresses via DNS lookup (default: %u)</source>
        <translation>Fråga alltid efter klientadresser med DNS-sökning (förvalt: %u)</translation>
    </message>
    <message>
        <source>Error loading wallet %s. -wallet filename must be a regular file.</source>
        <translation>Fel vid inläsningen av plånbok %s. -wallet filnamn måste var en vanlig fil.</translation>
    </message>
    <message>
        <source>Error loading wallet %s. Duplicate -wallet filename specified.</source>
        <translation>Fel vid inläsningen av plånbok %s. Dublett -wallet filnamn angavs.</translation>
    </message>
    <message>
        <source>Error loading wallet %s. Invalid characters in -wallet filename.</source>
        <translation>Fel vid inläsningen av plånbok %s. Ogiltiga tecken i -wallet filnamn.</translation>
    </message>
    <message>
        <source>How many blocks to check at startup (default: %u, 0 = all)</source>
        <translation>Hur många block att kontrollera vid uppstart (förvalt: %u, 0 = alla)</translation>
    </message>
    <message>
        <source>Include IP addresses in debug output (default: %u)</source>
        <translation>Inkludera IP-adresser i debugutskrift (förvalt: %u)</translation>
    </message>
    <message>
        <source>Listen for JSON-RPC connections on &lt;port&gt; (default: %u or testnet: %u)</source>
        <translation>Lyssna på JSON-RPC-anslutningar på &lt;port&gt; (förval: %u eller testnet: %u)</translation>
    </message>
    <message>
        <source>Listen for connections on &lt;port&gt; (default: %u or testnet: %u)</source>
        <translation>Lyssna efter anslutningar på &lt;port&gt; (förvalt: %u eller testnet: %u)</translation>
    </message>
    <message>
        <source>Maintain at most &lt;n&gt; connections to peers (default: %u)</source>
        <translation>Ha som mest &lt;n&gt; anslutningar till andra klienter (förvalt: %u)</translation>
    </message>
    <message>
        <source>Make the wallet broadcast transactions</source>
        <translation>Gör så att plånboken sänder ut transaktionerna</translation>
    </message>
    <message>
        <source>Maximum per-connection receive buffer, &lt;n&gt;*1000 bytes (default: %u)</source>
        <translation>Maximal mottagningsbuffert per anslutning, &lt;n&gt;*1000 byte (förvalt: %u)</translation>
    </message>
    <message>
        <source>Maximum per-connection send buffer, &lt;n&gt;*1000 bytes (default: %u)</source>
        <translation>Maximal sändningsbuffert per anslutning, &lt;n&gt;*1000 byte (förvalt: %u)</translation>
    </message>
    <message>
        <source>Prepend debug output with timestamp (default: %u)</source>
        <translation>Skriv ut tidsstämpel i avlusningsinformationen (förvalt: %u)</translation>
    </message>
    <message>
        <source>Relay and mine data carrier transactions (default: %u)</source>
        <translation>Reläa och bryta databärartransaktioner (förvalt: %u) </translation>
    </message>
    <message>
        <source>Relay non-P2SH multisig (default: %u)</source>
        <translation>Reläa icke-P2SH multisig (förvalt: %u)</translation>
    </message>
    <message>
        <source>Set key pool size to &lt;n&gt; (default: %u)</source>
        <translation>Sätt storleken på nyckelpoolen till &lt;n&gt; (förvalt: %u)</translation>
    </message>
    <message>
        <source>Set maximum BIP141 block weight (default: %d)</source>
        <translation>Sätt maximal BIP141 blockvikt (förvalt: %d)</translation>
    </message>
    <message>
        <source>Set the number of threads to service RPC calls (default: %d)</source>
        <translation>Ange antalet trådar för att hantera RPC anrop (förvalt: %d)</translation>
    </message>
    <message>
        <source>Specify configuration file (default: %s)</source>
        <translation>Ange konfigurationsfil (förvalt: %s)</translation>
    </message>
    <message>
        <source>Specify connection timeout in milliseconds (minimum: 1, default: %d)</source>
        <translation>Ange timeout för uppkoppling i millisekunder (minimum:1, förvalt: %d)</translation>
    </message>
    <message>
        <source>Specify pid file (default: %s)</source>
        <translation>Ange pid-fil (förvalt: %s)</translation>
    </message>
    <message>
        <source>Spend unconfirmed change when sending transactions (default: %u)</source>
        <translation>Spendera obekräftad växel när transaktioner sänds (förvalt: %u)</translation>
    </message>
    <message>
        <source>Starting network threads...</source>
        <translation>Startar nätverkstrådar...</translation>
    </message>
    <message>
        <source>The wallet will avoid paying less than the minimum relay fee.</source>
        <translation>Plånboken undviker att betala mindre än lägsta reläavgift.</translation>
    </message>
    <message>
        <source>This is the minimum transaction fee you pay on every transaction.</source>
        <translation>Det här är minimum avgiften du kommer betala för varje transaktion. </translation>
    </message>
    <message>
        <source>This is the transaction fee you will pay if you send a transaction.</source>
        <translation>Det här är transaktionsavgiften du kommer betala om du skickar en transaktion. </translation>
    </message>
    <message>
        <source>Threshold for disconnecting misbehaving peers (default: %u)</source>
        <translation>Tröskelvärde för att koppla ifrån klienter som missköter sig (förvalt: %u)</translation>
    </message>
    <message>
        <source>Transaction amounts must not be negative</source>
        <translation>Transaktionens belopp får ej vara negativ</translation>
    </message>
    <message>
        <source>Transaction has too long of a mempool chain</source>
        <translation>Transaktionen har för lång mempool-kedja</translation>
    </message>
    <message>
        <source>Transaction must have at least one recipient</source>
        <translation>Transaktionen måste ha minst en mottagare</translation>
    </message>
    <message>
        <source>Unknown network specified in -onlynet: '%s'</source>
        <translation>Okänt nätverk angavs i -onlynet: '%s'</translation>
    </message>
    <message>
        <source>Insufficient funds</source>
        <translation>Otillräckligt med bitcoins</translation>
    </message>
    <message>
        <source>Loading block index...</source>
        <translation>Laddar blockindex...</translation>
    </message>
    <message>
        <source>Loading wallet...</source>
        <translation>Laddar plånbok...</translation>
    </message>
    <message>
        <source>Cannot downgrade wallet</source>
        <translation>Kan inte nedgradera plånboken</translation>
    </message>
    <message>
        <source>Rescanning...</source>
        <translation>Söker igen...</translation>
    </message>
    <message>
        <source>Done loading</source>
        <translation>Klar med laddning</translation>
    </message>
    <message>
        <source>Error</source>
        <translation>Fel</translation>
    </message>
</context>
</TS><|MERGE_RESOLUTION|>--- conflicted
+++ resolved
@@ -15,7 +15,7 @@
     </message>
     <message>
         <source>Copy the currently selected address to the system clipboard</source>
-        <translation>Kopiera den markerade adressen till systemets urklippshanterare</translation>
+        <translation>Kopiera den markerade adressen till systemets Urklipp</translation>
     </message>
     <message>
         <source>&amp;Copy</source>
@@ -867,6 +867,10 @@
         <translation>Eftersom detta är första gången programmet startas får du välja var %1 skall lagra sitt data.</translation>
     </message>
     <message>
+        <source>When you click OK, %1 will begin to download and process the full %4 block chain (%2GB) starting with the earliest transactions in %3 when %4 initially launched.</source>
+        <translation>När du trycker OK kommer %1 påbörja nedladdning och bearbetning av den fulla %4-blockkedjan (%2GB), med start vid de första transaktionerna i %3 när %4 först lanserades.</translation>
+    </message>
+    <message>
         <source>This initial synchronisation is very demanding, and may expose hardware problems with your computer that had previously gone unnoticed. Each time you run %1, it will continue downloading where it left off.</source>
         <translation>Denna första synkronisering är väldigt krävande, och kan påvisa hårdvaruproblem med din dator som tidigare inte visats sig. Varje gång du kör %1, kommer nerladdningen att fortsätta där den avslutades.</translation>
     </message>
@@ -2115,11 +2119,7 @@
     </message>
     <message>
         <source>Using the fallbackfee can result in sending a transaction that will take several hours or days (or never) to confirm. Consider choosing your fee manually or wait until you have validated the complete chain.</source>
-<<<<<<< HEAD
         <translation>Med standardavgiften riskerar en transaktion ta timmar eller dagar för att bekräftas, om den ens gör det. Överväg att själv välja avgift alternativt vänta tills du har validerat hela kedjan.</translation>
-=======
-        <translation>Med standardavgiften riskerar en transaktion ta timmar eller dagar för att komma fram, om den ens gör det. Överväg att själv välja avgift alternativt vänta tills du validerar hela kedjan.</translation>
->>>>>>> 6eccb372
     </message>
     <message>
         <source>Warning: Fee estimation is currently not possible.</source>
@@ -2134,13 +2134,6 @@
         <translation>per kilobyte</translation>
     </message>
     <message>
-<<<<<<< HEAD
-        <source>If the custom fee is set to 1000 satoshis and the transaction is only 250 bytes, then "per kilobyte" only pays 250 satoshis in fee, while "total at least" pays 1000 satoshis. For transactions bigger than a kilobyte both pay by kilobyte.</source>
-        <translation>Om den anpassade avgiften är satt till 1000 satoshi och transaktionen bara är 250 byte, betalar "per kilobyte" bara 250 satoshi i avgift, medan "totalt minst" betalar 1000 satoshi. För transaktioner större än en kilobyte betalar båda per kilobyte.</translation>
-    </message>
-    <message>
-=======
->>>>>>> 6eccb372
         <source>Hide</source>
         <translation>Göm</translation>
     </message>
@@ -2249,20 +2242,16 @@
         <translation>Är du säker på att du vill skicka?</translation>
     </message>
     <message>
-        <source>added as transaction fee</source>
-        <translation>adderad som transaktionsavgift</translation>
-    </message>
-    <message>
-        <source>Total Amount %1</source>
-        <translation>Totalt belopp %1</translation>
-    </message>
-    <message>
         <source>or</source>
         <translation>eller</translation>
     </message>
     <message>
         <source>You can increase the fee later (signals Replace-By-Fee, BIP-125).</source>
         <translation>Du kan välja att höja avgiften senare (med ersättande avgift, BIP-125).</translation>
+    </message>
+    <message>
+        <source>Transaction fee</source>
+        <translation>Transaktionsavgift</translation>
     </message>
     <message>
         <source>Not signalling Replace-By-Fee, BIP-125.</source>
@@ -2389,11 +2378,7 @@
     </message>
     <message>
         <source>Use available balance</source>
-<<<<<<< HEAD
         <translation>Använd tillgängligt saldo</translation>
-=======
-        <translation>Använd tillgänglig balans</translation>
->>>>>>> 6eccb372
     </message>
     <message>
         <source>Message:</source>
@@ -3242,8 +3227,8 @@
         <translation>Fel vid läsning av %s! Alla nycklar lästes korrekt, men transaktionsdata eller poster i adressboken kanske saknas eller är felaktiga.</translation>
     </message>
     <message>
-        <source>Execute command when a wallet transaction changes (%s in cmd is replaced by TxID)</source>
-        <translation>Exekvera kommando när en plånbokstransaktion ändras (%s i cmd är ersatt av TxID)</translation>
+        <source>Exclude debugging information for a category. Can be used in conjunction with -debug=1 to output debug logs for all categories except one or more specified categories.</source>
+        <translation>Exkludera debuginformation för en kategori. Kan användas tillsammans med -debug=1 för att skapa debugloggar för alla kategorier utom en eller flera specificerade kategorier.</translation>
     </message>
     <message>
         <source>Extra transactions to keep in memory for compact block reconstructions (default: %u)</source>
@@ -3290,10 +3275,6 @@
         <translation>Kunde inte spela om block. Du kommer att behöva bygga om databasen med -reindex-chainstate.</translation>
     </message>
     <message>
-        <source>Unable to replay blocks. You will need to rebuild the database using -reindex-chainstate.</source>
-        <translation>Kunde inte spela om block. Du kommer att behöva bygga om databasen med -reindex-chainstate.</translation>
-    </message>
-    <message>
         <source>Unable to rewind the database to a pre-fork state. You will need to redownload the blockchain</source>
         <translation>Kan inte spola tillbaka databasen till obeskärt läge. Du måste ladda ner blockkedjan igen</translation>
     </message>
@@ -3570,6 +3551,10 @@
         <translation>Argumentet -tor hittades men stöds inte, använd -onion.</translation>
     </message>
     <message>
+        <source>Unsupported logging category %s=%s.</source>
+        <translation>Saknar stöd för loggningskategori %s=%s.</translation>
+    </message>
+    <message>
         <source>Upgrading UTXO database</source>
         <translation>Uppgraderar UTXO-databasen</translation>
     </message>
@@ -3682,6 +3667,10 @@
         <translation>Fel vid läsning från databas, avslutar.</translation>
     </message>
     <message>
+        <source>Error upgrading chainstate database</source>
+        <translation>Fel vid uppgradering av blockdatabasen</translation>
+    </message>
+    <message>
         <source>Imports blocks from external blk000??.dat file on startup</source>
         <translation>Importera block från extern blk000??.dat-fil vid uppstart</translation>
     </message>
@@ -3854,6 +3843,10 @@
         <translation>-maxtxfee är väldigt högt satt! Så höga avgifter kan komma att betalas för en enstaka transaktion.</translation>
     </message>
     <message>
+        <source>Bind to given address to listen for JSON-RPC connections. This option is ignored unless -rpcallowip is also passed. Port is optional and overrides -rpcport. Use [host]:port notation for IPv6. This option can be specified multiple times (default: 127.0.0.1 and ::1 i.e., localhost, or if -rpcallowip has been specified, 0.0.0.0 and :: i.e., all addresses)</source>
+        <translation>Bind till angiven adress för att lyssna på JSON-RPC-anslutningar. Använd [värd]:port-format for IPv6. Detta alternativ kan anges flera gånger (förvalt: 127.0.0.1 och ::1 d.v.s., localhost, eller om -rpcallowip har angetts, 0.0.0.0 och :: d.v.s., alla adresser)</translation>
+    </message>
+    <message>
         <source>Do not keep transactions in the mempool longer than &lt;n&gt; hours (default: %u)</source>
         <translation>Håll inte transaktioner i minnespoolen längre än &lt;n&gt; timmar (förvalt: %u)</translation>
     </message>
