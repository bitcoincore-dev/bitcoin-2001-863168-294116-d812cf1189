--- conflicted
+++ resolved
@@ -951,10 +951,6 @@
         <translation>Als u op OK klikt, dan zal %1 beginnen met downloaden en verwerken van de volledige %4 blokketen (%2GB) startend met de eerste transacties in %3 toen %4 initeel werd gestart.</translation>
     </message>
     <message>
-        <source>Reverting this setting requires re-downloading the entire blockchain. It is faster to download the full chain first and prune it later. Disables some advanced features.</source>
-        <translation>Om deze instelling weer ongedaan te maken moet de volledige blockchain opnieuw gedownload worden. Het is sneller om eerst de volledige blockchain te downloaden en deze later te prunen. Schakelt een aantal geavanceerde functies uit.</translation>
-    </message>
-    <message>
         <source>This initial synchronisation is very demanding, and may expose hardware problems with your computer that had previously gone unnoticed. Each time you run %1, it will continue downloading where it left off.</source>
         <translation>Deze initiële synchronisatie is heel veeleisend, en kan hardware problemen met uw computer blootleggen die voorheen onopgemerkt bleven. Elke keer dat %1 gebruikt word, zal verdergegaan worden waar gebleven is.</translation>
     </message>
@@ -973,10 +969,6 @@
     <message>
         <source>Bitcoin</source>
         <translation>Bitcoin</translation>
-    </message>
-    <message>
-        <source>Discard blocks after verification, except most recent %1 GB (prune)</source>
-        <translation>Verwijder blokken na verificatie, uitgezonderd de meest recente %1 GB (prune)</translation>
     </message>
     <message>
         <source>At least %1 GB of data will be stored in this directory, and it will grow over time.</source>
@@ -1067,8 +1059,6 @@
     <message>
         <source>Unknown. Syncing Headers (%1, %2%)...</source>
         <translation>Onbekend. Blockheaders synchroniseren (%1, %2%)...</translation>
-<<<<<<< HEAD
-=======
     </message>
 </context>
 <context>
@@ -1082,7 +1072,6 @@
         <source>Address</source>
         <comment>NetWatch: Address header</comment>
         <translation>Adres</translation>
->>>>>>> 101af2f7
     </message>
 </context>
 <context>
@@ -1104,6 +1093,14 @@
         <translation>Selecteer betalingsverzoek bestand</translation>
     </message>
     <message>
+        <source>Paste address from clipboard</source>
+        <translation>Plak adres vanuit klembord</translation>
+    </message>
+    <message>
+        <source>Alt+P</source>
+        <translation>Alt+P</translation>
+    </message>
+    <message>
         <source>Select payment request file to open</source>
         <translation>Selecteer betalingsverzoekbestand om te openen</translation>
     </message>
@@ -1471,6 +1468,21 @@
     <message>
         <source>Current total balance in watch-only addresses</source>
         <translation>Huidige balans in alleen-bekijkbare adressen.</translation>
+    </message>
+    </context>
+<context>
+    <name>PSBTOperationsDialog</name>
+    <message>
+        <source>Close</source>
+        <translation type="unfinished">Sluiten</translation>
+    </message>
+    <message>
+        <source>Total Amount</source>
+        <translation>Totaalbedrag</translation>
+    </message>
+    <message>
+        <source>or</source>
+        <translation>of</translation>
     </message>
     </context>
 <context>
@@ -3314,6 +3326,10 @@
         <translation>Exporteer de data in de huidige tab naar een bestand</translation>
     </message>
     <message>
+        <source>Error</source>
+        <translation>Fout</translation>
+    </message>
+    <message>
         <source>Backup Wallet</source>
         <translation>Portemonnee backuppen</translation>
     </message>
