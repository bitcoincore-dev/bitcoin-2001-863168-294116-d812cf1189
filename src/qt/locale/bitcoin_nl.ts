--- conflicted
+++ resolved
@@ -1415,6 +1415,14 @@
         <source>Ping</source>
         <translation>Ping</translation>
     </message>
+    <message>
+        <source>Sent</source>
+        <translation>Verstuurd</translation>
+    </message>
+    <message>
+        <source>Received</source>
+        <translation>Ontvangen</translation>
+    </message>
 </context>
 <context>
     <name>QObject</name>
@@ -1485,6 +1493,10 @@
     <message>
         <source>%1 didn't yet exit safely...</source>
         <translation>%1 sloot nog niet veilig af...</translation>
+    </message>
+    <message>
+        <source>unknown</source>
+        <translation>onbekend</translation>
     </message>
     <message>
         <source>Txn</source>
@@ -2855,10 +2867,6 @@
         <translation>Anders</translation>
     </message>
     <message>
-        <source>Enter address or label to search</source>
-        <translation>Vul adres of label in om te zoeken</translation>
-    </message>
-    <message>
         <source>Min amount</source>
         <translation>Min. bedrag</translation>
     </message>
@@ -3688,13 +3696,10 @@
     <message>
         <source>Equivalent bytes per sigop in transactions for relay and mining (default: %u)</source>
         <translation>Equivalente bytes per sigop in transacties voor doorsturen en delven (standaard: %u)</translation>
-<<<<<<< HEAD
-=======
     </message>
     <message>
         <source>Error loading %s: You can't enable HD on an already existing non-HD wallet</source>
         <translation>Fout bij het laden van %s: Je kan HD niet activeren voor een reeds bestaande niet-HD portemonnee</translation>
->>>>>>> 431cf19a
     </message>
     <message>
         <source>Fees (in %s/kB) smaller than this are considered zero fee for transaction creation (default: %s)</source>
