<TS language="fa" version="2.1">
<context>
    <name>AddressBookPage</name>
    <message>
        <source>Right-click to edit address or label</source>
        <translation>برای تغییر آدرس و یا برچسب کلیک راست کنید</translation>
    </message>
    <message>
        <source>Create a new address</source>
        <translation>ایجاد آدرس جدید</translation>
    </message>
    <message>
        <source>&amp;New</source>
        <translation>&amp;جدید</translation>
    </message>
    <message>
        <source>Copy the currently selected address to the system clipboard</source>
        <translation>کپی‌برداری از آدرس منتخب به حافظهٔ سیستم</translation>
    </message>
    <message>
        <source>&amp;Copy</source>
        <translation>&amp;کپی</translation>
    </message>
    <message>
        <source>C&amp;lose</source>
        <translation>&amp;بستن</translation>
    </message>
    <message>
        <source>Delete the currently selected address from the list</source>
        <translation>حذف آدرس منتخب از لیست</translation>
    </message>
    <message>
        <source>Enter address or label to search</source>
        <translation>برای جست‌‌وجو نشانی یا برچسب را وارد کنید</translation>
    </message>
    <message>
        <source>Export the data in the current tab to a file</source>
        <translation>صدور داده‌های برگهٔ فعلی به یک پرونده</translation>
    </message>
    <message>
        <source>&amp;Export</source>
        <translation>&amp;صدور</translation>
    </message>
    <message>
        <source>&amp;Delete</source>
        <translation>&amp;حذف</translation>
    </message>
    <message>
        <source>Choose the address to send coins to</source>
        <translation>آدرس مورد نظر برای ارسال سکه‌ها را انتخاب کنید</translation>
    </message>
    <message>
        <source>Choose the address to receive coins with</source>
        <translation>آدرس موردنظر برای دریافت سکه‌ها را انتخاب کنید</translation>
    </message>
    <message>
        <source>C&amp;hoose</source>
        <translation>ان&amp;تخاب</translation>
    </message>
    <message>
        <source>Sending addresses</source>
        <translation>آدرس‌های ارسالی</translation>
    </message>
    <message>
        <source>Receiving addresses</source>
        <translation>آدرس‌های دریافتی</translation>
    </message>
    <message>
        <source>These are your Bitcoin addresses for sending payments. Always check the amount and the receiving address before sending coins.</source>
        <translation>این‌ها آدرس‌های بیتکوین برای پرداخت‌ها هستند. همیشه قبل از فرستادن سکه‌ها مقدار و آدرس دریافت‌کننده را بررسی نمایید.</translation>
    </message>
    <message>
        <source>These are your Bitcoin addresses for receiving payments. It is recommended to use a new receiving address for each transaction.</source>
        <translation>این‌ها آدرس‌های بیتکوین شما برای دریافت مبالغ می‌باشد. توصیه می‌شود برای هر تراکنش از یک آدرس جدید استفاده کنید.</translation>
    </message>
    <message>
        <source>&amp;Copy Address</source>
        <translation>کپ&amp;ی کردن آدرس</translation>
    </message>
    <message>
        <source>Copy &amp;Label</source>
        <translation>کپی و برچسب‌&amp;گذاری</translation>
    </message>
    <message>
        <source>&amp;Edit</source>
        <translation>&amp;ویرایش</translation>
    </message>
    <message>
        <source>Export Address List</source>
        <translation>صدور لیست آدرس ها</translation>
    </message>
    <message>
        <source>Comma separated file (*.csv)</source>
        <translation>فایل جدا شده با ویرگول(*.csv)</translation>
    </message>
    <message>
        <source>Exporting Failed</source>
        <translation>صدور موفق نبود</translation>
    </message>
    <message>
        <source>There was an error trying to save the address list to %1. Please try again.</source>
<<<<<<< HEAD
        <translation>خطا در ذخیره‌سازی لیست آدرس‌ها در %1.</translation>
=======
        <translation>خطایی هنگام تلاش برای ذخیرهٔ لیست آدرس ها در %1 رخ داد.</translation>
>>>>>>> 6eccb372
    </message>
</context>
<context>
    <name>AddressTableModel</name>
    <message>
        <source>Label</source>
        <translation>برچسب</translation>
    </message>
    <message>
        <source>Address</source>
        <translation>آدرس</translation>
    </message>
    <message>
        <source>(no label)</source>
        <translation>(بدون برچسب)</translation>
    </message>
</context>
<context>
    <name>AskPassphraseDialog</name>
    <message>
        <source>Passphrase Dialog</source>
        <translation>پنجرهٔ گذرواژه</translation>
    </message>
    <message>
        <source>Enter passphrase</source>
        <translation>گذرواژه را وارد کنید</translation>
    </message>
    <message>
        <source>New passphrase</source>
        <translation>گذرواژهٔ جدید</translation>
    </message>
    <message>
        <source>Repeat new passphrase</source>
        <translation>تکرار گذرواژهٔ جدید</translation>
    </message>
    <message>
<<<<<<< HEAD
        <source>Show password</source>
        <translation>نمایش گذرواژه</translation>
=======
        <source>Enter the new passphrase to the wallet.&lt;br/&gt;Please use a passphrase of &lt;b&gt;ten or more random characters&lt;/b&gt;, or &lt;b&gt;eight or more words&lt;/b&gt;.</source>
        <translation>رمز جدید کیف پول خود را وارد کنید.&lt;br/&gt;از رمز عبوری استفاده کنید که&lt;b&gt; حداقل 10  کاراکتر تصادفی &lt;/b&gt; و یا &lt;b&gt; حداقل 8 حرف داشته باشد.&lt;/b&gt;</translation>
>>>>>>> 6eccb372
    </message>
    <message>
        <source>Encrypt wallet</source>
        <translation>رمزنگاری کیف پول</translation>
    </message>
    <message>
        <source>This operation needs your wallet passphrase to unlock the wallet.</source>
        <translation>این عملیات نیاز به عبارت کیف پول شما برای بازگشایی کیف پول دارد.</translation>
    </message>
    <message>
        <source>Unlock wallet</source>
        <translation>باز کردن قفل کیف پول</translation>
    </message>
    <message>
        <source>This operation needs your wallet passphrase to decrypt the wallet.</source>
        <translation>این عملیات نیاز به عبارت کیف پول شما برای رمزگشایی کیف پول دارد.</translation>
    </message>
    <message>
        <source>Decrypt wallet</source>
        <translation>رمزگشایی کیف پول</translation>
    </message>
    <message>
        <source>Change passphrase</source>
        <translation>تغییر گذرواژه</translation>
    </message>
    <message>
        <source>Enter the old passphrase and new passphrase to the wallet.</source>
        <translation>عبارت کهنه و جدید کیف پول را وارد کنید.</translation>
    </message>
    <message>
        <source>Confirm wallet encryption</source>
        <translation>تأیید رمزنگاری کیف پول</translation>
    </message>
    <message>
        <source>Warning: If you encrypt your wallet and lose your passphrase, you will &lt;b&gt;LOSE ALL OF YOUR BITCOINS&lt;/b&gt;!</source>
        <translation>هشدار: اگر کیف پول خود را رمزنگاری کنید و گذرواژه را فراموش کنید، &lt;b&gt;تمام دارایی بیت‌کوین خود را از دست خواهید داد&lt;/b&gt;!</translation>
    </message>
    <message>
        <source>Are you sure you wish to encrypt your wallet?</source>
        <translation>آیا مطمئن هستید که می‌خواهید کیف پول خود را رمزنگاری کنید؟</translation>
    </message>
    <message>
        <source>Wallet encrypted</source>
        <translation>کیف پول رمزنگاری شد</translation>
    </message>
    <message>
        <source>IMPORTANT: Any previous backups you have made of your wallet file should be replaced with the newly generated, encrypted wallet file. For security reasons, previous backups of the unencrypted wallet file will become useless as soon as you start using the new, encrypted wallet.</source>
        <translation>مهم: هر نسخهٔ پشتیبانی که تا کنون از کیف پول خود تهیه کرده‌اید، باید با کیف پول رمزنگاری شدهٔ جدید جایگزین شود. به دلایل امنیتی، پروندهٔ قدیمی کیف پول بدون رمزنگاری، تا زمانی که از کیف پول رمزنگاری‌شدهٔ جدید استفاده نکنید، غیرقابل استفاده خواهد بود.</translation>
    </message>
    <message>
        <source>Wallet encryption failed</source>
        <translation>رمزنگاری کیف پول با شکست مواجه شد</translation>
    </message>
    <message>
        <source>Wallet encryption failed due to an internal error. Your wallet was not encrypted.</source>
        <translation>رمزنگاری کیف پول بنا به یک خطای داخلی با شکست مواجه شد. کیف پول شما رمزنگاری نشد.</translation>
    </message>
    <message>
        <source>The supplied passphrases do not match.</source>
        <translation>گذرواژه‌های داده شده با هم تطابق ندارند.</translation>
    </message>
    <message>
        <source>Wallet unlock failed</source>
        <translation>بازگشایی قفل کیف‌پول با شکست مواجه شد</translation>
    </message>
    <message>
        <source>The passphrase entered for the wallet decryption was incorrect.</source>
        <translation>گذرواژهٔ وارد شده برای رمزگشایی کیف پول نادرست بود.</translation>
    </message>
    <message>
        <source>Wallet decryption failed</source>
        <translation>رمزگشایی کیف پول با شکست مواجه شد</translation>
    </message>
    <message>
        <source>Wallet passphrase was successfully changed.</source>
        <translation>گذرواژهٔ کیف پول با موفقیت عوض شد.</translation>
    </message>
    <message>
        <source>Warning: The Caps Lock key is on!</source>
        <translation>هشدار: کلید Caps Lock روشن است!</translation>
    </message>
</context>
<context>
    <name>BanTableModel</name>
    <message>
        <source>IP/Netmask</source>
        <translation>آی‌پی/نت‌ماسک</translation>
    </message>
    <message>
        <source>Banned Until</source>
        <translation>مسدود شده تا</translation>
    </message>
</context>
<context>
    <name>BitcoinGUI</name>
    <message>
        <source>Sign &amp;message...</source>
        <translation>&amp;امضای پیام...</translation>
    </message>
    <message>
        <source>Synchronizing with network...</source>
        <translation>همگام‌سازی با شبکه...</translation>
    </message>
    <message>
        <source>&amp;Overview</source>
        <translation>&amp;بررسی اجمالی</translation>
    </message>
    <message>
        <source>Node</source>
        <translation>گره</translation>
    </message>
    <message>
        <source>Show general overview of wallet</source>
        <translation>نمایش بررسی اجمالی کیف پول</translation>
    </message>
    <message>
        <source>&amp;Transactions</source>
        <translation>&amp;تراکنش‌ها</translation>
    </message>
    <message>
        <source>Browse transaction history</source>
        <translation>مرور تاریخچهٔ تراکنش‌ها</translation>
    </message>
    <message>
        <source>E&amp;xit</source>
        <translation>&amp;خروج</translation>
    </message>
    <message>
        <source>Quit application</source>
        <translation>خروج از برنامه</translation>
    </message>
    <message>
        <source>&amp;About %1</source>
        <translation>&amp;حدود%1</translation>
    </message>
    <message>
        <source>Show information about %1</source>
        <translation>نمایش اطلاعات دربارهٔ %1</translation>
    </message>
    <message>
        <source>About &amp;Qt</source>
        <translation>دربارهٔ &amp;کیوت</translation>
    </message>
    <message>
        <source>Show information about Qt</source>
        <translation>نمایش اطلاعات دربارهٔ کیوت</translation>
    </message>
    <message>
        <source>&amp;Options...</source>
        <translation>&amp;تنظیمات...</translation>
    </message>
    <message>
        <source>Modify configuration options for %1</source>
        <translation>تغییر تنظیمات %1</translation>
    </message>
    <message>
        <source>&amp;Encrypt Wallet...</source>
        <translation>&amp;رمزنگاری کیف پول...</translation>
    </message>
    <message>
        <source>&amp;Backup Wallet...</source>
        <translation>&amp;پیشتیبان‌گیری از کیف پول...</translation>
    </message>
    <message>
        <source>&amp;Change Passphrase...</source>
        <translation>&amp;تغییر گذرواژه...</translation>
    </message>
    <message>
        <source>&amp;Sending addresses...</source>
        <translation>&amp;در حال ارسال آدرس ها...</translation>
    </message>
    <message>
        <source>&amp;Receiving addresses...</source>
        <translation>&amp;در حال دریافت آدرس ها...</translation>
    </message>
    <message>
        <source>Open &amp;URI...</source>
        <translation>باز کردن &amp;آدرس</translation>
    </message>
    <message>
        <source>Wallet:</source>
        <translation type="unfinished">کیف پول:</translation>
    </message>
    <message>
        <source>Click to disable network activity.</source>
        <translation>برای غیر فعال کردن فعالیت شبکه کلیک کنید.</translation>
    </message>
    <message>
        <source>Network activity disabled.</source>
        <translation>فعالیت شبکه غیر فعال شد.</translation>
    </message>
    <message>
        <source>Click to enable network activity again.</source>
        <translation>برای فعال کردن دوباره فعالیت شبکه کلیک کنید.</translation>
    </message>
    <message>
        <source>Reindexing blocks on disk...</source>
        <translation>بازنشانی بلوک‌ها روی دیسک...</translation>
    </message>
    <message>
        <source>Send coins to a Bitcoin address</source>
        <translation>ارسال وجه به نشانی بیت‌کوین</translation>
    </message>
    <message>
        <source>Backup wallet to another location</source>
        <translation>تهیهٔ پشتیبان از کیف پول در یک مکان دیگر</translation>
    </message>
    <message>
        <source>Change the passphrase used for wallet encryption</source>
        <translation>تغییر گذرواژهٔ مورد استفاده در رمزنگاری کیف پول</translation>
    </message>
    <message>
        <source>&amp;Debug window</source>
        <translation>پنجرهٔ ا&amp;شکال‌زدایی</translation>
    </message>
    <message>
        <source>Open debugging and diagnostic console</source>
        <translation>باز کردن کنسول خطایابی و اشکال‌زدایی</translation>
    </message>
    <message>
        <source>&amp;Verify message...</source>
        <translation>با&amp;زبینی پیام...</translation>
    </message>
    <message>
        <source>Bitcoin</source>
        <translation>بیت‌کوین</translation>
    </message>
    <message>
        <source>Wallet</source>
        <translation>کیف پول</translation>
    </message>
    <message>
        <source>&amp;Send</source>
        <translation>&amp;ارسال</translation>
    </message>
    <message>
        <source>&amp;Receive</source>
        <translation>&amp;دریافت</translation>
    </message>
    <message>
        <source>&amp;Show / Hide</source>
        <translation>&amp;نمایش/ عدم نمایش</translation>
    </message>
    <message>
        <source>Show or hide the main Window</source>
        <translation>نمایش یا مخفی‌کردن پنجرهٔ اصلی</translation>
    </message>
    <message>
        <source>Encrypt the private keys that belong to your wallet</source>
        <translation>رمزنگاری کلیدهای خصوصی متعلق به کیف پول شما</translation>
    </message>
    <message>
        <source>Sign messages with your Bitcoin addresses to prove you own them</source>
        <translation>برای اثبات اینکه پیام‌ها به شما تعلق دارند، آن‌ها را با نشانی بیت‌کوین خود امضا کنید</translation>
    </message>
    <message>
        <source>Verify messages to ensure they were signed with specified Bitcoin addresses</source>
        <translation>برای حصول اطمینان از اینکه پیام با نشانی بیت‌کوین مشخص شده امضا است یا خیر، پیام را شناسایی کنید</translation>
    </message>
    <message>
        <source>&amp;File</source>
        <translation>&amp;فایل</translation>
    </message>
    <message>
        <source>&amp;Settings</source>
        <translation>&amp;تنظیمات</translation>
    </message>
    <message>
        <source>&amp;Help</source>
        <translation>&amp;کمک‌رسانی</translation>
    </message>
    <message>
        <source>Tabs toolbar</source>
        <translation>نوارابزار برگه‌ها</translation>
    </message>
    <message>
        <source>Request payments (generates QR codes and bitcoin: URIs)</source>
        <translation>درخواست پرداخت ( تولید کد کیوار و ادرس بیت کوین)</translation>
    </message>
    <message>
        <source>Show the list of used sending addresses and labels</source>
        <translation>نمایش لیست آدرس های ارسال و لیبل ها</translation>
    </message>
    <message>
        <source>Show the list of used receiving addresses and labels</source>
        <translation>نمایش لیست آدرس های دریافت و لیبل ها</translation>
    </message>
    <message>
        <source>Open a bitcoin: URI or payment request</source>
        <translation>بازکردن یک بیت کوین: آدرس یا درخواست پرداخت</translation>
    </message>
    <message>
        <source>&amp;Command-line options</source>
        <translation>گزینه‌های خط‌فرمان</translation>
    </message>
    <message numerus="yes">
        <source>%n active connection(s) to Bitcoin network</source>
        <translation><numerusform>%n ارتباط فعال با شبکهٔ بیت‌کوین</numerusform><numerusform>%n ارتباط فعال با شبکهٔ بیت‌کوین</numerusform></translation>
    </message>
    <message>
        <source>Indexing blocks on disk...</source>
        <translation>بازنشانی بلوک‌ها روی دیسک...</translation>
    </message>
    <message>
        <source>Processing blocks on disk...</source>
        <translation>پردازش بلوک‌ها روی دیسک...</translation>
    </message>
    <message numerus="yes">
        <source>Processed %n block(s) of transaction history.</source>
        <translation><numerusform>پردازش %n  بلاک از تاریخچه ی تراکنش ها </numerusform><numerusform>پردازش %n  بلاک از تاریخچه ی تراکنش ها </numerusform></translation>
    </message>
    <message>
        <source>%1 behind</source>
        <translation>%1 عقب‌تر</translation>
    </message>
    <message>
        <source>Last received block was generated %1 ago.</source>
        <translation>آخرین بلاک دریافتی %1 پیش ایجاد شده است.</translation>
    </message>
    <message>
        <source>Transactions after this will not yet be visible.</source>
        <translation>تراکنش‌های بعد از این هنوز قابل مشاهده نیستند.</translation>
    </message>
    <message>
        <source>Error</source>
        <translation>خطا</translation>
    </message>
    <message>
        <source>Warning</source>
        <translation>هشدار</translation>
    </message>
    <message>
        <source>Information</source>
        <translation>اطلاعات</translation>
    </message>
    <message>
        <source>Up to date</source>
        <translation>وضعیت به‌روز</translation>
    </message>
    <message>
        <source>Catching up...</source>
        <translation>به‌روز رسانی...</translation>
    </message>
    <message>
        <source>Date: %1
</source>
        <translation>تاریخ: %1
</translation>
    </message>
    <message>
        <source>Amount: %1
</source>
        <translation>مقدار: %1
</translation>
    </message>
    <message>
        <source>Type: %1
</source>
        <translation>نوع: %1
</translation>
    </message>
    <message>
        <source>Label: %1
</source>
        <translation>برچسب: %1
</translation>
    </message>
    <message>
        <source>Address: %1
</source>
        <translation>نشانی: %1
</translation>
    </message>
    <message>
        <source>Sent transaction</source>
        <translation>تراکنش ارسال شد</translation>
    </message>
    <message>
        <source>Incoming transaction</source>
        <translation>تراکنش دریافت شد</translation>
    </message>
    <message>
        <source>Wallet is &lt;b&gt;encrypted&lt;/b&gt; and currently &lt;b&gt;unlocked&lt;/b&gt;</source>
        <translation>کیف پول &lt;b&gt;رمزنگاری شده&lt;/b&gt; است و هم‌اکنون &lt;b&gt;باز&lt;/b&gt; است</translation>
    </message>
    <message>
        <source>Wallet is &lt;b&gt;encrypted&lt;/b&gt; and currently &lt;b&gt;locked&lt;/b&gt;</source>
        <translation>کیف پول &lt;b&gt;رمزنگاری شده&lt;/b&gt; است و هم‌اکنون &lt;b&gt;قفل&lt;/b&gt; است</translation>
    </message>
    </context>
<context>
    <name>CoinControlDialog</name>
    <message>
        <source>Coin Selection</source>
        <translation>انتخاب سکه</translation>
    </message>
    <message>
        <source>Quantity:</source>
        <translation>تعداد:</translation>
    </message>
    <message>
        <source>Bytes:</source>
        <translation>بایت ها:</translation>
    </message>
    <message>
        <source>Amount:</source>
        <translation>مبلغ:</translation>
    </message>
    <message>
        <source>Fee:</source>
        <translation>هزینه:</translation>
    </message>
    <message>
        <source>After Fee:</source>
        <translation>هزینه ی پسین:</translation>
    </message>
    <message>
        <source>Change:</source>
        <translation>پول خورد:</translation>
    </message>
    <message>
        <source>(un)select all</source>
        <translation>(لغو)انتخاب همه</translation>
    </message>
    <message>
        <source>Tree mode</source>
        <translation>مدل درختی</translation>
    </message>
    <message>
        <source>List mode</source>
        <translation>مدل لیست</translation>
    </message>
    <message>
        <source>Amount</source>
        <translation>مبلغ</translation>
    </message>
    <message>
        <source>Received with label</source>
        <translation>دریافت شده با برچسب</translation>
    </message>
    <message>
        <source>Received with address</source>
        <translation>دریافت شده با نشانی</translation>
    </message>
    <message>
        <source>Date</source>
        <translation>تاریخ</translation>
    </message>
    <message>
        <source>Confirmations</source>
        <translation>تاییدیه ها</translation>
    </message>
    <message>
        <source>Confirmed</source>
        <translation>تأیید شده</translation>
    </message>
    <message>
        <source>Copy address</source>
        <translation>کپی ادرس</translation>
    </message>
    <message>
        <source>Copy label</source>
        <translation>کپی برچسب</translation>
    </message>
    <message>
        <source>Copy amount</source>
        <translation>کپی مقدار</translation>
    </message>
    <message>
        <source>Copy transaction ID</source>
        <translation>کپی شناسهٔ تراکنش</translation>
    </message>
    <message>
        <source>Lock unspent</source>
        <translation>قفل کردن خرج نشده ها</translation>
    </message>
    <message>
        <source>Unlock unspent</source>
        <translation>بازکردن قفل خرج نشده ها</translation>
    </message>
    <message>
        <source>Copy quantity</source>
        <translation>کپی تعداد</translation>
    </message>
    <message>
        <source>Copy fee</source>
        <translation>رونوشت کارمزد</translation>
    </message>
    <message>
        <source>Copy bytes</source>
        <translation>کپی کردن بایت ها</translation>
    </message>
    <message>
        <source>Copy change</source>
        <translation>کپی کردن تغییر</translation>
    </message>
    <message>
        <source>(%1 locked)</source>
        <translation>(%1 قفل شده)</translation>
    </message>
    <message>
        <source>yes</source>
        <translation>بله</translation>
    </message>
    <message>
        <source>no</source>
        <translation>خیر</translation>
    </message>
    <message>
        <source>(no label)</source>
        <translation>(بدون برچسب)</translation>
    </message>
    <message>
        <source>(change)</source>
        <translation>(تغییر)</translation>
    </message>
</context>
<context>
    <name>EditAddressDialog</name>
    <message>
        <source>Edit Address</source>
        <translation>ویرایش نشانی</translation>
    </message>
    <message>
        <source>&amp;Label</source>
        <translation>&amp;برچسب</translation>
    </message>
    <message>
        <source>&amp;Address</source>
        <translation>&amp;نشانی</translation>
    </message>
    <message>
        <source>New receiving address</source>
        <translation>نشانی گیرنده جدید</translation>
    </message>
    <message>
        <source>New sending address</source>
        <translation>نشانی فرستنده جدید</translation>
    </message>
    <message>
        <source>Edit receiving address</source>
        <translation>ویرایش آدرس گیرنده</translation>
    </message>
    <message>
        <source>Edit sending address</source>
        <translation>ویرایش آدرس قرستنده</translation>
    </message>
    <message>
        <source>The entered address "%1" is not a valid Bitcoin address.</source>
        <translation>نشانی وارد شده "%1" یک نشانی معتبر بیت‌کوین نیست.</translation>
    </message>
    <message>
        <source>The entered address "%1" is already in the address book.</source>
        <translation>نشانی وارد شده «%1» در حال حاضر در دفترچه وجود دارد.</translation>
    </message>
    <message>
        <source>Could not unlock wallet.</source>
        <translation>نمی‌توان کیف پول را رمزگشایی کرد.</translation>
    </message>
    <message>
        <source>New key generation failed.</source>
        <translation>ایجاد کلید جدید با شکست مواجه شد.</translation>
    </message>
</context>
<context>
    <name>FreespaceChecker</name>
    <message>
        <source>A new data directory will be created.</source>
        <translation>یک مسیر دادهٔ جدید ایجاد خواهد شد.</translation>
    </message>
    <message>
        <source>name</source>
        <translation>نام</translation>
    </message>
    <message>
        <source>Directory already exists. Add %1 if you intend to create a new directory here.</source>
        <translation>این پوشه در حال حاضر وجود دارد. اگر می‌خواهید یک دایرکتوری جدید در این‌جا ایجاد کنید، %1 را اضافه کنید.</translation>
    </message>
    <message>
        <source>Path already exists, and is not a directory.</source>
        <translation>مسیر داده شده موجود است و به یک پوشه اشاره نمی‌کند.</translation>
    </message>
    <message>
        <source>Cannot create data directory here.</source>
        <translation>نمی‌توان پوشهٔ داده در این‌جا ایجاد کرد.</translation>
    </message>
</context>
<context>
    <name>GuiNetWatch</name>
    </context>
<context>
    <name>HelpMessageDialog</name>
    <message>
        <source>version</source>
        <translation>نسخه</translation>
    </message>
    <message>
        <source>(%1-bit)</source>
        <translation>(%1-بیت)</translation>
    </message>
    <message>
        <source>About %1</source>
        <translation>درباره %1</translation>
    </message>
    <message>
        <source>Command-line options</source>
        <translation>گزینه‌های خط‌فرمان</translation>
    </message>
    <message>
        <source>Usage:</source>
        <translation>استفاده:</translation>
    </message>
    <message>
        <source>command-line options</source>
        <translation>گزینه‌های خط فرمان</translation>
    </message>
    <message>
        <source>UI Options:</source>
        <translation>گزینه‌های رابط کاربری:</translation>
    </message>
    <message>
        <source>Set language, for example "de_DE" (default: system locale)</source>
        <translation>زبان را تنظیم کنید؛ برای مثال «de_DE» (پیشفرض: زبان سیستم)</translation>
    </message>
    <message>
        <source>Start minimized</source>
        <translation>شروع برنامه به صورت کوچک‌شده</translation>
    </message>
    <message>
        <source>Set SSL root certificates for payment request (default: -system-)</source>
        <translation>تنظیم گواهی ریشه SSl برای درخواست پرداخت (پیشفرض: -system-)</translation>
    </message>
    <message>
        <source>Show splash screen on startup (default: %u)</source>
        <translation>نمایش پنجرهٔ خوشامدگویی در ابتدای اجرای برنامه (پیش‌فرض: %u)</translation>
    </message>
    </context>
<context>
    <name>Intro</name>
    <message>
        <source>Welcome</source>
        <translation>خوش‌آمدید</translation>
    </message>
    <message>
        <source>Welcome to %1.</source>
        <translation>به %1 خوش‌آمدید.</translation>
    </message>
    <message>
        <source>Use the default data directory</source>
        <translation>استفاده از مسیر پیش‌فرض</translation>
    </message>
    <message>
        <source>Use a custom data directory:</source>
        <translation>استفاده از یک مسیر سفارشی:</translation>
    </message>
    <message>
        <source>Bitcoin</source>
        <translation>بیت‌کوین</translation>
    </message>
    <message>
        <source>Error</source>
        <translation>خطا</translation>
    </message>
    <message numerus="yes">
        <source>%n GB of free space available</source>
        <translation><numerusform>%n گیگابایت فضا موجود است</numerusform><numerusform>%n گیگابایت فضا موجود است</numerusform></translation>
    </message>
    </context>
<context>
    <name>MempoolStats</name>
    <message>
        <source>N/A</source>
        <translation>ناموجود</translation>
    </message>
    </context>
<context>
    <name>ModalOverlay</name>
    <message>
        <source>Form</source>
        <translation>فرم</translation>
    </message>
    <message>
        <source>Unknown...</source>
        <translation>مشخص نیست</translation>
    </message>
    <message>
        <source>Last block time</source>
        <translation>زمان آخرین بلوک</translation>
    </message>
    <message>
        <source>Progress</source>
        <translation>پیشروی</translation>
    </message>
    <message>
        <source>Progress increase per hour</source>
        <translation>پیشروی در هر ساعت بیشتر میشود</translation>
    </message>
    <message>
        <source>calculating...</source>
        <translation>در حال محاسبه...</translation>
    </message>
    <message>
        <source>Estimated time left until synced</source>
        <translation>زمان تخمینی تا سینک شدن</translation>
    </message>
    <message>
        <source>Hide</source>
        <translation>پنهان کردن</translation>
    </message>
    </context>
<context>
    <name>NetWatchLogModel</name>
    <message>
        <source>Type</source>
        <comment>NetWatch: Type header</comment>
        <translation>نوع</translation>
    </message>
    <message>
        <source>Address</source>
        <comment>NetWatch: Address header</comment>
        <translation>آدرس</translation>
    </message>
</context>
<context>
    <name>OpenURIDialog</name>
    <message>
        <source>Open URI</source>
        <translation>بازکردن آدرس</translation>
    </message>
    <message>
        <source>Open payment request from URI or file</source>
        <translation>بازکردن درخواست پرداخت از آدرس یا فایل</translation>
    </message>
    <message>
        <source>URI:</source>
        <translation>آدرس اینترنتی:</translation>
    </message>
    <message>
        <source>Select payment request file</source>
        <translation>انتخاب فایل درخواست پرداخت</translation>
    </message>
    </context>
<context>
    <name>OptionsDialog</name>
    <message>
        <source>Options</source>
        <translation>گزینه‌ها</translation>
    </message>
    <message>
        <source>&amp;Main</source>
        <translation>&amp;عمومی</translation>
    </message>
    <message>
        <source>Automatically start %1 after logging in to the system.</source>
        <translation>اجرای خودکار %1 بعد زمان ورود به سیستم.</translation>
    </message>
    <message>
        <source>MB</source>
        <translation>مگابایت</translation>
    </message>
    <message>
        <source>Reset all client options to default.</source>
        <translation>بازنشانی تمام تنظیمات به پیش‌فرض.</translation>
    </message>
    <message>
        <source>&amp;Reset Options</source>
        <translation>&amp;بازنشانی تنظیمات</translation>
    </message>
    <message>
        <source>&amp;Network</source>
        <translation>&amp;شبکه</translation>
    </message>
    <message>
        <source>W&amp;allet</source>
        <translation>کیف پول</translation>
    </message>
    <message>
        <source>Expert</source>
        <translation>استخراج</translation>
    </message>
    <message>
        <source>Automatically open the Bitcoin client port on the router. This only works when your router supports UPnP and it is enabled.</source>
        <translation>باز کردن خودکار درگاه شبکهٔ بیت‌کوین روی روترها. تنها زمانی کار می‌کند که روتر از پروتکل UPnP پشتیبانی کند و این پروتکل فعال باشد.</translation>
    </message>
    <message>
        <source>Map port using &amp;UPnP</source>
        <translation>نگاشت درگاه شبکه با استفاده از پروتکل &amp;UPnP</translation>
    </message>
    <message>
        <source>Accept connections from outside.</source>
        <translation>پذیرش اتصالات از بیرون</translation>
    </message>
    <message>
        <source>Allow incomin&amp;g connections</source>
        <translation type="unfinished">&amp;اجازه دادن به اتصالات دریافتی</translation>
    </message>
    <message>
        <source>Proxy &amp;IP:</source>
        <translation>آ&amp;ی‌پی پراکسی:</translation>
    </message>
    <message>
        <source>&amp;Port:</source>
        <translation>&amp;درگاه:</translation>
    </message>
    <message>
        <source>Port of the proxy (e.g. 9050)</source>
        <translation>درگاه پراکسی (مثال 9050)</translation>
    </message>
    <message>
        <source>IPv4</source>
        <translation>آی‌پی نسخه 4</translation>
    </message>
    <message>
        <source>IPv6</source>
        <translation>آی‌پی نسخه 6</translation>
    </message>
    <message>
        <source>Tor</source>
        <translation>تور</translation>
    </message>
    <message>
        <source>&amp;Window</source>
        <translation>&amp;پنجره</translation>
    </message>
    <message>
        <source>Show only a tray icon after minimizing the window.</source>
        <translation>تنها بعد از کوچک کردن پنجره، tray icon را نشان بده.</translation>
    </message>
    <message>
        <source>&amp;Minimize to the tray instead of the taskbar</source>
        <translation>&amp;کوچک کردن به سینی به‌جای نوار وظیفه</translation>
    </message>
    <message>
        <source>M&amp;inimize on close</source>
        <translation>کوچک کردن &amp;در زمان بسته شدن</translation>
    </message>
    <message>
        <source>&amp;Display</source>
        <translation>&amp;نمایش</translation>
    </message>
    <message>
        <source>User Interface &amp;language:</source>
        <translation>زبان &amp;رابط کاربری:</translation>
    </message>
    <message>
        <source>&amp;Unit to show amounts in:</source>
        <translation>&amp;واحد نمایش مبالغ:</translation>
    </message>
    <message>
        <source>Choose the default subdivision unit to show in the interface and when sending coins.</source>
        <translation>انتخاب واحد پول مورد استفاده برای نمایش در پنجره‌ها و برای ارسال سکه.</translation>
    </message>
    <message>
        <source>&amp;OK</source>
        <translation>&amp;تأیید</translation>
    </message>
    <message>
        <source>&amp;Cancel</source>
        <translation>&amp;لغو</translation>
    </message>
    <message>
        <source>default</source>
        <translation>پیش‌فرض</translation>
    </message>
    <message>
        <source>none</source>
        <translation>هیچکدام</translation>
    </message>
    <message>
        <source>Bitcoin Core</source>
        <translation> هسته Bitcoin </translation>
    </message>
    <message>
        <source>Confirm options reset</source>
        <translation>تأییدِ بازنشانی گزینه‌ها</translation>
    </message>
    <message>
        <source>Error</source>
        <translation>خطا</translation>
    </message>
    <message>
        <source>This change would require a client restart.</source>
        <translation>برای این تغییرات بازنشانی مشتری ضروری است</translation>
    </message>
    <message>
        <source>The supplied proxy address is invalid.</source>
        <translation>آدرس پراکسی داده شده صحیح نیست.</translation>
    </message>
</context>
<context>
    <name>OverviewPage</name>
    <message>
        <source>Form</source>
        <translation>فرم</translation>
    </message>
    <message>
        <source>The displayed information may be out of date. Your wallet automatically synchronizes with the Bitcoin network after a connection is established, but this process has not completed yet.</source>
        <translation>اطلاعات نمایش‌داده شده ممکن است قدیمی باشند. بعد از این که یک اتصال با شبکه برقرار شد، کیف پول شما به‌صورت خودکار با شبکهٔ بیت‌کوین همگام‌سازی می‌شود. اما این روند هنوز کامل نشده است.</translation>
    </message>
    <message>
        <source>Available:</source>
        <translation>در دسترس:</translation>
    </message>
    <message>
        <source>Your current spendable balance</source>
        <translation>تراز علی‌الحساب شما</translation>
    </message>
    <message>
        <source>Pending:</source>
        <translation>در انتظار:</translation>
    </message>
    <message>
        <source>Total of transactions that have yet to be confirmed, and do not yet count toward the spendable balance</source>
        <translation>مجموع تراکنش‌هایی که هنوز تأیید نشده‌اند؛ و هنوز روی تراز علی‌الحساب اعمال نشده‌اند</translation>
    </message>
    <message>
        <source>Immature:</source>
        <translation>نارسیده:</translation>
    </message>
    <message>
        <source>Mined balance that has not yet matured</source>
        <translation>تراز استخراج شده از معدن که هنوز بالغ نشده است</translation>
    </message>
    <message>
        <source>Balances</source>
        <translation>تراز ها</translation>
    </message>
    <message>
        <source>Total:</source>
        <translation>جمع کل:</translation>
    </message>
    <message>
        <source>Your current total balance</source>
        <translation>تراز کل فعلی شما</translation>
    </message>
    <message>
        <source>Spendable:</source>
        <translation>:قابل خرج کردن</translation>
    </message>
    <message>
        <source>Recent transactions</source>
        <translation>تراکنش های اخیر</translation>
    </message>
    </context>
<context>
    <name>PaymentServer</name>
    <message>
        <source>Payment request error</source>
        <translation>خطای درخواست پرداخت</translation>
    </message>
    <message>
        <source>Cannot start bitcoin: click-to-pay handler</source>
        <translation>نمی‌توان بیت‌کوین را اجرا کرد: کنترل‌کنندهٔ کلیک-و-پرداخت</translation>
    </message>
    <message>
        <source>URI handling</source>
        <translation>مدیریت URI</translation>
    </message>
    <message>
        <source>Payment request rejected</source>
        <translation>درخواست پرداخت رد شد.</translation>
    </message>
    <message>
        <source>Payment request expired.</source>
        <translation>درخواست پرداخت منقضی شد.</translation>
    </message>
    <message>
        <source>Invalid payment request.</source>
        <translation>درخواست پرداخت نامعتبر.</translation>
    </message>
    </context>
<context>
    <name>PeerTableModel</name>
    <message>
        <source>Sent</source>
        <translation>ارسال شده</translation>
    </message>
    <message>
        <source>Received</source>
        <translation>دریافتی</translation>
    </message>
</context>
<context>
    <name>QObject</name>
    <message>
        <source>Amount</source>
        <translation>مبلغ</translation>
    </message>
    <message>
        <source>Enter a Bitcoin address (e.g. %1)</source>
        <translation>یک آدرس بیت‌کوین وارد کنید (مثلاً %1)</translation>
    </message>
    <message>
        <source>%1 d</source>
        <translation>%1 روز</translation>
    </message>
    <message>
        <source>%1 h</source>
        <translation>%1 ساعت</translation>
    </message>
    <message>
        <source>%1 m</source>
        <translation>%1 دقیقه</translation>
    </message>
    <message>
        <source>%1 s</source>
        <translation>%1 ثانیه</translation>
    </message>
    <message>
        <source>None</source>
        <translation>هیچکدام</translation>
    </message>
    <message>
        <source>N/A</source>
        <translation>ناموجود</translation>
    </message>
    <message>
        <source>%1 ms</source>
        <translation>%1 میلیونم ثانیه</translation>
    </message>
    <message numerus="yes">
        <source>%n hour(s)</source>
        <translation><numerusform>%n ساعت</numerusform></translation>
    </message>
    <message numerus="yes">
        <source>%n day(s)</source>
        <translation><numerusform>%n روز</numerusform></translation>
    </message>
    <message numerus="yes">
        <source>%n week(s)</source>
        <translation><numerusform>%n هفته</numerusform></translation>
    </message>
    <message>
        <source>%1 and %2</source>
        <translation>%1 و %2</translation>
    </message>
    <message numerus="yes">
        <source>%n year(s)</source>
        <translation><numerusform>%n سال</numerusform></translation>
    </message>
    <message>
        <source>%1 B</source>
        <translation>%1 بایت</translation>
    </message>
    <message>
        <source>%1 KB</source>
        <translation>%1 کیلوبایت</translation>
    </message>
    <message>
        <source>%1 MB</source>
        <translation>%1 مگابایت</translation>
    </message>
    <message>
        <source>%1 GB</source>
        <translation>%1 گیگابایت</translation>
    </message>
    <message>
        <source>unknown</source>
        <translation>ناشناس</translation>
    </message>
    <message>
        <source>Blk</source>
        <comment>Tx Watch: Block type abbreviation</comment>
        <translation>بلوک</translation>
    </message>
    <message>
        <source>Txn</source>
        <comment>Tx Watch: Transaction type abbreviation</comment>
        <translation>تراکنش</translation>
    </message>
</context>
<context>
    <name>QObject::QObject</name>
    </context>
<context>
    <name>QRImageWidget</name>
    <message>
        <source>&amp;Save Image...</source>
        <translation>&amp;ذخیره عکس...</translation>
    </message>
    <message>
        <source>Save QR Code</source>
        <translation>ذخیرهٔ کد QR</translation>
    </message>
    </context>
<context>
    <name>RPCConsole</name>
    <message>
        <source>N/A</source>
        <translation>ناموجود</translation>
    </message>
    <message>
        <source>Client version</source>
        <translation>نسخهٔ کلاینت</translation>
    </message>
    <message>
        <source>&amp;Information</source>
        <translation>&amp;اطلاعات</translation>
    </message>
    <message>
        <source>Debug window</source>
        <translation>پنجرهٔ اشکالزدایی</translation>
    </message>
    <message>
        <source>General</source>
        <translation>عمومی</translation>
    </message>
    <message>
        <source>Startup time</source>
        <translation>زمان آغاز به کار</translation>
    </message>
    <message>
        <source>Network</source>
        <translation>شبکه</translation>
    </message>
    <message>
        <source>Name</source>
        <translation>اسم</translation>
    </message>
    <message>
        <source>Number of connections</source>
        <translation>تعداد ارتباطات</translation>
    </message>
    <message>
        <source>Block chain</source>
        <translation>زنجیرهٔ بلوک‌ها</translation>
    </message>
    <message>
        <source>Current number of blocks</source>
        <translation>تعداد فعلی بلوک‌ها</translation>
    </message>
    <message>
        <source>Memory Pool</source>
        <translation>استخر حافظه</translation>
    </message>
    <message>
        <source>Memory usage</source>
        <translation>مصرف حافظه</translation>
    </message>
    <message>
        <source>Wallet: </source>
        <translation type="unfinished">کیف پول: </translation>
    </message>
    <message>
        <source>Received</source>
        <translation>دریافتی</translation>
    </message>
    <message>
        <source>Sent</source>
        <translation>ارسال شده</translation>
    </message>
    <message>
        <source>Version</source>
        <translation>نسخه</translation>
    </message>
    <message>
        <source>Services</source>
        <translation>سرویس ها</translation>
    </message>
    <message>
        <source>Connection Time</source>
        <translation>مدت اتصال</translation>
    </message>
    <message>
        <source>Last Send</source>
        <translation>ارسال شده آخرین بار</translation>
    </message>
    <message>
        <source>Last Receive</source>
        <translation>آخرین دریافتی</translation>
    </message>
    <message>
        <source>Ping Time</source>
        <translation>زمان پینگ</translation>
    </message>
    <message>
        <source>Ping Wait</source>
        <translation>انتظار پینگ</translation>
    </message>
    <message>
        <source>Last block time</source>
        <translation>زمان آخرین بلوک</translation>
    </message>
    <message>
        <source>&amp;Open</source>
        <translation>با&amp;ز کردن</translation>
    </message>
    <message>
        <source>&amp;Console</source>
        <translation>&amp;کنسول</translation>
    </message>
    <message>
        <source>Totals</source>
        <translation>جمع کل:</translation>
    </message>
    <message>
        <source>In:</source>
        <translation>در:</translation>
    </message>
    <message>
        <source>Out:</source>
        <translation>خروجی:</translation>
    </message>
    <message>
        <source>Debug log file</source>
        <translation>فایلِ لاگِ اشکال زدایی</translation>
    </message>
    <message>
        <source>Clear console</source>
        <translation>پاکسازی کنسول</translation>
    </message>
    <message>
        <source>1 &amp;hour</source>
        <translation>1 ساعت</translation>
    </message>
    <message>
        <source>1 &amp;day</source>
        <translation>1 روز</translation>
    </message>
    <message>
        <source>1 &amp;week</source>
        <translation>1 هفته</translation>
    </message>
    <message>
        <source>1 &amp;year</source>
        <translation>1 سال</translation>
    </message>
    <message>
        <source>Ban for</source>
        <translation>محدود شده برای</translation>
    </message>
    <message>
        <source>Network activity disabled</source>
        <translation>فعالیت شبکه غیر فعال شد</translation>
    </message>
    <message>
        <source>never</source>
        <translation>هرگز</translation>
    </message>
    <message>
        <source>Yes</source>
        <translation>بله</translation>
    </message>
    <message>
        <source>No</source>
        <translation>خیر</translation>
    </message>
    <message>
        <source>Unknown</source>
        <translation>ناشناخته</translation>
    </message>
</context>
<context>
    <name>ReceiveCoinsDialog</name>
    <message>
        <source>&amp;Amount:</source>
        <translation>مبلغ:</translation>
    </message>
    <message>
        <source>&amp;Label:</source>
        <translation>&amp;برچسب:</translation>
    </message>
    <message>
        <source>&amp;Message:</source>
        <translation>پیام:</translation>
    </message>
    <message>
        <source>Use this form to request payments. All fields are &lt;b&gt;optional&lt;/b&gt;.</source>
        <translation>برای درخواست پرداخت از این فرم استفاده کنید.تمام قسمت ها &lt;b&gt;اختیاری&lt;b&gt; هستند.</translation>
    </message>
    <message>
        <source>Clear all fields of the form.</source>
        <translation>تمام قسمت های فرم را خالی کن.</translation>
    </message>
    <message>
        <source>Clear</source>
        <translation>پاک‌کردن</translation>
    </message>
    <message>
        <source>Show</source>
        <translation>نمایش</translation>
    </message>
    <message>
        <source>Remove the selected entries from the list</source>
        <translation>حذف ورودی های انتخاب‌شده از لیست</translation>
    </message>
    <message>
        <source>Remove</source>
        <translation>حذف کردن</translation>
    </message>
    <message>
        <source>Copy label</source>
        <translation>کپی برچسب</translation>
    </message>
    <message>
        <source>Copy amount</source>
        <translation>کپی مقدار</translation>
    </message>
</context>
<context>
    <name>ReceiveRequestDialog</name>
    <message>
        <source>QR Code</source>
        <translation>کد QR</translation>
    </message>
    <message>
        <source>Copy &amp;Address</source>
        <translation>&amp;کپی نشانی</translation>
    </message>
    <message>
        <source>&amp;Save Image...</source>
        <translation>&amp;ذخیره عکس...</translation>
    </message>
    <message>
        <source>URI</source>
        <translation type="unfinished">آدرس اینترنتی</translation>
    </message>
    <message>
        <source>Address</source>
        <translation>آدرس</translation>
    </message>
    <message>
        <source>Amount</source>
        <translation>مبلغ</translation>
    </message>
    <message>
        <source>Label</source>
        <translation>برچسب</translation>
    </message>
    <message>
        <source>Message</source>
        <translation>پیام</translation>
    </message>
    <message>
        <source>Resulting URI too long, try to reduce the text for label / message.</source>
        <translation>URL ایجاد شده خیلی طولانی است. سعی کنید طول برچسب و یا پیام را کمتر کنید.</translation>
    </message>
    <message>
        <source>Error encoding URI into QR Code.</source>
        <translation>خطا در تبدیل نشانی اینترنتی به صورت کد QR.</translation>
    </message>
</context>
<context>
    <name>RecentRequestsTableModel</name>
    <message>
        <source>Date</source>
        <translation>تاریخ</translation>
    </message>
    <message>
        <source>Label</source>
        <translation>برچسب</translation>
    </message>
    <message>
        <source>Message</source>
        <translation>پیام</translation>
    </message>
    <message>
        <source>(no label)</source>
        <translation>(بدون برچسب)</translation>
    </message>
    </context>
<context>
    <name>SendCoinsDialog</name>
    <message>
        <source>Send Coins</source>
        <translation>ارسال سکه</translation>
    </message>
    <message>
        <source>Inputs...</source>
        <translation>ورودی‌ها...</translation>
    </message>
    <message>
        <source>automatically selected</source>
        <translation>به طور خودکار انتخاب شدند</translation>
    </message>
    <message>
        <source>Insufficient funds!</source>
        <translation>بود جه نا کافی </translation>
    </message>
    <message>
        <source>Quantity:</source>
        <translation>تعداد:</translation>
    </message>
    <message>
        <source>Bytes:</source>
        <translation>بایت ها:</translation>
    </message>
    <message>
        <source>Amount:</source>
        <translation>مبلغ:</translation>
    </message>
    <message>
        <source>Fee:</source>
        <translation>هزینه:</translation>
    </message>
    <message>
        <source>After Fee:</source>
        <translation>هزینه ی پسین:</translation>
    </message>
    <message>
        <source>Change:</source>
        <translation>پول خورد:</translation>
    </message>
    <message>
        <source>Transaction Fee:</source>
        <translation>هزینهٔ تراکنش:</translation>
    </message>
    <message>
        <source>Choose...</source>
        <translation>انتخاب...</translation>
    </message>
    <message>
        <source>per kilobyte</source>
        <translation>در هر کیلوبایت</translation>
    </message>
    <message>
        <source>Hide</source>
        <translation>پنهان کردن</translation>
    </message>
    <message>
        <source>Recommended:</source>
        <translation>توصیه شده:</translation>
    </message>
    <message>
        <source>Custom:</source>
        <translation>سفارشی:</translation>
    </message>
    <message>
        <source>Send to multiple recipients at once</source>
        <translation>ارسال به چند دریافت‌کنندهٔ به‌طور همزمان</translation>
    </message>
    <message>
        <source>Add &amp;Recipient</source>
        <translation>&amp;دریافت‌کنندهٔ جدید</translation>
    </message>
    <message>
        <source>Clear all fields of the form.</source>
        <translation>تمام قسمت های فرم را خالی کن.</translation>
    </message>
    <message>
        <source>Clear &amp;All</source>
        <translation>پاکسازی &amp;همه</translation>
    </message>
    <message>
        <source>Balance:</source>
        <translation>تزار:</translation>
    </message>
    <message>
        <source>Confirm the send action</source>
        <translation>عملیات ارسال را تأیید کنید</translation>
    </message>
    <message>
        <source>S&amp;end</source>
        <translation>&amp;ارسال</translation>
    </message>
    <message>
        <source>Copy quantity</source>
        <translation>کپی تعداد</translation>
    </message>
    <message>
        <source>Copy amount</source>
        <translation>کپی مقدار</translation>
    </message>
    <message>
        <source>Copy fee</source>
        <translation>رونوشت کارمزد</translation>
    </message>
    <message>
        <source>Copy bytes</source>
        <translation>کپی کردن بایت ها</translation>
    </message>
    <message>
        <source>Copy change</source>
        <translation>کپی کردن تغییر</translation>
    </message>
    <message>
        <source>Are you sure you want to send?</source>
        <translation>آیا مطمئن هستید که می خواهید ارسال کنید؟</translation>
    </message>
    <message>
        <source>or</source>
        <translation>یا</translation>
    </message>
    <message>
        <source>Confirm send coins</source>
        <translation>ارسال سکه را تأیید کنید</translation>
    </message>
    <message>
        <source>The amount to pay must be larger than 0.</source>
        <translation>مبلغ پرداخت باید بیشتر از ۰ باشد.</translation>
    </message>
    <message>
        <source>The amount exceeds your balance.</source>
        <translation>میزان پرداخت از تراز شما بیشتر است.</translation>
    </message>
    <message>
        <source>The total exceeds your balance when the %1 transaction fee is included.</source>
        <translation>با احتساب هزینهٔ %1 برای هر تراکنش، مجموع میزان پرداختی از مبلغ تراز شما بیشتر می‌شود.</translation>
    </message>
    <message>
        <source>Payment request expired.</source>
        <translation>درخواست پرداخت منقضی شد.</translation>
    </message>
    <message>
        <source>(no label)</source>
        <translation>(بدون برچسب)</translation>
    </message>
</context>
<context>
    <name>SendCoinsEntry</name>
    <message>
        <source>A&amp;mount:</source>
        <translation>A&amp;مبلغ :</translation>
    </message>
    <message>
        <source>Pay &amp;To:</source>
        <translation>پرداخ&amp;ت به:</translation>
    </message>
    <message>
        <source>&amp;Label:</source>
        <translation>&amp;برچسب:</translation>
    </message>
    <message>
        <source>Choose previously used address</source>
        <translation>انتخاب نشانی پیش‌تر استفاده شده</translation>
    </message>
    <message>
        <source>This is a normal payment.</source>
        <translation>این یک پرداخت عادی است</translation>
    </message>
    <message>
        <source>The Bitcoin address to send the payment to</source>
        <translation>نشانی بیت‌کوین برای ارسال پرداخت به آن</translation>
    </message>
    <message>
        <source>Alt+A</source>
        <translation>Alt+A</translation>
    </message>
    <message>
        <source>Paste address from clipboard</source>
        <translation>چسباندن نشانی از حافظهٔ سیستم</translation>
    </message>
    <message>
        <source>Alt+P</source>
        <translation>Alt+P</translation>
    </message>
    <message>
        <source>Remove this entry</source>
        <translation>حذف این مدخل</translation>
    </message>
    <message>
        <source>Message:</source>
        <translation>پیام:</translation>
    </message>
    <message>
        <source>Pay To:</source>
        <translation>پرداخت به:</translation>
    </message>
    <message>
        <source>Memo:</source>
        <translation>یادداشت:</translation>
    </message>
    <message>
        <source>Enter a label for this address to add it to your address book</source>
        <translation>برای این نشانی یک برچسب وارد کنید تا در دفترچهٔ آدرس ذخیره شود</translation>
    </message>
</context>
<context>
    <name>SendConfirmationDialog</name>
    <message>
        <source>Yes</source>
        <translation>بله</translation>
    </message>
</context>
<context>
    <name>ShutdownWindow</name>
    <message>
        <source>%1 is shutting down...</source>
        <translation>%1 در حال خاموش شدن است...</translation>
    </message>
    </context>
<context>
    <name>SignVerifyMessageDialog</name>
    <message>
        <source>Signatures - Sign / Verify a Message</source>
        <translation>امضاها - امضا / تأیید یک پیام</translation>
    </message>
    <message>
        <source>&amp;Sign Message</source>
        <translation>ا&amp;مضای پیام</translation>
    </message>
    <message>
        <source>The Bitcoin address to sign the message with</source>
        <translation>نشانی بیت‌کوین برای امضاء پیغام با آن</translation>
    </message>
    <message>
        <source>Choose previously used address</source>
        <translation>انتخاب نشانی پیشتر استفاده شده</translation>
    </message>
    <message>
        <source>Alt+A</source>
        <translation>Alt+A</translation>
    </message>
    <message>
        <source>Paste address from clipboard</source>
        <translation>چسباندن نشانی از حافظهٔ سیستم</translation>
    </message>
    <message>
        <source>Alt+P</source>
        <translation>Alt+P</translation>
    </message>
    <message>
        <source>Enter the message you want to sign here</source>
        <translation>پیامی را که می‌خواهید امضا کنید در اینجا وارد کنید</translation>
    </message>
    <message>
        <source>Signature</source>
        <translation>امضا</translation>
    </message>
    <message>
        <source>Copy the current signature to the system clipboard</source>
        <translation>امضای فعلی را به حافظهٔ سیستم کپی کن</translation>
    </message>
    <message>
        <source>Sign the message to prove you own this Bitcoin address</source>
        <translation>برای اثبات تعلق این نشانی به شما، پیام را امضا کنید</translation>
    </message>
    <message>
        <source>Sign &amp;Message</source>
        <translation>ا&amp;مضای پیام</translation>
    </message>
    <message>
        <source>Reset all sign message fields</source>
        <translation>بازنشانی تمام فیلدهای پیام</translation>
    </message>
    <message>
        <source>Clear &amp;All</source>
        <translation>پاک &amp;کردن همه</translation>
    </message>
    <message>
        <source>&amp;Verify Message</source>
        <translation>&amp;شناسایی پیام</translation>
    </message>
    <message>
        <source>The Bitcoin address the message was signed with</source>
        <translation>نشانی بیت‌کوین که پیغام با آن امضاء شده</translation>
    </message>
    <message>
        <source>Verify the message to ensure it was signed with the specified Bitcoin address</source>
        <translation>برای حصول اطمینان از اینکه پیام با نشانی بیت‌کوین مشخص شده امضا است یا خیر، پیام را شناسایی کنید</translation>
    </message>
    <message>
        <source>Verify &amp;Message</source>
        <translation>&amp;شناسایی پیام</translation>
    </message>
    <message>
        <source>Reset all verify message fields</source>
        <translation>بازنشانی تمام فیلدهای پیام</translation>
    </message>
    <message>
        <source>Click "Sign Message" to generate signature</source>
        <translation>برای ایجاد یک امضای جدید روی «امضای پیام» کلیک کنید</translation>
    </message>
    <message>
        <source>The entered address is invalid.</source>
        <translation>نشانی وارد شده نامعتبر است.</translation>
    </message>
    <message>
        <source>Please check the address and try again.</source>
        <translation>لطفاً نشانی را بررسی کنید و دوباره تلاش کنید.</translation>
    </message>
    <message>
        <source>The entered address does not refer to a key.</source>
        <translation>نشانی وارد شده به هیچ کلیدی اشاره نمی‌کند.</translation>
    </message>
    <message>
        <source>Wallet unlock was cancelled.</source>
        <translation>عملیات باز کرن قفل کیف پول لغو شد.</translation>
    </message>
    <message>
        <source>Private key for the entered address is not available.</source>
        <translation>کلید خصوصی برای نشانی وارد شده در دسترس نیست.</translation>
    </message>
    <message>
        <source>Message signing failed.</source>
        <translation>امضای پیام با شکست مواجه شد.</translation>
    </message>
    <message>
        <source>Message signed.</source>
        <translation>پیام امضا شد.</translation>
    </message>
    <message>
        <source>The signature could not be decoded.</source>
        <translation>امضا نمی‌تواند کدگشایی شود.</translation>
    </message>
    <message>
        <source>Please check the signature and try again.</source>
        <translation>لطفاً امضا را بررسی نموده و دوباره تلاش کنید.</translation>
    </message>
    <message>
        <source>The signature did not match the message digest.</source>
        <translation>امضا با خلاصهٔ پیام مطابقت ندارد.</translation>
    </message>
    <message>
        <source>Message verification failed.</source>
        <translation>شناسایی پیام با شکست مواجه شد.</translation>
    </message>
    <message>
        <source>Message verified.</source>
        <translation>پیام شناسایی شد.</translation>
    </message>
</context>
<context>
    <name>SplashScreen</name>
    <message>
        <source>[testnet]</source>
        <translation>آزمایش شبکه</translation>
    </message>
</context>
<context>
    <name>TrafficGraphWidget</name>
    <message>
        <source>KB/s</source>
        <translation>کیلوبایت</translation>
    </message>
</context>
<context>
    <name>TransactionDesc</name>
    <message numerus="yes">
        <source>Open for %n more block(s)</source>
        <translation><numerusform>باز برای %n بلوک دیگر</numerusform></translation>
    </message>
    <message>
        <source>Open until %1</source>
        <translation>باز تا %1</translation>
    </message>
    <message>
        <source>%1/offline</source>
        <translation>%1/آفلاین</translation>
    </message>
    <message>
        <source>%1/unconfirmed</source>
        <translation>%1/تأیید نشده</translation>
    </message>
    <message>
        <source>%1 confirmations</source>
        <translation>%1 تأییدیه</translation>
    </message>
    <message>
        <source>Status</source>
        <translation>وضعیت</translation>
    </message>
    <message>
        <source>, has not been successfully broadcast yet</source>
        <translation>، هنوز با موفقیت ارسال نشده</translation>
    </message>
    <message numerus="yes">
        <source>, broadcast through %n node(s)</source>
        <translation><numerusform>، پخش از طریق %n گره</numerusform></translation>
    </message>
    <message>
        <source>Date</source>
        <translation>تاریخ</translation>
    </message>
    <message>
        <source>Source</source>
        <translation>منبع</translation>
    </message>
    <message>
        <source>Generated</source>
        <translation>تولید شده</translation>
    </message>
    <message>
        <source>From</source>
        <translation>فرستنده</translation>
    </message>
    <message>
        <source>unknown</source>
        <translation>ناشناس</translation>
    </message>
    <message>
        <source>To</source>
        <translation>گیرنده</translation>
    </message>
    <message>
        <source>own address</source>
        <translation>آدرس شما</translation>
    </message>
    <message>
        <source>label</source>
        <translation>برچسب</translation>
    </message>
    <message>
        <source>Credit</source>
        <translation>بدهی</translation>
    </message>
    <message numerus="yes">
        <source>matures in %n more block(s)</source>
        <translation><numerusform>بلوغ در %n بلوک دیگر</numerusform></translation>
    </message>
    <message>
        <source>not accepted</source>
        <translation>پذیرفته نشد</translation>
    </message>
    <message>
        <source>Debit</source>
        <translation>اعتبار</translation>
    </message>
    <message>
        <source>Transaction fee</source>
        <translation>هزینهٔ تراکنش</translation>
    </message>
    <message>
        <source>Net amount</source>
        <translation>مبلغ خالص</translation>
    </message>
    <message>
        <source>Message</source>
        <translation>پیام</translation>
    </message>
    <message>
        <source>Comment</source>
        <translation>نظر</translation>
    </message>
    <message>
        <source>Transaction ID</source>
        <translation>شناسهٔ تراکنش</translation>
    </message>
    <message>
        <source>Debug information</source>
        <translation>اطلاعات اشکال‌زدایی</translation>
    </message>
    <message>
        <source>Transaction</source>
        <translation>تراکنش</translation>
    </message>
    <message>
        <source>Inputs</source>
        <translation>ورودی‌ها</translation>
    </message>
    <message>
        <source>Amount</source>
        <translation>مبلغ</translation>
    </message>
    <message>
        <source>true</source>
        <translation>درست</translation>
    </message>
    <message>
        <source>false</source>
        <translation>نادرست</translation>
    </message>
</context>
<context>
    <name>TransactionDescDialog</name>
    <message>
        <source>This pane shows a detailed description of the transaction</source>
        <translation>این پانل شامل توصیف کاملی از جزئیات تراکنش است</translation>
    </message>
    </context>
<context>
    <name>TransactionTableModel</name>
    <message>
        <source>Date</source>
        <translation>تاریخ</translation>
    </message>
    <message>
        <source>Type</source>
        <translation>نوع</translation>
    </message>
    <message>
        <source>Label</source>
        <translation>برچسب</translation>
    </message>
    <message numerus="yes">
        <source>Open for %n more block(s)</source>
        <translation><numerusform>باز برای %n بلوک دیگر</numerusform></translation>
    </message>
    <message>
        <source>Open until %1</source>
        <translation>باز شده تا %1</translation>
    </message>
    <message>
        <source>Offline</source>
        <translation>آفلاین</translation>
    </message>
    <message>
        <source>Unconfirmed</source>
        <translation>تایید نشده</translation>
    </message>
    <message>
        <source>Confirmed (%1 confirmations)</source>
        <translation>تأیید شده (%1 تأییدیه)</translation>
    </message>
    <message>
        <source>This block was not received by any other nodes and will probably not be accepted!</source>
        <translation>این بلوک از هیچ همتای دیگری دریافت نشده است و احتمال می‌رود پذیرفته نشود!</translation>
    </message>
    <message>
        <source>Generated but not accepted</source>
        <translation>تولید شده ولی قبول نشده</translation>
    </message>
    <message>
        <source>Received with</source>
        <translation>دریافت‌شده با</translation>
    </message>
    <message>
        <source>Received from</source>
        <translation>دریافت‌شده از</translation>
    </message>
    <message>
        <source>Sent to</source>
        <translation>ارسال‌شده به</translation>
    </message>
    <message>
        <source>Payment to yourself</source>
        <translation>پر داخت به خودتان</translation>
    </message>
    <message>
        <source>Mined</source>
        <translation>استخراج‌شده</translation>
    </message>
    <message>
        <source>(n/a)</source>
        <translation>(ناموجود)</translation>
    </message>
    <message>
        <source>(no label)</source>
        <translation>(بدون برچسب)</translation>
    </message>
    <message>
        <source>Transaction status. Hover over this field to show number of confirmations.</source>
        <translation>وضعیت تراکنش. نشانگر را روی این فیلد نگه دارید تا تعداد تأییدیه‌ها نشان داده شود.</translation>
    </message>
    <message>
        <source>Date and time that the transaction was received.</source>
        <translation>تاریخ و ساعت دریافت تراکنش.</translation>
    </message>
    <message>
        <source>Type of transaction.</source>
        <translation>نوع تراکنش.</translation>
    </message>
    <message>
        <source>Amount removed from or added to balance.</source>
        <translation>مبلغ کسر شده و یا اضافه شده به تراز.</translation>
    </message>
</context>
<context>
    <name>TransactionView</name>
    <message>
        <source>All</source>
        <translation>همه</translation>
    </message>
    <message>
        <source>Today</source>
        <translation>امروز</translation>
    </message>
    <message>
        <source>This week</source>
        <translation>این هفته</translation>
    </message>
    <message>
        <source>This month</source>
        <translation>این ماه</translation>
    </message>
    <message>
        <source>Last month</source>
        <translation>ماه گذشته</translation>
    </message>
    <message>
        <source>This year</source>
        <translation>امسال</translation>
    </message>
    <message>
        <source>Range...</source>
        <translation>محدوده...</translation>
    </message>
    <message>
        <source>Received with</source>
        <translation>دریافت‌شده با </translation>
    </message>
    <message>
        <source>Sent to</source>
        <translation>ارسال به</translation>
    </message>
    <message>
        <source>To yourself</source>
        <translation>به خودتان</translation>
    </message>
    <message>
        <source>Mined</source>
        <translation>استخراج‌شده</translation>
    </message>
    <message>
        <source>Other</source>
        <translation>دیگر</translation>
    </message>
    <message>
        <source>Min amount</source>
        <translation>مبلغ حداقل</translation>
    </message>
    <message>
        <source>Copy address</source>
        <translation>کپی ادرس</translation>
    </message>
    <message>
        <source>Copy label</source>
        <translation>کپی برچسب</translation>
    </message>
    <message>
        <source>Copy amount</source>
        <translation>کپی مقدار</translation>
    </message>
    <message>
        <source>Copy transaction ID</source>
        <translation>کپی شناسهٔ تراکنش</translation>
    </message>
    <message>
        <source>Edit label</source>
        <translation>ویرایش برچسب</translation>
    </message>
    <message>
        <source>Show transaction details</source>
        <translation>نمایش جزئیات تراکنش</translation>
    </message>
    <message>
        <source>Comma separated file (*.csv)</source>
        <translation>فایل جدا شده با ویرگول(*.csv)</translation>
    </message>
    <message>
        <source>Confirmed</source>
        <translation>تأیید شده</translation>
    </message>
    <message>
        <source>Date</source>
        <translation>تاریخ</translation>
    </message>
    <message>
        <source>Type</source>
        <translation>نوع</translation>
    </message>
    <message>
        <source>Label</source>
        <translation>برچسب</translation>
    </message>
    <message>
        <source>Address</source>
        <translation>آدرس</translation>
    </message>
    <message>
        <source>ID</source>
        <translation>شناسه</translation>
    </message>
    <message>
        <source>Exporting Failed</source>
        <translation>صدور موفق نبود</translation>
    </message>
    <message>
        <source>Exporting Successful</source>
        <translation>استخراج موفق</translation>
    </message>
    <message>
        <source>Range:</source>
        <translation>محدوده:</translation>
    </message>
    <message>
        <source>to</source>
        <translation>به</translation>
    </message>
</context>
<context>
    <name>UnitDisplayStatusBarControl</name>
    </context>
<context>
    <name>WalletFrame</name>
    </context>
<context>
    <name>WalletModel</name>
    <message>
        <source>Send Coins</source>
        <translation>ارسال وجه</translation>
    </message>
    </context>
<context>
    <name>WalletView</name>
    <message>
<<<<<<< HEAD
        <source>Export the data in the current tab to a file</source>
        <translation>صدور داده‌های برگهٔ فعلی به یک پرونده</translation>
=======
        <source>&amp;Export</source>
        <translation>&amp;صدور</translation>
    </message>
    <message>
        <source>Export the data in the current tab to a file</source>
        <translation>داده ها  نوارِ جاری را به فایل انتقال دهید</translation>
    </message>
    <message>
        <source>Backup Wallet</source>
        <translation>نسخهٔ پشتیبان کیف پول</translation>
    </message>
    <message>
        <source>Wallet Data (*.dat)</source>
        <translation>دادهٔ کیف پول (*.dat)</translation>
    </message>
    <message>
        <source>Backup Failed</source>
        <translation>خطا در پشتیبان‌گیری</translation>
    </message>
    <message>
        <source>Backup Successful</source>
        <translation>پشتیبان‌گیری موفق</translation>
>>>>>>> 6eccb372
    </message>
    </context>
<context>
    <name>bitcoin-core</name>
    <message>
        <source>Options:</source>
        <translation>گزینه‌ها:</translation>
    </message>
    <message>
        <source>Specify data directory</source>
        <translation>مشخص کردن دایرکتوری داده‌ها</translation>
    </message>
    <message>
        <source>Connect to a node to retrieve peer addresses, and disconnect</source>
        <translation>اتصال به یک گره برای دریافت آدرس‌های همتا و قطع اتصال پس از اتمام عملیات</translation>
    </message>
    <message>
        <source>Specify your own public address</source>
        <translation>آدرس عمومی خود را مشخص کنید</translation>
    </message>
    <message>
        <source>Accept command line and JSON-RPC commands</source>
        <translation>پذیرش دستورات خط فرمان و دستورات JSON-RPC</translation>
    </message>
    <message>
        <source>Run in the background as a daemon and accept commands</source>
        <translation>اجرا در پشت زمینه به‌صورت یک سرویس و پذیرش دستورات</translation>
    </message>
    <message>
        <source>Bitcoin Core</source>
        <translation> هسته Bitcoin </translation>
    </message>
    <message>
        <source>Bind to given address and always listen on it. Use [host]:port notation for IPv6</source>
        <translation>مقید به نشانی داده شده باشید و همیشه از آن پیروی کنید. از نشانه گذاری استاندار IPv6 به صورت Host]:Port] استفاده کنید.</translation>
    </message>
    <message>
        <source>Execute command when a wallet transaction changes (%s in cmd is replaced by TxID)</source>
        <translation>هنگامی که یک تراکنش در کیف پولی رخ می دهد، دستور را اجرا کن(%s در دستورات بوسیله ی TxID جایگزین می شود)</translation>
    </message>
    <message>
        <source>This is a pre-release test build - use at your own risk - do not use for mining or merchant applications</source>
        <translation>این یک نسخه ی آزمایشی است - با مسئولیت خودتان از آن استفاده کنید -  آن را در معدن و بازرگانی بکار نگیرید.</translation>
    </message>
    <message>
        <source>Accept connections from outside (default: 1 if no -proxy or -connect)</source>
        <translation>پذیرش اتصالات از بیرون (پیش فرض:1 بدون پراکسی یا اتصال)</translation>
    </message>
    <message>
        <source>Block creation options:</source>
        <translation>بستن گزینه ایجاد</translation>
    </message>
    <message>
        <source>Connection options:</source>
        <translation>گزینه‌های اتصال:</translation>
    </message>
    <message>
        <source>Copyright (C) %i-%i</source>
        <translation>حق تألیف (C) %i-%i</translation>
    </message>
    <message>
        <source>Corrupted block database detected</source>
        <translation>یک پایگاه داده ی بلوک خراب یافت شد</translation>
    </message>
    <message>
        <source>Do you want to rebuild the block database now?</source>
        <translation>آیا مایلید که اکنون پایگاه داده ی بلوک را بازسازی کنید؟</translation>
    </message>
    <message>
        <source>Error initializing block database</source>
        <translation>خطا در آماده سازی پایگاه داده ی بلوک</translation>
    </message>
    <message>
        <source>Error loading %s</source>
        <translation>خطا در بارگیری %s</translation>
    </message>
    <message>
        <source>Error loading block database</source>
        <translation>خطا در بارگذاری پایگاه داده ها</translation>
    </message>
    <message>
        <source>Error opening block database</source>
        <translation>خطا در بازگشایی پایگاه داده ی بلوک</translation>
    </message>
    <message>
        <source>Error: Disk space is low!</source>
        <translation>خطا: فضای دیسک کم است!</translation>
    </message>
    <message>
        <source>Failed to listen on any port. Use -listen=0 if you want this.</source>
        <translation>شنیدن هر گونه درگاه انجام پذیر نیست. ازlisten=0  برای اینکار استفاده کیند.</translation>
    </message>
    <message>
        <source>Importing...</source>
        <translation>در حال پیاده‌سازی...</translation>
    </message>
    <message>
        <source>Loading P2P addresses...</source>
        <translation>بار گیری آدرس ها</translation>
    </message>
    <message>
        <source>Loading banlist...</source>
        <translation>بارگذاری لیست‌سیاه...</translation>
    </message>
    <message>
        <source>Print this help message and exit</source>
        <translation>چاپ ایت پیام کمک و خروج</translation>
    </message>
    <message>
        <source>Print version and exit</source>
        <translation>چاپ نسخه و خروج</translation>
    </message>
    <message>
        <source>Verifying blocks...</source>
        <translation>در حال بازبینی بلوک‌ها...</translation>
    </message>
    <message>
        <source>Wallet options:</source>
        <translation>گزینه‌های کیف پول:</translation>
    </message>
    <message>
        <source>(default: %u)</source>
        <translation>(پیش‌فرض %u)</translation>
    </message>
    <message>
        <source>Information</source>
        <translation>اطلاعات</translation>
    </message>
    <message>
        <source>Send trace/debug info to console instead of debug.log file</source>
        <translation>اطلاعات ردگیری/اشکال‌زدایی را به جای فایل لاگ اشکال‌زدایی به کنسول بفرستید</translation>
    </message>
    <message>
        <source>Shrink debug.log file on client startup (default: 1 when no -debug)</source>
        <translation>فایل debug.log  را در startup مشتری کوچک کن (پیش فرض:1 اگر اشکال زدایی روی نداد)</translation>
    </message>
    <message>
        <source>Transaction amount too small</source>
        <translation>مقدار تراکنش بسیار کم است</translation>
    </message>
    <message>
        <source>Transaction too large</source>
        <translation>تراکنش بسیار بزرگ است</translation>
    </message>
    <message>
        <source>Username for JSON-RPC connections</source>
        <translation>JSON-RPC شناسه برای ارتباطات</translation>
    </message>
    <message>
        <source>Verifying wallet(s)...</source>
        <translation>در حال بازبینی کیف پول...</translation>
    </message>
    <message>
        <source>Warning</source>
        <translation>هشدار</translation>
    </message>
    <message>
        <source>Warning: unknown new rules activated (versionbit %i)</source>
        <translation>هشدار: قوانین جدید ناشناخته‌ای فعال شده‌اند (نسخه‌بیت %i)</translation>
    </message>
    <message>
        <source>Password for JSON-RPC connections</source>
        <translation>JSON-RPC عبارت عبور برای ارتباطات</translation>
    </message>
    <message>
        <source>Execute command when the best block changes (%s in cmd is replaced by block hash)</source>
        <translation>زمانی که بهترین بلاک تغییر کرد، دستور را اجرا کن (%s در cmd با block hash جایگزین شده است)</translation>
    </message>
    <message>
        <source>Allow DNS lookups for -addnode, -seednode and -connect</source>
        <translation>به DNS اجازه بده تا برای addnode ، seednode و اتصال جستجو کند</translation>
    </message>
    <message>
        <source>(default: %s)</source>
        <translation>(پیش‌فرض %s)</translation>
    </message>
    <message>
        <source>Unknown network specified in -onlynet: '%s'</source>
        <translation>شبکه مشخص شده غیرقابل شناسایی در onlynet: '%s'</translation>
    </message>
    <message>
        <source>Insufficient funds</source>
        <translation>بود جه نا کافی </translation>
    </message>
    <message>
        <source>Loading block index...</source>
        <translation>بار گیری شاخص بلوک</translation>
    </message>
    <message>
        <source>Loading wallet...</source>
        <translation>بار گیری والت</translation>
    </message>
    <message>
        <source>Cannot downgrade wallet</source>
        <translation>امکان تنزل نسخه در wallet وجود ندارد</translation>
    </message>
    <message>
        <source>Rescanning...</source>
        <translation>اسکان مجدد</translation>
    </message>
    <message>
        <source>Done loading</source>
        <translation>بار گیری انجام شده است</translation>
    </message>
    <message>
        <source>Error</source>
        <translation>خطا</translation>
    </message>
</context>
</TS><|MERGE_RESOLUTION|>--- conflicted
+++ resolved
@@ -99,11 +99,7 @@
     </message>
     <message>
         <source>There was an error trying to save the address list to %1. Please try again.</source>
-<<<<<<< HEAD
         <translation>خطا در ذخیره‌سازی لیست آدرس‌ها در %1.</translation>
-=======
-        <translation>خطایی هنگام تلاش برای ذخیرهٔ لیست آدرس ها در %1 رخ داد.</translation>
->>>>>>> 6eccb372
     </message>
 </context>
 <context>
@@ -140,13 +136,12 @@
         <translation>تکرار گذرواژهٔ جدید</translation>
     </message>
     <message>
-<<<<<<< HEAD
         <source>Show password</source>
         <translation>نمایش گذرواژه</translation>
-=======
+    </message>
+    <message>
         <source>Enter the new passphrase to the wallet.&lt;br/&gt;Please use a passphrase of &lt;b&gt;ten or more random characters&lt;/b&gt;, or &lt;b&gt;eight or more words&lt;/b&gt;.</source>
         <translation>رمز جدید کیف پول خود را وارد کنید.&lt;br/&gt;از رمز عبوری استفاده کنید که&lt;b&gt; حداقل 10  کاراکتر تصادفی &lt;/b&gt; و یا &lt;b&gt; حداقل 8 حرف داشته باشد.&lt;/b&gt;</translation>
->>>>>>> 6eccb372
     </message>
     <message>
         <source>Encrypt wallet</source>
@@ -708,7 +703,7 @@
     </message>
     <message>
         <source>New key generation failed.</source>
-        <translation>ایجاد کلید جدید با شکست مواجه شد.</translation>
+        <translation>تولید کلید جدید ناموفق بود.</translation>
     </message>
 </context>
 <context>
@@ -1283,6 +1278,10 @@
         <translation>استخر حافظه</translation>
     </message>
     <message>
+        <source>Current number of transactions</source>
+        <translation>تعداد تراکنش های فعلی</translation>
+    </message>
+    <message>
         <source>Memory usage</source>
         <translation>مصرف حافظه</translation>
     </message>
@@ -1442,6 +1441,10 @@
         <translation>کپی برچسب</translation>
     </message>
     <message>
+        <source>Copy message</source>
+        <translation>کپی پیام</translation>
+    </message>
+    <message>
         <source>Copy amount</source>
         <translation>کپی مقدار</translation>
     </message>
@@ -1507,6 +1510,10 @@
         <source>(no label)</source>
         <translation>(بدون برچسب)</translation>
     </message>
+    <message>
+        <source>(no message)</source>
+        <translation>(بدون پیام)</translation>
+    </message>
     </context>
 <context>
     <name>SendCoinsDialog</name>
@@ -1629,6 +1636,10 @@
     <message>
         <source>or</source>
         <translation>یا</translation>
+    </message>
+    <message>
+        <source>Transaction fee</source>
+        <translation>هزینهٔ تراکنش</translation>
     </message>
     <message>
         <source>Confirm send coins</source>
@@ -1921,7 +1932,7 @@
     </message>
     <message>
         <source>From</source>
-        <translation>فرستنده</translation>
+        <translation>از</translation>
     </message>
     <message>
         <source>unknown</source>
@@ -1929,7 +1940,7 @@
     </message>
     <message>
         <source>To</source>
-        <translation>گیرنده</translation>
+        <translation>به</translation>
     </message>
     <message>
         <source>own address</source>
@@ -1941,7 +1952,7 @@
     </message>
     <message>
         <source>Credit</source>
-        <translation>بدهی</translation>
+        <translation>اعتبار</translation>
     </message>
     <message numerus="yes">
         <source>matures in %n more block(s)</source>
@@ -1985,7 +1996,7 @@
     </message>
     <message>
         <source>Inputs</source>
-        <translation>ورودی‌ها</translation>
+        <translation>ورودی ها</translation>
     </message>
     <message>
         <source>Amount</source>
@@ -2004,7 +2015,7 @@
     <name>TransactionDescDialog</name>
     <message>
         <source>This pane shows a detailed description of the transaction</source>
-        <translation>این پانل شامل توصیف کاملی از جزئیات تراکنش است</translation>
+        <translation>این پنل شامل توصیف کاملی از جزئیات تراکنش است</translation>
     </message>
     </context>
 <context>
@@ -2051,15 +2062,15 @@
     </message>
     <message>
         <source>Received with</source>
-        <translation>دریافت‌شده با</translation>
+        <translation>دریافت شد با</translation>
     </message>
     <message>
         <source>Received from</source>
-        <translation>دریافت‌شده از</translation>
+        <translation>دریافت شد از</translation>
     </message>
     <message>
         <source>Sent to</source>
-        <translation>ارسال‌شده به</translation>
+        <translation>فرستاده شد به</translation>
     </message>
     <message>
         <source>Payment to yourself</source>
@@ -2071,7 +2082,7 @@
     </message>
     <message>
         <source>(n/a)</source>
-        <translation>(ناموجود)</translation>
+        <translation>(نامعلوم)</translation>
     </message>
     <message>
         <source>(no label)</source>
@@ -2114,7 +2125,7 @@
     </message>
     <message>
         <source>Last month</source>
-        <translation>ماه گذشته</translation>
+        <translation>ماه قبل</translation>
     </message>
     <message>
         <source>This year</source>
@@ -2126,11 +2137,11 @@
     </message>
     <message>
         <source>Received with</source>
-        <translation>دریافت‌شده با </translation>
+        <translation>دریافت شد با</translation>
     </message>
     <message>
         <source>Sent to</source>
-        <translation>ارسال به</translation>
+        <translation>فرستاده شد به</translation>
     </message>
     <message>
         <source>To yourself</source>
@@ -2173,6 +2184,10 @@
         <translation>نمایش جزئیات تراکنش</translation>
     </message>
     <message>
+        <source>Export Transaction History</source>
+        <translation>استخراج تاریخچه تراکنش ها</translation>
+    </message>
+    <message>
         <source>Comma separated file (*.csv)</source>
         <translation>فایل جدا شده با ویرگول(*.csv)</translation>
     </message>
@@ -2233,16 +2248,12 @@
 <context>
     <name>WalletView</name>
     <message>
-<<<<<<< HEAD
+        <source>&amp;Export</source>
+        <translation>&amp;صدور</translation>
+    </message>
+    <message>
         <source>Export the data in the current tab to a file</source>
         <translation>صدور داده‌های برگهٔ فعلی به یک پرونده</translation>
-=======
-        <source>&amp;Export</source>
-        <translation>&amp;صدور</translation>
-    </message>
-    <message>
-        <source>Export the data in the current tab to a file</source>
-        <translation>داده ها  نوارِ جاری را به فایل انتقال دهید</translation>
     </message>
     <message>
         <source>Backup Wallet</source>
@@ -2259,7 +2270,6 @@
     <message>
         <source>Backup Successful</source>
         <translation>پشتیبان‌گیری موفق</translation>
->>>>>>> 6eccb372
     </message>
     </context>
 <context>
@@ -2297,10 +2307,6 @@
         <translation>مقید به نشانی داده شده باشید و همیشه از آن پیروی کنید. از نشانه گذاری استاندار IPv6 به صورت Host]:Port] استفاده کنید.</translation>
     </message>
     <message>
-        <source>Execute command when a wallet transaction changes (%s in cmd is replaced by TxID)</source>
-        <translation>هنگامی که یک تراکنش در کیف پولی رخ می دهد، دستور را اجرا کن(%s در دستورات بوسیله ی TxID جایگزین می شود)</translation>
-    </message>
-    <message>
         <source>This is a pre-release test build - use at your own risk - do not use for mining or merchant applications</source>
         <translation>این یک نسخه ی آزمایشی است - با مسئولیت خودتان از آن استفاده کنید -  آن را در معدن و بازرگانی بکار نگیرید.</translation>
     </message>
@@ -2397,6 +2403,10 @@
         <translation>فایل debug.log  را در startup مشتری کوچک کن (پیش فرض:1 اگر اشکال زدایی روی نداد)</translation>
     </message>
     <message>
+        <source>This is experimental software.</source>
+        <translation>این یک نرم افزار آزمایشی است.</translation>
+    </message>
+    <message>
         <source>Transaction amount too small</source>
         <translation>مقدار تراکنش بسیار کم است</translation>
     </message>
