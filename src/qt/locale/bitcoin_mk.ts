--- conflicted
+++ resolved
@@ -284,13 +284,10 @@
         <source>Wallet</source>
         <translation>Паричник</translation>
     </message>
-<<<<<<< HEAD
-=======
     <message>
         <source>Encrypt Wallet</source>
         <translation type="unfinished">Криптирање на Паричник</translation>
     </message>
->>>>>>> a8868117
     </context>
 <context>
     <name>EditAddressDialog</name>
@@ -344,13 +341,6 @@
     </message>
 </context>
 <context>
-    <name>OpenURIDialog</name>
-    <message>
-        <source>URI:</source>
-        <translation>URI:</translation>
-    </message>
-    </context>
-<context>
     <name>OpenWalletActivity</name>
     </context>
 <context>
@@ -486,10 +476,6 @@
     <message>
         <source>Number of connections</source>
         <translation>Број на конекции</translation>
-    </message>
-    <message>
-        <source>Block chain</source>
-        <translation>Block chain</translation>
     </message>
     <message>
         <source>Wallet: </source>
@@ -645,6 +631,14 @@
     </context>
 <context>
     <name>SignVerifyMessageDialog</name>
+    <message>
+        <source>&amp;Verify Message</source>
+        <translation>&amp;Потврди порака</translation>
+    </message>
+    <message>
+        <source>Verify &amp;Message</source>
+        <translation type="unfinished">&amp;Потврди порака</translation>
+    </message>
     </context>
 <context>
     <name>TrafficGraphWidget</name>
@@ -705,6 +699,10 @@
     </context>
 <context>
     <name>WalletFrame</name>
+    <message>
+        <source>Error</source>
+        <translation>Грешка</translation>
+    </message>
     </context>
 <context>
     <name>WalletModel</name>
@@ -720,23 +718,19 @@
         <translation>Експортирај ги податоците од активното јазиче во датотека</translation>
     </message>
     <message>
+        <source>Backup Wallet</source>
+        <translation type="unfinished">Бекап на Паричник</translation>
+    </message>
+    <message>
+        <source>Cancel</source>
+        <translation type="unfinished">Откажи</translation>
+    </message>
+</context>
+<context>
+    <name>bitcoin-core</name>
+    <message>
         <source>Error</source>
         <translation>Грешка</translation>
     </message>
-    <message>
-        <source>Backup Wallet</source>
-        <translation type="unfinished">Бекап на Паричник</translation>
-    </message>
-    <message>
-        <source>Cancel</source>
-        <translation type="unfinished">Откажи</translation>
-    </message>
-</context>
-<context>
-    <name>bitcoin-core</name>
-    <message>
-        <source>Error</source>
-        <translation>Грешка</translation>
-    </message>
     </context>
 </TS>