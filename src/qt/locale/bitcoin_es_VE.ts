<TS language="es_VE" version="2.1">
<context>
    <name>AddressBookPage</name>
    <message>
        <source>Create a new address</source>
        <translation>Crear una nueva dirección</translation>
    </message>
    <message>
        <source>&amp;New</source>
        <translation>&amp;Nuevo</translation>
    </message>
    <message>
        <source>Copy the currently selected address to the system clipboard</source>
        <translation>Copiar la dirección seleccionada al portapapeles del sistema</translation>
    </message>
    <message>
        <source>&amp;Copy</source>
        <translation>&amp;Copiar</translation>
    </message>
    <message>
        <source>C&amp;lose</source>
        <translation>&amp;Cerrar</translation>
    </message>
    <message>
        <source>Delete the currently selected address from the list</source>
        <translation>Borrar de la lista la dirección seleccionada</translation>
    </message>
    <message>
        <source>Enter address or label to search</source>
        <translation>Introduzca una dirección o etiqueta que buscar</translation>
    </message>
    <message>
        <source>Export the data in the current tab to a file</source>
        <translation>Exportar a un archivo los datos de esta pestaña</translation>
    </message>
    <message>
        <source>&amp;Export</source>
        <translation>&amp;Exportar</translation>
    </message>
    <message>
        <source>&amp;Delete</source>
        <translation>&amp;Eliminar</translation>
    </message>
    <message>
        <source>Choose the address to send coins to</source>
        <translation>Escoja la dirección a la que se enviarán monedas</translation>
    </message>
    <message>
        <source>Choose the address to receive coins with</source>
        <translation>Escoja la dirección donde quiere recibir monedas</translation>
    </message>
    <message>
        <source>C&amp;hoose</source>
        <translation>Escoger</translation>
    </message>
    <message>
        <source>Sending addresses</source>
        <translation>Direcciones de envío</translation>
    </message>
    <message>
        <source>Receiving addresses</source>
        <translation>Direcciones de recepción</translation>
    </message>
    <message>
        <source>These are your Bitcoin addresses for sending payments. Always check the amount and the receiving address before sending coins.</source>
        <translation>Estas son sus direcciones Bitcoin para enviar pagos. Compruebe siempre la cantidad y la dirección de recibo antes de transferir monedas.</translation>
    </message>
    <message>
        <source>&amp;Copy Address</source>
        <translation>Copiar dirección</translation>
    </message>
    <message>
        <source>Copy &amp;Label</source>
        <translation>Copiar &amp;Etiqueta</translation>
    </message>
    <message>
        <source>&amp;Edit</source>
        <translation>&amp;Editar</translation>
    </message>
    <message>
        <source>Export Address List</source>
        <translation>Exportar la Lista de Direcciones</translation>
    </message>
    <message>
        <source>Comma separated file (*.csv)</source>
        <translation>Archivo de columnas separadas por coma (*.csv)</translation>
    </message>
    <message>
        <source>Exporting Failed</source>
        <translation>La exportación falló</translation>
    </message>
    <message>
        <source>There was an error trying to save the address list to %1. Please try again.</source>
        <translation>Hubo un error al intentar guardar la lista de direcciones a %1. Por favor trate de nuevo.</translation>
    </message>
</context>
<context>
    <name>AddressTableModel</name>
    <message>
        <source>Label</source>
        <translation>Etiqueta</translation>
    </message>
    <message>
        <source>Address</source>
        <translation>Dirección</translation>
    </message>
    <message>
        <source>(no label)</source>
        <translation>(sin etiqueta)</translation>
    </message>
</context>
<context>
    <name>AskPassphraseDialog</name>
    <message>
        <source>Passphrase Dialog</source>
        <translation>Diálogo de contraseña</translation>
    </message>
    <message>
        <source>Enter passphrase</source>
        <translation>Introducir contraseña</translation>
    </message>
    <message>
        <source>New passphrase</source>
        <translation>Nueva contraseña</translation>
    </message>
    <message>
        <source>Repeat new passphrase</source>
        <translation>Repita la nueva contraseña</translation>
    </message>
    <message>
        <source>Show passphrase</source>
        <translation>Mostrar la frase de contraseña</translation>
    </message>
    <message>
        <source>Encrypt wallet</source>
        <translation>Cifrar monedero</translation>
    </message>
    <message>
        <source>This operation needs your wallet passphrase to unlock the wallet.</source>
        <translation>Esta operación requiere su contraseña para desbloquear el monedero.</translation>
    </message>
    <message>
        <source>Unlock wallet</source>
        <translation>Desbloquear monedero</translation>
    </message>
    <message>
        <source>This operation needs your wallet passphrase to decrypt the wallet.</source>
        <translation>Esta operación requiere su contraseña para descifrar el monedero.</translation>
    </message>
    <message>
        <source>Decrypt wallet</source>
        <translation>Descifrar monedero</translation>
    </message>
    <message>
        <source>Change passphrase</source>
        <translation>Cambiar frase secreta</translation>
    </message>
    <message>
        <source>Confirm wallet encryption</source>
        <translation>Confirme cifrado del monedero</translation>
    </message>
    <message>
        <source>Warning: If you encrypt your wallet and lose your passphrase, you will &lt;b&gt;LOSE ALL OF YOUR BITCOINS&lt;/b&gt;!</source>
        <translation>Atención: Si cifra su monedero y pierde la contraseña, perderá ¡&lt;b&gt;TODOS SUS BITCOINS&lt;/b&gt;!</translation>
    </message>
    <message>
        <source>Are you sure you wish to encrypt your wallet?</source>
        <translation>¿Está seguro que desea cifrar su monedero?</translation>
    </message>
    <message>
        <source>Wallet encrypted</source>
        <translation>Monedero cifrado</translation>
    </message>
    <message>
        <source>Enter the new passphrase for the wallet.&lt;br/&gt;Please use a passphrase of &lt;b&gt;ten or more random characters&lt;/b&gt;, or &lt;b&gt;eight or more words&lt;/b&gt;.</source>
        <translation>Ingrese la nueva contraseña para la billetera. Use una contraseña de diez o más caracteres aleatorios, u ocho o más palabras.</translation>
    </message>
    <message>
<<<<<<< HEAD
=======
        <source>Enter the old passphrase and new passphrase for the wallet.</source>
        <translation>Introduzca la contraseña anterior y la contraseña nueva para este monedero.</translation>
    </message>
    <message>
>>>>>>> d4a64f61
        <source>Wallet to be encrypted</source>
        <translation>Billetera a ser cifrada</translation>
    </message>
    <message>
        <source>Your wallet is now encrypted. </source>
        <translation>Su billetera está ahora cifrada</translation>
    </message>
    <message>
        <source>IMPORTANT: Any previous backups you have made of your wallet file should be replaced with the newly generated, encrypted wallet file. For security reasons, previous backups of the unencrypted wallet file will become useless as soon as you start using the new, encrypted wallet.</source>
        <translation>IMPORTANTE: Algunas copias de seguridad que hayas hecho de tu archivo de billetera deberían ser reemplazadas con la billetera encriptada generada recientemente. Por razones de seguridad, las copias de seguridad previas del archivo de billetera sin cifrar serán inútiles tan pronto uses la nueva billetera encriptada.</translation>
    </message>
    <message>
        <source>Wallet encryption failed</source>
        <translation>Encriptado de monedero fallido</translation>
    </message>
    <message>
        <source>Wallet encryption failed due to an internal error. Your wallet was not encrypted.</source>
        <translation>Encriptación de billetera fallida debido a un error interno. Tu billetera no fue encriptada.</translation>
    </message>
    <message>
        <source>The supplied passphrases do not match.</source>
        <translation>Las frases secretas introducidas no concuerdan.</translation>
    </message>
    <message>
        <source>Wallet unlock failed</source>
        <translation>Desbloqueo de billetera fallido</translation>
    </message>
    <message>
        <source>The passphrase entered for the wallet decryption was incorrect.</source>
        <translation>La frase secreta introducida para la desencriptación de la billetera fué incorrecta.</translation>
    </message>
    <message>
        <source>Wallet decryption failed</source>
        <translation>Desencriptación de billetera fallida</translation>
    </message>
    <message>
        <source>Wallet passphrase was successfully changed.</source>
        <translation>La frase secreta de la billetera fué cambiada exitosamente.</translation>
    </message>
    <message>
        <source>Warning: The Caps Lock key is on!</source>
        <translation>Aviso: El bloqueo de mayúsculas está activado.</translation>
    </message>
</context>
<context>
    <name>BanTableModel</name>
    </context>
<context>
    <name>BitcoinGUI</name>
    <message>
        <source>Sign &amp;message...</source>
        <translation>Firmar &amp;mensaje...</translation>
    </message>
    <message>
        <source>Synchronizing with network...</source>
        <translation>Sincronizando con la red…</translation>
    </message>
    <message>
        <source>&amp;Overview</source>
        <translation>&amp;Vista general</translation>
    </message>
    <message>
        <source>Show general overview of wallet</source>
        <translation>Mostrar vista general del monedero</translation>
    </message>
    <message>
        <source>&amp;Transactions</source>
        <translation>&amp;Transacciones</translation>
    </message>
    <message>
        <source>Browse transaction history</source>
        <translation>Examinar el historial de transacciones</translation>
    </message>
    <message>
        <source>E&amp;xit</source>
        <translation>&amp;Salir</translation>
    </message>
    <message>
        <source>Quit application</source>
        <translation>Salir de la aplicación</translation>
    </message>
    <message>
        <source>Show information about %1</source>
        <translation>Mostrar información acerca de %1</translation>
    </message>
    <message>
        <source>About &amp;Qt</source>
        <translation>Acerca de &amp;Qt</translation>
    </message>
    <message>
        <source>Show information about Qt</source>
        <translation>Mostrar información acerca de Qt</translation>
    </message>
    <message>
        <source>&amp;Options...</source>
        <translation>&amp;Opciones...</translation>
    </message>
    <message>
        <source>&amp;Encrypt Wallet...</source>
        <translation>&amp;Cifrar monedero…</translation>
    </message>
    <message>
        <source>&amp;Backup Wallet...</source>
        <translation>Copia de &amp;respaldo del monedero...</translation>
    </message>
    <message>
        <source>&amp;Change Passphrase...</source>
        <translation>&amp;Cambiar la contraseña…</translation>
    </message>
    <message>
        <source>Open &amp;URI...</source>
        <translation>Abrir URI...</translation>
    </message>
    <message>
        <source>Create Wallet...</source>
        <translation>Crear Billetera...</translation>
    </message>
    <message>
        <source>Create a new wallet</source>
        <translation>Crear una nueva billetera</translation>
    </message>
    <message>
        <source>Wallet:</source>
        <translation type="unfinished">Billetera:</translation>
    </message>
    <message>
        <source>Network activity disabled.</source>
        <translation>Actividad de red deshabilitada.</translation>
    </message>
    <message>
        <source>Reindexing blocks on disk...</source>
        <translation>Reindexando bloques en disco...</translation>
    </message>
    <message>
        <source>Send coins to a Bitcoin address</source>
        <translation>Enviar monedas a una dirección Bitcoin</translation>
    </message>
    <message>
        <source>Backup wallet to another location</source>
        <translation>Copia de seguridad del monedero en otra ubicación</translation>
    </message>
    <message>
        <source>Change the passphrase used for wallet encryption</source>
        <translation>Cambiar la contraseña utilizada para el cifrado del monedero</translation>
    </message>
    <message>
        <source>&amp;Verify message...</source>
        <translation>&amp;Verificar mensaje...</translation>
    </message>
    <message>
        <source>&amp;Send</source>
        <translation>&amp;Enviar</translation>
    </message>
    <message>
        <source>&amp;Receive</source>
        <translation>&amp;Recibir</translation>
    </message>
    <message>
        <source>&amp;Show / Hide</source>
        <translation>Mo&amp;strar/ocultar</translation>
    </message>
    <message>
        <source>Show or hide the main Window</source>
        <translation>Mostrar u ocultar la ventana principal</translation>
    </message>
    <message>
        <source>Encrypt the private keys that belong to your wallet</source>
        <translation>Cifrar las claves privadas de su monedero</translation>
    </message>
    <message>
        <source>Sign messages with your Bitcoin addresses to prove you own them</source>
        <translation>Firmar mensajes con sus direcciones Bitcoin para demostrar la propiedad</translation>
    </message>
    <message>
        <source>Verify messages to ensure they were signed with specified Bitcoin addresses</source>
        <translation>Verificar mensajes comprobando que están firmados con direcciones Bitcoin concretas</translation>
    </message>
    <message>
        <source>&amp;File</source>
        <translation>&amp;Archivo</translation>
    </message>
    <message>
        <source>&amp;Settings</source>
        <translation>&amp;Configuración</translation>
    </message>
    <message>
        <source>&amp;Help</source>
        <translation>A&amp;yuda</translation>
    </message>
    <message>
        <source>Tabs toolbar</source>
        <translation>Barra de pestañas</translation>
    </message>
    <message>
        <source>Request payments (generates QR codes and bitcoin: URIs)</source>
        <translation>Solicitar pagos (genera codigo QR y URL's de Bitcoin)</translation>
    </message>
    <message>
        <source>Show the list of used sending addresses and labels</source>
        <translation>Mostrar la lista de direcciones de envío y etiquetas</translation>
    </message>
    <message>
        <source>Show the list of used receiving addresses and labels</source>
        <translation>Muestra la lista de direcciones de recepción y etiquetas</translation>
    </message>
    <message>
        <source>&amp;Command-line options</source>
        <translation>&amp;Opciones de linea de comando</translation>
    </message>
    <message>
        <source>Indexing blocks on disk...</source>
        <translation>Indexando bloques en el disco...</translation>
    </message>
    <message>
        <source>%1 behind</source>
        <translation>%1 atrás</translation>
    </message>
    <message>
        <source>Last received block was generated %1 ago.</source>
        <translation>El último bloque recibido fue generado hace %1.</translation>
    </message>
    <message>
        <source>Transactions after this will not yet be visible.</source>
        <translation>Las transacciones posteriores aún no están visibles.</translation>
    </message>
    <message>
        <source>Error</source>
        <translation>Error</translation>
    </message>
    <message>
        <source>Warning</source>
        <translation>Aviso</translation>
    </message>
    <message>
        <source>Information</source>
        <translation>Información</translation>
    </message>
    <message>
        <source>Up to date</source>
        <translation>Actualizado</translation>
    </message>
    <message>
        <source>Open node debugging and diagnostic console</source>
        <translation>Abrir la consola de depuración y diagnóstico</translation>
    </message>
    <message>
        <source>&amp;Sending addresses</source>
        <translation type="unfinished">&amp;Envío de direcciones</translation>
    </message>
    <message>
        <source>&amp;Receiving addresses</source>
        <translation type="unfinished">&amp;Direcciones de recepción</translation>
    </message>
    <message>
        <source>Close wallet</source>
        <translation>Cerrar monedero</translation>
    </message>
    <message>
        <source>No wallets available</source>
        <translation>Monederos no disponibles</translation>
    </message>
    <message>
        <source>&amp;Window</source>
        <translation>&amp;Ventana</translation>
    </message>
    <message>
        <source>Catching up...</source>
        <translation>Actualizando...</translation>
    </message>
    <message>
        <source>Sent transaction</source>
        <translation>Transacción enviada</translation>
    </message>
    <message>
        <source>Incoming transaction</source>
        <translation>Transacción entrante</translation>
    </message>
    <message>
        <source>Wallet is &lt;b&gt;encrypted&lt;/b&gt; and currently &lt;b&gt;unlocked&lt;/b&gt;</source>
        <translation>El monedero está &lt;b&gt;cifrado&lt;/b&gt; y actualmente &lt;b&gt;desbloqueado&lt;/b&gt;</translation>
    </message>
    <message>
        <source>Wallet is &lt;b&gt;encrypted&lt;/b&gt; and currently &lt;b&gt;locked&lt;/b&gt;</source>
        <translation>El monedero está &lt;b&gt;cifrado&lt;/b&gt; y actualmente &lt;b&gt;bloqueado&lt;/b&gt;</translation>
    </message>
    </context>
<context>
    <name>CoinControlDialog</name>
    <message>
        <source>Coin Selection</source>
        <translation>Selección de moneda</translation>
    </message>
    <message>
        <source>Quantity:</source>
        <translation>Cantidad:</translation>
    </message>
    <message>
        <source>Bytes:</source>
        <translation>Bytes:</translation>
    </message>
    <message>
        <source>Amount:</source>
        <translation>Cuantía:</translation>
    </message>
    <message>
        <source>Fee:</source>
        <translation>Tasa:</translation>
    </message>
    <message>
        <source>Dust:</source>
        <translation>Polvo:</translation>
    </message>
    <message>
        <source>After Fee:</source>
        <translation>Después de tasas:</translation>
    </message>
    <message>
        <source>Change:</source>
        <translation>Cambio:</translation>
    </message>
    <message>
        <source>(un)select all</source>
        <translation>(des)selecciona todos</translation>
    </message>
    <message>
        <source>Tree mode</source>
        <translation>Modo arbol</translation>
    </message>
    <message>
        <source>List mode</source>
        <translation>Modo lista</translation>
    </message>
    <message>
        <source>Amount</source>
        <translation>Cantidad</translation>
    </message>
    <message>
        <source>Received with label</source>
        <translation>Recibido con etiqueta</translation>
    </message>
    <message>
        <source>Received with address</source>
        <translation>Recibido con dirección</translation>
    </message>
    <message>
        <source>Date</source>
        <translation>Fecha</translation>
    </message>
    <message>
        <source>Confirmations</source>
        <translation>Confirmaciones</translation>
    </message>
    <message>
        <source>Confirmed</source>
        <translation>Confirmado</translation>
    </message>
    <message>
        <source>Copy address</source>
        <translation>Copiar dirección</translation>
    </message>
    <message>
        <source>Copy label</source>
        <translation>Copiar etiqueta</translation>
    </message>
    <message>
        <source>Copy amount</source>
        <translation>Copiar cantidad</translation>
    </message>
    <message>
        <source>Copy transaction ID</source>
        <translation>Copiar ID de la transacción</translation>
    </message>
    <message>
        <source>Lock unspent</source>
        <translation>Bloqueo no gastado</translation>
    </message>
    <message>
        <source>Unlock unspent</source>
        <translation>Desbloqueo no gastado</translation>
    </message>
    <message>
        <source>Copy quantity</source>
        <translation>Copiar cantidad</translation>
    </message>
    <message>
        <source>Copy fee</source>
        <translation>Copiar comisión</translation>
    </message>
    <message>
        <source>Copy bytes</source>
        <translation>Copiar bytes</translation>
    </message>
    <message>
        <source>Copy dust</source>
        <translation>Copiar dust</translation>
    </message>
    <message>
        <source>Copy change</source>
        <translation>Copiar cambio</translation>
    </message>
    <message>
        <source>(%1 locked)</source>
        <translation>(%1 bloqueado)</translation>
    </message>
    <message>
        <source>yes</source>
        <translation>si</translation>
    </message>
    <message>
        <source>no</source>
        <translation>no</translation>
    </message>
    <message>
        <source>Can vary +/- %1 satoshi(s) per input.</source>
        <translation>Puede variar +/- %1 satoshi(s) por entrada.</translation>
    </message>
    <message>
        <source>(no label)</source>
        <translation>(sin etiqueta)</translation>
    </message>
    <message>
        <source>change from %1 (%2)</source>
        <translation>Cambio desde %1 (%2)</translation>
    </message>
    <message>
        <source>(change)</source>
        <translation>(cambio)</translation>
    </message>
</context>
<context>
    <name>CreateWalletActivity</name>
    </context>
<context>
    <name>CreateWalletDialog</name>
    <message>
        <source>Create Wallet</source>
        <translation type="unfinished">Crear Billetera</translation>
    </message>
    <message>
        <source>Wallet</source>
        <translation>Monedero</translation>
    </message>
    <message>
        <source>Encrypt Wallet</source>
        <translation>Cifrar monedero</translation>
    </message>
    </context>
<context>
    <name>EditAddressDialog</name>
    <message>
        <source>Edit Address</source>
        <translation>Editar Dirección</translation>
    </message>
    <message>
        <source>&amp;Label</source>
        <translation>&amp;Etiqueta</translation>
    </message>
    <message>
        <source>The label associated with this address list entry</source>
        <translation>La etiqueta asociada con esta entrada de la lista de direcciones</translation>
    </message>
    <message>
        <source>The address associated with this address list entry. This can only be modified for sending addresses.</source>
        <translation>La dirección asociada con esta entrada de la lista de direcciones. Solo puede ser modificada para direcciones de envío.</translation>
    </message>
    <message>
        <source>&amp;Address</source>
        <translation>&amp;Dirección</translation>
    </message>
    <message>
        <source>New sending address</source>
        <translation>Nueva dirección de envío</translation>
    </message>
    <message>
        <source>Edit receiving address</source>
        <translation>Editar dirección de envío</translation>
    </message>
    <message>
        <source>Edit sending address</source>
        <translation>Editar dirección de envío</translation>
    </message>
    <message>
        <source>The entered address "%1" is not a valid Bitcoin address.</source>
        <translation>La dirección introducida "%1" no es una dirección Bitcoin válida.</translation>
    </message>
    <message>
        <source>Could not unlock wallet.</source>
        <translation>No se pudo desbloquear la billetera.</translation>
    </message>
    <message>
        <source>New key generation failed.</source>
        <translation>Creación de la nueva llave fallida</translation>
    </message>
</context>
<context>
    <name>FreespaceChecker</name>
    <message>
        <source>A new data directory will be created.</source>
        <translation>Se creará un nuevo directorio de datos.</translation>
    </message>
    <message>
        <source>name</source>
        <translation>nombre</translation>
    </message>
    <message>
        <source>Directory already exists. Add %1 if you intend to create a new directory here.</source>
        <translation>El directorio ya existe. Añada %1 si pretende crear aquí un directorio nuevo.</translation>
    </message>
    <message>
        <source>Path already exists, and is not a directory.</source>
        <translation>La ruta ya existe y no es un directorio.</translation>
    </message>
    <message>
        <source>Cannot create data directory here.</source>
        <translation>No se puede crear un directorio de datos aquí.</translation>
    </message>
</context>
<context>
    <name>GuiNetWatch</name>
    </context>
<context>
    <name>HelpMessageDialog</name>
    <message>
        <source>version</source>
        <translation>versión</translation>
    </message>
    <message>
        <source>Command-line options</source>
        <translation>Opciones de la línea de órdenes</translation>
    </message>
</context>
<context>
    <name>Intro</name>
    <message>
        <source>Welcome</source>
        <translation>Bienvenido</translation>
    </message>
    <message>
        <source>Welcome to %1.</source>
        <translation>Bienvenido a %1.</translation>
    </message>
    <message>
        <source>Use the default data directory</source>
        <translation>Utilizar el directorio de datos predeterminado</translation>
    </message>
    <message>
        <source>Use a custom data directory:</source>
        <translation>Utilice un directorio de datos personalizado:</translation>
    </message>
    <message>
        <source>Bitcoin</source>
        <translation>Bitcoin</translation>
    </message>
    <message>
        <source>At least %1 GB of data will be stored in this directory, and it will grow over time.</source>
        <translation>Al menos %1GB de datos serán almacenados en este directorio, y crecerá con el tiempo.</translation>
    </message>
    <message>
        <source>%1 will download and store a copy of the Bitcoin block chain.</source>
        <translation>%1 descargará y almacenará una copia de la cadena de bloques Bitcoin.</translation>
    </message>
    <message>
        <source>The wallet will also be stored in this directory.</source>
        <translation>La billetera será también almacenada en este directorio.</translation>
    </message>
    <message>
        <source>Error: Specified data directory "%1" cannot be created.</source>
        <translation>Error: Directorio de datos especificado "%1" no puede ser creado.</translation>
    </message>
    <message>
        <source>Error</source>
        <translation>Error</translation>
    </message>
    </context>
<context>
    <name>MempoolStats</name>
    <message>
        <source>N/A</source>
        <translation>N/D</translation>
    </message>
    </context>
<context>
    <name>ModalOverlay</name>
    <message>
        <source>Form</source>
        <translation>Desde</translation>
    </message>
    <message>
        <source>Last block time</source>
        <translation>Hora del último bloque</translation>
    </message>
    </context>
<context>
    <name>NetWatchLogModel</name>
    <message>
        <source>Address</source>
        <comment>NetWatch: Address header</comment>
        <translation>Dirección</translation>
    </message>
</context>
<context>
    <name>OpenURIDialog</name>
    <message>
        <source>URI:</source>
        <translation>URI:</translation>
    </message>
    <message>
        <source>Paste address from clipboard</source>
        <translation>Pegar dirección desde portapapeles</translation>
    </message>
    <message>
        <source>Alt+P</source>
        <translation>Alt+P</translation>
    </message>
</context>
<context>
    <name>OpenWalletActivity</name>
    <message>
        <source>default wallet</source>
        <translation>billetera por defecto</translation>
    </message>
    </context>
<context>
    <name>OptionsDialog</name>
    <message>
        <source>Options</source>
        <translation>Opciones</translation>
    </message>
    <message>
        <source>&amp;Main</source>
        <translation>&amp;Principal</translation>
    </message>
    <message>
        <source>IP address of the proxy (e.g. IPv4: 127.0.0.1 / IPv6: ::1)</source>
        <translation>Dirección IP del proxy (ej. IPv4: 127.0.0.1 / IPv6: ::1)</translation>
    </message>
    <message>
        <source>Reset all client options to default.</source>
        <translation>Restablecer todas las opciones del cliente a las predeterminadas.</translation>
    </message>
    <message>
        <source>&amp;Reset Options</source>
        <translation>&amp;Restablecer opciones</translation>
    </message>
    <message>
        <source>&amp;Network</source>
        <translation>&amp;Red</translation>
    </message>
    <message>
        <source>W&amp;allet</source>
        <translation>Monedero</translation>
    </message>
    <message>
        <source>Expert</source>
        <translation>Experto</translation>
    </message>
    <message>
        <source>Automatically open the Bitcoin client port on the router. This only works when your router supports UPnP and it is enabled.</source>
        <translation>Abrir automáticamente el puerto del cliente Bitcoin en el router. Esta opción solo funciona si el router admite UPnP y está activado.</translation>
    </message>
    <message>
        <source>Map port using &amp;UPnP</source>
        <translation>Mapear el puerto usando &amp;UPnP</translation>
    </message>
    <message>
        <source>Proxy &amp;IP:</source>
        <translation>Dirección &amp;IP del proxy:</translation>
    </message>
    <message>
        <source>&amp;Port:</source>
        <translation>&amp;Puerto:</translation>
    </message>
    <message>
        <source>Port of the proxy (e.g. 9050)</source>
        <translation>Puerto del servidor proxy (ej. 9050)</translation>
    </message>
    <message>
        <source>&amp;Window</source>
        <translation>&amp;Ventana</translation>
    </message>
    <message>
        <source>Show only a tray icon after minimizing the window.</source>
        <translation>Minimizar la ventana a la bandeja de iconos del sistema.</translation>
    </message>
    <message>
        <source>&amp;Minimize to the tray instead of the taskbar</source>
        <translation>&amp;Minimizar a la bandeja en vez de a la barra de tareas</translation>
    </message>
    <message>
        <source>M&amp;inimize on close</source>
        <translation>M&amp;inimizar al cerrar</translation>
    </message>
    <message>
        <source>&amp;Display</source>
        <translation>&amp;Interfaz</translation>
    </message>
    <message>
        <source>User Interface &amp;language:</source>
        <translation>I&amp;dioma de la interfaz de usuario</translation>
    </message>
    <message>
        <source>&amp;Unit to show amounts in:</source>
        <translation>Mostrar las cantidades en la &amp;unidad:</translation>
    </message>
    <message>
        <source>Choose the default subdivision unit to show in the interface and when sending coins.</source>
        <translation>Elegir la subdivisión predeterminada para mostrar cantidades en la interfaz y cuando se envían monedas.</translation>
    </message>
    <message>
        <source>Whether to show coin control features or not.</source>
        <translation>Mostrar o no características de control de moneda</translation>
    </message>
    <message>
        <source>&amp;OK</source>
        <translation>&amp;Aceptar</translation>
    </message>
    <message>
        <source>&amp;Cancel</source>
        <translation>&amp;Cancelar</translation>
    </message>
    <message>
        <source>default</source>
        <translation>predeterminado</translation>
    </message>
    <message>
        <source>none</source>
        <translation>ninguno</translation>
    </message>
    <message>
        <source>Bitcoin Core</source>
        <translation>Núcleo de Bitcoin</translation>
    </message>
    <message>
        <source>Confirm options reset</source>
        <translation>Confirme el restablecimiento de las opciones</translation>
    </message>
    <message>
        <source>Client restart required to activate changes.</source>
        <translation>Reinicio del cliente para activar cambios.</translation>
    </message>
    <message>
        <source>Error</source>
        <translation>Error</translation>
    </message>
    <message>
        <source>This change would require a client restart.</source>
        <translation>Este cambio requiere reinicio por parte del cliente.</translation>
    </message>
    <message>
        <source>The supplied proxy address is invalid.</source>
        <translation>La dirección proxy indicada es inválida.</translation>
    </message>
</context>
<context>
    <name>OverviewPage</name>
    <message>
        <source>Form</source>
        <translation>Desde</translation>
    </message>
    <message>
        <source>The displayed information may be out of date. Your wallet automatically synchronizes with the Bitcoin network after a connection is established, but this process has not completed yet.</source>
        <translation>La información mostrada puede estar desactualizada. Su monedero se sincroniza automáticamente con la red Bitcoin después de que se haya establecido una conexión, pero este proceso aún no se ha completado.</translation>
    </message>
    <message>
        <source>Available:</source>
        <translation>Disponible:</translation>
    </message>
    <message>
        <source>Your current spendable balance</source>
        <translation>Su balance actual gastable</translation>
    </message>
    <message>
        <source>Pending:</source>
        <translation>Pendiente:</translation>
    </message>
    <message>
        <source>Total of transactions that have yet to be confirmed, and do not yet count toward the spendable balance</source>
        <translation>Total de transacciones que deben ser confirmadas, y que no cuentan con el balance gastable necesario</translation>
    </message>
    <message>
        <source>Immature:</source>
        <translation>No disponible:</translation>
    </message>
    <message>
        <source>Mined balance that has not yet matured</source>
        <translation>Saldo recién minado que aún no está disponible.</translation>
    </message>
    <message>
        <source>Total:</source>
        <translation>Total:</translation>
    </message>
    <message>
        <source>Your current total balance</source>
        <translation>Su balance actual total</translation>
    </message>
    </context>
<context>
    <name>PSBTOperationsDialog</name>
    <message>
        <source>Close</source>
        <translation type="unfinished">Cerrar</translation>
    </message>
    </context>
<context>
    <name>PairingPage</name>
    </context>
<context>
    <name>PaymentServer</name>
    </context>
<context>
    <name>PeerTableModel</name>
    </context>
<context>
    <name>QObject</name>
    <message>
        <source>Amount</source>
        <translation>Cantidad</translation>
    </message>
    <message>
        <source>%1 h</source>
        <translation>%1 h</translation>
    </message>
    <message>
        <source>%1 m</source>
        <translation>%1 m</translation>
    </message>
    <message>
        <source>N/A</source>
        <translation>N/D</translation>
    </message>
    <message>
        <source>%1 and %2</source>
        <translation>%1 y %2</translation>
    </message>
    <message>
        <source>%1 B</source>
        <translation>%1 B</translation>
    </message>
    <message>
        <source>%1 KB</source>
        <translation>%1 KB</translation>
    </message>
    <message>
        <source>%1 MB</source>
        <translation>%1 MB</translation>
    </message>
    <message>
        <source>%1 GB</source>
        <translation>%1 GB</translation>
    </message>
    <message>
        <source>unknown</source>
        <translation>desconocido</translation>
    </message>
    <message>
        <source>Blk</source>
        <comment>Tx Watch: Block type abbreviation</comment>
        <translation>Blq</translation>
    </message>
    <message>
        <source>Txn</source>
        <comment>Tx Watch: Transaction type abbreviation</comment>
        <translation>Tsn</translation>
    </message>
</context>
<context>
    <name>QRImageWidget</name>
    <message>
        <source>&amp;Save Image...</source>
        <translation>Guardar Imagen...</translation>
    </message>
    </context>
<context>
    <name>RPCConsole</name>
    <message>
        <source>N/A</source>
        <translation>N/D</translation>
    </message>
    <message>
        <source>Client version</source>
        <translation>Versión del cliente</translation>
    </message>
    <message>
        <source>&amp;Information</source>
        <translation>Información</translation>
    </message>
    <message>
        <source>General</source>
        <translation>General</translation>
    </message>
    <message>
        <source>Startup time</source>
        <translation>Hora de inicio</translation>
    </message>
    <message>
        <source>Network</source>
        <translation>Red</translation>
    </message>
    <message>
        <source>Name</source>
        <translation>Nombre</translation>
    </message>
    <message>
        <source>Number of connections</source>
        <translation>Número de conexiones</translation>
    </message>
    <message>
        <source>Block chain</source>
        <translation>Cadena de bloques</translation>
    </message>
    <message>
        <source>Wallet: </source>
        <translation type="unfinished">Billetera: </translation>
    </message>
    <message>
        <source>Last block time</source>
        <translation>Hora del último bloque</translation>
    </message>
    <message>
        <source>&amp;Open</source>
        <translation>&amp;Abrir</translation>
    </message>
    <message>
        <source>&amp;Console</source>
        <translation>&amp;Consola</translation>
    </message>
    <message>
        <source>&amp;Network Traffic</source>
        <translation>&amp;Tráfico de Red</translation>
    </message>
    <message>
        <source>Totals</source>
        <translation>Total:</translation>
    </message>
    <message>
        <source>In:</source>
        <translation>Dentro:</translation>
    </message>
    <message>
        <source>Out:</source>
        <translation>Fuera:</translation>
    </message>
    <message>
        <source>Debug log file</source>
        <translation>Archivo de registro de depuración</translation>
    </message>
    <message>
        <source>Clear console</source>
        <translation>Borrar consola</translation>
    </message>
    <message>
        <source>Network activity disabled</source>
        <translation type="unfinished">Actividad de red deshabilitada</translation>
    </message>
    </context>
<context>
    <name>ReceiveCoinsDialog</name>
    <message>
        <source>&amp;Amount:</source>
        <translation>Cantidad</translation>
    </message>
    <message>
        <source>&amp;Label:</source>
        <translation>&amp;Etiqueta:</translation>
    </message>
    <message>
        <source>&amp;Message:</source>
        <translation>Mensaje:</translation>
    </message>
    <message>
        <source>&amp;Request payment</source>
        <translation>&amp;Solicitar pago</translation>
    </message>
    <message>
        <source>Clear all fields of the form.</source>
        <translation>Limpiar todos los campos del formulario</translation>
    </message>
    <message>
        <source>Clear</source>
        <translation>Limpiar</translation>
    </message>
    <message>
        <source>Show the selected request (does the same as double clicking an entry)</source>
        <translation>Muestra la petición seleccionada (También doble clic)</translation>
    </message>
    <message>
        <source>Show</source>
        <translation>Mostrar</translation>
    </message>
    <message>
        <source>Remove the selected entries from the list</source>
        <translation>Borrar de la lista las direcciónes actualmente seleccionadas</translation>
    </message>
    <message>
        <source>Remove</source>
        <translation>Eliminar</translation>
    </message>
    <message>
        <source>Copy URI</source>
        <translation type="unfinished">Copiar URI</translation>
    </message>
    <message>
        <source>Copy label</source>
        <translation>Copiar etiqueta</translation>
    </message>
    <message>
        <source>Copy message</source>
        <translation>Copiar mensaje</translation>
    </message>
    <message>
        <source>Copy amount</source>
        <translation>Copiar cantidad</translation>
    </message>
    <message>
        <source>Could not unlock wallet.</source>
        <translation>No se pudo desbloquear la billetera.</translation>
    </message>
    </context>
<context>
    <name>ReceiveRequestDialog</name>
    <message>
        <source>Address:</source>
        <translation type="unfinished">Dirección:</translation>
    </message>
    <message>
        <source>Amount:</source>
        <translation>Cuantía:</translation>
    </message>
    <message>
        <source>Label:</source>
        <translation type="unfinished">Etiqueta:</translation>
    </message>
    <message>
        <source>Message:</source>
        <translation>Mensaje:</translation>
    </message>
    <message>
        <source>Wallet:</source>
        <translation type="unfinished">Billetera:</translation>
    </message>
    <message>
        <source>Copy &amp;URI</source>
        <translation>Copiar &amp;URI</translation>
    </message>
    <message>
        <source>Copy &amp;Address</source>
        <translation>Copiar &amp;Dirección</translation>
    </message>
    <message>
        <source>&amp;Save Image...</source>
        <translation>Guardar Imagen...</translation>
    </message>
    </context>
<context>
    <name>RecentRequestsTableModel</name>
    <message>
        <source>Date</source>
        <translation>Fecha</translation>
    </message>
    <message>
        <source>Label</source>
        <translation>Etiqueta</translation>
    </message>
    <message>
        <source>Message</source>
        <translation type="unfinished">Mensaje</translation>
    </message>
    <message>
        <source>(no label)</source>
        <translation>(sin etiqueta)</translation>
    </message>
    </context>
<context>
    <name>SendCoinsDialog</name>
    <message>
        <source>Send Coins</source>
        <translation>Enviar monedas</translation>
    </message>
    <message>
        <source>Coin Control Features</source>
        <translation>Características de control de la moneda</translation>
    </message>
    <message>
        <source>Inputs...</source>
        <translation>Entradas...</translation>
    </message>
    <message>
        <source>automatically selected</source>
        <translation>Seleccionado automaticamente</translation>
    </message>
    <message>
        <source>Insufficient funds!</source>
        <translation>Fondos insuficientes!</translation>
    </message>
    <message>
        <source>Quantity:</source>
        <translation>Cantidad:</translation>
    </message>
    <message>
        <source>Bytes:</source>
        <translation>Bytes:</translation>
    </message>
    <message>
        <source>Amount:</source>
        <translation>Cuantía:</translation>
    </message>
    <message>
        <source>Fee:</source>
        <translation>Tasa:</translation>
    </message>
    <message>
        <source>After Fee:</source>
        <translation>Después de tasas:</translation>
    </message>
    <message>
        <source>Change:</source>
        <translation>Cambio:</translation>
    </message>
    <message>
        <source>If this is activated, but the change address is empty or invalid, change will be sent to a newly generated address.</source>
        <translation>Al activarse, si la dirección esta vacía o es inválida, las monedas serán enviadas a una nueva dirección generada.</translation>
    </message>
    <message>
        <source>Custom change address</source>
        <translation>Dirección propia</translation>
    </message>
    <message>
        <source>Transaction Fee:</source>
        <translation>Comisión de transacción:</translation>
    </message>
    <message>
        <source>Choose...</source>
        <translation type="unfinished">Escoger...</translation>
    </message>
    <message>
        <source>Send to multiple recipients at once</source>
        <translation>Enviar a múltiples destinatarios de una vez</translation>
    </message>
    <message>
        <source>Add &amp;Recipient</source>
        <translation>Añadir &amp;destinatario</translation>
    </message>
    <message>
        <source>Clear all fields of the form.</source>
        <translation>Limpiar todos los campos del formulario</translation>
    </message>
    <message>
        <source>Dust:</source>
        <translation>Polvo:</translation>
    </message>
    <message>
        <source>Clear &amp;All</source>
        <translation>Limpiar &amp;todo</translation>
    </message>
    <message>
        <source>Balance:</source>
        <translation>Saldo:</translation>
    </message>
    <message>
        <source>Confirm the send action</source>
        <translation>Confirmar el envío</translation>
    </message>
    <message>
        <source>S&amp;end</source>
        <translation>&amp;Enviar</translation>
    </message>
    <message>
        <source>Copy quantity</source>
        <translation>Copiar cantidad</translation>
    </message>
    <message>
        <source>Copy amount</source>
        <translation>Copiar cantidad</translation>
    </message>
    <message>
        <source>Copy fee</source>
        <translation>Copiar comisión</translation>
    </message>
    <message>
        <source>Copy bytes</source>
        <translation>Copiar bytes</translation>
    </message>
    <message>
        <source>Copy dust</source>
        <translation>Copiar dust</translation>
    </message>
    <message>
        <source>Copy change</source>
        <translation>Copiar cambio</translation>
    </message>
    <message>
        <source>Transaction fee</source>
        <translation>Comisión de transacción</translation>
    </message>
    <message>
        <source>Send</source>
        <translation type="unfinished">Enviar</translation>
    </message>
    <message>
        <source>(no label)</source>
        <translation>(sin etiqueta)</translation>
    </message>
</context>
<context>
    <name>SendCoinsEntry</name>
    <message>
        <source>A&amp;mount:</source>
        <translation>Ca&amp;ntidad:</translation>
    </message>
    <message>
        <source>Pay &amp;To:</source>
        <translation>&amp;Pagar a:</translation>
    </message>
    <message>
        <source>&amp;Label:</source>
        <translation>&amp;Etiqueta:</translation>
    </message>
    <message>
        <source>Choose previously used address</source>
        <translation>Escoger dirección previamente usada</translation>
    </message>
    <message>
        <source>Alt+A</source>
        <translation>Alt+A</translation>
    </message>
    <message>
        <source>Paste address from clipboard</source>
        <translation>Pegar dirección desde portapapeles</translation>
    </message>
    <message>
        <source>Alt+P</source>
        <translation>Alt+P</translation>
    </message>
    <message>
        <source>Remove this entry</source>
        <translation>Eliminar esta transacción</translation>
    </message>
    <message>
        <source>Message:</source>
        <translation>Mensaje:</translation>
    </message>
    <message>
        <source>Enter a label for this address to add it to the list of used addresses</source>
        <translation>Introduce una etiqueta para esta dirección para añadirla a la lista de direcciones utilizadas</translation>
    </message>
    <message>
        <source>Pay To:</source>
        <translation>Paga a:</translation>
    </message>
    <message>
        <source>Memo:</source>
        <translation>Memo:</translation>
    </message>
</context>
<context>
    <name>SendConfirmationDialog</name>
    </context>
<context>
    <name>ShutdownWindow</name>
    </context>
<context>
    <name>SignVerifyMessageDialog</name>
    <message>
        <source>Signatures - Sign / Verify a Message</source>
        <translation>Firmas - Firmar / verificar un mensaje</translation>
    </message>
    <message>
        <source>&amp;Sign Message</source>
        <translation>&amp;Firmar mensaje</translation>
    </message>
    <message>
        <source>Choose previously used address</source>
        <translation>Escoger dirección previamente usada</translation>
    </message>
    <message>
        <source>Alt+A</source>
        <translation>Alt+A</translation>
    </message>
    <message>
        <source>Paste address from clipboard</source>
        <translation>Pegar dirección desde portapapeles</translation>
    </message>
    <message>
        <source>Alt+P</source>
        <translation>Alt+P</translation>
    </message>
    <message>
        <source>Enter the message you want to sign here</source>
        <translation>Introduzca el mensaje que desea firmar aquí</translation>
    </message>
    <message>
        <source>Signature</source>
        <translation>Firma</translation>
    </message>
    <message>
        <source>Copy the current signature to the system clipboard</source>
        <translation>Copiar la firma actual al portapapeles del sistema</translation>
    </message>
    <message>
        <source>Sign the message to prove you own this Bitcoin address</source>
        <translation>Firmar el mensaje para demostrar que se posee esta dirección Bitcoin</translation>
    </message>
    <message>
        <source>Sign &amp;Message</source>
        <translation>Firmar &amp;mensaje</translation>
    </message>
    <message>
        <source>Reset all sign message fields</source>
        <translation>Limpiar todos los campos de la firma de mensaje</translation>
    </message>
    <message>
        <source>Clear &amp;All</source>
        <translation>Limpiar &amp;todo</translation>
    </message>
    <message>
        <source>&amp;Verify Message</source>
        <translation>&amp;Verificar mensaje</translation>
    </message>
    <message>
        <source>Verify the message to ensure it was signed with the specified Bitcoin address</source>
        <translation>Verificar el mensaje para comprobar que fue firmado con la dirección Bitcoin indicada</translation>
    </message>
    <message>
        <source>Verify &amp;Message</source>
        <translation>Verificar &amp;mensaje</translation>
    </message>
    <message>
        <source>Reset all verify message fields</source>
        <translation>Limpiar todos los campos de la verificación de mensaje</translation>
    </message>
    </context>
<context>
    <name>TrafficGraphWidget</name>
    <message>
        <source>KB/s</source>
        <translation>KB/s</translation>
    </message>
</context>
<context>
    <name>TransactionDesc</name>
    <message>
        <source>Date</source>
        <translation>Fecha</translation>
    </message>
    <message>
        <source>unknown</source>
        <translation>desconocido</translation>
    </message>
    <message>
        <source>Transaction fee</source>
        <translation>Comisión de transacción</translation>
    </message>
    <message>
        <source>Message</source>
        <translation type="unfinished">Mensaje</translation>
    </message>
    <message>
        <source>Transaction</source>
        <translation>Transacción</translation>
    </message>
    <message>
        <source>Inputs</source>
        <translation type="unfinished">Entradas</translation>
    </message>
    <message>
        <source>Amount</source>
        <translation>Cantidad</translation>
    </message>
    </context>
<context>
    <name>TransactionDescDialog</name>
    <message>
        <source>This pane shows a detailed description of the transaction</source>
        <translation>Esta ventana muestra información detallada sobre la transacción</translation>
    </message>
    </context>
<context>
    <name>TransactionTableModel</name>
    <message>
        <source>Date</source>
        <translation>Fecha</translation>
    </message>
    <message>
        <source>Label</source>
        <translation>Etiqueta</translation>
    </message>
    <message>
        <source>(no label)</source>
        <translation>(sin etiqueta)</translation>
    </message>
    </context>
<context>
    <name>TransactionView</name>
    <message>
        <source>Copy address</source>
        <translation>Copiar dirección</translation>
    </message>
    <message>
        <source>Copy label</source>
        <translation>Copiar etiqueta</translation>
    </message>
    <message>
        <source>Copy amount</source>
        <translation>Copiar cantidad</translation>
    </message>
    <message>
        <source>Copy transaction ID</source>
        <translation>Copiar ID de la transacción</translation>
    </message>
    <message>
        <source>Comma separated file (*.csv)</source>
        <translation>Archivo de columnas separadas por coma (*.csv)</translation>
    </message>
    <message>
        <source>Confirmed</source>
        <translation>Confirmado</translation>
    </message>
    <message>
        <source>Date</source>
        <translation>Fecha</translation>
    </message>
    <message>
        <source>Label</source>
        <translation>Etiqueta</translation>
    </message>
    <message>
        <source>Address</source>
        <translation>Dirección</translation>
    </message>
    <message>
        <source>Exporting Failed</source>
        <translation>La exportación falló</translation>
    </message>
    </context>
<context>
    <name>UnitDisplayStatusBarControl</name>
    </context>
<context>
    <name>WalletController</name>
    <message>
        <source>Close wallet</source>
        <translation>Cerrar monedero</translation>
    </message>
    </context>
<context>
    <name>WalletFrame</name>
    <message>
        <source>Create a new wallet</source>
        <translation>Crear una nueva billetera</translation>
    </message>
</context>
<context>
    <name>WalletModel</name>
    <message>
        <source>Send Coins</source>
        <translation>Enviar monedas</translation>
    </message>
    <message>
        <source>default wallet</source>
        <translation>billetera por defecto</translation>
    </message>
</context>
<context>
    <name>WalletView</name>
    <message>
        <source>&amp;Export</source>
        <translation>&amp;Exportar</translation>
    </message>
    <message>
        <source>Export the data in the current tab to a file</source>
        <translation>Exportar a un archivo los datos de esta pestaña</translation>
    </message>
    <message>
        <source>Error</source>
        <translation>Error</translation>
    </message>
    <message>
        <source>Backup Wallet</source>
        <translation>Billetera de Respaldo</translation>
    </message>
    <message>
        <source>Backup Failed</source>
        <translation>Copia de seguridad fallida</translation>
    </message>
    <message>
        <source>There was an error trying to save the wallet data to %1.</source>
        <translation>Hubo un error intentando guardar los datos de la billetera al %1</translation>
    </message>
    <message>
        <source>Backup Successful</source>
        <translation>Copia de seguridad completada</translation>
    </message>
    <message>
        <source>The wallet data was successfully saved to %1.</source>
        <translation>Los datos de la billetera fueron guardados exitosamente al %1</translation>
    </message>
    <message>
        <source>Cancel</source>
        <translation>Cancelar</translation>
    </message>
</context>
<context>
    <name>bitcoin-core</name>
    <message>
        <source>This is a pre-release test build - use at your own risk - do not use for mining or merchant applications</source>
        <translation>Esta es una compilación de prueba pre-lanzamiento - use bajo su propio riesgo - no utilizar para aplicaciones de minería o mercantes</translation>
    </message>
    <message>
        <source>Warning: The network does not appear to fully agree! Some miners appear to be experiencing issues.</source>
        <translation>Aviso: ¡La red no parece estar totalmente de acuerdo! Algunos mineros parecen estar teniendo inconvenientes.</translation>
    </message>
    <message>
        <source>Warning: We do not appear to fully agree with our peers! You may need to upgrade, or other nodes may need to upgrade.</source>
        <translation>Aviso: ¡No parecen estar totalmente de acuerdo con nuestros compañeros! Puede que tengas que actualizar, u otros nodos tengan que actualizarce.</translation>
    </message>
    <message>
        <source>Corrupted block database detected</source>
        <translation>Corrupción de base de datos de bloques detectada.</translation>
    </message>
    <message>
        <source>Do you want to rebuild the block database now?</source>
        <translation>¿Quieres reconstruir la base de datos de bloques ahora?</translation>
    </message>
    <message>
        <source>Error initializing block database</source>
        <translation>Error al inicializar la base de datos de bloques</translation>
    </message>
    <message>
        <source>Error initializing wallet database environment %s!</source>
        <translation>Error al inicializar el entorno de la base de datos del monedero  %s</translation>
    </message>
    <message>
        <source>Error loading block database</source>
        <translation>Error cargando base de datos de bloques</translation>
    </message>
    <message>
        <source>Error opening block database</source>
        <translation>Error al abrir base de datos de bloques.</translation>
    </message>
    <message>
        <source>Failed to listen on any port. Use -listen=0 if you want this.</source>
        <translation>Ha fallado la escucha en todos los puertos. Use -listen=0 si desea esto.</translation>
    </message>
    <message>
        <source>Incorrect or no genesis block found. Wrong datadir for network?</source>
        <translation>Incorrecto o bloque de génesis no encontrado. Datadir equivocada para la red?</translation>
    </message>
    <message>
        <source>Not enough file descriptors available.</source>
        <translation>No hay suficientes descriptores de archivo disponibles.</translation>
    </message>
    <message>
        <source>Unable to bind to %s on this computer. %s is probably already running.</source>
        <translation>Deshabilitar para enlezar a %s en esta computadora. %s probablemente ya está ejecutándose.</translation>
    </message>
    <message>
        <source>Verifying blocks...</source>
        <translation>Verificando bloques...</translation>
    </message>
    <message>
        <source>Signing transaction failed</source>
        <translation>Transacción falló</translation>
    </message>
    <message>
        <source>Transaction amount too small</source>
        <translation>Monto de la transacción muy pequeño</translation>
    </message>
    <message>
        <source>Transaction too large</source>
        <translation>Transacción demasiado grande</translation>
    </message>
    <message>
        <source>This is the minimum transaction fee you pay on every transaction.</source>
        <translation>Esta es la tarifa mínima a pagar en cada transacción.</translation>
    </message>
    <message>
        <source>This is the transaction fee you will pay if you send a transaction.</source>
        <translation>Esta es la tarifa a pagar si realizas una transacción.</translation>
    </message>
    <message>
        <source>Transaction amounts must not be negative</source>
        <translation>Los montos de la transacción no debe ser negativo</translation>
    </message>
    <message>
        <source>Transaction has too long of a mempool chain</source>
        <translation>La transacción tiene largo tiempo en una cadena mempool</translation>
    </message>
    <message>
        <source>Transaction must have at least one recipient</source>
        <translation>La transacción debe tener al menos un destinatario</translation>
    </message>
    <message>
        <source>Unknown network specified in -onlynet: '%s'</source>
        <translation>La red especificada en -onlynet '%s' es desconocida</translation>
    </message>
    <message>
        <source>Insufficient funds</source>
        <translation>Fondos insuficientes</translation>
    </message>
    <message>
        <source>Loading block index...</source>
        <translation>Cargando el índice de bloques...</translation>
    </message>
    <message>
        <source>Loading wallet...</source>
        <translation>Cargando monedero...</translation>
    </message>
    <message>
        <source>Rescanning...</source>
        <translation>Reexplorando...</translation>
    </message>
    <message>
        <source>Done loading</source>
        <translation>Generado pero no aceptado</translation>
    </message>
</context>
</TS><|MERGE_RESOLUTION|>--- conflicted
+++ resolved
@@ -176,13 +176,10 @@
         <translation>Ingrese la nueva contraseña para la billetera. Use una contraseña de diez o más caracteres aleatorios, u ocho o más palabras.</translation>
     </message>
     <message>
-<<<<<<< HEAD
-=======
         <source>Enter the old passphrase and new passphrase for the wallet.</source>
         <translation>Introduzca la contraseña anterior y la contraseña nueva para este monedero.</translation>
     </message>
     <message>
->>>>>>> d4a64f61
         <source>Wallet to be encrypted</source>
         <translation>Billetera a ser cifrada</translation>
     </message>
@@ -310,6 +307,7 @@
     </message>
     <message>
         <source>Network activity disabled.</source>
+        <extracomment>A substring of the tooltip.</extracomment>
         <translation>Actividad de red deshabilitada.</translation>
     </message>
     <message>
@@ -540,28 +538,32 @@
         <translation>Confirmado</translation>
     </message>
     <message>
-        <source>Copy address</source>
-        <translation>Copiar dirección</translation>
-    </message>
-    <message>
-        <source>Copy label</source>
-        <translation>Copiar etiqueta</translation>
-    </message>
-    <message>
         <source>Copy amount</source>
         <translation>Copiar cantidad</translation>
     </message>
     <message>
-        <source>Copy transaction ID</source>
-        <translation>Copiar ID de la transacción</translation>
-    </message>
-    <message>
-        <source>Lock unspent</source>
-        <translation>Bloqueo no gastado</translation>
-    </message>
-    <message>
-        <source>Unlock unspent</source>
-        <translation>Desbloqueo no gastado</translation>
+        <source>&amp;Copy address</source>
+        <translation type="unfinished">&amp;Copiar dirección</translation>
+    </message>
+    <message>
+        <source>Copy &amp;label</source>
+        <translation type="unfinished">&amp;Copiar etiqueta</translation>
+    </message>
+    <message>
+        <source>Copy &amp;amount</source>
+        <translation>Copiar c&amp;antidad</translation>
+    </message>
+    <message>
+        <source>Copy transaction &amp;ID</source>
+        <translation type="unfinished">&amp;Copiar ID de la transacción</translation>
+    </message>
+    <message>
+        <source>L&amp;ock unspent</source>
+        <translation type="unfinished">&amp;Bloqueo no gastado</translation>
+    </message>
+    <message>
+        <source>&amp;Unlock unspent</source>
+        <translation type="unfinished">&amp;Desbloqueo no gastado</translation>
     </message>
     <message>
         <source>Copy quantity</source>
@@ -700,9 +702,6 @@
         <translation>No se puede crear un directorio de datos aquí.</translation>
     </message>
 </context>
-<context>
-    <name>GuiNetWatch</name>
-    </context>
 <context>
     <name>HelpMessageDialog</name>
     <message>
@@ -793,10 +792,6 @@
         <source>Paste address from clipboard</source>
         <translation>Pegar dirección desde portapapeles</translation>
     </message>
-    <message>
-        <source>Alt+P</source>
-        <translation>Alt+P</translation>
-    </message>
 </context>
 <context>
     <name>OpenWalletActivity</name>
@@ -1114,10 +1109,6 @@
         <translation>&amp;Tráfico de Red</translation>
     </message>
     <message>
-        <source>Totals</source>
-        <translation>Total:</translation>
-    </message>
-    <message>
         <source>In:</source>
         <translation>Dentro:</translation>
     </message>
@@ -1134,6 +1125,11 @@
         <translation>Borrar consola</translation>
     </message>
     <message>
+        <source>&amp;Copy address</source>
+        <extracomment>Context menu action to copy the address of a peer</extracomment>
+        <translation type="unfinished">&amp;Copiar dirección</translation>
+    </message>
+    <message>
         <source>Network activity disabled</source>
         <translation type="unfinished">Actividad de red deshabilitada</translation>
     </message>
@@ -1181,466 +1177,467 @@
         <translation>Eliminar</translation>
     </message>
     <message>
-        <source>Copy URI</source>
-        <translation type="unfinished">Copiar URI</translation>
-    </message>
-    <message>
-        <source>Copy label</source>
-        <translation>Copiar etiqueta</translation>
-    </message>
-    <message>
-        <source>Copy message</source>
-        <translation>Copiar mensaje</translation>
+        <source>Copy &amp;URI</source>
+        <translation>Copiar &amp;URI</translation>
+    </message>
+    <message>
+        <source>&amp;Copy address</source>
+        <translation type="unfinished">&amp;Copiar dirección</translation>
+    </message>
+    <message>
+        <source>Copy &amp;label</source>
+        <translation type="unfinished">&amp;Copiar etiqueta</translation>
+    </message>
+    <message>
+        <source>Copy &amp;message</source>
+        <translation type="unfinished">&amp;Copiar mensaje</translation>
+    </message>
+    <message>
+        <source>Copy &amp;amount</source>
+        <translation>Copiar c&amp;antidad</translation>
+    </message>
+    <message>
+        <source>Could not unlock wallet.</source>
+        <translation>No se pudo desbloquear la billetera.</translation>
+    </message>
+    </context>
+<context>
+    <name>ReceiveRequestDialog</name>
+    <message>
+        <source>Address:</source>
+        <translation type="unfinished">Dirección:</translation>
+    </message>
+    <message>
+        <source>Amount:</source>
+        <translation>Cuantía:</translation>
+    </message>
+    <message>
+        <source>Label:</source>
+        <translation type="unfinished">Etiqueta:</translation>
+    </message>
+    <message>
+        <source>Message:</source>
+        <translation>Mensaje:</translation>
+    </message>
+    <message>
+        <source>Wallet:</source>
+        <translation type="unfinished">Billetera:</translation>
+    </message>
+    <message>
+        <source>Copy &amp;URI</source>
+        <translation>Copiar &amp;URI</translation>
+    </message>
+    <message>
+        <source>Copy &amp;Address</source>
+        <translation>Copiar &amp;Dirección</translation>
+    </message>
+    <message>
+        <source>&amp;Save Image...</source>
+        <translation>Guardar Imagen...</translation>
+    </message>
+    </context>
+<context>
+    <name>RecentRequestsTableModel</name>
+    <message>
+        <source>Date</source>
+        <translation>Fecha</translation>
+    </message>
+    <message>
+        <source>Label</source>
+        <translation>Etiqueta</translation>
+    </message>
+    <message>
+        <source>Message</source>
+        <translation type="unfinished">Mensaje</translation>
+    </message>
+    <message>
+        <source>(no label)</source>
+        <translation>(sin etiqueta)</translation>
+    </message>
+    </context>
+<context>
+    <name>SendCoinsDialog</name>
+    <message>
+        <source>Send Coins</source>
+        <translation>Enviar monedas</translation>
+    </message>
+    <message>
+        <source>Coin Control Features</source>
+        <translation>Características de control de la moneda</translation>
+    </message>
+    <message>
+        <source>Inputs...</source>
+        <translation>Entradas...</translation>
+    </message>
+    <message>
+        <source>automatically selected</source>
+        <translation>Seleccionado automaticamente</translation>
+    </message>
+    <message>
+        <source>Insufficient funds!</source>
+        <translation>Fondos insuficientes!</translation>
+    </message>
+    <message>
+        <source>Quantity:</source>
+        <translation>Cantidad:</translation>
+    </message>
+    <message>
+        <source>Bytes:</source>
+        <translation>Bytes:</translation>
+    </message>
+    <message>
+        <source>Amount:</source>
+        <translation>Cuantía:</translation>
+    </message>
+    <message>
+        <source>Fee:</source>
+        <translation>Tasa:</translation>
+    </message>
+    <message>
+        <source>After Fee:</source>
+        <translation>Después de tasas:</translation>
+    </message>
+    <message>
+        <source>Change:</source>
+        <translation>Cambio:</translation>
+    </message>
+    <message>
+        <source>If this is activated, but the change address is empty or invalid, change will be sent to a newly generated address.</source>
+        <translation>Al activarse, si la dirección esta vacía o es inválida, las monedas serán enviadas a una nueva dirección generada.</translation>
+    </message>
+    <message>
+        <source>Custom change address</source>
+        <translation>Dirección propia</translation>
+    </message>
+    <message>
+        <source>Transaction Fee:</source>
+        <translation>Comisión de transacción:</translation>
+    </message>
+    <message>
+        <source>Choose...</source>
+        <translation type="unfinished">Escoger...</translation>
+    </message>
+    <message>
+        <source>Send to multiple recipients at once</source>
+        <translation>Enviar a múltiples destinatarios de una vez</translation>
+    </message>
+    <message>
+        <source>Add &amp;Recipient</source>
+        <translation>Añadir &amp;destinatario</translation>
+    </message>
+    <message>
+        <source>Clear all fields of the form.</source>
+        <translation>Limpiar todos los campos del formulario</translation>
+    </message>
+    <message>
+        <source>Dust:</source>
+        <translation>Polvo:</translation>
+    </message>
+    <message>
+        <source>Clear &amp;All</source>
+        <translation>Limpiar &amp;todo</translation>
+    </message>
+    <message>
+        <source>Balance:</source>
+        <translation>Saldo:</translation>
+    </message>
+    <message>
+        <source>Confirm the send action</source>
+        <translation>Confirmar el envío</translation>
+    </message>
+    <message>
+        <source>S&amp;end</source>
+        <translation>&amp;Enviar</translation>
+    </message>
+    <message>
+        <source>Copy quantity</source>
+        <translation>Copiar cantidad</translation>
     </message>
     <message>
         <source>Copy amount</source>
         <translation>Copiar cantidad</translation>
     </message>
     <message>
-        <source>Could not unlock wallet.</source>
-        <translation>No se pudo desbloquear la billetera.</translation>
-    </message>
-    </context>
-<context>
-    <name>ReceiveRequestDialog</name>
-    <message>
-        <source>Address:</source>
-        <translation type="unfinished">Dirección:</translation>
-    </message>
-    <message>
-        <source>Amount:</source>
-        <translation>Cuantía:</translation>
-    </message>
-    <message>
-        <source>Label:</source>
-        <translation type="unfinished">Etiqueta:</translation>
+        <source>Copy fee</source>
+        <translation>Copiar comisión</translation>
+    </message>
+    <message>
+        <source>Copy bytes</source>
+        <translation>Copiar bytes</translation>
+    </message>
+    <message>
+        <source>Copy dust</source>
+        <translation>Copiar dust</translation>
+    </message>
+    <message>
+        <source>Copy change</source>
+        <translation>Copiar cambio</translation>
+    </message>
+    <message>
+        <source>Transaction fee</source>
+        <translation>Comisión de transacción</translation>
+    </message>
+    <message>
+        <source>Send</source>
+        <translation type="unfinished">Enviar</translation>
+    </message>
+    <message>
+        <source>(no label)</source>
+        <translation>(sin etiqueta)</translation>
+    </message>
+</context>
+<context>
+    <name>SendCoinsEntry</name>
+    <message>
+        <source>A&amp;mount:</source>
+        <translation>Ca&amp;ntidad:</translation>
+    </message>
+    <message>
+        <source>Pay &amp;To:</source>
+        <translation>&amp;Pagar a:</translation>
+    </message>
+    <message>
+        <source>&amp;Label:</source>
+        <translation>&amp;Etiqueta:</translation>
+    </message>
+    <message>
+        <source>Choose previously used address</source>
+        <translation>Escoger dirección previamente usada</translation>
+    </message>
+    <message>
+        <source>Alt+A</source>
+        <translation>Alt+A</translation>
+    </message>
+    <message>
+        <source>Paste address from clipboard</source>
+        <translation>Pegar dirección desde portapapeles</translation>
+    </message>
+    <message>
+        <source>Alt+P</source>
+        <translation>Alt+P</translation>
+    </message>
+    <message>
+        <source>Remove this entry</source>
+        <translation>Eliminar esta transacción</translation>
     </message>
     <message>
         <source>Message:</source>
         <translation>Mensaje:</translation>
     </message>
     <message>
-        <source>Wallet:</source>
-        <translation type="unfinished">Billetera:</translation>
-    </message>
-    <message>
-        <source>Copy &amp;URI</source>
-        <translation>Copiar &amp;URI</translation>
-    </message>
-    <message>
-        <source>Copy &amp;Address</source>
-        <translation>Copiar &amp;Dirección</translation>
-    </message>
-    <message>
-        <source>&amp;Save Image...</source>
-        <translation>Guardar Imagen...</translation>
-    </message>
-    </context>
-<context>
-    <name>RecentRequestsTableModel</name>
+        <source>Enter a label for this address to add it to the list of used addresses</source>
+        <translation>Introduce una etiqueta para esta dirección para añadirla a la lista de direcciones utilizadas</translation>
+    </message>
+    <message>
+        <source>Pay To:</source>
+        <translation>Paga a:</translation>
+    </message>
+    <message>
+        <source>Memo:</source>
+        <translation>Memo:</translation>
+    </message>
+</context>
+<context>
+    <name>ShutdownWindow</name>
+    </context>
+<context>
+    <name>SignVerifyMessageDialog</name>
+    <message>
+        <source>Signatures - Sign / Verify a Message</source>
+        <translation>Firmas - Firmar / verificar un mensaje</translation>
+    </message>
+    <message>
+        <source>&amp;Sign Message</source>
+        <translation>&amp;Firmar mensaje</translation>
+    </message>
+    <message>
+        <source>Choose previously used address</source>
+        <translation>Escoger dirección previamente usada</translation>
+    </message>
+    <message>
+        <source>Alt+A</source>
+        <translation>Alt+A</translation>
+    </message>
+    <message>
+        <source>Paste address from clipboard</source>
+        <translation>Pegar dirección desde portapapeles</translation>
+    </message>
+    <message>
+        <source>Alt+P</source>
+        <translation>Alt+P</translation>
+    </message>
+    <message>
+        <source>Enter the message you want to sign here</source>
+        <translation>Introduzca el mensaje que desea firmar aquí</translation>
+    </message>
+    <message>
+        <source>Signature</source>
+        <translation>Firma</translation>
+    </message>
+    <message>
+        <source>Copy the current signature to the system clipboard</source>
+        <translation>Copiar la firma actual al portapapeles del sistema</translation>
+    </message>
+    <message>
+        <source>Sign the message to prove you own this Bitcoin address</source>
+        <translation>Firmar el mensaje para demostrar que se posee esta dirección Bitcoin</translation>
+    </message>
+    <message>
+        <source>Sign &amp;Message</source>
+        <translation>Firmar &amp;mensaje</translation>
+    </message>
+    <message>
+        <source>Reset all sign message fields</source>
+        <translation>Limpiar todos los campos de la firma de mensaje</translation>
+    </message>
+    <message>
+        <source>Clear &amp;All</source>
+        <translation>Limpiar &amp;todo</translation>
+    </message>
+    <message>
+        <source>&amp;Verify Message</source>
+        <translation>&amp;Verificar mensaje</translation>
+    </message>
+    <message>
+        <source>Verify the message to ensure it was signed with the specified Bitcoin address</source>
+        <translation>Verificar el mensaje para comprobar que fue firmado con la dirección Bitcoin indicada</translation>
+    </message>
+    <message>
+        <source>Verify &amp;Message</source>
+        <translation>Verificar &amp;mensaje</translation>
+    </message>
+    <message>
+        <source>Reset all verify message fields</source>
+        <translation>Limpiar todos los campos de la verificación de mensaje</translation>
+    </message>
+    </context>
+<context>
+    <name>TrafficGraphWidget</name>
+    <message>
+        <source>KB/s</source>
+        <translation>KB/s</translation>
+    </message>
+</context>
+<context>
+    <name>TransactionDesc</name>
     <message>
         <source>Date</source>
         <translation>Fecha</translation>
     </message>
     <message>
+        <source>unknown</source>
+        <translation>desconocido</translation>
+    </message>
+    <message>
+        <source>Transaction fee</source>
+        <translation>Comisión de transacción</translation>
+    </message>
+    <message>
+        <source>Message</source>
+        <translation type="unfinished">Mensaje</translation>
+    </message>
+    <message>
+        <source>Transaction</source>
+        <translation>Transacción</translation>
+    </message>
+    <message>
+        <source>Inputs</source>
+        <translation type="unfinished">Entradas</translation>
+    </message>
+    <message>
+        <source>Amount</source>
+        <translation>Cantidad</translation>
+    </message>
+    </context>
+<context>
+    <name>TransactionDescDialog</name>
+    <message>
+        <source>This pane shows a detailed description of the transaction</source>
+        <translation>Esta ventana muestra información detallada sobre la transacción</translation>
+    </message>
+    </context>
+<context>
+    <name>TransactionTableModel</name>
+    <message>
+        <source>Date</source>
+        <translation>Fecha</translation>
+    </message>
+    <message>
         <source>Label</source>
         <translation>Etiqueta</translation>
     </message>
     <message>
-        <source>Message</source>
-        <translation type="unfinished">Mensaje</translation>
-    </message>
-    <message>
         <source>(no label)</source>
         <translation>(sin etiqueta)</translation>
     </message>
     </context>
 <context>
-    <name>SendCoinsDialog</name>
+    <name>TransactionView</name>
+    <message>
+        <source>&amp;Copy address</source>
+        <translation type="unfinished">&amp;Copiar dirección</translation>
+    </message>
+    <message>
+        <source>Copy &amp;label</source>
+        <translation type="unfinished">&amp;Copiar etiqueta</translation>
+    </message>
+    <message>
+        <source>Copy &amp;amount</source>
+        <translation>Copiar c&amp;antidad</translation>
+    </message>
+    <message>
+        <source>Copy transaction &amp;ID</source>
+        <translation type="unfinished">&amp;Copiar ID de la transacción</translation>
+    </message>
+    <message>
+        <source>Comma separated file (*.csv)</source>
+        <translation>Archivo de columnas separadas por coma (*.csv)</translation>
+    </message>
+    <message>
+        <source>Confirmed</source>
+        <translation>Confirmado</translation>
+    </message>
+    <message>
+        <source>Date</source>
+        <translation>Fecha</translation>
+    </message>
+    <message>
+        <source>Label</source>
+        <translation>Etiqueta</translation>
+    </message>
+    <message>
+        <source>Address</source>
+        <translation>Dirección</translation>
+    </message>
+    <message>
+        <source>Exporting Failed</source>
+        <translation>La exportación falló</translation>
+    </message>
+    </context>
+<context>
+    <name>UnitDisplayStatusBarControl</name>
+    </context>
+<context>
+    <name>WalletController</name>
+    <message>
+        <source>Close wallet</source>
+        <translation>Cerrar monedero</translation>
+    </message>
+    </context>
+<context>
+    <name>WalletFrame</name>
+    <message>
+        <source>Create a new wallet</source>
+        <translation>Crear una nueva billetera</translation>
+    </message>
+</context>
+<context>
+    <name>WalletModel</name>
     <message>
         <source>Send Coins</source>
         <translation>Enviar monedas</translation>
     </message>
     <message>
-        <source>Coin Control Features</source>
-        <translation>Características de control de la moneda</translation>
-    </message>
-    <message>
-        <source>Inputs...</source>
-        <translation>Entradas...</translation>
-    </message>
-    <message>
-        <source>automatically selected</source>
-        <translation>Seleccionado automaticamente</translation>
-    </message>
-    <message>
-        <source>Insufficient funds!</source>
-        <translation>Fondos insuficientes!</translation>
-    </message>
-    <message>
-        <source>Quantity:</source>
-        <translation>Cantidad:</translation>
-    </message>
-    <message>
-        <source>Bytes:</source>
-        <translation>Bytes:</translation>
-    </message>
-    <message>
-        <source>Amount:</source>
-        <translation>Cuantía:</translation>
-    </message>
-    <message>
-        <source>Fee:</source>
-        <translation>Tasa:</translation>
-    </message>
-    <message>
-        <source>After Fee:</source>
-        <translation>Después de tasas:</translation>
-    </message>
-    <message>
-        <source>Change:</source>
-        <translation>Cambio:</translation>
-    </message>
-    <message>
-        <source>If this is activated, but the change address is empty or invalid, change will be sent to a newly generated address.</source>
-        <translation>Al activarse, si la dirección esta vacía o es inválida, las monedas serán enviadas a una nueva dirección generada.</translation>
-    </message>
-    <message>
-        <source>Custom change address</source>
-        <translation>Dirección propia</translation>
-    </message>
-    <message>
-        <source>Transaction Fee:</source>
-        <translation>Comisión de transacción:</translation>
-    </message>
-    <message>
-        <source>Choose...</source>
-        <translation type="unfinished">Escoger...</translation>
-    </message>
-    <message>
-        <source>Send to multiple recipients at once</source>
-        <translation>Enviar a múltiples destinatarios de una vez</translation>
-    </message>
-    <message>
-        <source>Add &amp;Recipient</source>
-        <translation>Añadir &amp;destinatario</translation>
-    </message>
-    <message>
-        <source>Clear all fields of the form.</source>
-        <translation>Limpiar todos los campos del formulario</translation>
-    </message>
-    <message>
-        <source>Dust:</source>
-        <translation>Polvo:</translation>
-    </message>
-    <message>
-        <source>Clear &amp;All</source>
-        <translation>Limpiar &amp;todo</translation>
-    </message>
-    <message>
-        <source>Balance:</source>
-        <translation>Saldo:</translation>
-    </message>
-    <message>
-        <source>Confirm the send action</source>
-        <translation>Confirmar el envío</translation>
-    </message>
-    <message>
-        <source>S&amp;end</source>
-        <translation>&amp;Enviar</translation>
-    </message>
-    <message>
-        <source>Copy quantity</source>
-        <translation>Copiar cantidad</translation>
-    </message>
-    <message>
-        <source>Copy amount</source>
-        <translation>Copiar cantidad</translation>
-    </message>
-    <message>
-        <source>Copy fee</source>
-        <translation>Copiar comisión</translation>
-    </message>
-    <message>
-        <source>Copy bytes</source>
-        <translation>Copiar bytes</translation>
-    </message>
-    <message>
-        <source>Copy dust</source>
-        <translation>Copiar dust</translation>
-    </message>
-    <message>
-        <source>Copy change</source>
-        <translation>Copiar cambio</translation>
-    </message>
-    <message>
-        <source>Transaction fee</source>
-        <translation>Comisión de transacción</translation>
-    </message>
-    <message>
-        <source>Send</source>
-        <translation type="unfinished">Enviar</translation>
-    </message>
-    <message>
-        <source>(no label)</source>
-        <translation>(sin etiqueta)</translation>
-    </message>
-</context>
-<context>
-    <name>SendCoinsEntry</name>
-    <message>
-        <source>A&amp;mount:</source>
-        <translation>Ca&amp;ntidad:</translation>
-    </message>
-    <message>
-        <source>Pay &amp;To:</source>
-        <translation>&amp;Pagar a:</translation>
-    </message>
-    <message>
-        <source>&amp;Label:</source>
-        <translation>&amp;Etiqueta:</translation>
-    </message>
-    <message>
-        <source>Choose previously used address</source>
-        <translation>Escoger dirección previamente usada</translation>
-    </message>
-    <message>
-        <source>Alt+A</source>
-        <translation>Alt+A</translation>
-    </message>
-    <message>
-        <source>Paste address from clipboard</source>
-        <translation>Pegar dirección desde portapapeles</translation>
-    </message>
-    <message>
-        <source>Alt+P</source>
-        <translation>Alt+P</translation>
-    </message>
-    <message>
-        <source>Remove this entry</source>
-        <translation>Eliminar esta transacción</translation>
-    </message>
-    <message>
-        <source>Message:</source>
-        <translation>Mensaje:</translation>
-    </message>
-    <message>
-        <source>Enter a label for this address to add it to the list of used addresses</source>
-        <translation>Introduce una etiqueta para esta dirección para añadirla a la lista de direcciones utilizadas</translation>
-    </message>
-    <message>
-        <source>Pay To:</source>
-        <translation>Paga a:</translation>
-    </message>
-    <message>
-        <source>Memo:</source>
-        <translation>Memo:</translation>
-    </message>
-</context>
-<context>
-    <name>SendConfirmationDialog</name>
-    </context>
-<context>
-    <name>ShutdownWindow</name>
-    </context>
-<context>
-    <name>SignVerifyMessageDialog</name>
-    <message>
-        <source>Signatures - Sign / Verify a Message</source>
-        <translation>Firmas - Firmar / verificar un mensaje</translation>
-    </message>
-    <message>
-        <source>&amp;Sign Message</source>
-        <translation>&amp;Firmar mensaje</translation>
-    </message>
-    <message>
-        <source>Choose previously used address</source>
-        <translation>Escoger dirección previamente usada</translation>
-    </message>
-    <message>
-        <source>Alt+A</source>
-        <translation>Alt+A</translation>
-    </message>
-    <message>
-        <source>Paste address from clipboard</source>
-        <translation>Pegar dirección desde portapapeles</translation>
-    </message>
-    <message>
-        <source>Alt+P</source>
-        <translation>Alt+P</translation>
-    </message>
-    <message>
-        <source>Enter the message you want to sign here</source>
-        <translation>Introduzca el mensaje que desea firmar aquí</translation>
-    </message>
-    <message>
-        <source>Signature</source>
-        <translation>Firma</translation>
-    </message>
-    <message>
-        <source>Copy the current signature to the system clipboard</source>
-        <translation>Copiar la firma actual al portapapeles del sistema</translation>
-    </message>
-    <message>
-        <source>Sign the message to prove you own this Bitcoin address</source>
-        <translation>Firmar el mensaje para demostrar que se posee esta dirección Bitcoin</translation>
-    </message>
-    <message>
-        <source>Sign &amp;Message</source>
-        <translation>Firmar &amp;mensaje</translation>
-    </message>
-    <message>
-        <source>Reset all sign message fields</source>
-        <translation>Limpiar todos los campos de la firma de mensaje</translation>
-    </message>
-    <message>
-        <source>Clear &amp;All</source>
-        <translation>Limpiar &amp;todo</translation>
-    </message>
-    <message>
-        <source>&amp;Verify Message</source>
-        <translation>&amp;Verificar mensaje</translation>
-    </message>
-    <message>
-        <source>Verify the message to ensure it was signed with the specified Bitcoin address</source>
-        <translation>Verificar el mensaje para comprobar que fue firmado con la dirección Bitcoin indicada</translation>
-    </message>
-    <message>
-        <source>Verify &amp;Message</source>
-        <translation>Verificar &amp;mensaje</translation>
-    </message>
-    <message>
-        <source>Reset all verify message fields</source>
-        <translation>Limpiar todos los campos de la verificación de mensaje</translation>
-    </message>
-    </context>
-<context>
-    <name>TrafficGraphWidget</name>
-    <message>
-        <source>KB/s</source>
-        <translation>KB/s</translation>
-    </message>
-</context>
-<context>
-    <name>TransactionDesc</name>
-    <message>
-        <source>Date</source>
-        <translation>Fecha</translation>
-    </message>
-    <message>
-        <source>unknown</source>
-        <translation>desconocido</translation>
-    </message>
-    <message>
-        <source>Transaction fee</source>
-        <translation>Comisión de transacción</translation>
-    </message>
-    <message>
-        <source>Message</source>
-        <translation type="unfinished">Mensaje</translation>
-    </message>
-    <message>
-        <source>Transaction</source>
-        <translation>Transacción</translation>
-    </message>
-    <message>
-        <source>Inputs</source>
-        <translation type="unfinished">Entradas</translation>
-    </message>
-    <message>
-        <source>Amount</source>
-        <translation>Cantidad</translation>
-    </message>
-    </context>
-<context>
-    <name>TransactionDescDialog</name>
-    <message>
-        <source>This pane shows a detailed description of the transaction</source>
-        <translation>Esta ventana muestra información detallada sobre la transacción</translation>
-    </message>
-    </context>
-<context>
-    <name>TransactionTableModel</name>
-    <message>
-        <source>Date</source>
-        <translation>Fecha</translation>
-    </message>
-    <message>
-        <source>Label</source>
-        <translation>Etiqueta</translation>
-    </message>
-    <message>
-        <source>(no label)</source>
-        <translation>(sin etiqueta)</translation>
-    </message>
-    </context>
-<context>
-    <name>TransactionView</name>
-    <message>
-        <source>Copy address</source>
-        <translation>Copiar dirección</translation>
-    </message>
-    <message>
-        <source>Copy label</source>
-        <translation>Copiar etiqueta</translation>
-    </message>
-    <message>
-        <source>Copy amount</source>
-        <translation>Copiar cantidad</translation>
-    </message>
-    <message>
-        <source>Copy transaction ID</source>
-        <translation>Copiar ID de la transacción</translation>
-    </message>
-    <message>
-        <source>Comma separated file (*.csv)</source>
-        <translation>Archivo de columnas separadas por coma (*.csv)</translation>
-    </message>
-    <message>
-        <source>Confirmed</source>
-        <translation>Confirmado</translation>
-    </message>
-    <message>
-        <source>Date</source>
-        <translation>Fecha</translation>
-    </message>
-    <message>
-        <source>Label</source>
-        <translation>Etiqueta</translation>
-    </message>
-    <message>
-        <source>Address</source>
-        <translation>Dirección</translation>
-    </message>
-    <message>
-        <source>Exporting Failed</source>
-        <translation>La exportación falló</translation>
-    </message>
-    </context>
-<context>
-    <name>UnitDisplayStatusBarControl</name>
-    </context>
-<context>
-    <name>WalletController</name>
-    <message>
-        <source>Close wallet</source>
-        <translation>Cerrar monedero</translation>
-    </message>
-    </context>
-<context>
-    <name>WalletFrame</name>
-    <message>
-        <source>Create a new wallet</source>
-        <translation>Crear una nueva billetera</translation>
-    </message>
-</context>
-<context>
-    <name>WalletModel</name>
-    <message>
-        <source>Send Coins</source>
-        <translation>Enviar monedas</translation>
-    </message>
-    <message>
         <source>default wallet</source>
         <translation>billetera por defecto</translation>
     </message>
@@ -1672,6 +1669,10 @@
         <translation>Hubo un error intentando guardar los datos de la billetera al %1</translation>
     </message>
     <message>
+        <source>There was an error trying to save the wallet data to %1: %2</source>
+        <translation>Hubo un error intentando guardar los datos de la billetera al %1: %2</translation>
+    </message>
+    <message>
         <source>Backup Successful</source>
         <translation>Copia de seguridad completada</translation>
     </message>
