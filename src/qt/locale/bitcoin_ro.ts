<TS language="ro" version="2.1">
<context>
    <name>AddressBookPage</name>
    <message>
        <source>Right-click to edit address or label</source>
        <translation>Click dreapta pentru a modifica adresa sau eticheta</translation>
    </message>
    <message>
        <source>Create a new address</source>
        <translation>Crează o adresă nouă</translation>
    </message>
    <message>
        <source>&amp;New</source>
        <translation>Nou</translation>
    </message>
    <message>
        <source>Copy the currently selected address to the system clipboard</source>
        <translation>Copiază în notițe adresa selectată în prezent</translation>
    </message>
    <message>
        <source>&amp;Copy</source>
        <translation>Copiază</translation>
    </message>
    <message>
        <source>C&amp;lose</source>
        <translation>Închide</translation>
    </message>
    <message>
        <source>Delete the currently selected address from the list</source>
        <translation>Șterge adresa curentă selectata din listă</translation>
    </message>
    <message>
        <source>Export the data in the current tab to a file</source>
        <translation>Exportă datele din tabul curent in fisier</translation>
    </message>
    <message>
        <source>&amp;Export</source>
        <translation>Exportă</translation>
    </message>
    <message>
        <source>&amp;Delete</source>
        <translation>Șterge</translation>
    </message>
    <message>
        <source>Choose the address to send coins to</source>
        <translation>Alege adresa căreia să îi trimiți monedele:</translation>
    </message>
    <message>
        <source>Choose the address to receive coins with</source>
        <translation>Alege adresa de primire a monedelor</translation>
    </message>
    <message>
        <source>C&amp;hoose</source>
        <translation>Alege</translation>
    </message>
    <message>
        <source>Sending addresses</source>
        <translation>Adresele de trimitere</translation>
    </message>
    <message>
        <source>Receiving addresses</source>
        <translation>Adresele de primire</translation>
    </message>
    <message>
        <source>These are your Bitcoin addresses for sending payments. Always check the amount and the receiving address before sending coins.</source>
        <translation>Acestea sunt adresele tale Bitcoin pentru trimiterea plății. Verifică mereu suma și adresa de primire înainte de trimiterea monedelor.</translation>
    </message>
    <message>
        <source>These are your Bitcoin addresses for receiving payments. It is recommended to use a new receiving address for each transaction.</source>
        <translation>Acestea sunt adresele tale Bitcoin pentru primirea plăților. Este recomandată folosirea de noi adrese de primire pentru fiecare tranzacție.</translation>
    </message>
    <message>
        <source>&amp;Copy Address</source>
        <translation>Copiază Adresa</translation>
    </message>
    <message>
        <source>Copy &amp;Label</source>
        <translation>Copiază Eticheta</translation>
    </message>
    <message>
        <source>&amp;Edit</source>
        <translation>Editare</translation>
    </message>
    <message>
        <source>Export Address List</source>
        <translation>Exporta lista de adrese</translation>
    </message>
    <message>
        <source>Comma separated file (*.csv)</source>
        <translation>Fisier text separat prin virgule (*.csv)</translation>
    </message>
    <message>
        <source>Exporting Failed</source>
        <translation>Exportul a eșuat</translation>
    </message>
    </context>
<context>
    <name>AddressTableModel</name>
    <message>
        <source>Label</source>
        <translation>Etichetă</translation>
    </message>
    <message>
        <source>Address</source>
        <translation>Adresă</translation>
    </message>
    <message>
        <source>(no label)</source>
        <translation>(fără etichetă)</translation>
    </message>
</context>
<context>
    <name>AskPassphraseDialog</name>
    <message>
        <source>Passphrase Dialog</source>
        <translation>Secventa de cuvinte a parolei</translation>
    </message>
    <message>
        <source>Enter passphrase</source>
        <translation>Introduceti parola</translation>
    </message>
    <message>
        <source>New passphrase</source>
        <translation>Noua parolă</translation>
    </message>
    <message>
        <source>Repeat new passphrase</source>
        <translation>Repetati noua parolă</translation>
    </message>
    <message>
        <source>Enter the new passphrase to the wallet.&lt;br/&gt;Please use a passphrase of &lt;b&gt;ten or more random characters&lt;/b&gt;, or &lt;b&gt;eight or more words&lt;/b&gt;.</source>
        <translation>Introduceti o parola noua pentru portofel.&lt;br/&gt;Va rugam sa folositi o parola de  &lt;b&gt; zece sau mai multe caractere&lt;/b&gt;, sau &lt;b&gt;mai mult de opt cuvinte&lt;/b&gt;.</translation>
    </message>
    <message>
        <source>Encrypt wallet</source>
        <translation>Incripteaza portofelul</translation>
    </message>
    <message>
        <source>This operation needs your wallet passphrase to unlock the wallet.</source>
        <translation>Această operație cere parola portofelului pentru a debloca portofelul.</translation>
    </message>
    <message>
        <source>Unlock wallet</source>
        <translation>Deblochează portofelul</translation>
    </message>
    <message>
        <source>This operation needs your wallet passphrase to decrypt the wallet.</source>
        <translation>Aceastea procedură necesită parola partofelului pentru a decripta portofelul</translation>
    </message>
    <message>
        <source>Decrypt wallet</source>
        <translation>Decriptează portofelul</translation>
    </message>
    <message>
        <source>Change passphrase</source>
        <translation>Schimbă parola</translation>
    </message>
    <message>
        <source>Enter the old passphrase and new passphrase to the wallet.</source>
        <translation>Introdu parola veche si parola nouă pentru portofel</translation>
    </message>
    <message>
        <source>Confirm wallet encryption</source>
        <translation>Confirmă criptarea portofelului</translation>
    </message>
    <message>
        <source>Warning: If you encrypt your wallet and lose your passphrase, you will &lt;b&gt;LOSE ALL OF YOUR BITCOINS&lt;/b&gt;!</source>
        <translation>Atenție: Dacă îți criptezi portofelul și uiți parola, îți vei &lt;b&gt; PIERDE TOȚI BITCOINS&lt;/b&gt;!</translation>
    </message>
    <message>
        <source>Are you sure you wish to encrypt your wallet?</source>
        <translation>Ești sigur că vrei să criptezi portofelul?</translation>
    </message>
    <message>
        <source>Wallet encrypted</source>
        <translation>Portofel criptat</translation>
    </message>
    <message>
        <source>Wallet encryption failed</source>
        <translation>Criptarea portofelului a eșuat</translation>
    </message>
    <message>
        <source>The supplied passphrases do not match.</source>
        <translation>Parola furnizată nu se potrivește.</translation>
    </message>
    <message>
        <source>Wallet unlock failed</source>
        <translation>Deblocarea portofelului a eșuat</translation>
    </message>
    <message>
        <source>Wallet decryption failed</source>
        <translation>Decriptarea portofelului a eșuat</translation>
    </message>
    <message>
        <source>Wallet passphrase was successfully changed.</source>
        <translation>Parola portofelului a fost schimbată cu succes</translation>
    </message>
    <message>
        <source>Warning: The Caps Lock key is on!</source>
        <translation>Atenție: Caps Lock este activat!</translation>
    </message>
</context>
<context>
    <name>BanTableModel</name>
    <message>
        <source>IP/Netmask</source>
        <translation>IP/Netmask</translation>
    </message>
    <message>
        <source>Banned Until</source>
        <translation>Blocat până</translation>
    </message>
</context>
<context>
    <name>BitcoinGUI</name>
    <message>
        <source>Sign &amp;message...</source>
        <translation>Semnează &amp;mesajul...</translation>
    </message>
    <message>
        <source>Synchronizing with network...</source>
        <translation>Se sincronizează cu rețeaua</translation>
    </message>
    <message>
        <source>&amp;Overview</source>
        <translation>Vizualizare de ansamblu</translation>
    </message>
    <message>
        <source>Node</source>
        <translation>Nod</translation>
    </message>
    <message>
        <source>Show general overview of wallet</source>
        <translation>Arată o prezentare generală a portofelului.</translation>
    </message>
    <message>
        <source>&amp;Transactions</source>
        <translation>&amp;Tranzacții</translation>
    </message>
    <message>
        <source>Browse transaction history</source>
        <translation>Navighează în istoricul tranzacțiilor</translation>
    </message>
    <message>
        <source>Quit application</source>
        <translation>Părăsește aplicația</translation>
    </message>
    <message>
        <source>Show information about %1</source>
        <translation>Arată informații despre %1</translation>
    </message>
    <message>
        <source>About &amp;Qt</source>
        <translation>Despre &amp;Qt</translation>
    </message>
    <message>
        <source>Show information about Qt</source>
        <translation>Arată informații despre Qt</translation>
    </message>
    <message>
        <source>&amp;Options...</source>
        <translation>&amp;Opțiuni...</translation>
    </message>
    <message>
        <source>&amp;Encrypt Wallet...</source>
        <translation>&amp;Criptează portofelul...</translation>
    </message>
    <message>
        <source>&amp;Backup Wallet...</source>
        <translation>&amp;Backup portofel</translation>
    </message>
    <message>
        <source>&amp;Change Passphrase...</source>
        <translation>&amp;Schimbă parola...</translation>
    </message>
    <message>
        <source>&amp;Sending addresses...</source>
        <translation>&amp;Trimite adresele...</translation>
    </message>
    <message>
        <source>&amp;Receiving addresses...</source>
        <translation>&amp;Primește adresele...</translation>
    </message>
    <message>
        <source>Open &amp;URI...</source>
        <translation>Deschide &amp;URI...</translation>
    </message>
    <message>
        <source>Wallet:</source>
        <translation type="unfinished">Portofel:</translation>
    </message>
    <message>
        <source>Click to enable network activity again.</source>
        <translation>Click pentru a permite, din nou, activitate rețelei.</translation>
    </message>
    <message>
        <source>Send coins to a Bitcoin address</source>
        <translation>Trimite monedele către o adresă Bitcoin</translation>
    </message>
    <message>
        <source>Backup wallet to another location</source>
        <translation>Fă o copie de rezervă a portofelului într-o altă locație</translation>
    </message>
    <message>
        <source>Change the passphrase used for wallet encryption</source>
        <translation>Schimbă parola folosită pentru criptarea portofelului</translation>
    </message>
    <message>
        <source>&amp;Debug window</source>
        <translation>&amp;Fereastra pentru depanare</translation>
    </message>
    <message>
        <source>Open debugging and diagnostic console</source>
        <translation>Pornește consola pentru depanare si diagnoză</translation>
    </message>
    <message>
        <source>&amp;Verify message...</source>
        <translation>&amp;Verifică mesajul...</translation>
    </message>
    <message>
        <source>Bitcoin</source>
        <translation>Bitcoin</translation>
    </message>
    <message>
        <source>Wallet</source>
        <translation>Portofel</translation>
    </message>
    <message>
        <source>&amp;Send</source>
        <translation>&amp;Trimite</translation>
    </message>
    <message>
        <source>&amp;Receive</source>
        <translation>&amp;Primește</translation>
    </message>
    <message>
        <source>&amp;Show / Hide</source>
        <translation>&amp;Arată/Ascunde</translation>
    </message>
    <message>
        <source>Show or hide the main Window</source>
        <translation>Arată sau ascunde fereastra principală</translation>
    </message>
    <message>
        <source>Encrypt the private keys that belong to your wallet</source>
        <translation>Criptează cheile private care aparțin portofelului tău.</translation>
    </message>
    <message>
        <source>Sign messages with your Bitcoin addresses to prove you own them</source>
        <translation>Semnează mesajele cu adresa ta de Bitcoin pentru a face dovada că îți aparțin.</translation>
    </message>
    <message>
        <source>Verify messages to ensure they were signed with specified Bitcoin addresses</source>
        <translation>Verifică mesajele cu scopul de a asigura faptul că au fost semnate cu adresa de Bitcoin specificată.</translation>
    </message>
    <message>
        <source>&amp;File</source>
        <translation>&amp;Fișier</translation>
    </message>
    <message>
        <source>&amp;Settings</source>
        <translation>&amp;Setări</translation>
    </message>
    <message>
        <source>&amp;Help</source>
        <translation>&amp;Ajutor</translation>
    </message>
    <message>
        <source>Request payments (generates QR codes and bitcoin: URIs)</source>
        <translation>Cerere plată (generează coduri QR și bitcoin: URIs)</translation>
    </message>
    <message>
        <source>Show the list of used sending addresses and labels</source>
        <translation>Afișează lista adreselor de livrare utilizate și etichetele.</translation>
    </message>
    <message>
        <source>Show the list of used receiving addresses and labels</source>
        <translation>Afișează lista adreselor de primire utilizate și etichetele.</translation>
    </message>
    <message>
        <source>Open a bitcoin: URI or payment request</source>
        <translation>Deschide un bitcoin: URI sau cerere de plată</translation>
    </message>
    <message>
        <source>&amp;Command-line options</source>
        <translation>&amp;Linie de comandă Setări</translation>
    </message>
    <message>
        <source>%1 behind</source>
        <translation>%1 în urmă</translation>
    </message>
    <message>
        <source>Last received block was generated %1 ago.</source>
        <translation>Ultimul bloc primit a fost generat acum %1</translation>
    </message>
    <message>
        <source>Error</source>
        <translation>Eroare</translation>
    </message>
    <message>
        <source>Warning</source>
        <translation>Atenționare</translation>
    </message>
    <message>
        <source>Information</source>
        <translation>Informație</translation>
    </message>
    <message>
        <source>Up to date</source>
        <translation>Actual</translation>
    </message>
    <message>
        <source>Date: %1
</source>
        <translation>Data: %1</translation>
    </message>
    <message>
        <source>Amount: %1
</source>
        <translation>Cantitate: %1</translation>
    </message>
    <message>
        <source>Type: %1
</source>
        <translation>Tip: %1
</translation>
    </message>
    <message>
        <source>Label: %1
</source>
        <translation>Etichetă: %1
</translation>
    </message>
    <message>
        <source>Address: %1
</source>
        <translation>Adresa: %1
</translation>
    </message>
    <message>
        <source>Sent transaction</source>
        <translation>Trimite tranzacția</translation>
    </message>
    <message>
        <source>Wallet is &lt;b&gt;encrypted&lt;/b&gt; and currently &lt;b&gt;unlocked&lt;/b&gt;</source>
        <translation>Portofelul este &lt;b&gt;criptat&lt;/b&gt; și în prezent &lt;b&gt;deblocat&lt;/b&gt;</translation>
    </message>
    <message>
        <source>Wallet is &lt;b&gt;encrypted&lt;/b&gt; and currently &lt;b&gt;locked&lt;/b&gt;</source>
        <translation>Portofelul este &lt;b&gt;criptat&lt;/b&gt; și în prezent &lt;b&gt;blocat&lt;/b&gt;</translation>
    </message>
    </context>
<context>
    <name>CoinControlDialog</name>
    <message>
        <source>Coin Selection</source>
        <translation>Selecția monedelor</translation>
    </message>
    <message>
        <source>Quantity:</source>
        <translation>Cantitatea:</translation>
    </message>
    <message>
        <source>Bytes:</source>
        <translation>Biți:</translation>
    </message>
    <message>
        <source>Amount:</source>
        <translation>Cantitate:</translation>
    </message>
    <message>
        <source>Fee:</source>
        <translation>Taxa:</translation>
    </message>
    <message>
        <source>After Fee:</source>
        <translation>După taxă:</translation>
    </message>
    <message>
        <source>Change:</source>
        <translation>Schimbă:</translation>
    </message>
    <message>
        <source>Tree mode</source>
        <translation>Mod arbore</translation>
    </message>
    <message>
        <source>List mode</source>
        <translation>Mod listă</translation>
    </message>
    <message>
        <source>Amount</source>
        <translation>Cantitate</translation>
    </message>
    <message>
        <source>Received with address</source>
        <translation>Primit cu adresa</translation>
    </message>
    <message>
        <source>Date</source>
        <translation>Data</translation>
    </message>
    <message>
        <source>Confirmations</source>
        <translation>Confirmări</translation>
    </message>
    <message>
        <source>Confirmed</source>
        <translation>Confirmat</translation>
    </message>
    <message>
        <source>Copy address</source>
        <translation>Copiază adresa</translation>
    </message>
    <message>
        <source>Copy label</source>
        <translation>Copiază eticheta</translation>
    </message>
    <message>
        <source>Copy amount</source>
        <translation>Copiază cantitatea</translation>
    </message>
    <message>
        <source>Copy transaction ID</source>
        <translation>Copiază ID-ul tranzacției</translation>
    </message>
    <message>
        <source>Copy fee</source>
        <translation>Copiază taxa</translation>
    </message>
    <message>
        <source>yes</source>
        <translation>da</translation>
    </message>
    <message>
        <source>no</source>
        <translation>nu</translation>
    </message>
    <message>
        <source>(no label)</source>
        <translation>(fără etichetă)</translation>
    </message>
    </context>
<context>
    <name>EditAddressDialog</name>
    <message>
        <source>Edit Address</source>
        <translation>Modifică adresa</translation>
    </message>
    <message>
        <source>&amp;Label</source>
        <translation>&amp;Etichetă</translation>
    </message>
    <message>
        <source>&amp;Address</source>
        <translation>&amp;Adresa</translation>
    </message>
    <message>
        <source>New receiving address</source>
        <translation>Adresă de primire nouă</translation>
    </message>
    <message>
        <source>New sending address</source>
        <translation>Adresă nouă de livrare</translation>
    </message>
    <message>
        <source>Edit receiving address</source>
        <translation>Modifică adresa de primire</translation>
    </message>
    <message>
        <source>Edit sending address</source>
        <translation>Modifică adresa de livrare</translation>
    </message>
    <message>
        <source>Could not unlock wallet.</source>
        <translation>Portofelul nu a putut fi deblocat.</translation>
    </message>
    </context>
<context>
    <name>FreespaceChecker</name>
    <message>
        <source>name</source>
        <translation>Nume</translation>
    </message>
    <message>
        <source>Directory already exists. Add %1 if you intend to create a new directory here.</source>
        <translation>Directoriul există deja. Adaugă %1 dacă ai intenționat să creezi aici un directoriu nou.</translation>
    </message>
    </context>
<context>
    <name>GuiNetWatch</name>
    </context>
<context>
    <name>HelpMessageDialog</name>
    <message>
        <source>version</source>
        <translation>versiune</translation>
    </message>
    <message>
        <source>(%1-bit)</source>
        <translation>(%1-bit)</translation>
    </message>
    <message>
        <source>Command-line options</source>
        <translation type="unfinished">Linie de comandă Setări</translation>
    </message>
    <message>
        <source>Usage:</source>
        <translation>Utilizare:</translation>
    </message>
    <message>
        <source>command-line options</source>
        <translation type="unfinished">Linie de comandă Setări</translation>
    </message>
    <message>
        <source>Start minimized</source>
        <translation>Pornește minimalizat</translation>
    </message>
    <message>
        <source>Reset all settings changed in the GUI</source>
        <translation>Resetează toate setările modificate în Interfața Grafică.</translation>
    </message>
</context>
<context>
    <name>Intro</name>
    <message>
        <source>Welcome</source>
        <translation>Bine ai venit!</translation>
    </message>
    <message>
        <source>Use the default data directory</source>
        <translation>Folosește directoriul pentru date din modul implicit.</translation>
    </message>
    <message>
        <source>Use a custom data directory:</source>
        <translation>Alege un folder/director personalizat</translation>
    </message>
    <message>
        <source>Bitcoin</source>
        <translation>Bitcoin</translation>
    </message>
    <message>
        <source>At least %1 GB of data will be stored in this directory, and it will grow over time.</source>
        <translation>Cel puțin %1 GB va fi stocat în acest folder și va crește în timp.</translation>
    </message>
    <message>
        <source>The wallet will also be stored in this directory.</source>
        <translation>Portofelul va fi, de asemenea, stocat în acest folder/director.</translation>
    </message>
    <message>
        <source>Error: Specified data directory "%1" cannot be created.</source>
        <translation>Eroare: Folderul specificat "%1" nu poate fi creat.</translation>
    </message>
    <message>
        <source>Error</source>
        <translation>Eroare</translation>
    </message>
    <message numerus="yes">
        <source>%n GB of free space available</source>
        <translation><numerusform>%n GB de spațiu liber disponibil</numerusform><numerusform>%n GB de spațiu liber disponibil</numerusform><numerusform>%n GB de spațiu liber disponibil</numerusform></translation>
    </message>
    </context>
<context>
    <name>MempoolStats</name>
    </context>
<context>
    <name>ModalOverlay</name>
    <message>
        <source>Form</source>
        <translation>formular</translation>
    </message>
    <message>
        <source>Recent transactions may not yet be visible, and therefore your wallet's balance might be incorrect. This information will be correct once your wallet has finished synchronizing with the bitcoin network, as detailed below.</source>
        <translation>Posibil ca tranzacțiile recente să nu fie vizibile, încă, astfel bilanțul portofelului tău poate fi incorect. Aceste informații vor fi corecte o dată ce portofelul tău a încheiat sincronizarea cu rețeaua bitcoin, conform descrierii de mai jos.</translation>
    </message>
    <message>
        <source>Unknown...</source>
        <translation>Necunoscut...</translation>
    </message>
    <message>
        <source>calculating...</source>
        <translation>Se calculează...</translation>
    </message>
    <message>
        <source>Hide</source>
        <translation>Ascunde</translation>
    </message>
    </context>
<context>
    <name>NetWatchLogModel</name>
    <message>
        <source>Address</source>
        <comment>NetWatch: Address header</comment>
        <translation>Adresă</translation>
    </message>
</context>
<context>
    <name>OpenURIDialog</name>
    <message>
        <source>Open URI</source>
        <translation>Deschide URI</translation>
    </message>
    <message>
        <source>URI:</source>
        <translation>URI:</translation>
    </message>
    </context>
<context>
    <name>OptionsDialog</name>
    <message>
        <source>Options</source>
        <translation>Opțiuni</translation>
    </message>
    <message>
        <source>MB</source>
        <translation>MB</translation>
    </message>
    <message>
        <source>IP address of the proxy (e.g. IPv4: 127.0.0.1 / IPv6: ::1)</source>
        <translation>Adresa IP a proxy-ului (ex. IPv4: 127.0.0.1 / IPv6: ::1)</translation>
    </message>
    <message>
        <source>Use separate SOCKS&amp;5 proxy to reach peers via Tor hidden services:</source>
        <translation type="unfinished">&amp;Folosește un SOCKS5 separat pentru a accesa peer-uri prin intermediul servicilor ascunse ale Tor.</translation>
    </message>
    <message>
        <source>Open Configuration File</source>
        <translation>Deschide fișierul de Configurare</translation>
    </message>
    <message>
        <source>&amp;Reset Options</source>
        <translation>&amp;Resetează opțiunile</translation>
    </message>
    <message>
        <source>&amp;Network</source>
        <translation>&amp;Rețea</translation>
    </message>
    <message>
        <source>W&amp;allet</source>
        <translation type="unfinished">&amp;Portofel</translation>
    </message>
    <message>
        <source>Expert</source>
        <translation>Expert</translation>
    </message>
    <message>
        <source>Accept connections from outside.</source>
        <translation>Acceptă conexiuni externe.</translation>
    </message>
    <message>
        <source>Allow incomin&amp;g connections</source>
        <translation type="unfinished">&amp;Acceptă conexiunea care sosește</translation>
    </message>
    <message>
        <source>Proxy &amp;IP:</source>
        <translation>Proxy &amp;IP:</translation>
    </message>
    <message>
        <source>&amp;Port:</source>
        <translation>&amp;Port:</translation>
    </message>
    <message>
        <source>Port of the proxy (e.g. 9050)</source>
        <translation>Portul pentru proxy (ex.: 9050)</translation>
    </message>
    <message>
        <source>IPv4</source>
        <translation>IPv4</translation>
    </message>
    <message>
        <source>IPv6</source>
        <translation>IPv6</translation>
    </message>
    <message>
        <source>Tor</source>
        <translation>Tor</translation>
    </message>
    <message>
        <source>&amp;Window</source>
        <translation>&amp;Fereastra</translation>
    </message>
    <message>
        <source>&amp;OK</source>
        <translation>&amp;OK</translation>
    </message>
    <message>
        <source>&amp;Cancel</source>
        <translation>&amp;Anulează</translation>
    </message>
    <message>
        <source>default</source>
        <translation>inițial</translation>
    </message>
    <message>
        <source>none</source>
        <translation>fără</translation>
    </message>
    <message>
        <source>Bitcoin Core</source>
        <translation>Bitcoin Core</translation>
    </message>
    <message>
        <source>Confirm options reset</source>
        <translation>Confirmă resetarea opțiunilor</translation>
    </message>
    <message>
        <source>Client restart required to activate changes.</source>
        <translation>Repornirea clientului este necesară pentru ca schimbările să fie activate</translation>
    </message>
    <message>
        <source>Client will be shut down. Do you want to proceed?</source>
        <translation>Clientul va fi oprit. Dorești sa continui?</translation>
    </message>
    <message>
        <source>Configuration options</source>
        <translation>Optiuni de configuratie</translation>
    </message>
    <message>
        <source>Error</source>
        <translation>Eroare</translation>
    </message>
    <message>
        <source>This change would require a client restart.</source>
        <translation>Această schimbare necesită repornirea clientului.</translation>
    </message>
    </context>
<context>
    <name>OverviewPage</name>
    <message>
        <source>Form</source>
        <translation>formular</translation>
    </message>
    <message>
        <source>Available:</source>
        <translation>Disponibil:</translation>
    </message>
    <message>
        <source>Total:</source>
        <translation>Total:</translation>
    </message>
    <message>
        <source>Recent transactions</source>
        <translation>Tranzacții recente</translation>
    </message>
    </context>
<context>
    <name>PaymentServer</name>
    <message>
        <source>Payment request expired.</source>
        <translation>Cererea de plată a expirat.</translation>
    </message>
    <message>
        <source>Payment request is not initialized.</source>
        <translation>Cererea de plată nu este inițializată.</translation>
    </message>
    <message>
        <source>Invalid payment request.</source>
        <translation>Cerere de plată invalidă.</translation>
    </message>
    </context>
<context>
    <name>PeerTableModel</name>
    <message>
        <source>Sent</source>
        <translation>Trimis</translation>
    </message>
    <message>
        <source>Received</source>
        <translation>Primit</translation>
    </message>
</context>
<context>
    <name>QObject</name>
    <message>
        <source>Amount</source>
        <translation>Cantitate</translation>
    </message>
    <message>
        <source>%1 and %2</source>
        <translation>%1 și %2</translation>
    </message>
    <message>
        <source>%1 B</source>
        <translation>%1 B</translation>
    </message>
    <message>
        <source>%1 KB</source>
        <translation>%1 KB</translation>
    </message>
    <message>
        <source>%1 MB</source>
        <translation>%1 MB</translation>
    </message>
    <message>
        <source>%1 GB</source>
        <translation>%1 GB</translation>
    </message>
    <message>
        <source>Blk</source>
        <comment>Tx Watch: Block type abbreviation</comment>
        <translation>Blc</translation>
    </message>
    <message>
        <source>Txn</source>
        <comment>Tx Watch: Transaction type abbreviation</comment>
        <translation>Tze</translation>
    </message>
</context>
<context>
    <name>QObject::QObject</name>
    </context>
<context>
    <name>QRImageWidget</name>
    <message>
        <source>&amp;Save Image...</source>
        <translation>&amp;Salvează imaginea...</translation>
    </message>
    <message>
        <source>Save QR Code</source>
        <translation>Salvează codul QR</translation>
    </message>
    <message>
        <source>PNG Image (*.png)</source>
        <translation>Imagine PNG (*.png)</translation>
    </message>
</context>
<context>
    <name>RPCConsole</name>
    <message>
        <source>Client version</source>
        <translation>Versiunea clientului</translation>
    </message>
    <message>
        <source>&amp;Information</source>
        <translation>&amp;Informații</translation>
    </message>
    <message>
        <source>Debug window</source>
        <translation>Fereastra pentru depanare</translation>
    </message>
    <message>
        <source>General</source>
        <translation>General</translation>
    </message>
    <message>
        <source>Network</source>
        <translation>Rețea</translation>
    </message>
    <message>
        <source>Name</source>
        <translation>Nume</translation>
    </message>
    <message>
        <source>Number of connections</source>
        <translation>Numărul de conexiuni</translation>
    </message>
    <message>
        <source>Wallet: </source>
        <translation type="unfinished">Portofel: </translation>
    </message>
    <message>
        <source>Received</source>
        <translation>Primit</translation>
    </message>
    <message>
        <source>Sent</source>
        <translation>Trimis</translation>
    </message>
    <message>
        <source>Direction</source>
        <translation>Direcția</translation>
    </message>
    <message>
        <source>Version</source>
        <translation>Versiune</translation>
    </message>
    <message>
        <source>Connection Time</source>
        <translation>Durata conexiunii</translation>
    </message>
    <message>
        <source>&amp;Open</source>
        <translation>&amp;Deschide</translation>
    </message>
    <message>
        <source>&amp;Console</source>
        <translation>&amp;Consolă</translation>
    </message>
    <message>
        <source>1 &amp;hour</source>
        <translation>1 &amp;ore</translation>
    </message>
    <message>
        <source>1 &amp;day</source>
        <translation>1 &amp;zi</translation>
    </message>
    <message>
        <source>1 &amp;week</source>
        <translation>1 &amp;săptămână</translation>
    </message>
    <message>
        <source>1 &amp;year</source>
        <translation>1 &amp;an</translation>
    </message>
    <message>
        <source>Yes</source>
        <translation>Da</translation>
    </message>
    <message>
        <source>No</source>
        <translation>Nu</translation>
    </message>
    <message>
        <source>Unknown</source>
        <translation>Necunoscut</translation>
    </message>
</context>
<context>
    <name>ReceiveCoinsDialog</name>
    <message>
        <source>&amp;Amount:</source>
        <translation type="unfinished">&amp;Cantitate:</translation>
    </message>
    <message>
        <source>&amp;Label:</source>
        <translation type="unfinished">&amp;Etichetă:</translation>
    </message>
    <message>
        <source>&amp;Message:</source>
        <translation>&amp;Mesaj:</translation>
    </message>
    <message>
        <source>Show</source>
        <translation>Arată</translation>
    </message>
    <message>
        <source>Remove</source>
        <translation>Elimină</translation>
    </message>
    <message>
        <source>Copy label</source>
        <translation>Copiază eticheta</translation>
    </message>
    <message>
        <source>Copy message</source>
        <translation>Copiază mesajul</translation>
    </message>
    <message>
        <source>Copy amount</source>
        <translation>Copiază cantitatea</translation>
    </message>
</context>
<context>
    <name>ReceiveRequestDialog</name>
    <message>
        <source>QR Code</source>
        <translation>Salvează codul QR</translation>
    </message>
    <message>
        <source>Copy &amp;Address</source>
        <translation>Copiază Adresa</translation>
    </message>
    <message>
        <source>&amp;Save Image...</source>
        <translation>&amp;Salvează imaginea...</translation>
    </message>
    <message>
        <source>URI</source>
        <translation type="unfinished">URI</translation>
    </message>
    <message>
        <source>Address</source>
        <translation>Adresă</translation>
    </message>
    <message>
        <source>Amount</source>
        <translation>Cantitate</translation>
    </message>
    <message>
        <source>Label</source>
        <translation>Etichetă</translation>
    </message>
    <message>
        <source>Message</source>
<<<<<<< HEAD
        <translation>Mesaj</translation>
=======
        <translation type="unfinished">Mesaj</translation>
>>>>>>> 6eccb372
    </message>
    </context>
<context>
    <name>RecentRequestsTableModel</name>
    <message>
        <source>Date</source>
        <translation>Data</translation>
    </message>
    <message>
        <source>Label</source>
        <translation>Etichetă</translation>
    </message>
    <message>
        <source>Message</source>
<<<<<<< HEAD
        <translation>Mesaj</translation>
=======
        <translation type="unfinished">Mesaj</translation>
>>>>>>> 6eccb372
    </message>
    <message>
        <source>(no label)</source>
        <translation>(fără etichetă)</translation>
    </message>
    </context>
<context>
    <name>SendCoinsDialog</name>
    <message>
        <source>Quantity:</source>
        <translation>Cantitatea:</translation>
    </message>
    <message>
        <source>Bytes:</source>
        <translation>Biți:</translation>
    </message>
    <message>
        <source>Amount:</source>
        <translation>Cantitate:</translation>
    </message>
    <message>
        <source>Fee:</source>
        <translation>Taxa:</translation>
    </message>
    <message>
        <source>After Fee:</source>
        <translation>După taxă:</translation>
    </message>
    <message>
        <source>Change:</source>
        <translation>Schimbă:</translation>
    </message>
    <message>
<<<<<<< HEAD
        <source>Hide</source>
        <translation>Ascunde</translation>
=======
        <source>Choose...</source>
        <translation type="unfinished">Selectează...</translation>
    </message>
    <message>
        <source>S&amp;end</source>
        <translation type="unfinished">&amp;Trimite</translation>
>>>>>>> 6eccb372
    </message>
    <message>
        <source>Copy amount</source>
        <translation>Copiază cantitatea</translation>
    </message>
    <message>
        <source>Copy fee</source>
        <translation>Copiază taxa</translation>
    </message>
    <message>
        <source>Payment request expired.</source>
        <translation>Cererea de plată a expirat.</translation>
    </message>
    <message>
        <source>(no label)</source>
        <translation>(fără etichetă)</translation>
    </message>
</context>
<context>
    <name>SendCoinsEntry</name>
    <message>
        <source>A&amp;mount:</source>
        <translation type="unfinished">&amp;Cantitate:</translation>
    </message>
    <message>
        <source>&amp;Label:</source>
        <translation type="unfinished">&amp;Etichetă:</translation>
    </message>
    <message>
        <source>Message:</source>
        <translation type="unfinished">Mesaj:</translation>
    </message>
    </context>
<context>
    <name>SendConfirmationDialog</name>
    <message>
        <source>Yes</source>
        <translation>Da</translation>
    </message>
</context>
<context>
    <name>ShutdownWindow</name>
    </context>
<context>
    <name>SignVerifyMessageDialog</name>
    <message>
        <source>Message verified.</source>
        <translation>Mesaj verificat.</translation>
    </message>
</context>
<context>
    <name>SplashScreen</name>
    </context>
<context>
    <name>TrafficGraphWidget</name>
    <message>
        <source>KB/s</source>
        <translation>KB/s</translation>
    </message>
</context>
<context>
    <name>TransactionDesc</name>
    <message>
<<<<<<< HEAD
        <source>Generated</source>
        <translation>Generat</translation>
    </message>
    <message>
        <source>From</source>
        <translation>De la</translation>
    </message>
    <message>
        <source>To</source>
        <translation>La</translation>
    </message>
    <message>
        <source>Credit</source>
        <translation>Credit</translation>
    </message>
    <message>
        <source>Total credit</source>
        <translation>Credit total</translation>
    </message>
    <message>
        <source>Message</source>
        <translation>Mesaj</translation>
    </message>
    <message>
        <source>Comment</source>
        <translation>Comentariu</translation>
    </message>
    <message>
        <source>Transaction ID</source>
        <translation>Transactiune ID</translation>
    </message>
    <message>
        <source>Transaction</source>
        <translation>Transactiune</translation>
=======
        <source>Date</source>
        <translation>Data</translation>
    </message>
    <message>
        <source>Message</source>
        <translation type="unfinished">Mesaj</translation>
    </message>
    <message>
        <source>Transaction</source>
        <translation>Tranzacţie</translation>
>>>>>>> 6eccb372
    </message>
    <message>
        <source>Amount</source>
        <translation>Cantitate</translation>
    </message>
    <message>
        <source>true</source>
        <translation>Adevarat</translation>
    </message>
    <message>
        <source>false</source>
        <translation>Fals</translation>
    </message>
</context>
<context>
    <name>TransactionDescDialog</name>
    </context>
<context>
    <name>TransactionTableModel</name>
    <message>
<<<<<<< HEAD
        <source>Type</source>
        <translation>tip</translation>
=======
        <source>Date</source>
        <translation>Data</translation>
>>>>>>> 6eccb372
    </message>
    <message>
        <source>Label</source>
        <translation>Etichetă</translation>
    </message>
    <message>
        <source>Received with</source>
        <translation>Obtinut cu</translation>
    </message>
    <message>
        <source>(n/a)</source>
        <translation>(n/a)</translation>
    </message>
    <message>
        <source>(no label)</source>
        <translation>(fără etichetă)</translation>
    </message>
    </context>
<context>
    <name>TransactionView</name>
    <message>
        <source>All</source>
        <translation>Tot</translation>
    </message>
    <message>
        <source>Today</source>
        <translation>Astazi</translation>
    </message>
    <message>
        <source>This week</source>
        <translation>Saptamana aceasta</translation>
    </message>
    <message>
        <source>This month</source>
        <translation>Luna aceasta</translation>
    </message>
    <message>
        <source>Last month</source>
        <translation>Luna trecuta</translation>
    </message>
    <message>
        <source>This year</source>
        <translation>Anul acesta</translation>
    </message>
    <message>
        <source>Received with</source>
        <translation>Obtinut cu</translation>
    </message>
    <message>
        <source>To yourself</source>
        <translation>Pentru tine</translation>
    </message>
    <message>
        <source>Other</source>
        <translation>Altru</translation>
    </message>
    <message>
        <source>Copy address</source>
        <translation>Copiază adresa</translation>
    </message>
    <message>
        <source>Copy label</source>
        <translation>Copiază eticheta</translation>
    </message>
    <message>
        <source>Copy amount</source>
        <translation>Copiază cantitatea</translation>
    </message>
    <message>
        <source>Copy transaction ID</source>
        <translation>Copiază ID-ul tranzacției</translation>
    </message>
    <message>
        <source>Comma separated file (*.csv)</source>
        <translation>Fisier text separat prin virgule (*.csv)</translation>
    </message>
    <message>
        <source>Confirmed</source>
        <translation>Confirmat</translation>
    </message>
    <message>
<<<<<<< HEAD
        <source>Type</source>
        <translation>tip</translation>
=======
        <source>Date</source>
        <translation>Data</translation>
>>>>>>> 6eccb372
    </message>
    <message>
        <source>Label</source>
        <translation>Etichetă</translation>
    </message>
    <message>
        <source>Address</source>
        <translation>Adresă</translation>
    </message>
    <message>
        <source>ID</source>
        <translation>ID</translation>
    </message>
    <message>
        <source>Exporting Failed</source>
        <translation>Exportul a eșuat</translation>
    </message>
    </context>
<context>
    <name>UnitDisplayStatusBarControl</name>
    </context>
<context>
    <name>WalletFrame</name>
    </context>
<context>
    <name>WalletModel</name>
    </context>
<context>
    <name>WalletView</name>
    <message>
        <source>&amp;Export</source>
        <translation>&amp;Exportă</translation>
    </message>
    <message>
        <source>Export the data in the current tab to a file</source>
        <translation>Exportă datele din tabul curent in fisier</translation>
    </message>
    </context>
<context>
    <name>bitcoin-core</name>
    <message>
        <source>Options:</source>
<<<<<<< HEAD
        <translation>Optiuni:</translation>
=======
        <translation type="unfinished">Opțiuni:</translation>
>>>>>>> 6eccb372
    </message>
    <message>
        <source>Bitcoin Core</source>
        <translation>Bitcoin Core</translation>
    </message>
    <message>
        <source>Upgrading UTXO database</source>
        <translation>Actualizarea bazei de date UTXO</translation>
    </message>
    <message>
        <source>Information</source>
        <translation>Informație</translation>
    </message>
    <message>
        <source>Warning</source>
        <translation>Atenționare</translation>
    </message>
    <message>
        <source>Use separate SOCKS5 proxy to reach peers via Tor hidden services (default: %s)</source>
        <translation>Folosește un SOCKS5 separat pentru a accesa peer-uri prin intermediul servicilor ascunse ale Tor (default: %s)</translation>
    </message>
    <message>
        <source>Loading wallet...</source>
        <translation>Portofelul se încarcă...</translation>
    </message>
    <message>
        <source>Rescanning...</source>
        <translation>Rescanare...</translation>
    </message>
    <message>
        <source>Error</source>
        <translation>Eroare</translation>
    </message>
</context>
</TS><|MERGE_RESOLUTION|>--- conflicted
+++ resolved
@@ -689,6 +689,11 @@
 <context>
     <name>NetWatchLogModel</name>
     <message>
+        <source>Type</source>
+        <comment>NetWatch: Type header</comment>
+        <translation>tip</translation>
+    </message>
+    <message>
         <source>Address</source>
         <comment>NetWatch: Address header</comment>
         <translation>Adresă</translation>
@@ -1082,11 +1087,7 @@
     </message>
     <message>
         <source>Message</source>
-<<<<<<< HEAD
         <translation>Mesaj</translation>
-=======
-        <translation type="unfinished">Mesaj</translation>
->>>>>>> 6eccb372
     </message>
     </context>
 <context>
@@ -1101,11 +1102,7 @@
     </message>
     <message>
         <source>Message</source>
-<<<<<<< HEAD
         <translation>Mesaj</translation>
-=======
-        <translation type="unfinished">Mesaj</translation>
->>>>>>> 6eccb372
     </message>
     <message>
         <source>(no label)</source>
@@ -1139,17 +1136,16 @@
         <translation>Schimbă:</translation>
     </message>
     <message>
-<<<<<<< HEAD
+        <source>Choose...</source>
+        <translation type="unfinished">Selectează...</translation>
+    </message>
+    <message>
         <source>Hide</source>
         <translation>Ascunde</translation>
-=======
-        <source>Choose...</source>
-        <translation type="unfinished">Selectează...</translation>
     </message>
     <message>
         <source>S&amp;end</source>
         <translation type="unfinished">&amp;Trimite</translation>
->>>>>>> 6eccb372
     </message>
     <message>
         <source>Copy amount</source>
@@ -1213,7 +1209,10 @@
 <context>
     <name>TransactionDesc</name>
     <message>
-<<<<<<< HEAD
+        <source>Date</source>
+        <translation>Data</translation>
+    </message>
+    <message>
         <source>Generated</source>
         <translation>Generat</translation>
     </message>
@@ -1248,139 +1247,125 @@
     <message>
         <source>Transaction</source>
         <translation>Transactiune</translation>
-=======
+    </message>
+    <message>
+        <source>Amount</source>
+        <translation>Cantitate</translation>
+    </message>
+    <message>
+        <source>true</source>
+        <translation>Adevarat</translation>
+    </message>
+    <message>
+        <source>false</source>
+        <translation>Fals</translation>
+    </message>
+</context>
+<context>
+    <name>TransactionDescDialog</name>
+    </context>
+<context>
+    <name>TransactionTableModel</name>
+    <message>
         <source>Date</source>
         <translation>Data</translation>
     </message>
     <message>
-        <source>Message</source>
-        <translation type="unfinished">Mesaj</translation>
-    </message>
-    <message>
-        <source>Transaction</source>
-        <translation>Tranzacţie</translation>
->>>>>>> 6eccb372
-    </message>
-    <message>
-        <source>Amount</source>
-        <translation>Cantitate</translation>
-    </message>
-    <message>
-        <source>true</source>
-        <translation>Adevarat</translation>
-    </message>
-    <message>
-        <source>false</source>
-        <translation>Fals</translation>
-    </message>
-</context>
-<context>
-    <name>TransactionDescDialog</name>
-    </context>
-<context>
-    <name>TransactionTableModel</name>
-    <message>
-<<<<<<< HEAD
         <source>Type</source>
         <translation>tip</translation>
-=======
+    </message>
+    <message>
+        <source>Label</source>
+        <translation>Etichetă</translation>
+    </message>
+    <message>
+        <source>Received with</source>
+        <translation>Obtinut cu</translation>
+    </message>
+    <message>
+        <source>(n/a)</source>
+        <translation>(n/a)</translation>
+    </message>
+    <message>
+        <source>(no label)</source>
+        <translation>(fără etichetă)</translation>
+    </message>
+    </context>
+<context>
+    <name>TransactionView</name>
+    <message>
+        <source>All</source>
+        <translation>Tot</translation>
+    </message>
+    <message>
+        <source>Today</source>
+        <translation>Astazi</translation>
+    </message>
+    <message>
+        <source>This week</source>
+        <translation>Saptamana aceasta</translation>
+    </message>
+    <message>
+        <source>This month</source>
+        <translation>Luna aceasta</translation>
+    </message>
+    <message>
+        <source>Last month</source>
+        <translation>Luna trecuta</translation>
+    </message>
+    <message>
+        <source>This year</source>
+        <translation>Anul acesta</translation>
+    </message>
+    <message>
+        <source>Received with</source>
+        <translation>Obtinut cu</translation>
+    </message>
+    <message>
+        <source>To yourself</source>
+        <translation>Pentru tine</translation>
+    </message>
+    <message>
+        <source>Other</source>
+        <translation>Altru</translation>
+    </message>
+    <message>
+        <source>Copy address</source>
+        <translation>Copiază adresa</translation>
+    </message>
+    <message>
+        <source>Copy label</source>
+        <translation>Copiază eticheta</translation>
+    </message>
+    <message>
+        <source>Copy amount</source>
+        <translation>Copiază cantitatea</translation>
+    </message>
+    <message>
+        <source>Copy transaction ID</source>
+        <translation>Copiază ID-ul tranzacției</translation>
+    </message>
+    <message>
+        <source>Comma separated file (*.csv)</source>
+        <translation>Fisier text separat prin virgule (*.csv)</translation>
+    </message>
+    <message>
+        <source>Confirmed</source>
+        <translation>Confirmat</translation>
+    </message>
+    <message>
         <source>Date</source>
         <translation>Data</translation>
->>>>>>> 6eccb372
+    </message>
+    <message>
+        <source>Type</source>
+        <translation>tip</translation>
     </message>
     <message>
         <source>Label</source>
         <translation>Etichetă</translation>
     </message>
     <message>
-        <source>Received with</source>
-        <translation>Obtinut cu</translation>
-    </message>
-    <message>
-        <source>(n/a)</source>
-        <translation>(n/a)</translation>
-    </message>
-    <message>
-        <source>(no label)</source>
-        <translation>(fără etichetă)</translation>
-    </message>
-    </context>
-<context>
-    <name>TransactionView</name>
-    <message>
-        <source>All</source>
-        <translation>Tot</translation>
-    </message>
-    <message>
-        <source>Today</source>
-        <translation>Astazi</translation>
-    </message>
-    <message>
-        <source>This week</source>
-        <translation>Saptamana aceasta</translation>
-    </message>
-    <message>
-        <source>This month</source>
-        <translation>Luna aceasta</translation>
-    </message>
-    <message>
-        <source>Last month</source>
-        <translation>Luna trecuta</translation>
-    </message>
-    <message>
-        <source>This year</source>
-        <translation>Anul acesta</translation>
-    </message>
-    <message>
-        <source>Received with</source>
-        <translation>Obtinut cu</translation>
-    </message>
-    <message>
-        <source>To yourself</source>
-        <translation>Pentru tine</translation>
-    </message>
-    <message>
-        <source>Other</source>
-        <translation>Altru</translation>
-    </message>
-    <message>
-        <source>Copy address</source>
-        <translation>Copiază adresa</translation>
-    </message>
-    <message>
-        <source>Copy label</source>
-        <translation>Copiază eticheta</translation>
-    </message>
-    <message>
-        <source>Copy amount</source>
-        <translation>Copiază cantitatea</translation>
-    </message>
-    <message>
-        <source>Copy transaction ID</source>
-        <translation>Copiază ID-ul tranzacției</translation>
-    </message>
-    <message>
-        <source>Comma separated file (*.csv)</source>
-        <translation>Fisier text separat prin virgule (*.csv)</translation>
-    </message>
-    <message>
-        <source>Confirmed</source>
-        <translation>Confirmat</translation>
-    </message>
-    <message>
-<<<<<<< HEAD
-        <source>Type</source>
-        <translation>tip</translation>
-=======
-        <source>Date</source>
-        <translation>Data</translation>
->>>>>>> 6eccb372
-    </message>
-    <message>
-        <source>Label</source>
-        <translation>Etichetă</translation>
-    </message>
-    <message>
         <source>Address</source>
         <translation>Adresă</translation>
     </message>
@@ -1417,11 +1402,7 @@
     <name>bitcoin-core</name>
     <message>
         <source>Options:</source>
-<<<<<<< HEAD
         <translation>Optiuni:</translation>
-=======
-        <translation type="unfinished">Opțiuni:</translation>
->>>>>>> 6eccb372
     </message>
     <message>
         <source>Bitcoin Core</source>
