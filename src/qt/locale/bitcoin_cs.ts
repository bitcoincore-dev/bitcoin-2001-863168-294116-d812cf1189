--- conflicted
+++ resolved
@@ -1064,11 +1064,7 @@
     </message>
     <message>
         <source>&amp;Hide tray icon</source>
-<<<<<<< HEAD
         <translation>&amp;Gt; Skrýt ikonu na hlavním panelu</translation>
-=======
-        <translation type="unfinished">&amp;Skrýt &amp;ikonu z panelu</translation>
->>>>>>> 6eccb372
     </message>
     <message>
         <source>Minimize instead of exit the application when the window is closed. When this option is enabled, the application will be closed only after selecting Exit in the menu.</source>
@@ -2237,16 +2233,12 @@
         <translation>Jsi si jistý, že tuhle transakci chceš poslat?</translation>
     </message>
     <message>
-        <source>added as transaction fee</source>
-        <translation>přidáno jakožto transakční poplatek</translation>
-    </message>
-    <message>
-        <source>Total Amount %1</source>
-        <translation>Celková částka %1</translation>
-    </message>
-    <message>
         <source>or</source>
         <translation>nebo</translation>
+    </message>
+    <message>
+        <source>Transaction fee</source>
+        <translation>Transakční poplatek</translation>
     </message>
     <message>
         <source>Confirm send coins</source>
@@ -3218,10 +3210,6 @@
         <translation>Vyloučit ladicí informace dané kategorie. Dá se zkombinovat s -debug=1, aby se zaznamenávaly ladicí informace všech kategorií kromě jedné nebo několika zvolených.</translation>
     </message>
     <message>
-        <source>Execute command when a wallet transaction changes (%s in cmd is replaced by TxID)</source>
-        <translation>Spustit příkaz, když se objeví transakce týkající se peněženky (%s se v příkazu nahradí za TxID)</translation>
-    </message>
-    <message>
         <source>Extra transactions to keep in memory for compact block reconstructions (default: %u)</source>
         <translation>Počet extra transakcí, které se mají držet v paměti pro účely rekonstrukce kompaktních bloků (výchozí: %u)</translation>
     </message>
