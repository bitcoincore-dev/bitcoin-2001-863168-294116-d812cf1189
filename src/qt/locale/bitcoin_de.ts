--- conflicted
+++ resolved
@@ -502,19 +502,16 @@
         <translation>Zeige den "%1"-Hilfetext, um eine Liste mit möglichen Kommandozeilenoptionen zu erhalten</translation>
     </message>
     <message>
-<<<<<<< HEAD
-        <source>default wallet</source>
-        <translation>Standard Wallet</translation>
-    </message>
-    <message>
-=======
->>>>>>> bdbe9f59
         <source>Opening Wallet &lt;b&gt;%1&lt;/b&gt;...</source>
         <translation>Öffne Wallet&lt;b&gt;%1&lt;/b&gt; ...</translation>
     </message>
     <message>
         <source>Open Wallet Failed</source>
         <translation>Wallet öffnen fehlgeschlagen</translation>
+    </message>
+    <message>
+        <source>No wallets available</source>
+        <translation>Keine Wallets verfügbar</translation>
     </message>
     <message>
         <source>&amp;Window</source>
@@ -1088,6 +1085,10 @@
         <translation>Externe URLs (z.B. ein Block-Explorer), die im Kontextmenü des Transaktionsverlaufs eingefügt werden. In der URL wird %s durch den Transaktionshash ersetzt. Bei Angabe mehrerer URLs müssen diese durch "|" voneinander getrennt werden.</translation>
     </message>
     <message>
+        <source>Open the %1 configuration file from the working directory.</source>
+        <translation>Öffnen Sie die %1 Konfigurationsdatei aus dem Arbeitsverzeichnis.</translation>
+    </message>
+    <message>
         <source>Open Configuration File</source>
         <translation>Konfigurationsdatei öffnen</translation>
     </message>
@@ -1528,15 +1529,15 @@
     </message>
     <message>
         <source>%1 h</source>
-        <translation>%1 S</translation>
+        <translation>%1 h</translation>
     </message>
     <message>
         <source>%1 m</source>
-        <translation>%1 M</translation>
+        <translation>%1 min</translation>
     </message>
     <message>
         <source>%1 s</source>
-        <translation>%1 S</translation>
+        <translation>%1 s</translation>
     </message>
     <message>
         <source>None</source>
@@ -1766,7 +1767,7 @@
     </message>
     <message>
         <source>Whitelisted</source>
-        <translation>Zugelassene</translation>
+        <translation>Auf Weißliste</translation>
     </message>
     <message>
         <source>Direction</source>
@@ -3443,6 +3444,12 @@
         <translation>Angegebener Blöcke-Ordner "%s" existiert nicht.</translation>
     </message>
     <message>
+        <source>The specified R/W config file %s does not exist
+</source>
+        <translation>Die spezifische R/W Konfigurationsdatei %s existiert nicht.
+</translation>
+    </message>
+    <message>
         <source>Unable to create the PID file '%s': %s</source>
         <translation>Erstellung der PID-Datei '%s': %s ist nicht möglich</translation>
     </message>
@@ -3493,6 +3500,10 @@
     <message>
         <source>Unable to generate keys</source>
         <translation>Schlüssel können nicht generiert werden</translation>
+    </message>
+    <message>
+        <source>Unsupported logging category %s=%s.</source>
+        <translation>Nicht unterstützte Protokollkategorie %s=%s.</translation>
     </message>
     <message>
         <source>Upgrading UTXO database</source>
@@ -3657,6 +3668,10 @@
         <translation>Gesamtlänge des Netzwerkversionstrings (%i) erreicht die maximale Länge (%i). Reduzieren Sie die Nummer oder die Größe von uacomments.</translation>
     </message>
     <message>
+        <source>Warning: Wallet file corrupt, data salvaged! Original %s saved as %s in %s; if your balance or transactions are incorrect you should restore from a backup.</source>
+        <translation>Warnung: wallet.dat beschädigt, Datenrettung erfolgreich! Original %s wurde als wallet %s in %s gespeichert. Falls Ihr Kontostand oder Transaktionen nicht korrekt sind, sollten Sie von einer Datensicherung wiederherstellen.</translation>
+    </message>
+    <message>
         <source>%s is set very high!</source>
         <translation>%s wurde sehr hoch eingestellt!</translation>
     </message>
