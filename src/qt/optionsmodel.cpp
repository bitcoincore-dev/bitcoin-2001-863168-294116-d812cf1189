--- conflicted
+++ resolved
@@ -469,15 +469,10 @@
         return strThirdPartyTxUrls;
     case Language:
         return QString::fromStdString(SettingToString(setting(), ""));
-<<<<<<< HEAD
-    case UseEmbeddedMonospacedFont:
-        return m_use_embedded_monospaced_font;
+    case FontForMoney:
+        return QVariant::fromValue(m_font_money);
     case PeersTabAlternatingRowColors:
         return m_peers_tab_alternating_row_colors;
-=======
-    case FontForMoney:
-        return QVariant::fromValue(m_font_money);
->>>>>>> a17fd33e
     case CoinControlFeatures:
         return fCoinControlFeatures;
     case EnablePSBTControls:
@@ -660,15 +655,12 @@
         m_font_money = new_font;
         Q_EMIT fontForMoneyChanged(getFontForMoney());
         break;
-<<<<<<< HEAD
+    }
     case PeersTabAlternatingRowColors:
         m_peers_tab_alternating_row_colors = value.toBool();
         settings.setValue("PeersTabAlternatingRowColors", m_peers_tab_alternating_row_colors);
         Q_EMIT peersTabAlternatingRowColorsChanged(m_peers_tab_alternating_row_colors);
         break;
-=======
-    }
->>>>>>> a17fd33e
     case CoinControlFeatures:
         fCoinControlFeatures = value.toBool();
         settings.setValue("fCoinControlFeatures", fCoinControlFeatures);
