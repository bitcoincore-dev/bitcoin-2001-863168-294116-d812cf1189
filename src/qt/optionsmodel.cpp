--- conflicted
+++ resolved
@@ -266,21 +266,12 @@
 
     if (settings.contains("FontForQRCodes")) {
         m_font_qrcodes = FontChoiceFromString(settings.value("FontForQRCodes").toString());
-<<<<<<< HEAD
     }
     Q_EMIT fontForQRCodesChanged(getFontChoiceForQRCodes());
 
     if (!settings.contains("PeersTabAlternatingRowColors")) {
         settings.setValue("PeersTabAlternatingRowColors", "false");
     }
-=======
-    }
-    Q_EMIT fontForQRCodesChanged(getFontChoiceForQRCodes());
-
-    if (!settings.contains("PeersTabAlternatingRowColors")) {
-        settings.setValue("PeersTabAlternatingRowColors", "false");
-    }
->>>>>>> 64a7b5fd
     m_peers_tab_alternating_row_colors = settings.value("PeersTabAlternatingRowColors").toBool();
     Q_EMIT peersTabAlternatingRowColorsChanged(m_peers_tab_alternating_row_colors);
 
