--- conflicted
+++ resolved
@@ -143,8 +143,6 @@
 static const QLatin1String fontchoice_str_best_system{"best_system"};
 static const QString fontchoice_str_custom_prefix{QStringLiteral("custom, ")};
 
-<<<<<<< HEAD
-=======
 static const std::map<OutputType, std::pair<const char*, const char*>> UntranslatedOutputTypeDescriptions{
     {OutputType::LEGACY, {
         QT_TRANSLATE_NOOP("Output type name", "Base58 (Legacy)"),
@@ -172,7 +170,6 @@
     return std::make_pair(text, tooltip);
 }
 
->>>>>>> 35db62f8
 QString OptionsModel::FontChoiceToString(const OptionsModel::FontChoice& f)
 {
     if (std::holds_alternative<FontChoiceAbstract>(f)) {
@@ -305,12 +302,9 @@
     if (!gArgs.SoftSetArg("-port", settings.value("nNetworkPort").toString().toStdString()))
         addOverriddenOption("-port");
 
-<<<<<<< HEAD
-=======
     // rwconf settings that require a restart
     f_peerbloomfilters = gArgs.GetBoolArg("-peerbloomfilters", DEFAULT_PEERBLOOMFILTERS);
 
->>>>>>> 35db62f8
     // Display
     if (settings.contains("FontForMoney")) {
         m_font_money = FontChoiceFromString(settings.value("FontForMoney").toString());
@@ -325,21 +319,12 @@
 
     if (settings.contains("FontForQRCodes")) {
         m_font_qrcodes = FontChoiceFromString(settings.value("FontForQRCodes").toString());
-<<<<<<< HEAD
     }
     Q_EMIT fontForQRCodesChanged(getFontChoiceForQRCodes());
 
     if (!settings.contains("PeersTabAlternatingRowColors")) {
         settings.setValue("PeersTabAlternatingRowColors", "false");
     }
-=======
-    }
-    Q_EMIT fontForQRCodesChanged(getFontChoiceForQRCodes());
-
-    if (!settings.contains("PeersTabAlternatingRowColors")) {
-        settings.setValue("PeersTabAlternatingRowColors", "false");
-    }
->>>>>>> 35db62f8
     m_peers_tab_alternating_row_colors = settings.value("PeersTabAlternatingRowColors").toBool();
     Q_EMIT peersTabAlternatingRowColorsChanged(m_peers_tab_alternating_row_colors);
 
