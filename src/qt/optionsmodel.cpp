// Copyright (c) 2011-2020 The Bitcoin Core developers
// Distributed under the MIT software license, see the accompanying
// file COPYING or http://www.opensource.org/licenses/mit-license.php.

#if defined(HAVE_CONFIG_H)
#include <config/bitcoin-config.h>
#endif

#include <qt/optionsmodel.h>

#include <qt/bitcoinunits.h>
#include <qt/guiconstants.h>
#include <qt/guiutil.h>

#include <chainparams.h>
<<<<<<< HEAD
=======
#include <index/blockfilterindex.h>
>>>>>>> 5465696b
#include <interfaces/node.h>
#include <mapport.h>
#include <net.h>
#include <net_processing.h>
#include <netbase.h>
#include <node/context.h>
#include <outputtype.h>
#include <txdb.h>       // for -dbcache defaults
#include <util/string.h>
#include <validation.h> // For DEFAULT_SCRIPTCHECK_THREADS
#ifdef ENABLE_WALLET
#include <wallet/wallet.h>
#endif

#include <QDebug>
#include <QLatin1Char>
#include <QSettings>
#include <QStringList>

const char *DEFAULT_GUI_PROXY_HOST = "127.0.0.1";

static const QString GetDefaultProxyAddress();

OptionsModel::OptionsModel(QObject *parent, bool resetSettings) :
    QAbstractListModel(parent)
{
    Init(resetSettings);
}

void OptionsModel::addOverriddenOption(const std::string &option)
{
    strOverriddenByCommandLine += QString::fromStdString(option) + "=" + QString::fromStdString(gArgs.GetArg(option, "")) + " ";
}

// Writes all missing QSettings with their default values
void OptionsModel::Init(bool resetSettings)
{
    if (resetSettings)
        Reset();

    checkAndMigrate();

    QSettings settings;

    // Ensure restart flag is unset on client startup
    setRestartRequired(false);

    // These are Qt-only settings:

    // Window
    if (!settings.contains("fHideTrayIcon")) {
        settings.setValue("fHideTrayIcon", false);
    }
    m_show_tray_icon = !settings.value("fHideTrayIcon").toBool();
    Q_EMIT showTrayIconChanged(m_show_tray_icon);

    if (!settings.contains("fMinimizeToTray"))
        settings.setValue("fMinimizeToTray", false);
    fMinimizeToTray = settings.value("fMinimizeToTray").toBool() && m_show_tray_icon;

    if (!settings.contains("fMinimizeOnClose"))
        settings.setValue("fMinimizeOnClose", false);
    fMinimizeOnClose = settings.value("fMinimizeOnClose").toBool();

    // Display
    if (!settings.contains("nDisplayUnit"))
        settings.setValue("nDisplayUnit", BitcoinUnits::BTC);
    nDisplayUnit = settings.value("nDisplayUnit").toInt();

    if (!settings.contains("strThirdPartyTxUrls"))
        settings.setValue("strThirdPartyTxUrls", "");
    strThirdPartyTxUrls = settings.value("strThirdPartyTxUrls", "").toString();

    if (!settings.contains("fCoinControlFeatures"))
        settings.setValue("fCoinControlFeatures", false);
    fCoinControlFeatures = settings.value("fCoinControlFeatures", false).toBool();

    // These are shared with the core or have a command-line parameter
    // and we want command-line parameters to overwrite the GUI settings.
    //
    // If setting doesn't exist create it with defaults.
    //
    // If gArgs.SoftSetArg() or gArgs.SoftSetBoolArg() return false we were overridden
    // by command-line and show this in the UI.

    // Main
    if (!gArgs.IsArgSet("-prune")) {
        if (settings.contains("bPrune")) {
            if (settings.value("bPrune").toBool()) {
                if (!settings.contains("nPruneSize"))
                    settings.setValue("nPruneSize", DEFAULT_PRUNE_TARGET_GB);
                const uint64_t nPruneSizeMiB = PruneGBtoMiB(settings.value("nPruneSize").toInt());
                gArgs.ForceSetArg("-prune", nPruneSizeMiB);
            } else {
                gArgs.ForceSetArg("-prune", "0");
            }
        }
    }

    if (!settings.contains("nDatabaseCache"))
        settings.setValue("nDatabaseCache", (qint64)nDefaultDbCache);
    if (!gArgs.SoftSetArg("-dbcache", settings.value("nDatabaseCache").toString().toStdString()))
        addOverriddenOption("-dbcache");

    if (!settings.contains("nThreadsScriptVerif"))
        settings.setValue("nThreadsScriptVerif", DEFAULT_SCRIPTCHECK_THREADS);
    if (!gArgs.SoftSetArg("-par", settings.value("nThreadsScriptVerif").toString().toStdString()))
        addOverriddenOption("-par");

    if (!settings.contains("strDataDir"))
        settings.setValue("strDataDir", GUIUtil::getDefaultDataDirectory());

    // Wallet
#ifdef ENABLE_WALLET
    if (!settings.contains("bSpendZeroConfChange"))
        settings.setValue("bSpendZeroConfChange", true);
    if (!gArgs.SoftSetBoolArg("-spendzeroconfchange", settings.value("bSpendZeroConfChange").toBool()))
        addOverriddenOption("-spendzeroconfchange");

    if (!settings.contains("external_signer_path"))
        settings.setValue("external_signer_path", "");

    if (!gArgs.SoftSetArg("-signer", settings.value("external_signer_path").toString().toStdString())) {
        addOverriddenOption("-signer");
    }

    if (!settings.contains("SubFeeFromAmount")) {
        settings.setValue("SubFeeFromAmount", false);
    }
    m_sub_fee_from_amount = settings.value("SubFeeFromAmount", false).toBool();
#endif

    // Network
    if (!settings.contains("nNetworkPort"))
        settings.setValue("nNetworkPort", (quint16)Params().GetDefaultPort());
    if (!gArgs.SoftSetArg("-port", settings.value("nNetworkPort").toString().toStdString()))
        addOverriddenOption("-port");

    if (!settings.contains("fUseUPnP"))
        settings.setValue("fUseUPnP", DEFAULT_UPNP);
    if (!gArgs.SoftSetBoolArg("-upnp", settings.value("fUseUPnP").toBool()))
        addOverriddenOption("-upnp");

    if (!settings.contains("fUseNatpmp")) {
        settings.setValue("fUseNatpmp", DEFAULT_NATPMP);
    }
    if (!gArgs.SoftSetBoolArg("-natpmp", settings.value("fUseNatpmp").toBool())) {
        addOverriddenOption("-natpmp");
    }

    if (!settings.contains("fListen"))
        settings.setValue("fListen", DEFAULT_LISTEN);
    if (!gArgs.SoftSetBoolArg("-listen", settings.value("fListen").toBool()))
        addOverriddenOption("-listen");

    if (!settings.contains("server")) {
        settings.setValue("server", false);
    }
    if (!gArgs.SoftSetBoolArg("-server", settings.value("server").toBool())) {
        addOverriddenOption("-server");
    }

    if (!settings.contains("fUseProxy"))
        settings.setValue("fUseProxy", false);
    if (!settings.contains("addrProxy"))
        settings.setValue("addrProxy", GetDefaultProxyAddress());
    // Only try to set -proxy, if user has enabled fUseProxy
    if ((settings.value("fUseProxy").toBool() && !gArgs.SoftSetArg("-proxy", settings.value("addrProxy").toString().toStdString())))
        addOverriddenOption("-proxy");
    else if(!settings.value("fUseProxy").toBool() && !gArgs.GetArg("-proxy", "").empty())
        addOverriddenOption("-proxy");

    if (!settings.contains("fUseSeparateProxyTor"))
        settings.setValue("fUseSeparateProxyTor", false);
    if (!settings.contains("addrSeparateProxyTor"))
        settings.setValue("addrSeparateProxyTor", GetDefaultProxyAddress());
    // Only try to set -onion, if user has enabled fUseSeparateProxyTor
    if ((settings.value("fUseSeparateProxyTor").toBool() && !gArgs.SoftSetArg("-onion", settings.value("addrSeparateProxyTor").toString().toStdString())))
        addOverriddenOption("-onion");
    else if(!settings.value("fUseSeparateProxyTor").toBool() && !gArgs.GetArg("-onion", "").empty())
        addOverriddenOption("-onion");

    // rwconf settings that require a restart
    f_peerbloomfilters = gArgs.GetBoolArg("-peerbloomfilters", DEFAULT_PEERBLOOMFILTERS);

    // Display
    if (!settings.contains("language"))
        settings.setValue("language", "");
    if (!gArgs.SoftSetArg("-lang", settings.value("language").toString().toStdString()))
        addOverriddenOption("-lang");

    language = settings.value("language").toString();

    if (!settings.contains("UseEmbeddedMonospacedFont")) {
        settings.setValue("UseEmbeddedMonospacedFont", "true");
    }
    m_use_embedded_monospaced_font = settings.value("UseEmbeddedMonospacedFont").toBool();
    Q_EMIT useEmbeddedMonospacedFontChanged(m_use_embedded_monospaced_font);

    if (!settings.contains("PeersTabAlternatingRowColors")) {
        settings.setValue("PeersTabAlternatingRowColors", "false");
    }
    m_peers_tab_alternating_row_colors = settings.value("PeersTabAlternatingRowColors").toBool();
    Q_EMIT peersTabAlternatingRowColorsChanged(m_peers_tab_alternating_row_colors);
}

/** Helper function to copy contents from one QSettings to another.
 * By using allKeys this also covers nested settings in a hierarchy.
 */
static void CopySettings(QSettings& dst, const QSettings& src)
{
    for (const QString& key : src.allKeys()) {
        dst.setValue(key, src.value(key));
    }
}

/** Back up a QSettings to an ini-formatted file. */
static void BackupSettings(const fs::path& filename, const QSettings& src)
{
    qInfo() << "Backing up GUI settings to" << GUIUtil::boostPathToQString(filename);
    QSettings dst(GUIUtil::boostPathToQString(filename), QSettings::IniFormat);
    dst.clear();
    CopySettings(dst, src);
}

void OptionsModel::Reset()
{
    QSettings settings;

    // Backup old settings to chain-specific datadir for troubleshooting
    BackupSettings(gArgs.GetDataDirNet() / "guisettings.ini.bak", settings);

    // Save the strDataDir setting
    QString dataDir = GUIUtil::getDefaultDataDirectory();
    dataDir = settings.value("strDataDir", dataDir).toString();

    // Remove rw config file
    gArgs.EraseRWConfigFile();

    // Remove all entries from our QSettings object
    settings.clear();

    // Set strDataDir
    settings.setValue("strDataDir", dataDir);

    // Set prune option iff it was configured in rwconf
    if (gArgs.RWConfigHasPruneOption()) {
        SetPruneMiB(gArgs.GetArg("-prune", 0), false);
    }

    // Set that this was reset
    settings.setValue("fReset", true);

    // default setting for OptionsModel::StartAtStartup - disabled
    if (GUIUtil::GetStartOnSystemStartup())
        GUIUtil::SetStartOnSystemStartup(false);
}

int OptionsModel::rowCount(const QModelIndex & parent) const
{
    return OptionIDRowCount;
}

struct ProxySetting {
    bool is_set;
    QString ip;
    QString port;
};

static ProxySetting GetProxySetting(QSettings &settings, const QString &name)
{
    static const ProxySetting default_val = {false, DEFAULT_GUI_PROXY_HOST, QString("%1").arg(DEFAULT_GUI_PROXY_PORT)};
    // Handle the case that the setting is not set at all
    if (!settings.contains(name)) {
        return default_val;
    }
    // contains IP at index 0 and port at index 1
    QStringList ip_port = GUIUtil::SplitSkipEmptyParts(settings.value(name).toString(), ":");
    if (ip_port.size() == 2) {
        return {true, ip_port.at(0), ip_port.at(1)};
    } else { // Invalid: return default
        return default_val;
    }
}

static void SetProxySetting(QSettings &settings, const QString &name, const ProxySetting &ip_port)
{
    settings.setValue(name, QString{ip_port.ip + QLatin1Char(':') + ip_port.port});
}

static const QString GetDefaultProxyAddress()
{
    return QString("%1:%2").arg(DEFAULT_GUI_PROXY_HOST).arg(DEFAULT_GUI_PROXY_PORT);
}

void OptionsModel::SetPruneMiB(int64_t prune_target_mib, bool force)
{
    const bool prune = prune_target_mib > 1;
    QSettings settings;
    settings.setValue("bPrune", prune);
    if (prune) {
        const int prune_target_gb = PruneMiBtoGB(prune_target_mib);
        settings.setValue("nPruneSize", prune_target_gb);
    }
    std::string prune_val = ToString(prune_target_mib);
    gArgs.ModifyRWConfigFile("prune", prune_val);
    if (force) {
        gArgs.ForceSetArg("-prune", prune_val);
        return;
    }
    if (!gArgs.SoftSetArg("-prune", prune_val)) {
        addOverriddenOption("-prune");
    }
}

// read QSettings values and return them
QVariant OptionsModel::data(const QModelIndex & index, int role) const
{
    if(role == Qt::EditRole)
    {
        QSettings settings;
        switch(index.row())
        {
        case StartAtStartup:
            return GUIUtil::GetStartOnSystemStartup();
        case ShowTrayIcon:
            return m_show_tray_icon;
        case MinimizeToTray:
            return fMinimizeToTray;
        case NetworkPort:
            return settings.value("nNetworkPort");
        case MapPortUPnP:
#ifdef USE_UPNP
            return settings.value("fUseUPnP");
#else
            return false;
#endif // USE_UPNP
        case MapPortNatpmp:
#ifdef USE_NATPMP
            return settings.value("fUseNatpmp");
#else
            return false;
#endif // USE_NATPMP
        case MinimizeOnClose:
            return fMinimizeOnClose;

        // default proxy
        case ProxyUse:
            return settings.value("fUseProxy", false);
        case ProxyIP:
            return GetProxySetting(settings, "addrProxy").ip;
        case ProxyPort:
            return GetProxySetting(settings, "addrProxy").port;

        // separate Tor proxy
        case ProxyUseTor:
            return settings.value("fUseSeparateProxyTor", false);
        case ProxyIPTor:
            return GetProxySetting(settings, "addrSeparateProxyTor").ip;
        case ProxyPortTor:
            return GetProxySetting(settings, "addrSeparateProxyTor").port;

#ifdef ENABLE_WALLET
        case SpendZeroConfChange:
            return settings.value("bSpendZeroConfChange");
        case ExternalSignerPath:
            return settings.value("external_signer_path");
        case SubFeeFromAmount:
            return m_sub_fee_from_amount;
<<<<<<< HEAD
=======
        case addresstype:
        {
            OutputType default_address_type;
            if (!ParseOutputType(gArgs.GetArg("-addresstype", ""), default_address_type)) {
                default_address_type = DEFAULT_ADDRESS_TYPE;
            }
            return QString::fromStdString(FormatOutputType(default_address_type));
        }
>>>>>>> 5465696b
#endif
        case DisplayUnit:
            return nDisplayUnit;
        case ThirdPartyTxUrls:
            return strThirdPartyTxUrls;
        case Language:
            return settings.value("language");
        case UseEmbeddedMonospacedFont:
            return m_use_embedded_monospaced_font;
        case PeersTabAlternatingRowColors:
            return m_peers_tab_alternating_row_colors;
        case CoinControlFeatures:
            return fCoinControlFeatures;
        case PruneMiB:
            return qlonglong(gArgs.GetArg("-prune", 0));
        case DatabaseCache:
            return settings.value("nDatabaseCache");
        case ThreadsScriptVerif:
            return settings.value("nThreadsScriptVerif");
        case Listen:
            return settings.value("fListen");
        case Server:
            return settings.value("server");
<<<<<<< HEAD
=======
        case maxuploadtarget:
            return qlonglong(node().context()->connman->GetMaxOutboundTarget() / 1024 / 1024);
        case peerbloomfilters:
            return f_peerbloomfilters;
        case peerblockfilters:
            return gArgs.GetBoolArg("-peerblockfilters", DEFAULT_PEERBLOCKFILTERS);
>>>>>>> 5465696b
        default:
            return QVariant();
        }
    }
    return QVariant();
}

// write QSettings values
bool OptionsModel::setData(const QModelIndex & index, const QVariant & value, int role)
{
    bool successful = true; /* set to false on parse error */
    if(role == Qt::EditRole)
    {
        QSettings settings;
        switch(index.row())
        {
        case StartAtStartup:
            successful = GUIUtil::SetStartOnSystemStartup(value.toBool());
            break;
        case ShowTrayIcon:
            m_show_tray_icon = value.toBool();
            settings.setValue("fHideTrayIcon", !m_show_tray_icon);
            Q_EMIT showTrayIconChanged(m_show_tray_icon);
            break;
        case MinimizeToTray:
            fMinimizeToTray = value.toBool();
            settings.setValue("fMinimizeToTray", fMinimizeToTray);
            break;
        case NetworkPort:
            if (settings.value("nNetworkPort") != value) {
                // If the port input box is empty, set to default port
                if (value.toString().isEmpty()) {
                    settings.setValue("nNetworkPort", (quint16)Params().GetDefaultPort());
                }
                else {
                    settings.setValue("nNetworkPort", (quint16)value.toInt());
                }
                setRestartRequired(true);
            }
            break;
        case MapPortUPnP: // core option - can be changed on-the-fly
            settings.setValue("fUseUPnP", value.toBool());
            break;
        case MapPortNatpmp: // core option - can be changed on-the-fly
            settings.setValue("fUseNatpmp", value.toBool());
            break;
        case MinimizeOnClose:
            fMinimizeOnClose = value.toBool();
            settings.setValue("fMinimizeOnClose", fMinimizeOnClose);
            break;

        // default proxy
        case ProxyUse:
            if (settings.value("fUseProxy") != value) {
                settings.setValue("fUseProxy", value.toBool());
                setRestartRequired(true);
            }
            break;
        case ProxyIP: {
            auto ip_port = GetProxySetting(settings, "addrProxy");
            if (!ip_port.is_set || ip_port.ip != value.toString()) {
                ip_port.ip = value.toString();
                SetProxySetting(settings, "addrProxy", ip_port);
                setRestartRequired(true);
            }
        }
        break;
        case ProxyPort: {
            auto ip_port = GetProxySetting(settings, "addrProxy");
            if (!ip_port.is_set || ip_port.port != value.toString()) {
                ip_port.port = value.toString();
                SetProxySetting(settings, "addrProxy", ip_port);
                setRestartRequired(true);
            }
        }
        break;

        // separate Tor proxy
        case ProxyUseTor:
            if (settings.value("fUseSeparateProxyTor") != value) {
                settings.setValue("fUseSeparateProxyTor", value.toBool());
                setRestartRequired(true);
            }
            break;
        case ProxyIPTor: {
            auto ip_port = GetProxySetting(settings, "addrSeparateProxyTor");
            if (!ip_port.is_set || ip_port.ip != value.toString()) {
                ip_port.ip = value.toString();
                SetProxySetting(settings, "addrSeparateProxyTor", ip_port);
                setRestartRequired(true);
            }
        }
        break;
        case ProxyPortTor: {
            auto ip_port = GetProxySetting(settings, "addrSeparateProxyTor");
            if (!ip_port.is_set || ip_port.port != value.toString()) {
                ip_port.port = value.toString();
                SetProxySetting(settings, "addrSeparateProxyTor", ip_port);
                setRestartRequired(true);
            }
        }
        break;

#ifdef ENABLE_WALLET
        case SpendZeroConfChange:
            if (settings.value("bSpendZeroConfChange") != value) {
                settings.setValue("bSpendZeroConfChange", value);
                setRestartRequired(true);
            }
            break;
        case ExternalSignerPath:
            if (settings.value("external_signer_path") != value.toString()) {
                settings.setValue("external_signer_path", value.toString());
                setRestartRequired(true);
            }
            break;
        case SubFeeFromAmount:
            m_sub_fee_from_amount = value.toBool();
            settings.setValue("SubFeeFromAmount", m_sub_fee_from_amount);
            break;
<<<<<<< HEAD
=======
        case addresstype:
        {
            const std::string newvalue_str = value.toString().toStdString();
            OutputType oldvalue, newvalue;
            if (!ParseOutputType(gArgs.GetArg("-addresstype", ""), oldvalue)) {
                oldvalue = DEFAULT_ADDRESS_TYPE;
            }
            if (ParseOutputType(newvalue_str, newvalue) && newvalue != oldvalue) {
                gArgs.ModifyRWConfigFile("addresstype", newvalue_str);
                gArgs.ForceSetArg("-addresstype", newvalue_str);
                for (auto& wallet : GetWallets()) {
                    wallet->m_default_address_type = newvalue;
                }
            }
            break;
        }
>>>>>>> 5465696b
#endif
        case DisplayUnit:
            setDisplayUnit(value);
            break;
        case ThirdPartyTxUrls:
            if (strThirdPartyTxUrls != value.toString()) {
                strThirdPartyTxUrls = value.toString();
                settings.setValue("strThirdPartyTxUrls", strThirdPartyTxUrls);
                setRestartRequired(true);
            }
            break;
        case Language:
            if (settings.value("language") != value) {
                settings.setValue("language", value);
                setRestartRequired(true);
            }
            break;
        case UseEmbeddedMonospacedFont:
            m_use_embedded_monospaced_font = value.toBool();
            settings.setValue("UseEmbeddedMonospacedFont", m_use_embedded_monospaced_font);
            Q_EMIT useEmbeddedMonospacedFontChanged(m_use_embedded_monospaced_font);
            break;
        case PeersTabAlternatingRowColors:
            m_peers_tab_alternating_row_colors = value.toBool();
            settings.setValue("PeersTabAlternatingRowColors", m_peers_tab_alternating_row_colors);
            Q_EMIT peersTabAlternatingRowColorsChanged(m_peers_tab_alternating_row_colors);
            break;
        case CoinControlFeatures:
            fCoinControlFeatures = value.toBool();
            settings.setValue("fCoinControlFeatures", fCoinControlFeatures);
            Q_EMIT coinControlFeaturesChanged(fCoinControlFeatures);
            break;
        case PruneMiB:
        {
            const qlonglong llvalue = value.toLongLong();
            if (gArgs.GetArg("-prune", 0) != llvalue) {
                gArgs.ModifyRWConfigFile("prune", value.toString().toStdString());
                settings.setValue("bPrune", (llvalue > 1));
                if (llvalue > 1) {
                    settings.setValue("nPruneSize", PruneMiBtoGB(llvalue));
                }
                setRestartRequired(true);
            }
            break;
        }
        case DatabaseCache:
            if (settings.value("nDatabaseCache") != value) {
                settings.setValue("nDatabaseCache", value);
                setRestartRequired(true);
            }
            break;
        case ThreadsScriptVerif:
            if (settings.value("nThreadsScriptVerif") != value) {
                settings.setValue("nThreadsScriptVerif", value);
                setRestartRequired(true);
            }
            break;
        case Listen:
            if (settings.value("fListen") != value) {
                settings.setValue("fListen", value);
                setRestartRequired(true);
            }
            break;
        case Server:
            if (settings.value("server") != value) {
                settings.setValue("server", value);
                setRestartRequired(true);
            }
            break;
<<<<<<< HEAD
=======
        case maxuploadtarget:
        {
            qlonglong nv = value.toLongLong();
            if (node().context()->connman->GetMaxOutboundTarget() / 1024 / 1024 != uint64_t(nv)) {
                gArgs.ModifyRWConfigFile("maxuploadtarget", value.toString().toStdString());
                node().context()->connman->SetMaxOutboundTarget(nv * 1024 * 1024);
            }
            break;
        }
        case peerbloomfilters:
            if (f_peerbloomfilters != value) {
                gArgs.ModifyRWConfigFile("peerbloomfilters", strprintf("%d", value.toBool()));
                f_peerbloomfilters = value.toBool();
                setRestartRequired(true);
            }
            break;
        case peerblockfilters:
        {
            bool nv = value.toBool();
            if (gArgs.GetBoolArg("-peerblockfilters", DEFAULT_PEERBLOCKFILTERS) != nv) {
                gArgs.ModifyRWConfigFile("peerblockfilters", strprintf("%d", nv));
                gArgs.ModifyRWConfigFile("peercfilters", strprintf("%d", nv), /* also_settings_json= */ false);  // for downgrade compatibility with Knots 0.19
                gArgs.ForceSetArg("peerblockfilters", nv);
                if (nv && !GetBlockFilterIndex(BlockFilterType::BASIC)) {
                    // TODO: When other options are possible, we need to append a list!
                    // TODO: Some way to unset/delete this...
                    gArgs.ModifyRWConfigFile("blockfilterindex", "basic");
                    gArgs.ForceSetArg("blockfilterindex", "basic");
                }
                setRestartRequired(true);
            }
            break;
        }
>>>>>>> 5465696b
        default:
            break;
        }
    }

    Q_EMIT dataChanged(index, index);

    return successful;
}

/** Updates current unit in memory, settings and emits displayUnitChanged(newUnit) signal */
void OptionsModel::setDisplayUnit(const QVariant &value)
{
    if (!value.isNull())
    {
        QSettings settings;
        nDisplayUnit = value.toInt();
        settings.setValue("nDisplayUnit", nDisplayUnit);
        Q_EMIT displayUnitChanged(nDisplayUnit);
    }
}

void OptionsModel::setRestartRequired(bool fRequired)
{
    QSettings settings;
    return settings.setValue("fRestartRequired", fRequired);
}

bool OptionsModel::isRestartRequired() const
{
    QSettings settings;
    return settings.value("fRestartRequired", false).toBool();
}

void OptionsModel::checkAndMigrate()
{
    // Migration of default values
    // Check if the QSettings container was already loaded with this client version
    QSettings settings;
    static const char strSettingsVersionKey[] = "nSettingsVersion";
    int settingsVersion = settings.contains(strSettingsVersionKey) ? settings.value(strSettingsVersionKey).toInt() : 0;
    if (settingsVersion < CLIENT_VERSION)
    {
        // -dbcache was bumped from 100 to 300 in 0.13
        // see https://github.com/bitcoin/bitcoin/pull/8273
        // force people to upgrade to the new value if they are using 100MB
        if (settingsVersion < 130000 && settings.contains("nDatabaseCache") && settings.value("nDatabaseCache").toLongLong() == 100)
            settings.setValue("nDatabaseCache", (qint64)nDefaultDbCache);

        settings.setValue(strSettingsVersionKey, CLIENT_VERSION);
    }

    // Overwrite the 'addrProxy' setting in case it has been set to an illegal
    // default value (see issue #12623; PR #12650).
    if (settings.contains("addrProxy") && settings.value("addrProxy").toString().endsWith("%2")) {
        settings.setValue("addrProxy", GetDefaultProxyAddress());
    }

    // Overwrite the 'addrSeparateProxyTor' setting in case it has been set to an illegal
    // default value (see issue #12623; PR #12650).
    if (settings.contains("addrSeparateProxyTor") && settings.value("addrSeparateProxyTor").toString().endsWith("%2")) {
        settings.setValue("addrSeparateProxyTor", GetDefaultProxyAddress());
    }
}<|MERGE_RESOLUTION|>--- conflicted
+++ resolved
@@ -13,10 +13,7 @@
 #include <qt/guiutil.h>
 
 #include <chainparams.h>
-<<<<<<< HEAD
-=======
 #include <index/blockfilterindex.h>
->>>>>>> 5465696b
 #include <interfaces/node.h>
 #include <mapport.h>
 #include <net.h>
@@ -386,8 +383,6 @@
             return settings.value("external_signer_path");
         case SubFeeFromAmount:
             return m_sub_fee_from_amount;
-<<<<<<< HEAD
-=======
         case addresstype:
         {
             OutputType default_address_type;
@@ -396,7 +391,6 @@
             }
             return QString::fromStdString(FormatOutputType(default_address_type));
         }
->>>>>>> 5465696b
 #endif
         case DisplayUnit:
             return nDisplayUnit;
@@ -420,15 +414,12 @@
             return settings.value("fListen");
         case Server:
             return settings.value("server");
-<<<<<<< HEAD
-=======
         case maxuploadtarget:
             return qlonglong(node().context()->connman->GetMaxOutboundTarget() / 1024 / 1024);
         case peerbloomfilters:
             return f_peerbloomfilters;
         case peerblockfilters:
             return gArgs.GetBoolArg("-peerblockfilters", DEFAULT_PEERBLOCKFILTERS);
->>>>>>> 5465696b
         default:
             return QVariant();
         }
@@ -549,8 +540,6 @@
             m_sub_fee_from_amount = value.toBool();
             settings.setValue("SubFeeFromAmount", m_sub_fee_from_amount);
             break;
-<<<<<<< HEAD
-=======
         case addresstype:
         {
             const std::string newvalue_str = value.toString().toStdString();
@@ -567,7 +556,6 @@
             }
             break;
         }
->>>>>>> 5465696b
 #endif
         case DisplayUnit:
             setDisplayUnit(value);
@@ -637,8 +625,6 @@
                 setRestartRequired(true);
             }
             break;
-<<<<<<< HEAD
-=======
         case maxuploadtarget:
         {
             qlonglong nv = value.toLongLong();
@@ -672,7 +658,6 @@
             }
             break;
         }
->>>>>>> 5465696b
         default:
             break;
         }
