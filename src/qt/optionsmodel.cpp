// Copyright (c) 2011-2022 The Bitcoin Core developers
// Distributed under the MIT software license, see the accompanying
// file COPYING or http://www.opensource.org/licenses/mit-license.php.

#if defined(HAVE_CONFIG_H)
#include <config/bitcoin-config.h>
#endif

#include <qt/optionsmodel.h>

#include <qt/bitcoinunits.h>
#include <qt/guiconstants.h>
#include <qt/guiutil.h>

#include <chainparams.h>
#include <common/args.h>
<<<<<<< HEAD
=======
#include <consensus/consensus.h>
>>>>>>> 23ceb0e8
#include <index/blockfilterindex.h>
#include <interfaces/node.h>
#include <kernel/mempool_options.h> // for DEFAULT_MAX_MEMPOOL_SIZE_MB, DEFAULT_MEMPOOL_EXPIRY_HOURS
#include <mapport.h>
#include <policy/settings.h>
#include <net.h>
#include <net_processing.h>
#include <netbase.h>
#include <node/context.h>
<<<<<<< HEAD
#include <outputtype.h>
=======
#include <node/mempool_args.h> // for ParseDustDynamicOpt
#include <outputtype.h>
#include <policy/settings.h>
>>>>>>> 23ceb0e8
#include <txdb.h> // for -dbcache defaults
#include <util/moneystr.h> // for FormatMoney
#include <util/string.h>
#include <validation.h>    // For DEFAULT_SCRIPTCHECK_THREADS
#include <wallet/wallet.h> // For DEFAULT_SPEND_ZEROCONF_CHANGE

#ifdef ENABLE_WALLET
#include <interfaces/wallet.h>
#endif

<<<<<<< HEAD
=======
#include <chrono>
#include <utility>

>>>>>>> 23ceb0e8
#include <QDebug>
#include <QLatin1Char>
#include <QSettings>
#include <QStringList>
#include <QVariant>

#include <univalue.h>

const char *DEFAULT_GUI_PROXY_HOST = "127.0.0.1";

static QString GetDefaultProxyAddress();

/** Map GUI option ID to node setting name. */
static const char* SettingName(OptionsModel::OptionID option)
{
    switch (option) {
    case OptionsModel::DatabaseCache: return "dbcache";
    case OptionsModel::ThreadsScriptVerif: return "par";
    case OptionsModel::SpendZeroConfChange: return "spendzeroconfchange";
    case OptionsModel::ExternalSignerPath: return "signer";
    case OptionsModel::MapPortUPnP: return "upnp";
    case OptionsModel::MapPortNatpmp: return "natpmp";
    case OptionsModel::Listen: return "listen";
    case OptionsModel::Server: return "server";
    case OptionsModel::PruneSizeMiB: return "prune";
    case OptionsModel::PruneTristate: return "prune";
    case OptionsModel::ProxyIP: return "proxy";
    case OptionsModel::ProxyPort: return "proxy";
    case OptionsModel::ProxyUse: return "proxy";
    case OptionsModel::ProxyIPTor: return "onion";
    case OptionsModel::ProxyPortTor: return "onion";
    case OptionsModel::ProxyUseTor: return "onion";
    case OptionsModel::Language: return "lang";
    case OptionsModel::datacarriercost: return "datacarriercost";
    case OptionsModel::dustdynamic: return "dustdynamic";
    default: throw std::logic_error(strprintf("GUI option %i has no corresponding node setting.", option));
    }
}

/** Call node.updateRwSetting() with Bitcoin 22.x workaround. */
static void UpdateRwSetting(interfaces::Node& node, OptionsModel::OptionID option, const std::string& suffix, const common::SettingsValue& value)
{
    if (value.isNum() &&
        (option == OptionsModel::DatabaseCache ||
         option == OptionsModel::ThreadsScriptVerif ||
         option == OptionsModel::PruneTristate ||
         option == OptionsModel::PruneSizeMiB)) {
        // Write certain old settings as strings, even though they are numbers,
        // because Bitcoin 22.x releases try to read these specific settings as
        // strings in addOverriddenOption() calls at startup, triggering
        // uncaught exceptions in UniValue::get_str(). These errors were fixed
        // in later releases by https://github.com/bitcoin/bitcoin/pull/24498.
        // If new numeric settings are added, they can be written as numbers
        // instead of strings, because bitcoin 22.x will not try to read these.
        node.updateRwSetting(SettingName(option) + suffix, value.getValStr());
    } else {
        node.updateRwSetting(SettingName(option) + suffix, value);
    }
}

//! Convert enabled/size values to bitcoin -prune setting.
static common::SettingsValue PruneSettingFromMiB(Qt::CheckState prune_enabled, int prune_size_mib)
{
    assert(prune_enabled != Qt::Checked || prune_size_mib >= 1); // PruneSizeMiB and ParsePruneSizeMiB never return less
    switch (prune_enabled) {
    case Qt::Unchecked:
        return 0;
    case Qt::PartiallyChecked:
        return 1;
    default:
        return prune_size_mib;
    }
}

//! Get pruning enabled value to show in GUI from bitcoin -prune setting.
static bool PruneEnabled(const common::SettingsValue& prune_setting)
{
    // -prune=1 setting is manual pruning mode, so disabled for purposes of the gui
    return SettingToInt(prune_setting, 0) > 1;
}

//! Get pruning enabled value to show in GUI from bitcoin -prune setting.
static Qt::CheckState PruneSettingAsTristate(const common::SettingsValue& prune_setting)
{
    switch (SettingToInt(prune_setting, 0)) {
    case 0:
        return Qt::Unchecked;
    case 1:
        return Qt::PartiallyChecked;
    default:
        return Qt::Checked;
    }
}

//! Get pruning size value to show in GUI from bitcoin -prune setting. If
//! pruning is not enabled, just show default recommended pruning size (2GB).
static int PruneSizeAsMiB(const common::SettingsValue& prune_setting)
{
    int value = SettingToInt(prune_setting, 0);
    return value > 1 ? value : DEFAULT_PRUNE_TARGET_MiB;
}

struct ProxySetting {
    bool is_set;
    QString ip;
    QString port;
};
static ProxySetting ParseProxyString(const std::string& proxy);
static std::string ProxyString(bool is_set, QString ip, QString port);

static const QLatin1String fontchoice_str_embedded{"embedded"};
static const QLatin1String fontchoice_str_best_system{"best_system"};
static const QString fontchoice_str_custom_prefix{QStringLiteral("custom, ")};

static const std::map<OutputType, std::pair<const char*, const char*>> UntranslatedOutputTypeDescriptions{
    {OutputType::LEGACY, {
        QT_TRANSLATE_NOOP("Output type name", "Base58 (Legacy)"),
        QT_TRANSLATE_NOOP("Output type description", "Widest compatibility and best for health of the Bitcoin network, but may result in higher fees later. Recommended."),
    }},
    {OutputType::P2SH_SEGWIT, {
        QT_TRANSLATE_NOOP("Output type name", "Base58 (P2SH Segwit)"),
        QT_TRANSLATE_NOOP("Output type description", "Compatible with most older wallets, and may result in lower fees than Legacy."),
    }},
    {OutputType::BECH32, {
        QT_TRANSLATE_NOOP("Output type name", "Native Segwit (Bech32)"),
        QT_TRANSLATE_NOOP("Output type description", "Lower fees than Base58, but some old wallets don't support it."),
    }},
    {OutputType::BECH32M, {
        QT_TRANSLATE_NOOP("Output type name", "Taproot (Bech32m)"),
        QT_TRANSLATE_NOOP("Output type description", "Lowest fees, but wallet support is still limited."),
    }},
};

std::pair<QString, QString> GetOutputTypeDescription(const OutputType type)
{
    auto& untr = UntranslatedOutputTypeDescriptions.at(type);
    QString text = QCoreApplication::translate("Output type name", untr.first);
    QString tooltip = QCoreApplication::translate("Output type description", untr.second);
    return std::make_pair(text, tooltip);
}

QString OptionsModel::FontChoiceToString(const OptionsModel::FontChoice& f)
{
    if (std::holds_alternative<FontChoiceAbstract>(f)) {
        if (f == UseBestSystemFont) {
            return fontchoice_str_best_system;
        } else {
            return fontchoice_str_embedded;
        }
    }
    return fontchoice_str_custom_prefix + std::get<QFont>(f).toString();
}

OptionsModel::FontChoice OptionsModel::FontChoiceFromString(const QString& s)
{
    if (s == fontchoice_str_best_system) {
        return FontChoiceAbstract::BestSystemFont;
    } else if (s == fontchoice_str_embedded) {
        return FontChoiceAbstract::EmbeddedFont;
    } else if (s.startsWith(fontchoice_str_custom_prefix)) {
        QFont f;
        f.fromString(s.mid(fontchoice_str_custom_prefix.size()));
        return f;
    } else {
        return FontChoiceAbstract::EmbeddedFont;  // default
    }
}

<<<<<<< HEAD
=======
static QString CanonicalMempoolReplacement(const OptionsModel& model)
{
    switch (model.node().mempool().m_rbf_policy) {
    case RBFPolicy::Never:  return "never";
    case RBFPolicy::OptIn:  return "fee,optin";
    case RBFPolicy::Always: return "fee,-optin";
    }
    assert(0);
}

>>>>>>> 23ceb0e8
OptionsModel::OptionsModel(interfaces::Node& node, QObject *parent) :
    QAbstractListModel(parent), m_node{node}
{
}

void OptionsModel::addOverriddenOption(const std::string &option)
{
    strOverriddenByCommandLine += QString::fromStdString(option) + "=" + QString::fromStdString(gArgs.GetArg(option, "")) + " ";
}

// Writes all missing QSettings with their default values
bool OptionsModel::Init(bilingual_str& error)
{
    // Initialize display settings from stored settings.
    language = QString::fromStdString(SettingToString(node().getPersistentSetting("lang"), ""));

    checkAndMigrate();

    QSettings settings;

    // Ensure restart flag is unset on client startup
    setRestartRequired(false);

    // These are Qt-only settings:

    // Window
    if (!settings.contains("fHideTrayIcon")) {
        settings.setValue("fHideTrayIcon", false);
    }
    m_show_tray_icon = !settings.value("fHideTrayIcon").toBool();
    Q_EMIT showTrayIconChanged(m_show_tray_icon);

    if (!settings.contains("fMinimizeToTray"))
        settings.setValue("fMinimizeToTray", false);
    fMinimizeToTray = settings.value("fMinimizeToTray").toBool() && m_show_tray_icon;

    if (!settings.contains("fMinimizeOnClose"))
        settings.setValue("fMinimizeOnClose", false);
    fMinimizeOnClose = settings.value("fMinimizeOnClose").toBool();

    // Display
    if (!settings.contains("DisplayBitcoinUnit")) {
        auto init_unit = BitcoinUnit::BTC;
        if (settings.contains("nDisplayUnit")) {
            // Migrate to new setting
            init_unit = BitcoinUnits::FromSetting(settings.value("nDisplayUnit").toString(), init_unit);
        }
        settings.setValue("DisplayBitcoinUnit", QVariant::fromValue(init_unit));
    }
    QVariant unit = settings.value("DisplayBitcoinUnit");
    if (settings.contains("DisplayBitcoinUnitKnots")) {
        unit = settings.value("DisplayBitcoinUnitKnots");
    }
    if (unit.canConvert<BitcoinUnit>()) {
        m_display_bitcoin_unit = unit.value<BitcoinUnit>();
    } else {
        m_display_bitcoin_unit = BitcoinUnit::BTC;
        settings.setValue("DisplayBitcoinUnit", QVariant::fromValue(m_display_bitcoin_unit));
    }

    if (!settings.contains("bDisplayAddresses"))
        settings.setValue("bDisplayAddresses", false);
    bDisplayAddresses = settings.value("bDisplayAddresses", false).toBool();

    if (!settings.contains("strThirdPartyTxUrls"))
        settings.setValue("strThirdPartyTxUrls", "");
    strThirdPartyTxUrls = settings.value("strThirdPartyTxUrls", "").toString();

    if (!settings.contains("fCoinControlFeatures"))
        settings.setValue("fCoinControlFeatures", false);
    fCoinControlFeatures = settings.value("fCoinControlFeatures", false).toBool();

    if (!settings.contains("enable_psbt_controls")) {
        settings.setValue("enable_psbt_controls", false);
    }
    m_enable_psbt_controls = settings.value("enable_psbt_controls", false).toBool();

    // These are shared with the core or have a command-line parameter
    // and we want command-line parameters to overwrite the GUI settings.
    for (OptionID option : {DatabaseCache, ThreadsScriptVerif, SpendZeroConfChange, ExternalSignerPath, MapPortUPnP,
<<<<<<< HEAD
=======
                            datacarriercost,
>>>>>>> 23ceb0e8
                            MapPortNatpmp, Listen, Server, PruneTristate, ProxyUse, ProxyUseTor, Language}) {
        // isSettingIgnored will have a false positive here during first-run prune changes
        if (option == PruneTristate && m_prune_forced_by_gui) continue;

        std::string setting = SettingName(option);
        if (node().isSettingIgnored(setting)) addOverriddenOption("-" + setting);
        try {
            getOption(option);
        } catch (const std::exception& e) {
            // This handles exceptions thrown by univalue that can happen if
            // settings in settings.json don't have the expected types.
            error.original = strprintf("Could not read setting \"%s\", %s.", setting, e.what());
            error.translated = tr("Could not read setting \"%1\", %2.").arg(QString::fromStdString(setting), e.what()).toStdString();
            return false;
        }
    }

    // If setting doesn't exist create it with defaults.

    // Main
    if (!settings.contains("strDataDir"))
        settings.setValue("strDataDir", GUIUtil::getDefaultDataDirectory());

    // Wallet
#ifdef ENABLE_WALLET
    if (!settings.contains("SubFeeFromAmount")) {
        settings.setValue("SubFeeFromAmount", false);
    }
    m_sub_fee_from_amount = settings.value("SubFeeFromAmount", false).toBool();
#endif

    // Network
    if (!settings.contains("nNetworkPort"))
        settings.setValue("nNetworkPort", (quint16)Params().GetDefaultPort());
    if (!gArgs.SoftSetArg("-port", settings.value("nNetworkPort").toString().toStdString()))
        addOverriddenOption("-port");

    // rwconf settings that require a restart
<<<<<<< HEAD
    f_peerbloomfilters = gArgs.GetBoolArg("-peerbloomfilters", DEFAULT_PEERBLOOMFILTERS);
=======
    // Caution: This is before general initialisation occurs!
    f_peerbloomfilters = gArgs.GetBoolArg("-peerbloomfilters", DEFAULT_PEERBLOOMFILTERS);
    f_rejectspkreuse = !(gArgs.GetArg("-spkreuse", DEFAULT_SPKREUSE) == "allow" || gArgs.GetBoolArg("-spkreuse", false));
>>>>>>> 23ceb0e8

    // Display
    if (settings.contains("FontForMoney")) {
        m_font_money = FontChoiceFromString(settings.value("FontForMoney").toString());
    } else if (settings.contains("UseEmbeddedMonospacedFont")) {
        if (settings.value("UseEmbeddedMonospacedFont").toBool()) {
            m_font_money = FontChoiceAbstract::EmbeddedFont;
        } else {
            m_font_money = FontChoiceAbstract::BestSystemFont;
        }
    }
    Q_EMIT fontForMoneyChanged(getFontForMoney());

    if (settings.contains("FontForQRCodes")) {
        m_font_qrcodes = FontChoiceFromString(settings.value("FontForQRCodes").toString());
<<<<<<< HEAD
    }
    Q_EMIT fontForQRCodesChanged(getFontChoiceForQRCodes());

    if (!settings.contains("PeersTabAlternatingRowColors")) {
        settings.setValue("PeersTabAlternatingRowColors", "false");
    }
=======
    }
    Q_EMIT fontForQRCodesChanged(getFontChoiceForQRCodes());

    if (!settings.contains("PeersTabAlternatingRowColors")) {
        settings.setValue("PeersTabAlternatingRowColors", "false");
    }
>>>>>>> 23ceb0e8
    m_peers_tab_alternating_row_colors = settings.value("PeersTabAlternatingRowColors").toBool();
    Q_EMIT peersTabAlternatingRowColorsChanged(m_peers_tab_alternating_row_colors);

    m_mask_values = settings.value("mask_values", false).toBool();

    return true;
}

/** Helper function to copy contents from one QSettings to another.
 * By using allKeys this also covers nested settings in a hierarchy.
 */
static void CopySettings(QSettings& dst, const QSettings& src)
{
    for (const QString& key : src.allKeys()) {
        dst.setValue(key, src.value(key));
    }
}

/** Back up a QSettings to an ini-formatted file. */
static void BackupSettings(const fs::path& filename, const QSettings& src)
{
    qInfo() << "Backing up GUI settings to" << GUIUtil::PathToQString(filename);
    QSettings dst(GUIUtil::PathToQString(filename), QSettings::IniFormat);
    dst.clear();
    CopySettings(dst, src);
}

void OptionsModel::Reset()
{
    // Backup and reset settings.json
    node().resetSettings();

    QSettings settings;

    // Backup old settings to chain-specific datadir for troubleshooting
    BackupSettings(gArgs.GetDataDirNet() / "guisettings.ini.bak", settings);

    // Save the strDataDir setting
    QString dataDir = GUIUtil::getDefaultDataDirectory();
    dataDir = settings.value("strDataDir", dataDir).toString();

    // Remove rw config file
    gArgs.EraseRWConfigFile();

    // Remove all entries from our QSettings object
    settings.clear();

    // Set strDataDir
    settings.setValue("strDataDir", dataDir);

    // Set prune option iff it was configured in rwconf
    if (gArgs.RWConfigHasPruneOption()) {
        SetPruneTargetMiB(gArgs.GetIntArg("-prune", 0));
    }

    // Set that this was reset
    settings.setValue("fReset", true);

    // default setting for OptionsModel::StartAtStartup - disabled
    if (GUIUtil::GetStartOnSystemStartup())
        GUIUtil::SetStartOnSystemStartup(false);
}

int OptionsModel::rowCount(const QModelIndex & parent) const
{
    return OptionIDRowCount;
}

static ProxySetting ParseProxyString(const QString& proxy)
{
    static const ProxySetting default_val = {false, DEFAULT_GUI_PROXY_HOST, QString("%1").arg(DEFAULT_GUI_PROXY_PORT)};
    // Handle the case that the setting is not set at all
    if (proxy.isEmpty()) {
        return default_val;
    }
    // contains IP at index 0 and port at index 1
    QStringList ip_port = GUIUtil::SplitSkipEmptyParts(proxy, ":");
    if (ip_port.size() == 2) {
        return {true, ip_port.at(0), ip_port.at(1)};
    } else { // Invalid: return default
        return default_val;
    }
}

static ProxySetting ParseProxyString(const std::string& proxy)
{
    return ParseProxyString(QString::fromStdString(proxy));
}

static std::string ProxyString(bool is_set, QString ip, QString port)
{
    return is_set ? QString(ip + ":" + port).toStdString() : "";
}

static QString GetDefaultProxyAddress()
{
    return QString("%1:%2").arg(DEFAULT_GUI_PROXY_HOST).arg(DEFAULT_GUI_PROXY_PORT);
}

void OptionsModel::SetPruneTargetMiB(int prune_target_mib)
{
    const common::SettingsValue cur_value = node().getPersistentSetting("prune");
    const common::SettingsValue new_value = prune_target_mib;

    // Force setting to take effect. It is still safe to change the value at
    // this point because this function is only called after the intro screen is
    // shown, before the node starts.
    node().forceSetting("prune", new_value);
    m_prune_forced_by_gui = true;

    // Update settings.json if value configured in intro screen is different
    // from saved value. Avoid writing settings.json if bitcoin.conf value
    // doesn't need to be overridden.
    if (cur_value.write() != new_value.write()) {
        // Call UpdateRwSetting() instead of setOption() to avoid setting
        // RestartRequired flag
        UpdateRwSetting(node(), PruneTristate, "", new_value);
        gArgs.ModifyRWConfigFile("prune", new_value.getValStr());
    }

    // Keep previous pruning size, if pruning was disabled.
    if (PruneEnabled(cur_value)) {
        UpdateRwSetting(node(), PruneTristate, "-prev", PruneEnabled(new_value) ? common::SettingsValue{} : cur_value);
    }
}

// read QSettings values and return them
QVariant OptionsModel::data(const QModelIndex & index, int role) const
{
    if(role == Qt::EditRole)
    {
        return getOption(OptionID(index.row()));
    }
    return QVariant();
}

// write QSettings values
bool OptionsModel::setData(const QModelIndex & index, const QVariant & value, int role)
{
    bool successful = true; /* set to false on parse error */
    if(role == Qt::EditRole)
    {
        successful = setOption(OptionID(index.row()), value);
    }

    Q_EMIT dataChanged(index, index);

    return successful;
}

QVariant OptionsModel::getOption(OptionID option, const std::string& suffix) const
{
    auto setting = [&]{ return node().getPersistentSetting(SettingName(option) + suffix); };

    QSettings settings;
    switch (option) {
    case StartAtStartup:
        return GUIUtil::GetStartOnSystemStartup();
    case ShowTrayIcon:
        return m_show_tray_icon;
    case MinimizeToTray:
        return fMinimizeToTray;
    case NetworkPort:
        return settings.value("nNetworkPort");
    case MapPortUPnP:
#ifdef USE_UPNP
        return SettingToBool(setting(), DEFAULT_UPNP);
#else
        return false;
#endif // USE_UPNP
    case MapPortNatpmp:
#ifdef USE_NATPMP
        return SettingToBool(setting(), DEFAULT_NATPMP);
#else
        return false;
#endif // USE_NATPMP
    case MinimizeOnClose:
        return fMinimizeOnClose;

    // default proxy
    case ProxyUse:
    case ProxyUseTor:
        return ParseProxyString(SettingToString(setting(), "")).is_set;
    case ProxyIP:
    case ProxyIPTor: {
        ProxySetting proxy = ParseProxyString(SettingToString(setting(), ""));
        if (proxy.is_set) {
            return proxy.ip;
        } else if (suffix.empty()) {
            return getOption(option, "-prev");
        } else {
            return ParseProxyString(GetDefaultProxyAddress().toStdString()).ip;
        }
    }
    case ProxyPort:
    case ProxyPortTor: {
        ProxySetting proxy = ParseProxyString(SettingToString(setting(), ""));
        if (proxy.is_set) {
            return proxy.port;
        } else if (suffix.empty()) {
            return getOption(option, "-prev");
        } else {
            return ParseProxyString(GetDefaultProxyAddress().toStdString()).port;
        }
    }

#ifdef ENABLE_WALLET
    case SpendZeroConfChange:
        return SettingToBool(setting(), wallet::DEFAULT_SPEND_ZEROCONF_CHANGE);
    case ExternalSignerPath:
        return QString::fromStdString(SettingToString(setting(), ""));
    case SubFeeFromAmount:
        return m_sub_fee_from_amount;
    case addresstype:
    {
        const OutputType default_address_type = ParseOutputType(gArgs.GetArg("-addresstype", "")).value_or(wallet::DEFAULT_ADDRESS_TYPE);
        return QString::fromStdString(FormatOutputType(default_address_type));
    }
#endif
    case DisplayUnit:
        return QVariant::fromValue(m_display_bitcoin_unit);
    case DisplayAddresses:
        return bDisplayAddresses;
    case ThirdPartyTxUrls:
        return strThirdPartyTxUrls;
    case Language:
        return QString::fromStdString(SettingToString(setting(), ""));
    case FontForMoney:
        return QVariant::fromValue(m_font_money);
    case FontForQRCodes:
        return QVariant::fromValue(m_font_qrcodes);
    case PeersTabAlternatingRowColors:
        return m_peers_tab_alternating_row_colors;
<<<<<<< HEAD
=======
#ifdef ENABLE_WALLET
    case walletrbf:
        return gArgs.GetBoolArg("-walletrbf", wallet::DEFAULT_WALLET_RBF);
#endif
>>>>>>> 23ceb0e8
    case CoinControlFeatures:
        return fCoinControlFeatures;
    case EnablePSBTControls:
        return settings.value("enable_psbt_controls");
    case PruneTristate:
        return PruneSettingAsTristate(setting());
    case PruneSizeMiB:
        return PruneEnabled(setting()) ? PruneSizeAsMiB(setting()) :
               suffix.empty()          ? getOption(option, "-prev") :
                                         DEFAULT_PRUNE_TARGET_MiB;
    case DatabaseCache:
        return qlonglong(SettingToInt(setting(), nDefaultDbCache));
    case ThreadsScriptVerif:
        return qlonglong(SettingToInt(setting(), DEFAULT_SCRIPTCHECK_THREADS));
    case Listen:
        return SettingToBool(setting(), DEFAULT_LISTEN);
    case Server:
        return SettingToBool(setting(), false);
    case MaskValues:
        return m_mask_values;
    case maxuploadtarget:
        return qlonglong(node().context()->connman->GetMaxOutboundTarget() / 1024 / 1024);
    case peerbloomfilters:
        return f_peerbloomfilters;
    case peerblockfilters:
        return gArgs.GetBoolArg("-peerblockfilters", DEFAULT_PEERBLOCKFILTERS);
<<<<<<< HEAD
=======
    case mempoolreplacement:
        return CanonicalMempoolReplacement(*this);
    case maxorphantx:
        return qlonglong(gArgs.GetIntArg("-maxorphantx", DEFAULT_MAX_ORPHAN_TRANSACTIONS));
    case maxmempool:
        return qlonglong(node().mempool().m_max_size_bytes / 1'000'000);
    case incrementalrelayfee:
        return qlonglong(node().mempool().m_incremental_relay_feerate.GetFeePerK());
    case mempoolexpiry:
        return qlonglong(std::chrono::duration_cast<std::chrono::hours>(node().mempool().m_expiry).count());
    case rejectunknownscripts:
        return node().mempool().m_require_standard;
    case rejectparasites:
        return node().mempool().m_reject_parasites;
    case rejecttokens:
        return node().mempool().m_reject_tokens;
    case rejectspkreuse:
        return f_rejectspkreuse;
    case minrelaytxfee:
        return qlonglong(node().mempool().m_min_relay_feerate.GetFeePerK());
    case bytespersigop:
        return nBytesPerSigOp;
    case bytespersigopstrict:
        return nBytesPerSigOpStrict;
    case limitancestorcount:
        return qlonglong(node().mempool().m_limits.ancestor_count);
    case limitancestorsize:
        return qlonglong(node().mempool().m_limits.ancestor_size_vbytes / 1'000);
    case limitdescendantcount:
        return qlonglong(node().mempool().m_limits.descendant_count);
    case limitdescendantsize:
        return qlonglong(node().mempool().m_limits.descendant_size_vbytes / 1'000);
    case rejectbarepubkey:
        return !node().mempool().m_permit_bare_pubkey;
    case rejectbaremultisig:
        return !node().mempool().m_permit_bare_multisig;
    case maxscriptsize:
        return ::g_script_size_policy_limit;
    case datacarriercost:
        return double(::g_weight_per_data_byte) / WITNESS_SCALE_FACTOR;
    case datacarriersize:
        return qlonglong(node().mempool().m_max_datacarrier_bytes.value_or(0));
    case rejectnonstddatacarrier:
        return !node().mempool().m_accept_non_std_datacarrier;
    case dustrelayfee:
        return qlonglong(node().mempool().m_dust_relay_feerate_floor.GetFeePerK());
    case dustdynamic:
        return QString::fromStdString(SettingToString(setting(), DEFAULT_DUST_DYNAMIC));
    case blockmintxfee:
        if (gArgs.IsArgSet("-blockmintxfee")) {
            return qlonglong(ParseMoney(gArgs.GetArg("-blockmintxfee", "")).value_or(0));
        } else {
            return qlonglong(DEFAULT_BLOCK_MIN_TX_FEE);
        }
    case blockmaxsize:
        return qlonglong(gArgs.GetIntArg("-blockmaxsize", DEFAULT_BLOCK_MAX_SIZE) / 1000);
    case blockprioritysize:
        return qlonglong(gArgs.GetIntArg("-blockprioritysize", DEFAULT_BLOCK_PRIORITY_SIZE) / 1000);
    case blockmaxweight:
        return qlonglong(gArgs.GetIntArg("-blockmaxweight", DEFAULT_BLOCK_MAX_WEIGHT) / 1000);
    case blockreconstructionextratxn:
        return qlonglong(gArgs.GetIntArg("-blockreconstructionextratxn", DEFAULT_BLOCK_RECONSTRUCTION_EXTRA_TXN));
>>>>>>> 23ceb0e8
    default:
        return QVariant();
    }
}

QFont OptionsModel::getFontForChoice(const FontChoice& fc)
{
    QFont f;
    if (std::holds_alternative<FontChoiceAbstract>(fc)) {
        f = GUIUtil::fixedPitchFont(fc != UseBestSystemFont);
        f.setWeight(QFont::Bold);
    } else {
        f = std::get<QFont>(fc);
    }
    return f;
}

QFont OptionsModel::getFontForMoney() const
{
    return getFontForChoice(m_font_money);
}

bool OptionsModel::setOption(OptionID option, const QVariant& value, const std::string& suffix)
{
    auto changed = [&] { return value.isValid() && value != getOption(option, suffix); };
    auto update = [&](const common::SettingsValue& value) { return UpdateRwSetting(node(), option, suffix, value); };

    bool successful = true; /* set to false on parse error */
    QSettings settings;

    switch (option) {
    case StartAtStartup:
        successful = GUIUtil::SetStartOnSystemStartup(value.toBool());
        break;
    case ShowTrayIcon:
        m_show_tray_icon = value.toBool();
        settings.setValue("fHideTrayIcon", !m_show_tray_icon);
        Q_EMIT showTrayIconChanged(m_show_tray_icon);
        break;
    case MinimizeToTray:
        fMinimizeToTray = value.toBool();
        settings.setValue("fMinimizeToTray", fMinimizeToTray);
        break;
    case NetworkPort:
        if (settings.value("nNetworkPort") != value) {
            // If the port input box is empty, set to default port
            if (value.toString().isEmpty()) {
                settings.setValue("nNetworkPort", (quint16)Params().GetDefaultPort());
            }
            else {
                settings.setValue("nNetworkPort", (quint16)value.toInt());
            }
            setRestartRequired(true);
        }
        break;
    case MapPortUPnP: // core option - can be changed on-the-fly
        if (changed()) {
            update(value.toBool());
            node().mapPort(value.toBool(), getOption(MapPortNatpmp).toBool());
        }
        break;
    case MapPortNatpmp: // core option - can be changed on-the-fly
        if (changed()) {
            update(value.toBool());
            node().mapPort(getOption(MapPortUPnP).toBool(), value.toBool());
        }
        break;
    case MinimizeOnClose:
        fMinimizeOnClose = value.toBool();
        settings.setValue("fMinimizeOnClose", fMinimizeOnClose);
        break;

    // default proxy
    case ProxyUse:
        if (changed()) {
            if (suffix.empty() && !value.toBool()) setOption(option, true, "-prev");
            update(ProxyString(value.toBool(), getOption(ProxyIP).toString(), getOption(ProxyPort).toString()));
            if (suffix.empty() && value.toBool()) UpdateRwSetting(node(), option, "-prev", {});
            if (suffix.empty()) setRestartRequired(true);
        }
        break;
    case ProxyIP:
        if (changed()) {
            if (suffix.empty() && !getOption(ProxyUse).toBool()) {
                setOption(option, value, "-prev");
            } else {
                update(ProxyString(true, value.toString(), getOption(ProxyPort).toString()));
            }
            if (suffix.empty() && getOption(ProxyUse).toBool()) setRestartRequired(true);
        }
        break;
    case ProxyPort:
        if (changed()) {
            if (suffix.empty() && !getOption(ProxyUse).toBool()) {
                setOption(option, value, "-prev");
            } else {
                update(ProxyString(true, getOption(ProxyIP).toString(), value.toString()));
            }
            if (suffix.empty() && getOption(ProxyUse).toBool()) setRestartRequired(true);
        }
        break;

    // separate Tor proxy
    case ProxyUseTor:
        if (changed()) {
            if (suffix.empty() && !value.toBool()) setOption(option, true, "-prev");
            update(ProxyString(value.toBool(), getOption(ProxyIPTor).toString(), getOption(ProxyPortTor).toString()));
            if (suffix.empty() && value.toBool()) UpdateRwSetting(node(), option, "-prev", {});
            if (suffix.empty()) setRestartRequired(true);
        }
        break;
    case ProxyIPTor:
        if (changed()) {
            if (suffix.empty() && !getOption(ProxyUseTor).toBool()) {
                setOption(option, value, "-prev");
            } else {
                update(ProxyString(true, value.toString(), getOption(ProxyPortTor).toString()));
            }
            if (suffix.empty() && getOption(ProxyUseTor).toBool()) setRestartRequired(true);
        }
        break;
    case ProxyPortTor:
        if (changed()) {
            if (suffix.empty() && !getOption(ProxyUseTor).toBool()) {
                setOption(option, value, "-prev");
            } else {
                update(ProxyString(true, getOption(ProxyIPTor).toString(), value.toString()));
            }
            if (suffix.empty() && getOption(ProxyUseTor).toBool()) setRestartRequired(true);
        }
        break;

#ifdef ENABLE_WALLET
    case SpendZeroConfChange:
        if (changed()) {
            update(value.toBool());
            setRestartRequired(true);
        }
        break;
    case ExternalSignerPath:
        if (changed()) {
            update(value.toString().toStdString());
            setRestartRequired(true);
        }
        break;
    case SubFeeFromAmount:
        m_sub_fee_from_amount = value.toBool();
        settings.setValue("SubFeeFromAmount", m_sub_fee_from_amount);
        break;
    case addresstype:
    {
        const std::string newvalue_str = value.toString().toStdString();
        const OutputType oldvalue = ParseOutputType(gArgs.GetArg("-addresstype", "")).value_or(wallet::DEFAULT_ADDRESS_TYPE);
        const OutputType newvalue = ParseOutputType(newvalue_str).value_or(oldvalue);
        if (newvalue != oldvalue) {
            gArgs.ModifyRWConfigFile("addresstype", newvalue_str);
            gArgs.ForceSetArg("-addresstype", newvalue_str);
            for (auto& wallet_interface : m_node.walletLoader().getWallets()) {
                wallet::CWallet *wallet;
                if (wallet_interface && (wallet = wallet_interface->wallet())) {
                    wallet->m_default_address_type = newvalue;
                } else {
                    setRestartRequired(true);
                    continue;
                }
            }
            Q_EMIT addresstypeChanged(newvalue);
        }
        break;
    }
#endif
    case DisplayUnit:
        setDisplayUnit(value);
        break;
    case DisplayAddresses:
        bDisplayAddresses = value.toBool();
        settings.setValue("bDisplayAddresses", bDisplayAddresses);
        break;
    case ThirdPartyTxUrls:
        if (strThirdPartyTxUrls != value.toString()) {
            strThirdPartyTxUrls = value.toString();
            settings.setValue("strThirdPartyTxUrls", strThirdPartyTxUrls);
            setRestartRequired(true);
        }
        break;
    case Language:
        if (changed()) {
            update(value.toString().toStdString());
            setRestartRequired(true);
        }
        break;
    case FontForMoney:
    {
        const auto& new_font = value.value<FontChoice>();
        if (m_font_money == new_font) break;
        settings.setValue("FontForMoney", FontChoiceToString(new_font));
        m_font_money = new_font;
        Q_EMIT fontForMoneyChanged(getFontForMoney());
        break;
    }
    case FontForQRCodes:
    {
        const auto& new_font = value.value<FontChoice>();
        if (m_font_qrcodes == new_font) break;
        settings.setValue("FontForQRCodes", FontChoiceToString(new_font));
        m_font_qrcodes = new_font;
        Q_EMIT fontForQRCodesChanged(new_font);
        break;
    }
    case PeersTabAlternatingRowColors:
        m_peers_tab_alternating_row_colors = value.toBool();
        settings.setValue("PeersTabAlternatingRowColors", m_peers_tab_alternating_row_colors);
        Q_EMIT peersTabAlternatingRowColorsChanged(m_peers_tab_alternating_row_colors);
<<<<<<< HEAD
=======
        break;
#ifdef ENABLE_WALLET
    case walletrbf:
        if (changed()) {
            const bool fNewValue = value.toBool();
            const std::string newvalue_str = strprintf("%d", fNewValue);
            gArgs.ModifyRWConfigFile("walletrbf", newvalue_str);
            gArgs.ForceSetArg("-walletrbf", newvalue_str);
            for (auto& wallet_interface : m_node.walletLoader().getWallets()) {
                wallet::CWallet *wallet;
                if (wallet_interface && (wallet = wallet_interface->wallet())) {
                    wallet->m_signal_rbf = fNewValue;
                } else {
                    setRestartRequired(true);
                }
            }
        }
>>>>>>> 23ceb0e8
        break;
#endif
    case CoinControlFeatures:
        fCoinControlFeatures = value.toBool();
        settings.setValue("fCoinControlFeatures", fCoinControlFeatures);
        Q_EMIT coinControlFeaturesChanged(fCoinControlFeatures);
        break;
    case EnablePSBTControls:
        m_enable_psbt_controls = value.toBool();
        settings.setValue("enable_psbt_controls", m_enable_psbt_controls);
        break;
    case PruneTristate:
        if (changed()) {
            const bool is_autoprune = (value.value<Qt::CheckState>() == Qt::Checked);
            const auto prune_setting = PruneSettingFromMiB(value.value<Qt::CheckState>(), getOption(PruneSizeMiB).toInt());
            if (suffix.empty() && !is_autoprune) setOption(option, Qt::Checked, "-prev");
            update(prune_setting);
            if (suffix.empty()) gArgs.ModifyRWConfigFile("prune", prune_setting.getValStr());
            if (suffix.empty() && is_autoprune) UpdateRwSetting(node(), option, "-prev", {});
            if (suffix.empty()) setRestartRequired(true);
        }
        break;
    case PruneSizeMiB:
        if (changed()) {
            const bool is_autoprune = (Qt::Checked == getOption(PruneTristate).value<Qt::CheckState>());
            if (suffix.empty() && !is_autoprune) {
                setOption(option, value, "-prev");
            } else {
                const auto prune_setting = PruneSettingFromMiB(Qt::Checked, value.toInt());
                update(prune_setting);
                if (suffix.empty()) gArgs.ModifyRWConfigFile("prune", prune_setting.getValStr());
            }
            if (suffix.empty() && is_autoprune) setRestartRequired(true);
        }
        break;
    case DatabaseCache:
        if (changed()) {
            update(static_cast<int64_t>(value.toLongLong()));
            setRestartRequired(true);
        }
        break;
    case ThreadsScriptVerif:
        if (changed()) {
            update(static_cast<int64_t>(value.toLongLong()));
            setRestartRequired(true);
        }
        break;
    case Listen:
    case Server:
        if (changed()) {
            update(value.toBool());
            setRestartRequired(true);
        }
        break;
    case MaskValues:
        m_mask_values = value.toBool();
        settings.setValue("mask_values", m_mask_values);
        break;
    case maxuploadtarget:
    {
        if (changed()) {
            gArgs.ModifyRWConfigFile("maxuploadtarget", value.toString().toStdString());
            node().context()->connman->SetMaxOutboundTarget(value.toLongLong() * 1024 * 1024);
        }
        break;
    }
    case peerbloomfilters:
        if (changed()) {
            gArgs.ModifyRWConfigFile("peerbloomfilters", strprintf("%d", value.toBool()));
            f_peerbloomfilters = value.toBool();
            setRestartRequired(true);
        }
        break;
    case peerblockfilters:
    {
        bool nv = value.toBool();
        if (gArgs.GetBoolArg("-peerblockfilters", DEFAULT_PEERBLOCKFILTERS) != nv) {
            gArgs.ModifyRWConfigFile("peerblockfilters", strprintf("%d", nv));
            gArgs.ModifyRWConfigFile("peercfilters", strprintf("%d", nv), /*also_settings_json=*/ false);  // for downgrade compatibility with Knots 0.19
            gArgs.ForceSetArg("peerblockfilters", nv);
            if (nv && !GetBlockFilterIndex(BlockFilterType::BASIC)) {
                // TODO: When other options are possible, we need to append a list!
                // TODO: Some way to unset/delete this...
                gArgs.ModifyRWConfigFile("blockfilterindex", "basic");
                gArgs.ForceSetArg("blockfilterindex", "basic");
            }
            setRestartRequired(true);
        }
        break;
    }
<<<<<<< HEAD
=======
    case mempoolreplacement:
    {
        if (changed()) {
            QString nv = value.toString();
            if (nv == "never") {
                node().mempool().m_rbf_policy = RBFPolicy::Never;
                node().updateRwSetting("mempoolfullrbf", "0");
            } else if (nv == "fee,optin") {
                node().mempool().m_rbf_policy = RBFPolicy::OptIn;
                node().updateRwSetting("mempoolfullrbf", "0");
            } else {  // "fee,-optin"
                node().mempool().m_rbf_policy = RBFPolicy::Always;
                node().updateRwSetting("mempoolfullrbf", "1");
            }
            gArgs.ModifyRWConfigFile("mempoolreplacement", nv.toStdString());
        }
        break;
    }
    case maxorphantx:
    {
        if (changed()) {
            unsigned int nMaxOrphanTx = gArgs.GetIntArg("-maxorphantx", DEFAULT_MAX_ORPHAN_TRANSACTIONS);
            unsigned int nNv = value.toLongLong();
            std::string strNv = value.toString().toStdString();
            gArgs.ForceSetArg("-maxorphantx", strNv);
            gArgs.ModifyRWConfigFile("maxorphantx", strNv);
            if (nNv < nMaxOrphanTx) {
                assert(node().context() && node().context()->peerman);
                node().context()->peerman->LimitOrphanTxSize(nNv);
            }
        }
        break;
    }
    case maxmempool:
    {
        if (changed()) {
            long long nOldValue = node().mempool().m_max_size_bytes;
            long long nNv = value.toLongLong();
            std::string strNv = value.toString().toStdString();
            node().mempool().m_max_size_bytes = nNv * 1'000'000;
            gArgs.ForceSetArg("-maxmempool", strNv);
            gArgs.ModifyRWConfigFile("maxmempool", strNv);
            if (nNv < nOldValue) {
                LOCK(cs_main);
                auto node_ctx = node().context();
                assert(node_ctx && node_ctx->mempool && node_ctx->chainman);
                auto& active_chainstate = node_ctx->chainman->ActiveChainstate();
                LimitMempoolSize(*node_ctx->mempool, active_chainstate.CoinsTip());
            }
        }
        break;
    }
    case incrementalrelayfee:
        if (changed()) {
            CAmount nNv = value.toLongLong();
            gArgs.ModifyRWConfigFile("incrementalrelayfee", FormatMoney(nNv));
            node().mempool().m_incremental_relay_feerate = CFeeRate(nNv);
        }
        break;
    case mempoolexpiry:
    {
        if (changed()) {
            const auto old_value = node().mempool().m_expiry;
            const std::chrono::hours new_value{value.toLongLong()};
            std::string strNv = value.toString().toStdString();
            node().mempool().m_expiry = new_value;
            gArgs.ForceSetArg("-mempoolexpiry", strNv);
            gArgs.ModifyRWConfigFile("mempoolexpiry", strNv);
            if (new_value < old_value) {
                LOCK(cs_main);
                auto node_ctx = node().context();
                assert(node_ctx && node_ctx->mempool && node_ctx->chainman);
                auto& active_chainstate = node_ctx->chainman->ActiveChainstate();
                LimitMempoolSize(*node_ctx->mempool, active_chainstate.CoinsTip());
            }
        }
        break;
    }
    case rejectunknownscripts:
    {
        if (changed()) {
            const bool fNewValue = value.toBool();
            node().mempool().m_require_standard = fNewValue;
            // This option is inverted in the config:
            gArgs.ModifyRWConfigFile("acceptnonstdtxn", strprintf("%d", ! fNewValue));
        }
        break;
    }
    case rejectparasites:
    {
        if (changed()) {
            const bool nv = value.toBool();
            node().mempool().m_reject_parasites = nv;
            node().updateRwSetting("rejectparasites", nv);
        }
        break;
    }
    case rejecttokens:
    {
        if (changed()) {
            const bool nv = value.toBool();
            node().mempool().m_reject_tokens = nv;
            node().updateRwSetting("rejecttokens", nv);
        }
        break;
    }
    case rejectspkreuse:
        if (changed()) {
            const bool fNewValue = value.toBool();
            gArgs.ModifyRWConfigFile("spkreuse", fNewValue ? "conflict" : "allow");
            f_rejectspkreuse = fNewValue;
            setRestartRequired(true);
        }
        break;
    case minrelaytxfee:
        if (changed()) {
            CAmount nNv = value.toLongLong();
            gArgs.ModifyRWConfigFile("minrelaytxfee", FormatMoney(nNv));
            node().mempool().m_min_relay_feerate = CFeeRate(nNv);
        }
        break;
    case bytespersigop:
        if (changed()) {
            gArgs.ModifyRWConfigFile("bytespersigop", value.toString().toStdString());
            nBytesPerSigOp = value.toLongLong();
        }
        break;
    case bytespersigopstrict:
        if (changed()) {
            gArgs.ModifyRWConfigFile("bytespersigopstrict", value.toString().toStdString());
            nBytesPerSigOpStrict = value.toLongLong();
        }
        break;
    case limitancestorcount:
        if (changed()) {
            long long nNv = value.toLongLong();
            std::string strNv = value.toString().toStdString();
            node().mempool().m_limits.ancestor_count = nNv;
            gArgs.ForceSetArg("-limitancestorcount", strNv);
            gArgs.ModifyRWConfigFile("limitancestorcount", strNv);
        }
        break;
    case limitancestorsize:
        if (changed()) {
            long long nNv = value.toLongLong();
            std::string strNv = value.toString().toStdString();
            node().mempool().m_limits.ancestor_size_vbytes = nNv * 1'000;
            gArgs.ForceSetArg("-limitancestorsize", strNv);
            gArgs.ModifyRWConfigFile("limitancestorsize", strNv);
        }
        break;
    case limitdescendantcount:
        if (changed()) {
            long long nNv = value.toLongLong();
            std::string strNv = value.toString().toStdString();
            node().mempool().m_limits.descendant_count = nNv;
            gArgs.ForceSetArg("-limitdescendantcount", strNv);
            gArgs.ModifyRWConfigFile("limitdescendantcount", strNv);
        }
        break;
    case limitdescendantsize:
        if (changed()) {
            long long nNv = value.toLongLong();
            std::string strNv = value.toString().toStdString();
            node().mempool().m_limits.descendant_size_vbytes = nNv * 1'000;
            gArgs.ForceSetArg("-limitdescendantsize", strNv);
            gArgs.ModifyRWConfigFile("limitdescendantsize", strNv);
        }
        break;
    case rejectbarepubkey:
        if (changed()) {
            // The config and internal option is inverted
            const bool nv = ! value.toBool();
            node().mempool().m_permit_bare_pubkey = nv;
            node().updateRwSetting("permitbaremultisig", nv);
        }
        break;
    case rejectbaremultisig:
        if (changed()) {
            // The config and internal option is inverted
            const bool fNewValue = ! value.toBool();
            node().mempool().m_permit_bare_multisig = fNewValue;
            gArgs.ModifyRWConfigFile("permitbaremultisig", strprintf("%d", fNewValue));
        }
        break;
    case maxscriptsize:
        if (changed()) {
            const auto nv = value.toLongLong();
            update(nv);
            ::g_script_size_policy_limit = nv;
        }
        break;
    case datacarriercost:
        if (changed()) {
            const double nNewSize = value.toDouble();
            update(nNewSize);
            ::g_weight_per_data_byte = nNewSize * WITNESS_SCALE_FACTOR;
        }
        break;
    case datacarriersize:
        if (changed()) {
            const int nNewSize = value.toInt();
            const bool fNewEn = (nNewSize > 0);
            if (fNewEn) {
                if (!node().mempool().m_max_datacarrier_bytes.has_value()) {
                    gArgs.ModifyRWConfigFile("datacarrier", strprintf("%d", fNewEn));
                }
                gArgs.ModifyRWConfigFile("datacarriersize", value.toString().toStdString());
                node().mempool().m_max_datacarrier_bytes = nNewSize;
            } else {
                gArgs.ModifyRWConfigFile("datacarrier", "0");
                node().mempool().m_max_datacarrier_bytes = std::nullopt;
            }
        }
        break;
    case rejectnonstddatacarrier:
        if (changed()) {
            // This option is inverted
            const bool new_value = ! value.toBool();
            node().updateRwSetting("acceptnonstddatacarrier" + suffix, new_value);
            node().mempool().m_accept_non_std_datacarrier = new_value;
        }
        break;
    case dustrelayfee:
        if (changed()) {
            CAmount nNv = value.toLongLong();
            gArgs.ModifyRWConfigFile("dustrelayfee", FormatMoney(nNv));
            CFeeRate feerate{nNv};
            node().mempool().m_dust_relay_feerate_floor = feerate;
            if (node().mempool().m_dust_relay_feerate < feerate || !node().mempool().m_dust_relay_target) {
                node().mempool().m_dust_relay_feerate = feerate;
            } else {
                node().mempool().UpdateDynamicDustFeerate();
            }
        }
        break;
    case dustdynamic:
        if (changed()) {
            const std::string newvalue_str = value.toString().toStdString();
            const util::Result<std::pair<int32_t, unsigned int>> parsed = ParseDustDynamicOpt(newvalue_str, 1008 /* FIXME: get from estimator */);
            assert(parsed);  // FIXME: what to do if it fails to parse?
            // FIXME: save -prev-<type> for each type
            update(newvalue_str);
            node().mempool().m_dust_relay_target = parsed->first;
            node().mempool().m_dust_relay_multiplier = parsed->second;
        }
        break;
    case blockmintxfee:
        if (changed()) {
            std::string strNv = FormatMoney(value.toLongLong());
            gArgs.ForceSetArg("-blockmintxfee", strNv);
            gArgs.ModifyRWConfigFile("blockmintxfee", strNv);
        }
        break;
    case blockmaxsize:
    case blockprioritysize:
    case blockmaxweight:
        if (changed()) {
            const int nNewValue_kB = value.toInt();
            std::string strNv = strprintf("%d000", nNewValue_kB);
            std::string strKey;
            switch (option) {
                case blockmaxsize:
                    strKey = "blockmaxsize";
                    break;
                case blockprioritysize:
                    strKey = "blockprioritysize";
                    break;
                case blockmaxweight:
                    strKey = "blockmaxweight";
                    break;
                default: assert(0);
            }
            gArgs.ForceSetArg("-" + strKey, strNv);
            gArgs.ModifyRWConfigFile(strKey, strNv);
        }
        break;
    case blockreconstructionextratxn:
        if (changed()) {
            std::string strNv = value.toString().toStdString();
            gArgs.ForceSetArg("-blockreconstructionextratxn", strNv);
            gArgs.ModifyRWConfigFile("blockreconstructionextratxn", strNv);
        }
        break;
    case corepolicy:
        gArgs.ModifyRWConfigFile("corepolicy", value.toString().toStdString());
        break;
>>>>>>> 23ceb0e8
    default:
        break;
    }

    return successful;
}

void OptionsModel::setDisplayUnit(const QVariant& new_unit)
{
    if (new_unit.isNull() || new_unit.value<BitcoinUnit>() == m_display_bitcoin_unit) return;
    m_display_bitcoin_unit = new_unit.value<BitcoinUnit>();
    QSettings settings;
    if (BitcoinUnits::numsys(m_display_bitcoin_unit) == BitcoinUnit::BTC) {
        settings.setValue("DisplayBitcoinUnit", QVariant::fromValue(m_display_bitcoin_unit));
        settings.remove("DisplayBitcoinUnitKnots");
    } else {
        settings.setValue("DisplayBitcoinUnitKnots", QVariant::fromValue(m_display_bitcoin_unit));
    }
    {
        // For older versions:
        auto setting_val = BitcoinUnits::ToSetting(m_display_bitcoin_unit);
        if (const QString* setting_str = std::get_if<QString>(&setting_val)) {
            settings.setValue("nDisplayUnit", *setting_str);
        } else {
            settings.setValue("nDisplayUnit", std::get<qint8>(setting_val));
        }
    }
    Q_EMIT displayUnitChanged(m_display_bitcoin_unit);
}

void OptionsModel::setRestartRequired(bool fRequired)
{
    QSettings settings;
    return settings.setValue("fRestartRequired", fRequired);
}

bool OptionsModel::isRestartRequired() const
{
    QSettings settings;
    return settings.value("fRestartRequired", false).toBool();
}

bool OptionsModel::hasSigner()
{
    return gArgs.GetArg("-signer", "") != "";
}

void OptionsModel::checkAndMigrate()
{
    // Migration of default values
    // Check if the QSettings container was already loaded with this client version
    QSettings settings;
    static const char strSettingsVersionKey[] = "nSettingsVersion";
    int settingsVersion = settings.contains(strSettingsVersionKey) ? settings.value(strSettingsVersionKey).toInt() : 0;
    if (settingsVersion < CLIENT_VERSION)
    {
        // -dbcache was bumped from 100 to 300 in 0.13
        // see https://github.com/bitcoin/bitcoin/pull/8273
        // force people to upgrade to the new value if they are using 100MB
        if (settingsVersion < 130000 && settings.contains("nDatabaseCache") && settings.value("nDatabaseCache").toLongLong() == 100)
            settings.setValue("nDatabaseCache", (qint64)nDefaultDbCache);

        settings.setValue(strSettingsVersionKey, CLIENT_VERSION);
    }

    // Overwrite the 'addrProxy' setting in case it has been set to an illegal
    // default value (see issue #12623; PR #12650).
    if (settings.contains("addrProxy") && settings.value("addrProxy").toString().endsWith("%2")) {
        settings.setValue("addrProxy", GetDefaultProxyAddress());
    }

    // Overwrite the 'addrSeparateProxyTor' setting in case it has been set to an illegal
    // default value (see issue #12623; PR #12650).
    if (settings.contains("addrSeparateProxyTor") && settings.value("addrSeparateProxyTor").toString().endsWith("%2")) {
        settings.setValue("addrSeparateProxyTor", GetDefaultProxyAddress());
    }

    // Migrate and delete legacy GUI settings that have now moved to <datadir>/settings.json.
    auto migrate_setting = [&](OptionID option, const QString& qt_name) {
        if (!settings.contains(qt_name)) return;
        QVariant value = settings.value(qt_name);
        if (node().getPersistentSetting(SettingName(option)).isNull()) {
            if (option == ProxyIP) {
                ProxySetting parsed = ParseProxyString(value.toString());
                setOption(ProxyIP, parsed.ip);
                setOption(ProxyPort, parsed.port);
            } else if (option == ProxyIPTor) {
                ProxySetting parsed = ParseProxyString(value.toString());
                setOption(ProxyIPTor, parsed.ip);
                setOption(ProxyPortTor, parsed.port);
            } else if (option == PruneSizeMiB) {
                // Stored as GB
                const int64_t prune_size_gb = value.toInt();
                const int prune_size_mib = std::max(prune_size_gb * GB_BYTES / MiB_BYTES, MIN_DISK_SPACE_FOR_BLOCK_FILES / MiB_BYTES);
                setOption(option, prune_size_mib);
            } else if (option == PruneTristate) {
                // Stored as bool
                setOption(option, value.toBool() ? Qt::Checked : Qt::Unchecked);
            } else {
                setOption(option, value);
            }
        }
        settings.remove(qt_name);
    };

    migrate_setting(DatabaseCache, "nDatabaseCache");
    migrate_setting(ThreadsScriptVerif, "nThreadsScriptVerif");
#ifdef ENABLE_WALLET
    migrate_setting(SpendZeroConfChange, "bSpendZeroConfChange");
    migrate_setting(ExternalSignerPath, "external_signer_path");
#endif
    migrate_setting(MapPortUPnP, "fUseUPnP");
    migrate_setting(MapPortNatpmp, "fUseNatpmp");
    migrate_setting(Listen, "fListen");
    migrate_setting(Server, "server");
    migrate_setting(PruneSizeMiB, "nPruneSize");
    migrate_setting(PruneTristate, "bPrune");
    migrate_setting(ProxyIP, "addrProxy");
    migrate_setting(ProxyUse, "fUseProxy");
    migrate_setting(ProxyIPTor, "addrSeparateProxyTor");
    migrate_setting(ProxyUseTor, "fUseSeparateProxyTor");
    migrate_setting(Language, "language");

    // In case migrating QSettings caused any settings value to change, rerun
    // parameter interaction code to update other settings. This is particularly
    // important for the -listen setting, which should cause -listenonion, -upnp,
    // and other settings to default to false if it was set to false.
    // (https://github.com/bitcoin-core/gui/issues/567).
    node().initParameterInteraction();
}<|MERGE_RESOLUTION|>--- conflicted
+++ resolved
@@ -14,10 +14,7 @@
 
 #include <chainparams.h>
 #include <common/args.h>
-<<<<<<< HEAD
-=======
 #include <consensus/consensus.h>
->>>>>>> 23ceb0e8
 #include <index/blockfilterindex.h>
 #include <interfaces/node.h>
 #include <kernel/mempool_options.h> // for DEFAULT_MAX_MEMPOOL_SIZE_MB, DEFAULT_MEMPOOL_EXPIRY_HOURS
@@ -27,13 +24,9 @@
 #include <net_processing.h>
 #include <netbase.h>
 #include <node/context.h>
-<<<<<<< HEAD
-#include <outputtype.h>
-=======
 #include <node/mempool_args.h> // for ParseDustDynamicOpt
 #include <outputtype.h>
 #include <policy/settings.h>
->>>>>>> 23ceb0e8
 #include <txdb.h> // for -dbcache defaults
 #include <util/moneystr.h> // for FormatMoney
 #include <util/string.h>
@@ -44,12 +37,9 @@
 #include <interfaces/wallet.h>
 #endif
 
-<<<<<<< HEAD
-=======
 #include <chrono>
 #include <utility>
 
->>>>>>> 23ceb0e8
 #include <QDebug>
 #include <QLatin1Char>
 #include <QSettings>
@@ -218,8 +208,6 @@
     }
 }
 
-<<<<<<< HEAD
-=======
 static QString CanonicalMempoolReplacement(const OptionsModel& model)
 {
     switch (model.node().mempool().m_rbf_policy) {
@@ -230,7 +218,6 @@
     assert(0);
 }
 
->>>>>>> 23ceb0e8
 OptionsModel::OptionsModel(interfaces::Node& node, QObject *parent) :
     QAbstractListModel(parent), m_node{node}
 {
@@ -311,10 +298,7 @@
     // These are shared with the core or have a command-line parameter
     // and we want command-line parameters to overwrite the GUI settings.
     for (OptionID option : {DatabaseCache, ThreadsScriptVerif, SpendZeroConfChange, ExternalSignerPath, MapPortUPnP,
-<<<<<<< HEAD
-=======
                             datacarriercost,
->>>>>>> 23ceb0e8
                             MapPortNatpmp, Listen, Server, PruneTristate, ProxyUse, ProxyUseTor, Language}) {
         // isSettingIgnored will have a false positive here during first-run prune changes
         if (option == PruneTristate && m_prune_forced_by_gui) continue;
@@ -353,13 +337,9 @@
         addOverriddenOption("-port");
 
     // rwconf settings that require a restart
-<<<<<<< HEAD
-    f_peerbloomfilters = gArgs.GetBoolArg("-peerbloomfilters", DEFAULT_PEERBLOOMFILTERS);
-=======
     // Caution: This is before general initialisation occurs!
     f_peerbloomfilters = gArgs.GetBoolArg("-peerbloomfilters", DEFAULT_PEERBLOOMFILTERS);
     f_rejectspkreuse = !(gArgs.GetArg("-spkreuse", DEFAULT_SPKREUSE) == "allow" || gArgs.GetBoolArg("-spkreuse", false));
->>>>>>> 23ceb0e8
 
     // Display
     if (settings.contains("FontForMoney")) {
@@ -375,21 +355,12 @@
 
     if (settings.contains("FontForQRCodes")) {
         m_font_qrcodes = FontChoiceFromString(settings.value("FontForQRCodes").toString());
-<<<<<<< HEAD
     }
     Q_EMIT fontForQRCodesChanged(getFontChoiceForQRCodes());
 
     if (!settings.contains("PeersTabAlternatingRowColors")) {
         settings.setValue("PeersTabAlternatingRowColors", "false");
     }
-=======
-    }
-    Q_EMIT fontForQRCodesChanged(getFontChoiceForQRCodes());
-
-    if (!settings.contains("PeersTabAlternatingRowColors")) {
-        settings.setValue("PeersTabAlternatingRowColors", "false");
-    }
->>>>>>> 23ceb0e8
     m_peers_tab_alternating_row_colors = settings.value("PeersTabAlternatingRowColors").toBool();
     Q_EMIT peersTabAlternatingRowColorsChanged(m_peers_tab_alternating_row_colors);
 
@@ -623,13 +594,10 @@
         return QVariant::fromValue(m_font_qrcodes);
     case PeersTabAlternatingRowColors:
         return m_peers_tab_alternating_row_colors;
-<<<<<<< HEAD
-=======
 #ifdef ENABLE_WALLET
     case walletrbf:
         return gArgs.GetBoolArg("-walletrbf", wallet::DEFAULT_WALLET_RBF);
 #endif
->>>>>>> 23ceb0e8
     case CoinControlFeatures:
         return fCoinControlFeatures;
     case EnablePSBTControls:
@@ -656,8 +624,6 @@
         return f_peerbloomfilters;
     case peerblockfilters:
         return gArgs.GetBoolArg("-peerblockfilters", DEFAULT_PEERBLOCKFILTERS);
-<<<<<<< HEAD
-=======
     case mempoolreplacement:
         return CanonicalMempoolReplacement(*this);
     case maxorphantx:
@@ -720,7 +686,6 @@
         return qlonglong(gArgs.GetIntArg("-blockmaxweight", DEFAULT_BLOCK_MAX_WEIGHT) / 1000);
     case blockreconstructionextratxn:
         return qlonglong(gArgs.GetIntArg("-blockreconstructionextratxn", DEFAULT_BLOCK_RECONSTRUCTION_EXTRA_TXN));
->>>>>>> 23ceb0e8
     default:
         return QVariant();
     }
@@ -934,8 +899,6 @@
         m_peers_tab_alternating_row_colors = value.toBool();
         settings.setValue("PeersTabAlternatingRowColors", m_peers_tab_alternating_row_colors);
         Q_EMIT peersTabAlternatingRowColorsChanged(m_peers_tab_alternating_row_colors);
-<<<<<<< HEAD
-=======
         break;
 #ifdef ENABLE_WALLET
     case walletrbf:
@@ -953,7 +916,6 @@
                 }
             }
         }
->>>>>>> 23ceb0e8
         break;
 #endif
     case CoinControlFeatures:
@@ -1044,8 +1006,6 @@
         }
         break;
     }
-<<<<<<< HEAD
-=======
     case mempoolreplacement:
     {
         if (changed()) {
@@ -1333,7 +1293,6 @@
     case corepolicy:
         gArgs.ModifyRWConfigFile("corepolicy", value.toString().toStdString());
         break;
->>>>>>> 23ceb0e8
     default:
         break;
     }
