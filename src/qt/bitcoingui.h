// Copyright (c) 2011-2015 The Bitcoin Core developers
// Distributed under the MIT software license, see the accompanying
// file COPYING or http://www.opensource.org/licenses/mit-license.php.

#ifndef BITCOIN_QT_BITCOINGUI_H
#define BITCOIN_QT_BITCOINGUI_H

#if defined(HAVE_CONFIG_H)
#include "config/bitcoin-config.h"
#endif

#include "amount.h"

#include <QLabel>
#include <QMainWindow>
#include <QMap>
#include <QMenu>
#include <QPoint>
#include <QSystemTrayIcon>

class ClientModel;
class NetworkStyle;
class Notificator;
class OptionsModel;
class PlatformStyle;
class RPCConsole;
class SendCoinsRecipient;
class UnitDisplayStatusBarControl;
class WalletFrame;
class WalletModel;
class HelpMessageDialog;
class ModalOverlay;

class CWallet;

QT_BEGIN_NAMESPACE
class QAction;
class QComboBox;
class QProgressBar;
class QProgressDialog;
QT_END_NAMESPACE

/**
  Bitcoin GUI main class. This class represents the main window of the Bitcoin UI. It communicates with both the client and
  wallet models to give the user an up-to-date view of the current core state.
*/
class BitcoinGUI : public QMainWindow
{
    Q_OBJECT

public:
    static const std::string DEFAULT_UIPLATFORM;

    explicit BitcoinGUI(const PlatformStyle *platformStyle, const NetworkStyle *networkStyle, QWidget *parent = 0);
    ~BitcoinGUI();

    /** Set the client model.
        The client model represents the part of the core that communicates with the P2P network, and is wallet-agnostic.
    */
    void setClientModel(ClientModel *clientModel);

#ifdef ENABLE_WALLET
    /** Set the wallet model.
        The wallet model represents a bitcoin wallet, and offers access to the list of transactions, address book and sending
        functionality.
    */
    bool addWallet(const QString& name, WalletModel *walletModel);
    void removeAllWallets();
#endif // ENABLE_WALLET
    bool enableWallet;

protected:
    void changeEvent(QEvent *e);
    void closeEvent(QCloseEvent *event);
    void showEvent(QShowEvent *event);
    void dragEnterEvent(QDragEnterEvent *event);
    void dropEvent(QDropEvent *event);
    bool eventFilter(QObject *object, QEvent *event);

private:
    ClientModel *clientModel;
    WalletFrame *walletFrame;

    UnitDisplayStatusBarControl *unitDisplayControl;
    QLabel *labelWalletEncryptionIcon;
    QLabel *labelWalletHDStatusIcon;
    QLabel *labelConnectionsIcon;
    QLabel *labelBlocksIcon;
    QLabel *progressBarLabel;
    QProgressBar *progressBar;
    QProgressDialog *progressDialog;

    QMenuBar *appMenuBar;
    QAction *overviewAction;
    QAction *historyAction;
    QAction *quitAction;
    QAction *sendCoinsAction;
    QAction *sendCoinsMenuAction;
    QAction *usedSendingAddressesAction;
    QAction *usedReceivingAddressesAction;
    QAction *signMessageAction;
    QAction *verifyMessageAction;
    QAction *aboutAction;
    QAction *receiveCoinsAction;
    QAction *receiveCoinsMenuAction;
    QAction *optionsAction;
    QAction *toggleHideAction;
    QAction *encryptWalletAction;
    QAction *backupWalletAction;
    QAction *changePassphraseAction;
    QAction *aboutQtAction;
    QAction *openRPCConsoleAction;
    QAction *openAction;
    QAction *showHelpMessageAction;

    QLabel *WalletSelectorLabel;
    QComboBox *WalletSelector;

    QSystemTrayIcon *trayIcon;
    QMenu *trayIconMenu;
    Notificator *notificator;
    RPCConsole *rpcConsole;
    HelpMessageDialog *helpMessageDialog;
    ModalOverlay *modalOverlay;

    /** Keep track of previous number of blocks, to detect progress */
    int prevBlocks;
    int spinnerFrame;

    const PlatformStyle *platformStyle;

    /** Create the main UI actions. */
    void createActions();
    /** Create the menu bar and sub-menus. */
    void createMenuBar();
    /** Create the toolbars */
    void createToolBars();
    /** Create system tray icon and notification */
    void createTrayIcon(const NetworkStyle *networkStyle);
    /** Create system tray menu (or setup the dock menu) */
    void createTrayIconMenu();

    /** Enable or disable all wallet-related actions */
    void setWalletActionsEnabled(bool enabled);

    /** Connect core signals to GUI client */
    void subscribeToCoreSignals();
    /** Disconnect core signals from GUI client */
    void unsubscribeFromCoreSignals();

Q_SIGNALS:
    /** Signal raised when a URI was entered or dragged to the GUI */
    void receivedURI(const QString &uri);

public Q_SLOTS:
    /** Set number of connections shown in the UI */
    void setNumConnections(int count);
    /** Set number of blocks and last block date shown in the UI */
    void setNumBlocks(int count, const QDateTime& blockDate, double nVerificationProgress, bool headers);

    /** Notify the user of an event from the core network or transaction handling code.
       @param[in] title     the message box / notification title
       @param[in] message   the displayed text
       @param[in] style     modality and style definitions (icon and used buttons - buttons only for message boxes)
                            @see CClientUIInterface::MessageBoxFlags
       @param[in] ret       pointer to a bool that will be modified to whether Ok was clicked (modal only)
    */
    void message(const QString &title, const QString &message, unsigned int style, bool *ret = NULL);

#ifdef ENABLE_WALLET
    bool setCurrentWallet(const QString& name);

    /** Set the UI status indicators based on the currently selected wallet.
    */
    void updateWalletStatus();

private:
    /** Set the encryption status as shown in the UI.
       @param[in] status            current encryption status
       @see WalletModel::EncryptionStatus
    */
    void setEncryptionStatus(int status);

    /** Set the hd-enabled status as shown in the UI.
     @param[in] status            current hd enabled status
     @see WalletModel::EncryptionStatus
     */
    void setHDStatus(int hdEnabled);

<<<<<<< HEAD
=======
public Q_SLOTS:
>>>>>>> eb7ebf79
    bool handlePaymentRequest(const SendCoinsRecipient& recipient);

    /** Show incoming transaction notification for new transactions. */
    void incomingTransaction(const QString& date, int unit, const CAmount& amount, const QString& type, const QString& address, const QString& label);
#endif // ENABLE_WALLET

private Q_SLOTS:
#ifdef ENABLE_WALLET
    /** Switch to overview (home) page */
    void gotoOverviewPage();
    /** Switch to history (transactions) page */
    void gotoHistoryPage();
    /** Switch to receive coins page */
    void gotoReceiveCoinsPage();
    /** Switch to send coins page */
    void gotoSendCoinsPage(QString addr = "");

    /** Show Sign/Verify Message dialog and switch to sign message tab */
    void gotoSignMessageTab(QString addr = "");
    /** Show Sign/Verify Message dialog and switch to verify message tab */
    void gotoVerifyMessageTab(QString addr = "");

    /** Show open dialog */
    void openClicked();
#endif // ENABLE_WALLET
    /** Show configuration dialog */
    void optionsClicked();
    /** Show about dialog */
    void aboutClicked();
    /** Show debug window */
    void showDebugWindow();
    /** Show debug window and set focus to the console */
    void showDebugWindowActivateConsole();
    /** Show help message dialog */
    void showHelpMessageClicked();
#ifndef Q_OS_MAC
    /** Handle tray icon clicked */
    void trayIconActivated(QSystemTrayIcon::ActivationReason reason);
#endif

    /** Show window if hidden, unminimize when minimized, rise when obscured or show if hidden and fToggleHidden is true */
    void showNormalIfMinimized(bool fToggleHidden = false);
    /** Simply calls showNormalIfMinimized(true) for use in SLOT() macro */
    void toggleHidden();

    /** called by a timer to check if fRequestShutdown has been set **/
    void detectShutdown();

    /** Show progress dialog e.g. for verifychain */
    void showProgress(const QString &title, int nProgress);
    
    /** When hideTrayIcon setting is changed in OptionsModel hide or show the icon accordingly. */
    void setTrayIconVisible(bool);

    void showModalOverlay();
};

class UnitDisplayStatusBarControl : public QLabel
{
    Q_OBJECT

public:
    explicit UnitDisplayStatusBarControl(const PlatformStyle *platformStyle);
    /** Lets the control know about the Options Model (and its signals) */
    void setOptionsModel(OptionsModel *optionsModel);

protected:
    /** So that it responds to left-button clicks */
    void mousePressEvent(QMouseEvent *event);

private:
    OptionsModel *optionsModel;
    QMenu* menu;

    /** Shows context menu with Display Unit options by the mouse coordinates */
    void onDisplayUnitsClicked(const QPoint& point);
    /** Creates context menu, its actions, and wires up all the relevant signals for mouse events. */
    void createContextMenu();

private Q_SLOTS:
    /** When Display Units are changed on OptionsModel it will refresh the display text of the control on the status bar */
    void updateDisplayUnit(int newUnits);
    /** Tells underlying optionsModel to update its current display unit. */
    void onMenuSelection(QAction* action);
};

#endif // BITCOIN_QT_BITCOINGUI_H<|MERGE_RESOLUTION|>--- conflicted
+++ resolved
@@ -187,10 +187,7 @@
      */
     void setHDStatus(int hdEnabled);
 
-<<<<<<< HEAD
-=======
 public Q_SLOTS:
->>>>>>> eb7ebf79
     bool handlePaymentRequest(const SendCoinsRecipient& recipient);
 
     /** Show incoming transaction notification for new transactions. */
