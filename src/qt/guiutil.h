// Copyright (c) 2011-2020 The Bitcoin Core developers
// Distributed under the MIT software license, see the accompanying
// file COPYING or http://www.opensource.org/licenses/mit-license.php.

#ifndef BITCOIN_QT_GUIUTIL_H
#define BITCOIN_QT_GUIUTIL_H

#include <amount.h>
#include <fs.h>
#include <net.h>

#include <QEvent>
#include <QHeaderView>
#include <QItemDelegate>
#include <QMessageBox>
#include <QObject>
#include <QProgressBar>
#include <QString>
#include <QTableView>
#include <QLabel>

class PlatformStyle;
class QValidatedLineEdit;
class SendCoinsRecipient;

namespace interfaces
{
    class Node;
}

QT_BEGIN_NAMESPACE
class QAbstractItemView;
class QAction;
class QDateTime;
class QFont;
class QLineEdit;
class QMenu;
class QPoint;
class QProgressDialog;
class QUrl;
class QWidget;
QT_END_NAMESPACE

/** Utility functions used by the Bitcoin Qt UI.
 */
namespace GUIUtil
{
    // Create human-readable string from date
    QString dateStr(const QDate &datetime);
    QString dateStr(qint64 nTime);
    QString dateTimeStr(const QDateTime &datetime);
    QString dateTimeStr(qint64 nTime);

    // Return a monospace font
    QFont fixedPitchFont();

    // Set up widget for address
    void setupAddressWidget(QValidatedLineEdit *widget, QWidget *parent);

    // Parse "bitcoin:" URI into recipient object, return true on successful parsing
    bool parseBitcoinURI(const QUrl &uri, SendCoinsRecipient *out);
    bool parseBitcoinURI(QString uri, SendCoinsRecipient *out);
    QString formatBitcoinURI(const SendCoinsRecipient &info);

    // Returns true if given address+amount meets "dust" definition
    bool isDust(interfaces::Node& node, const QString& address, const CAmount& amount);

    // HTML escaping for rich text controls
    QString HtmlEscape(const QString& str, bool fMultiLine=false);
    QString HtmlEscape(const std::string& str, bool fMultiLine=false);

    /** Copy a field of the currently selected entry of a view to the clipboard. Does nothing if nothing
        is selected.
       @param[in] column  Data column to extract from the model
       @param[in] role    Data role to extract from the model
       @see  TransactionView::copyLabel, TransactionView::copyAmount, TransactionView::copyAddress
     */
    void copyEntryData(const QAbstractItemView *view, int column, int role=Qt::EditRole);

    /** Return a field of the currently selected entry as a QString. Does nothing if nothing
        is selected.
       @param[in] column  Data column to extract from the model
       @see  TransactionView::copyLabel, TransactionView::copyAmount, TransactionView::copyAddress
     */
    QList<QModelIndex> getEntryData(const QAbstractItemView *view, int column);

    /** Returns true if the specified field of the currently selected view entry is not empty.
       @param[in] column  Data column to extract from the model
       @param[in] role    Data role to extract from the model
       @see  TransactionView::contextualMenu
     */
    bool hasEntryData(const QAbstractItemView *view, int column, int role);

    void setClipboard(const QString& str);

    /**
     * Determine default data directory for operating system.
     */
    QString getDefaultDataDirectory();

    /** Get save filename, mimics QFileDialog::getSaveFileName, except that it appends a default suffix
        when no suffix is provided by the user.

      @param[in] parent  Parent window (or 0)
      @param[in] caption Window caption (or empty, for default)
      @param[in] dir     Starting directory (or empty, to default to documents directory)
      @param[in] filter  Filter specification such as "Comma Separated Files (*.csv)"
      @param[out] selectedSuffixOut  Pointer to return the suffix (file type) that was selected (or 0).
                  Can be useful when choosing the save file format based on suffix.
     */
    QString getSaveFileName(QWidget *parent, const QString &caption, const QString &dir,
        const QString &filter,
        QString *selectedSuffixOut);

    /** Get open filename, convenience wrapper for QFileDialog::getOpenFileName.

      @param[in] parent  Parent window (or 0)
      @param[in] caption Window caption (or empty, for default)
      @param[in] dir     Starting directory (or empty, to default to documents directory)
      @param[in] filter  Filter specification such as "Comma Separated Files (*.csv)"
      @param[out] selectedSuffixOut  Pointer to return the suffix (file type) that was selected (or 0).
                  Can be useful when choosing the save file format based on suffix.
     */
    QString getOpenFileName(QWidget *parent, const QString &caption, const QString &dir,
        const QString &filter,
        QString *selectedSuffixOut);

    /** Get connection type to call object slot in GUI thread with invokeMethod. The call will be blocking.

       @returns If called from the GUI thread, return a Qt::DirectConnection.
                If called from another thread, return a Qt::BlockingQueuedConnection.
    */
    Qt::ConnectionType blockingGUIThreadConnection();

    // Determine whether a widget is hidden behind other windows
    bool isObscured(QWidget *w);

    // Activate, show and raise the widget
    void bringToFront(QWidget* w);

    // Set shortcut to close window
    void handleCloseWindowShortcut(QWidget* w);

    // Open debug.log
    void openDebugLogfile();

    // Open the config file
    bool openBitcoinConf();

    /** Qt event filter that intercepts ToolTipChange events, and replaces the tooltip with a rich text
      representation if needed. This assures that Qt can word-wrap long tooltip messages.
      Tooltips longer than the provided size threshold (in characters) are wrapped.
     */
    class ToolTipToRichTextFilter : public QObject
    {
        Q_OBJECT

    public:
        explicit ToolTipToRichTextFilter(int size_threshold, QObject *parent = nullptr);

    protected:
        bool eventFilter(QObject *obj, QEvent *evt) override;

    private:
        int size_threshold;
    };

    /**
     * Qt event filter that intercepts QEvent::FocusOut events for QLabel objects, and
     * resets their `textInteractionFlags' property to get rid of the visible cursor.
     *
     * This is a temporary fix of QTBUG-59514.
     */
    class LabelOutOfFocusEventFilter : public QObject
    {
        Q_OBJECT

    public:
        explicit LabelOutOfFocusEventFilter(QObject* parent);
        bool eventFilter(QObject* watched, QEvent* event) override;
    };

    /**
     * Makes a QTableView last column feel as if it was being resized from its left border.
     * Also makes sure the column widths are never larger than the table's viewport.
     * In Qt, all columns are resizable from the right, but it's not intuitive resizing the last column from the right.
     * Usually our second to last columns behave as if stretched, and when on stretch mode, columns aren't resizable
     * interactively or programmatically.
     *
     * This helper object takes care of this issue.
     *
     */
    class TableViewLastColumnResizingFixer: public QObject
    {
        Q_OBJECT

        public:
            TableViewLastColumnResizingFixer(QTableView* table, int lastColMinimumWidth, int allColsMinimumWidth, QObject *parent);
            void stretchColumnWidth(int column);

        private:
            QTableView* tableView;
            int lastColumnMinimumWidth;
            int allColumnsMinimumWidth;
            int lastColumnIndex;
            int columnCount;
            int secondToLastColumnIndex;

            void adjustTableColumnsWidth();
            int getAvailableWidthForColumn(int column);
            int getColumnsWidth();
            void connectViewHeadersSignals();
            void disconnectViewHeadersSignals();
            void setViewHeaderResizeMode(int logicalIndex, QHeaderView::ResizeMode resizeMode);
            void resizeColumn(int nColumnIndex, int width);

        private Q_SLOTS:
            void on_sectionResized(int logicalIndex, int oldSize, int newSize);
            void on_geometriesChanged();
    };

    bool GetStartOnSystemStartup();
    bool SetStartOnSystemStartup(bool fAutoStart);

    /* Convert QString to OS specific boost path through UTF-8 */
    fs::path qstringToBoostPath(const QString &path);

    /* Convert OS specific boost path to QString through UTF-8 */
    QString boostPathToQString(const fs::path &path);

    /** Convert enum ConnectionType to QString */
    QString ConnectionTypeToQString(ConnectionType conn_type);

<<<<<<< HEAD
=======
    /** Convert enum ConnectionType to short QString (type only, without direction) */
    QString ConnectionTypeToShortQString(ConnectionType conn_type, bool relay_txes);

>>>>>>> 5eee4e37
    /* Convert seconds into a QString with days, hours, mins, secs */
    QString formatDurationStr(int secs);

    /* Format CNodeStats.nServices bitmask into a user-readable string */
    QString formatServicesStr(quint64 mask);

    /* Format a CNodeStats.m_ping_usec into a user-readable string or display N/A, if 0*/
    QString formatPingTime(int64_t ping_usec);

    /* Format a CNodeCombinedStats.nTimeOffset into a user-readable string. */
    QString formatTimeOffset(int64_t nTimeOffset);

    QString formatNiceTimeOffset(qint64 secs);

    QString formatBytes(uint64_t bytes);

    qreal calculateIdealFontSize(int width, const QString& text, QFont font, qreal minPointSize = 4, qreal startPointSize = 14);

    class ThemedLabel : public QLabel
    {
        Q_OBJECT

    public:
        explicit ThemedLabel(const PlatformStyle* platform_style, QWidget* parent = nullptr);
        void setThemedPixmap(const QString& image_filename, int width, int height);

    protected:
        void changeEvent(QEvent* e) override;

    private:
        const PlatformStyle* m_platform_style;
        QString m_image_filename;
        int m_pixmap_width;
        int m_pixmap_height;
        void updateThemedPixmap();
    };

    class ClickableLabel : public ThemedLabel
    {
        Q_OBJECT

    public:
        explicit ClickableLabel(const PlatformStyle* platform_style, QWidget* parent = nullptr);

    Q_SIGNALS:
        /** Emitted when the label is clicked. The relative mouse coordinates of the click are
         * passed to the signal.
         */
        void clicked(const QPoint& point);
    protected:
        void mouseReleaseEvent(QMouseEvent *event) override;
    };

    class ClickableProgressBar : public QProgressBar
    {
        Q_OBJECT

    Q_SIGNALS:
        /** Emitted when the progressbar is clicked. The relative mouse coordinates of the click are
         * passed to the signal.
         */
        void clicked(const QPoint& point);
    protected:
        void mouseReleaseEvent(QMouseEvent *event) override;
    };

    typedef ClickableProgressBar ProgressBar;

    class ItemDelegate : public QItemDelegate
    {
        Q_OBJECT
    public:
        ItemDelegate(QObject* parent) : QItemDelegate(parent) {}

    Q_SIGNALS:
        void keyEscapePressed();

    private:
        bool eventFilter(QObject *object, QEvent *event) override;
    };

    // Fix known bugs in QProgressDialog class.
    void PolishProgressDialog(QProgressDialog* dialog);

    /**
     * Returns the distance in pixels appropriate for drawing a subsequent character after text.
     *
     * In Qt 5.12 and before the QFontMetrics::width() is used and it is deprecated since Qt 13.0.
     * In Qt 5.11 the QFontMetrics::horizontalAdvance() was introduced.
     */
    int TextWidth(const QFontMetrics& fm, const QString& text);

    /**
     * Writes to debug.log short info about the used Qt and the host system.
     */
    void LogQtInfo();

    /**
     * Call QMenu::popup() only on supported QT_QPA_PLATFORM.
     */
    void PopupMenu(QMenu* menu, const QPoint& point, QAction* at_action = nullptr);
} // namespace GUIUtil

#endif // BITCOIN_QT_GUIUTIL_H<|MERGE_RESOLUTION|>--- conflicted
+++ resolved
@@ -231,12 +231,9 @@
     /** Convert enum ConnectionType to QString */
     QString ConnectionTypeToQString(ConnectionType conn_type);
 
-<<<<<<< HEAD
-=======
     /** Convert enum ConnectionType to short QString (type only, without direction) */
     QString ConnectionTypeToShortQString(ConnectionType conn_type, bool relay_txes);
 
->>>>>>> 5eee4e37
     /* Convert seconds into a QString with days, hours, mins, secs */
     QString formatDurationStr(int secs);
 
