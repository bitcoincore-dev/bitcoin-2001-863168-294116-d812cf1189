// Copyright (c) 2011-2020 The Bitcoin Core developers
// Distributed under the MIT software license, see the accompanying
// file COPYING or http://www.opensource.org/licenses/mit-license.php.

#ifndef BITCOIN_QT_TRAFFICGRAPHWIDGET_H
#define BITCOIN_QT_TRAFFICGRAPHWIDGET_H

#include <QWidget>
#include <QQueue>

#include <chrono>

class ClientModel;

QT_BEGIN_NAMESPACE
class QPaintEvent;
class QTimer;
QT_END_NAMESPACE

class TrafficGraphWidget : public QWidget
{
    Q_OBJECT

public:
    explicit TrafficGraphWidget(QWidget *parent = nullptr);
    void setClientModel(ClientModel *model);
    std::chrono::minutes getGraphRange() const;

protected:
    void paintEvent(QPaintEvent *) override;
    int y_value(float value);
    void mousePressEvent(QMouseEvent *event) override;
    bool fToggle = true;
<<<<<<< HEAD
=======
    void mouseMoveEvent(QMouseEvent *event) override;
    int ttpoint = -1;
    int x_offset = 0;
    int y_offset = 0;
    int64_t tt_time = 0;
>>>>>>> 3ee9ceb9

public Q_SLOTS:
    void updateRates();
    void updateToolTip();
    void setGraphRange(std::chrono::minutes new_range);
    void clear();

private:
    void paintPath(QPainterPath &path, QQueue<float> &samples);

    QTimer *timer;
    QTimer *tt_timer;
    float fMax;
    std::chrono::minutes m_range{0};
    QQueue<float> vSamplesIn;
    QQueue<float> vSamplesOut;
    QQueue<int64_t> vTimeStamp;
    quint64 nLastBytesIn;
    quint64 nLastBytesOut;
    ClientModel *clientModel;
};

#endif // BITCOIN_QT_TRAFFICGRAPHWIDGET_H<|MERGE_RESOLUTION|>--- conflicted
+++ resolved
@@ -31,14 +31,11 @@
     int y_value(float value);
     void mousePressEvent(QMouseEvent *event) override;
     bool fToggle = true;
-<<<<<<< HEAD
-=======
     void mouseMoveEvent(QMouseEvent *event) override;
     int ttpoint = -1;
     int x_offset = 0;
     int y_offset = 0;
     int64_t tt_time = 0;
->>>>>>> 3ee9ceb9
 
 public Q_SLOTS:
     void updateRates();
