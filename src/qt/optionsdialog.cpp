// Copyright (c) 2011-2022 The Bitcoin Core developers
// Distributed under the MIT software license, see the accompanying
// file COPYING or http://www.opensource.org/licenses/mit-license.php.

#if defined(HAVE_CONFIG_H)
#include <config/bitcoin-config.h>
#endif

#include <qt/optionsdialog.h>
#include <qt/forms/ui_optionsdialog.h>

#include <qt/bitcoinunits.h>
#include <qt/clientmodel.h>
#include <qt/guiconstants.h>
#include <qt/guiutil.h>
#include <qt/optionsmodel.h>

#include <interfaces/node.h>
#include <validation.h> // for DEFAULT_SCRIPTCHECK_THREADS and MAX_SCRIPTCHECK_THREADS
#include <netbase.h>
#include <outputtype.h>
#include <txdb.h> // for -dbcache defaults
#include <util/system.h>

#include <chrono>

#include <QApplication>
#include <QDataWidgetMapper>
#include <QDir>
#include <QFontDialog>
#include <QIntValidator>
#include <QLocale>
#include <QMessageBox>
#include <QSystemTrayIcon>
#include <QTimer>

int setFontChoice(QComboBox* cb, const OptionsModel::FontChoice& fc)
{
    int i;
    for (i = cb->count(); --i >= 0; ) {
        QVariant item_data = cb->itemData(i);
        if (!item_data.canConvert<OptionsModel::FontChoice>()) continue;
        if (item_data.value<OptionsModel::FontChoice>() == fc) {
            break;
        }
    }
    if (i == -1) {
        // New item needed
        QFont chosen_font = OptionsModel::getFontForChoice(fc);
        QSignalBlocker block_currentindexchanged_signal(cb);  // avoid triggering QFontDialog
        cb->insertItem(0, QFontInfo(chosen_font).family(), QVariant::fromValue(fc));
        i = 0;
    }

    cb->setCurrentIndex(i);
    return i;
}

void setupFontOptions(QComboBox* cb, QLabel* preview)
{
    QFont embedded_font{GUIUtil::fixedPitchFont(true)};
    QFont system_font{GUIUtil::fixedPitchFont(false)};
    cb->addItem(QObject::tr("Embedded \"%1\"").arg(QFontInfo(embedded_font).family()), QVariant::fromValue(OptionsModel::FontChoice{OptionsModel::FontChoiceAbstract::EmbeddedFont}));
    cb->addItem(QObject::tr("Default system font \"%1\"").arg(QFontInfo(system_font).family()), QVariant::fromValue(OptionsModel::FontChoice{OptionsModel::FontChoiceAbstract::BestSystemFont}));
    cb->addItem(QObject::tr("Custom…"));

    const auto& on_font_choice_changed = [cb, preview](int index) {
        static int previous_index = -1;
        QVariant item_data = cb->itemData(index);
        QFont f;
        if (item_data.canConvert<OptionsModel::FontChoice>()) {
            f = OptionsModel::getFontForChoice(item_data.value<OptionsModel::FontChoice>());
        } else {
            bool ok;
            f = QFontDialog::getFont(&ok, GUIUtil::fixedPitchFont(false), cb->parentWidget());
            if (!ok) {
                cb->setCurrentIndex(previous_index);
                return;
            }
            index = setFontChoice(cb, OptionsModel::FontChoice{f});
        }
        if (preview) {
            preview->setFont(f);
        }
        previous_index = index;
    };
    QObject::connect(cb, QOverload<int>::of(&QComboBox::currentIndexChanged), on_font_choice_changed);
    on_font_choice_changed(cb->currentIndex());
}

OptionsDialog::OptionsDialog(QWidget* parent, bool enableWallet)
    : QDialog(parent, GUIUtil::dialog_flags),
      ui(new Ui::OptionsDialog)
{
    ui->setupUi(this);

    /* Main elements init */
    ui->databaseCache->setMinimum(nMinDbCache);
    ui->databaseCache->setMaximum(nMaxDbCache);
    ui->threadsScriptVerif->setMinimum(-GetNumCores());
    ui->threadsScriptVerif->setMaximum(MAX_SCRIPTCHECK_THREADS);
    ui->pruneWarning->setVisible(false);
    ui->pruneWarning->setStyleSheet("QLabel { color: red; }");

    ui->pruneSizeMiB->setEnabled(false);
    connect(ui->prune, &QPushButton::toggled, ui->pruneSizeMiB, &QWidget::setEnabled);

    ui->networkPort->setValidator(new QIntValidator(1024, 65535, this));
    connect(ui->networkPort, SIGNAL(textChanged(const QString&)), this, SLOT(checkLineEdit()));

    ui->networkPort->setValidator(new QIntValidator(1024, 65535, this));
    connect(ui->networkPort, SIGNAL(textChanged(const QString&)), this, SLOT(checkLineEdit()));

    /* Network elements init */
#ifndef USE_UPNP
    ui->mapPortUpnp->setEnabled(false);
#endif
#ifndef USE_NATPMP
    ui->mapPortNatpmp->setEnabled(false);
#endif

    ui->proxyIp->setEnabled(false);
    ui->proxyPort->setEnabled(false);
    ui->proxyPort->setValidator(new QIntValidator(1, 65535, this));

    ui->proxyIpTor->setEnabled(false);
    ui->proxyPortTor->setEnabled(false);
    ui->proxyPortTor->setValidator(new QIntValidator(1, 65535, this));

    connect(ui->connectSocks, &QPushButton::toggled, ui->proxyIp, &QWidget::setEnabled);
    connect(ui->connectSocks, &QPushButton::toggled, ui->proxyPort, &QWidget::setEnabled);
    connect(ui->connectSocks, &QPushButton::toggled, this, &OptionsDialog::updateProxyValidationState);

    connect(ui->connectSocksTor, &QPushButton::toggled, ui->proxyIpTor, &QWidget::setEnabled);
    connect(ui->connectSocksTor, &QPushButton::toggled, ui->proxyPortTor, &QWidget::setEnabled);
    connect(ui->connectSocksTor, &QPushButton::toggled, this, &OptionsDialog::updateProxyValidationState);

    ui->maxuploadtarget->setMinimum(144 /* MB/day */);
    ui->maxuploadtarget->setMaximum(std::numeric_limits<int>::max());
    connect(ui->maxuploadtargetCheckbox, SIGNAL(toggled(bool)), ui->maxuploadtarget, SLOT(setEnabled(bool)));

    /* Window elements init */
#ifdef Q_OS_MACOS
    /* remove Window tab on Mac */
    ui->tabWidget->removeTab(ui->tabWidget->indexOf(ui->tabWindow));
    /* hide launch at startup option on macOS */
    ui->bitcoinAtStartup->setVisible(false);
    ui->verticalLayout_Main->removeWidget(ui->bitcoinAtStartup);
    ui->verticalLayout_Main->removeItem(ui->horizontalSpacer_0_Main);
#endif

    /* remove Wallet tab and 3rd party-URL textbox in case of -disablewallet */
    if (!enableWallet) {
        ui->tabWidget->removeTab(ui->tabWidget->indexOf(ui->tabWallet));
        ui->thirdPartyTxUrlsLabel->setVisible(false);
        ui->thirdPartyTxUrls->setVisible(false);
    } else {
        for (OutputType type : OUTPUT_TYPES) {
            const QString& val = QString::fromStdString(FormatOutputType(type));
            const auto [text, tooltip] = GetOutputTypeDescription(type);

            const auto index = ui->addressType->count();
            ui->addressType->addItem(text, val);
            ui->addressType->setItemData(index, tooltip, Qt::ToolTipRole);
        }
    }

#ifdef ENABLE_EXTERNAL_SIGNER
    ui->externalSignerPath->setToolTip(ui->externalSignerPath->toolTip().arg(PACKAGE_NAME));
#else
    //: "External signing" means using devices such as hardware wallets.
    ui->externalSignerPath->setToolTip(tr("Compiled without external signing support (required for external signing)"));
    ui->externalSignerPath->setEnabled(false);
#endif
    /* Display elements init */
    QDir translations(":translations");

    ui->bitcoinAtStartup->setToolTip(ui->bitcoinAtStartup->toolTip().arg(PACKAGE_NAME));
    ui->bitcoinAtStartup->setText(ui->bitcoinAtStartup->text().arg(PACKAGE_NAME));

    ui->openBitcoinConfButton->setToolTip(ui->openBitcoinConfButton->toolTip().arg(PACKAGE_NAME));

    ui->lang->setToolTip(ui->lang->toolTip().arg(PACKAGE_NAME));
    ui->lang->addItem(QString("(") + tr("default") + QString(")"), QVariant(""));
    for (const QString &langStr : translations.entryList())
    {
        QLocale locale(langStr);

        /** check if the locale name consists of 2 parts (language_country) */
        if(langStr.contains("_"))
        {
            /** display language strings as "native language - native country (locale name)", e.g. "Deutsch - Deutschland (de)" */
            ui->lang->addItem(locale.nativeLanguageName() + QString(" - ") + locale.nativeCountryName() + QString(" (") + langStr + QString(")"), QVariant(langStr));
        }
        else
        {
            /** display language strings as "native language (locale name)", e.g. "Deutsch (de)" */
            ui->lang->addItem(locale.nativeLanguageName() + QString(" (") + langStr + QString(")"), QVariant(langStr));
        }
    }
    ui->unit->setModel(new BitcoinUnits(this));

    /* Widget-to-option mapper */
    mapper = new QDataWidgetMapper(this);
    mapper->setSubmitPolicy(QDataWidgetMapper::ManualSubmit);
    mapper->setOrientation(Qt::Vertical);

    GUIUtil::ItemDelegate* delegate = new GUIUtil::ItemDelegate(mapper);
    connect(delegate, &GUIUtil::ItemDelegate::keyEscapePressed, this, &OptionsDialog::reject);
    mapper->setItemDelegate(delegate);

    /* setup/change UI elements when proxy IPs are invalid/valid */
    ui->proxyIp->setCheckValidator(new ProxyAddressValidator(parent));
    ui->proxyIpTor->setCheckValidator(new ProxyAddressValidator(parent));
    connect(ui->proxyIp, &QValidatedLineEdit::validationDidChange, this, &OptionsDialog::updateProxyValidationState);
    connect(ui->proxyIpTor, &QValidatedLineEdit::validationDidChange, this, &OptionsDialog::updateProxyValidationState);
    connect(ui->proxyPort, &QLineEdit::textChanged, this, &OptionsDialog::updateProxyValidationState);
    connect(ui->proxyPortTor, &QLineEdit::textChanged, this, &OptionsDialog::updateProxyValidationState);

    if (!QSystemTrayIcon::isSystemTrayAvailable()) {
        ui->showTrayIcon->setChecked(false);
        ui->showTrayIcon->setEnabled(false);
        ui->minimizeToTray->setChecked(false);
        ui->minimizeToTray->setEnabled(false);
    }

    setupFontOptions(ui->moneyFont, ui->moneyFont_preview);
    setupFontOptions(ui->qrFont, ui->qrFont_preview);
#ifndef USE_QRCODE
    ui->qrFontLabel->setVisible(false);
    ui->qrFont->setVisible(false);
    ui->qrFont_preview->setVisible(false);
#endif

    GUIUtil::handleCloseWindowShortcut(this);
}

OptionsDialog::~OptionsDialog()
{
    delete ui;
}

void OptionsDialog::setClientModel(ClientModel* client_model)
{
    m_client_model = client_model;
}

void OptionsDialog::setModel(OptionsModel *_model)
{
    this->model = _model;

    if(_model)
    {
        /* check if client restart is needed and show persistent message */
        if (_model->isRestartRequired())
            showRestartWarning(true);

        static constexpr uint64_t nMinDiskSpace = (MIN_DISK_SPACE_FOR_BLOCK_FILES + MiB_BYTES - 1) / MiB_BYTES;
        ui->pruneSizeMiB->setRange(nMinDiskSpace, std::numeric_limits<int>::max());

        QString strLabel = _model->getOverriddenByCommandLine();
        if (strLabel.isEmpty())
            strLabel = tr("none");
        ui->overriddenByCommandLineLabel->setText(strLabel);

        mapper->setModel(_model);
        setMapper();
        mapper->toFirst();

        const auto& font_for_money = _model->data(_model->index(OptionsModel::FontForMoney, 0), Qt::EditRole).value<OptionsModel::FontChoice>();
        setFontChoice(ui->moneyFont, font_for_money);

        const auto& font_for_qrcodes = _model->data(_model->index(OptionsModel::FontForQRCodes, 0), Qt::EditRole).value<OptionsModel::FontChoice>();
        setFontChoice(ui->qrFont, font_for_qrcodes);

        updateDefaultProxyNets();
    }

    /* warn when one of the following settings changes by user action (placed here so init via mapper doesn't trigger them) */

    /* Main */
    connect(ui->prune, &QCheckBox::clicked, this, &OptionsDialog::showRestartWarning);
    connect(ui->prune, &QCheckBox::clicked, this, &OptionsDialog::togglePruneWarning);
    connect(ui->pruneSizeMiB, qOverload<int>(&QSpinBox::valueChanged), this, &OptionsDialog::showRestartWarning);
    connect(ui->databaseCache, qOverload<int>(&QSpinBox::valueChanged), this, &OptionsDialog::showRestartWarning);
    connect(ui->externalSignerPath, &QLineEdit::textChanged, [this]{ showRestartWarning(); });
    connect(ui->threadsScriptVerif, qOverload<int>(&QSpinBox::valueChanged), this, &OptionsDialog::showRestartWarning);
    /* Wallet */
    connect(ui->spendZeroConfChange, &QCheckBox::clicked, this, &OptionsDialog::showRestartWarning);
    /* Network */
    connect(ui->networkPort, SIGNAL(textChanged(const QString &)), this, SLOT(showRestartWarning()));
    connect(ui->allowIncoming, &QCheckBox::clicked, this, &OptionsDialog::showRestartWarning);
    connect(ui->enableServer, &QCheckBox::clicked, this, &OptionsDialog::showRestartWarning);
    connect(ui->connectSocks, &QCheckBox::clicked, this, &OptionsDialog::showRestartWarning);
    connect(ui->connectSocksTor, &QCheckBox::clicked, this, &OptionsDialog::showRestartWarning);
    connect(ui->peerbloomfilters, &QCheckBox::clicked, this, &OptionsDialog::showRestartWarning);
    connect(ui->peerblockfilters, &QCheckBox::clicked, this, &OptionsDialog::showRestartWarning);
    /* Display */
    connect(ui->lang, qOverload<>(&QValueComboBox::valueChanged), [this]{ showRestartWarning(); });
    connect(ui->thirdPartyTxUrls, &QLineEdit::textChanged, [this]{ showRestartWarning(); });
}

void OptionsDialog::setCurrentTab(OptionsDialog::Tab tab)
{
    QWidget *tab_widget = nullptr;
    if (tab == OptionsDialog::Tab::TAB_NETWORK) tab_widget = ui->tabNetwork;
    if (tab == OptionsDialog::Tab::TAB_MAIN) tab_widget = ui->tabMain;
    if (tab_widget && ui->tabWidget->currentWidget() != tab_widget) {
        ui->tabWidget->setCurrentWidget(tab_widget);
    }
}

void OptionsDialog::setMapper()
{
    /* Main */
    mapper->addMapping(ui->bitcoinAtStartup, OptionsModel::StartAtStartup);
    mapper->addMapping(ui->threadsScriptVerif, OptionsModel::ThreadsScriptVerif);
    mapper->addMapping(ui->databaseCache, OptionsModel::DatabaseCache);

    if (model->data(model->index(OptionsModel::PruneTristate, 0), Qt::EditRole).value<Qt::CheckState>() == Qt::PartiallyChecked) {
        ui->prune->setTristate();
    }
    mapper->addMapping(ui->prune, OptionsModel::PruneTristate);
    mapper->addMapping(ui->pruneSizeMiB, OptionsModel::PruneSizeMiB);

    /* Wallet */
    mapper->addMapping(ui->addressType, OptionsModel::addresstype);
    mapper->addMapping(ui->spendZeroConfChange, OptionsModel::SpendZeroConfChange);
    mapper->addMapping(ui->coinControlFeatures, OptionsModel::CoinControlFeatures);
    mapper->addMapping(ui->subFeeFromAmount, OptionsModel::SubFeeFromAmount);
    mapper->addMapping(ui->externalSignerPath, OptionsModel::ExternalSignerPath);
    mapper->addMapping(ui->m_enable_psbt_controls, OptionsModel::EnablePSBTControls);

    /* Network */
    mapper->addMapping(ui->networkPort, OptionsModel::NetworkPort);
    mapper->addMapping(ui->mapPortUpnp, OptionsModel::MapPortUPnP);
    mapper->addMapping(ui->mapPortNatpmp, OptionsModel::MapPortNatpmp);
    mapper->addMapping(ui->allowIncoming, OptionsModel::Listen);
    mapper->addMapping(ui->enableServer, OptionsModel::Server);

    mapper->addMapping(ui->connectSocks, OptionsModel::ProxyUse);
    mapper->addMapping(ui->proxyIp, OptionsModel::ProxyIP);
    mapper->addMapping(ui->proxyPort, OptionsModel::ProxyPort);

    mapper->addMapping(ui->connectSocksTor, OptionsModel::ProxyUseTor);
    mapper->addMapping(ui->proxyIpTor, OptionsModel::ProxyIPTor);
    mapper->addMapping(ui->proxyPortTor, OptionsModel::ProxyPortTor);

    int current_maxuploadtarget = model->data(model->index(OptionsModel::maxuploadtarget, 0), Qt::EditRole).toInt();
    if (current_maxuploadtarget == 0) {
        ui->maxuploadtargetCheckbox->setChecked(false);
        ui->maxuploadtarget->setEnabled(false);
        ui->maxuploadtarget->setValue(ui->maxuploadtarget->minimum());
    } else {
        if (current_maxuploadtarget < ui->maxuploadtarget->minimum()) {
            ui->maxuploadtarget->setMinimum(current_maxuploadtarget);
        }
        ui->maxuploadtargetCheckbox->setChecked(true);
        ui->maxuploadtarget->setEnabled(true);
        ui->maxuploadtarget->setValue(current_maxuploadtarget);
    }

    mapper->addMapping(ui->peerbloomfilters, OptionsModel::peerbloomfilters);
    mapper->addMapping(ui->peerblockfilters, OptionsModel::peerblockfilters);

    /* Window */
#ifndef Q_OS_MACOS
    if (QSystemTrayIcon::isSystemTrayAvailable()) {
        mapper->addMapping(ui->showTrayIcon, OptionsModel::ShowTrayIcon);
        mapper->addMapping(ui->minimizeToTray, OptionsModel::MinimizeToTray);
    }
    mapper->addMapping(ui->minimizeOnClose, OptionsModel::MinimizeOnClose);
#endif

    /* Display */
    mapper->addMapping(ui->peersTabAlternatingRowColors, OptionsModel::PeersTabAlternatingRowColors);
    mapper->addMapping(ui->lang, OptionsModel::Language);
    mapper->addMapping(ui->unit, OptionsModel::DisplayUnit);
    mapper->addMapping(ui->thirdPartyTxUrls, OptionsModel::ThirdPartyTxUrls);
}

void OptionsDialog::checkLineEdit()
{
    QLineEdit * const lineedit = qobject_cast<QLineEdit*>(QObject::sender());
    if (lineedit->hasAcceptableInput()) {
        lineedit->setStyleSheet("");
    } else {
        lineedit->setStyleSheet("color: red;");
    }
}

void OptionsDialog::setOkButtonState(bool fState)
{
    ui->okButton->setEnabled(fState);
}

void OptionsDialog::on_resetButton_clicked()
{
    if (model) {
        // confirmation dialog
        /*: Text explaining that the settings changed will not come into effect
            until the client is restarted. */
        QString reset_dialog_text = tr("Client restart required to activate changes.") + "<br><br>";
        /*: Text explaining to the user that the client's current settings
            will be backed up at a specific location. %1 is a stand-in
            argument for the backup location's path. */
        reset_dialog_text.append(tr("Current settings will be backed up at \"%1\".").arg(m_client_model->dataDir()) + "<br><br>");
        /*: Text asking the user to confirm if they would like to proceed
            with a client shutdown. */
        reset_dialog_text.append(tr("Client will be shut down. Do you want to proceed?"));
        //: Window title text of pop-up window shown when the user has chosen to reset options.
        QMessageBox::StandardButton btnRetVal = QMessageBox::question(this, tr("Confirm options reset"),
            reset_dialog_text, QMessageBox::Yes | QMessageBox::Cancel, QMessageBox::Cancel);

        if (btnRetVal == QMessageBox::Cancel)
            return;

        /* reset all options and close GUI */
        model->Reset();
        close();
        Q_EMIT quitOnReset();
    }
}

void OptionsDialog::on_openBitcoinConfButton_clicked()
{
    QMessageBox config_msgbox(this);
    config_msgbox.setIcon(QMessageBox::Information);
    //: Window title text of pop-up box that allows opening up of configuration file.
    config_msgbox.setWindowTitle(tr("Configuration options"));
    /*: Explanatory text about the priority order of instructions considered by client.
        The order from high to low being: command-line, configuration file, GUI settings. */
    config_msgbox.setText(tr("The configuration file is used to specify advanced user options which override GUI settings. "
                             "Additionally, any command-line options will override this configuration file."));

    QPushButton* open_button = config_msgbox.addButton(tr("Continue"), QMessageBox::ActionRole);
    config_msgbox.addButton(tr("Cancel"), QMessageBox::RejectRole);
    open_button->setDefault(true);

    config_msgbox.exec();

    if (config_msgbox.clickedButton() != open_button) return;

    /* show an error if there was some problem opening the file */
    if (!GUIUtil::openBitcoinConf())
        QMessageBox::critical(this, tr("Error"), tr("The configuration file could not be opened."));
}

void OptionsDialog::on_okButton_clicked()
{
    for (int i = 0; i < ui->tabWidget->count(); ++i) {
        QWidget * const tab = ui->tabWidget->widget(i);
        Q_FOREACH(QObject* o, tab->children()) {
            QLineEdit * const lineedit = qobject_cast<QLineEdit*>(o);
            if (lineedit && !lineedit->hasAcceptableInput()) {
                int row = mapper->mappedSection(lineedit);
                if (model->data(model->index(row, 0), Qt::EditRole) == lineedit->text()) {
                    // Allow unchanged fields through
                    continue;
                }
                ui->tabWidget->setCurrentWidget(tab);
                lineedit->setFocus(Qt::OtherFocusReason);
                lineedit->selectAll();
                QMessageBox::critical(this, tr("Invalid setting"), tr("The value entered is invalid."));
                return;
            }
        }
    }

    model->setData(model->index(OptionsModel::FontForMoney, 0), ui->moneyFont->itemData(ui->moneyFont->currentIndex()));
    model->setData(model->index(OptionsModel::FontForQRCodes, 0), ui->qrFont->itemData(ui->qrFont->currentIndex()));

<<<<<<< HEAD
=======
    if (ui->maxuploadtargetCheckbox->isChecked()) {
        model->setData(model->index(OptionsModel::maxuploadtarget, 0), ui->maxuploadtarget->value());
    } else {
        model->setData(model->index(OptionsModel::maxuploadtarget, 0), 0);
    }

>>>>>>> 4ec12d06
    mapper->submit();
    accept();
    updateDefaultProxyNets();
}

void OptionsDialog::on_cancelButton_clicked()
{
    reject();
}

void OptionsDialog::on_showTrayIcon_stateChanged(int state)
{
    if (state == Qt::Checked) {
        ui->minimizeToTray->setEnabled(true);
    } else {
        ui->minimizeToTray->setChecked(false);
        ui->minimizeToTray->setEnabled(false);
    }
}

void OptionsDialog::togglePruneWarning(bool enabled)
{
    ui->pruneWarning->setVisible(!ui->pruneWarning->isVisible());
}

void OptionsDialog::showRestartWarning(bool fPersistent)
{
    ui->statusLabel->setStyleSheet("QLabel { color: red; }");

    if(fPersistent)
    {
        ui->statusLabel->setText(tr("Client restart required to activate changes."));
    }
    else
    {
        ui->statusLabel->setText(tr("This change would require a client restart."));
        // clear non-persistent status label after 10 seconds
        // Todo: should perhaps be a class attribute, if we extend the use of statusLabel
        QTimer::singleShot(10s, this, &OptionsDialog::clearStatusLabel);
    }
}

void OptionsDialog::clearStatusLabel()
{
    ui->statusLabel->clear();
    if (model && model->isRestartRequired()) {
        showRestartWarning(true);
    }
}

void OptionsDialog::updateProxyValidationState()
{
    QValidatedLineEdit *pUiProxyIp = ui->proxyIp;
    QValidatedLineEdit *otherProxyWidget = (pUiProxyIp == ui->proxyIpTor) ? ui->proxyIp : ui->proxyIpTor;
    if (pUiProxyIp->isValid() && (!ui->proxyPort->isEnabled() || ui->proxyPort->text().toInt() > 0) && (!ui->proxyPortTor->isEnabled() || ui->proxyPortTor->text().toInt() > 0))
    {
        setOkButtonState(otherProxyWidget->isValid()); //only enable ok button if both proxys are valid
        clearStatusLabel();
    }
    else
    {
        setOkButtonState(false);
        ui->statusLabel->setStyleSheet("QLabel { color: red; }");
        ui->statusLabel->setText(tr("The supplied proxy address is invalid."));
    }
}

void OptionsDialog::updateDefaultProxyNets()
{
    CNetAddr ui_proxy_netaddr;
    LookupHost(ui->proxyIp->text().toStdString(), ui_proxy_netaddr, /*fAllowLookup=*/false);
    const CService ui_proxy{ui_proxy_netaddr, ui->proxyPort->text().toUShort()};

    Proxy proxy;
    bool has_proxy;

    has_proxy = model->node().getProxy(NET_IPV4, proxy);
    ui->proxyReachIPv4->setChecked(has_proxy && proxy.proxy == ui_proxy);

    has_proxy = model->node().getProxy(NET_IPV6, proxy);
    ui->proxyReachIPv6->setChecked(has_proxy && proxy.proxy == ui_proxy);

    has_proxy = model->node().getProxy(NET_ONION, proxy);
    ui->proxyReachTor->setChecked(has_proxy && proxy.proxy == ui_proxy);
}

ProxyAddressValidator::ProxyAddressValidator(QObject *parent) :
QValidator(parent)
{
}

QValidator::State ProxyAddressValidator::validate(QString &input, int &pos) const
{
    Q_UNUSED(pos);
    // Validate the proxy
    CService serv(LookupNumeric(input.toStdString(), DEFAULT_GUI_PROXY_PORT));
    Proxy addrProxy = Proxy(serv, true);
    if (addrProxy.IsValid())
        return QValidator::Acceptable;

    return QValidator::Invalid;
}<|MERGE_RESOLUTION|>--- conflicted
+++ resolved
@@ -104,9 +104,6 @@
 
     ui->pruneSizeMiB->setEnabled(false);
     connect(ui->prune, &QPushButton::toggled, ui->pruneSizeMiB, &QWidget::setEnabled);
-
-    ui->networkPort->setValidator(new QIntValidator(1024, 65535, this));
-    connect(ui->networkPort, SIGNAL(textChanged(const QString&)), this, SLOT(checkLineEdit()));
 
     ui->networkPort->setValidator(new QIntValidator(1024, 65535, this));
     connect(ui->networkPort, SIGNAL(textChanged(const QString&)), this, SLOT(checkLineEdit()));
@@ -470,15 +467,12 @@
     model->setData(model->index(OptionsModel::FontForMoney, 0), ui->moneyFont->itemData(ui->moneyFont->currentIndex()));
     model->setData(model->index(OptionsModel::FontForQRCodes, 0), ui->qrFont->itemData(ui->qrFont->currentIndex()));
 
-<<<<<<< HEAD
-=======
     if (ui->maxuploadtargetCheckbox->isChecked()) {
         model->setData(model->index(OptionsModel::maxuploadtarget, 0), ui->maxuploadtarget->value());
     } else {
         model->setData(model->index(OptionsModel::maxuploadtarget, 0), 0);
     }
 
->>>>>>> 4ec12d06
     mapper->submit();
     accept();
     updateDefaultProxyNets();
