// Copyright (c) 2011-2015 The Bitcoin Core developers
// Distributed under the MIT software license, see the accompanying
// file COPYING or http://www.opensource.org/licenses/mit-license.php.

#if defined(HAVE_CONFIG_H)
#include "config/bitcoin-config.h"
#endif

#include "optionsdialog.h"
#include "ui_optionsdialog.h"

#include "bitcoinunits.h"
#include "guiutil.h"
#include "optionsmodel.h"

#include "consensus/consensus.h" // for MAX_BLOCK_SIZE
#include "main.h" // for DEFAULT_SCRIPTCHECK_THREADS and MAX_SCRIPTCHECK_THREADS
#include "netbase.h"
#include "txdb.h" // for -dbcache defaults
#include "txmempool.h" // for maxmempoolMinimum

#ifdef ENABLE_WALLET
#include "wallet/wallet.h" // for CWallet::GetRequiredFee()
#endif

#include <boost/thread.hpp>

#include <QBoxLayout>
#include <QDataWidgetMapper>
#include <QDir>
#include <QIntValidator>
#include <QLocale>
#include <QInputDialog>
#include <QSpinBox>
#include <QTimer>

void OptionsDialog::FixTabOrder(QWidget * const o)
{
    setTabOrder(prevwidget, o);
    prevwidget = o;
}

void OptionsDialog::CreateOptionUI(QBoxLayout * const layout, QWidget * const o, const QString& text)
{
    QWidget * const parent = o->parentWidget();
    const QStringList text_parts = text.split("%s");

    QHBoxLayout * const horizontalLayout = new QHBoxLayout();

    QLabel * const labelBefore = new QLabel(parent);
    labelBefore->setText(text_parts[0]);
    labelBefore->setTextFormat(Qt::PlainText);
    labelBefore->setBuddy(o);
    labelBefore->setToolTip(o->toolTip());

    horizontalLayout->addWidget(labelBefore);
    horizontalLayout->addWidget(o);

    QLabel * const labelAfter = new QLabel(parent);
    labelAfter->setText(text_parts[1]);
    labelAfter->setTextFormat(Qt::PlainText);
    labelAfter->setBuddy(o);
    labelAfter->setToolTip(o->toolTip());

    horizontalLayout->addWidget(labelAfter);

    QSpacerItem * const horizontalSpacer = new QSpacerItem(40, 20, QSizePolicy::Expanding, QSizePolicy::Minimum);

    horizontalLayout->addItem(horizontalSpacer);

    layout->addLayout(horizontalLayout);

    FixTabOrder(o);
}

OptionsDialog::OptionsDialog(QWidget *parent, bool enableWallet) :
    QDialog(parent),
    ui(new Ui::OptionsDialog),
    model(0),
    mapper(0)
{
    ui->setupUi(this);

    /* Main elements init */
    ui->databaseCache->setMinimum(nMinDbCache);
    ui->databaseCache->setMaximum(nMaxDbCache);
    ui->threadsScriptVerif->setMinimum(-GetNumCores());
    ui->threadsScriptVerif->setMaximum(MAX_SCRIPTCHECK_THREADS);

    ui->networkPort->setValidator(new QIntValidator(1024, 65535, this));
    connect(ui->networkPort, SIGNAL(textChanged(const QString&)), this, SLOT(checkLineEdit()));

    /* Network elements init */
#ifndef USE_UPNP
    ui->mapPortUpnp->setEnabled(false);
#endif

    ui->proxyIp->setEnabled(false);
    ui->proxyPort->setEnabled(false);
    ui->proxyPort->setValidator(new QIntValidator(1, 65535, this));

    ui->proxyIpTor->setEnabled(false);
    ui->proxyPortTor->setEnabled(false);
    ui->proxyPortTor->setValidator(new QIntValidator(1, 65535, this));

    connect(ui->connectSocks, SIGNAL(toggled(bool)), ui->proxyIp, SLOT(setEnabled(bool)));
    connect(ui->connectSocks, SIGNAL(toggled(bool)), ui->proxyPort, SLOT(setEnabled(bool)));
    connect(ui->connectSocks, SIGNAL(toggled(bool)), this, SLOT(updateProxyValidationState()));

    connect(ui->connectSocksTor, SIGNAL(toggled(bool)), ui->proxyIpTor, SLOT(setEnabled(bool)));
    connect(ui->connectSocksTor, SIGNAL(toggled(bool)), ui->proxyPortTor, SLOT(setEnabled(bool)));
    connect(ui->connectSocksTor, SIGNAL(toggled(bool)), this, SLOT(updateProxyValidationState()));

    ui->maxuploadtarget->setMinimum(CNode::GetMaxOutboundTargetRecommendedMinimum() / 1024 / 1024);
    ui->maxuploadtarget->setMaximum(std::numeric_limits<int>::max());
    connect(ui->maxuploadtargetCheckbox, SIGNAL(stateChanged(int)), this, SLOT(maxuploadtargetCheckboxStateChanged(int)));

<<<<<<< HEAD
=======
    prevwidget = ui->peerbloomfilters;

    /* Mempool tab */

    QWidget * const tabMempool = new QWidget();
    QVBoxLayout * const verticalLayout_Mempool = new QVBoxLayout(tabMempool);
    ui->tabWidget->insertTab(ui->tabWidget->indexOf(ui->tabWindow), tabMempool, tr("Mem&pool"));

    mempoolreplacement = new QValueComboBox(tabMempool);
    mempoolreplacement->addItem(QString("never"), QVariant("never"));
    mempoolreplacement->addItem(QString("with a higher mining fee, and opt-in"), QVariant("fee,optin"));
    mempoolreplacement->addItem(QString("with a higher mining fee (no opt-out)"), QVariant("fee,-optin"));
    CreateOptionUI(verticalLayout_Mempool, mempoolreplacement, tr("Transaction &replacement: %s"));

    maxorphantx = new QSpinBox(tabMempool);
    maxorphantx->setMinimum(0);
    maxorphantx->setMaximum(std::numeric_limits<int>::max());
    CreateOptionUI(verticalLayout_Mempool, maxorphantx, tr("Keep at most %s unconnected transactions in memory"));

    maxmempool = new QSpinBox(tabMempool);
    const int64_t nMempoolSizeMinMB = maxmempoolMinimum(GetArg("-limitdescendantsize", DEFAULT_DESCENDANT_SIZE_LIMIT));
    maxmempool->setMinimum(nMempoolSizeMinMB);
    maxmempool->setMaximum(std::numeric_limits<int>::max());
    CreateOptionUI(verticalLayout_Mempool, maxmempool, tr("Keep the transaction memory pool below %s MB"));

    mempoolexpiry = new QSpinBox(tabMempool);
    mempoolexpiry->setMinimum(1);
    mempoolexpiry->setMaximum(std::numeric_limits<int>::max());
    CreateOptionUI(verticalLayout_Mempool, mempoolexpiry, tr("Do not keep transactions in memory more than %s hours"));

    QGroupBox * const groupBox_Spamfiltering = new QGroupBox(tabMempool);
    groupBox_Spamfiltering->setTitle(tr("Spam filtering"));
    QVBoxLayout * const verticalLayout_Spamfiltering = new QVBoxLayout(groupBox_Spamfiltering);

    rejectunknownscripts = new QCheckBox(groupBox_Spamfiltering);
    rejectunknownscripts->setText(tr("Ignore unrecognised receiver scripts"));
    rejectunknownscripts->setToolTip(tr("With this option enabled, unrecognised receiver (\"pubkey\") scripts will be ignored. Unrecognisable scripts could be used to bypass further spam filters. If your software is outdated, they may also be used to trick you into thinking you were sent bitcoins that will never confirm."));
    verticalLayout_Spamfiltering->addWidget(rejectunknownscripts);
    FixTabOrder(rejectunknownscripts);

    bytespersigop = new QSpinBox(groupBox_Spamfiltering);
    bytespersigop->setMinimum(1);
    bytespersigop->setMaximum(std::numeric_limits<int>::max());
    CreateOptionUI(verticalLayout_Spamfiltering, bytespersigop, tr("Ignore transactions with fewer than %s bytes per sigop."));

    limitancestorcount = new QSpinBox(groupBox_Spamfiltering);
    limitancestorcount->setMinimum(1);
    limitancestorcount->setMaximum(std::numeric_limits<int>::max());
    CreateOptionUI(verticalLayout_Spamfiltering, limitancestorcount, tr("Ignore transactions with %s or more unconfirmed ancestors."));

    limitancestorsize = new QSpinBox(groupBox_Spamfiltering);
    limitancestorsize->setMinimum(1);
    limitancestorsize->setMaximum(std::numeric_limits<int>::max());
    CreateOptionUI(verticalLayout_Spamfiltering, limitancestorsize, tr("Ignore transactions whose size with all unconfirmed ancestors exceeds %s kilobytes."));

    limitdescendantcount = new QSpinBox(groupBox_Spamfiltering);
    limitdescendantcount->setMinimum(1);
    limitdescendantcount->setMaximum(std::numeric_limits<int>::max());
    CreateOptionUI(verticalLayout_Spamfiltering, limitdescendantcount, tr("Ignore transactions if any ancestor would have %s or more unconfirmed descendants."));

    limitdescendantsize = new QSpinBox(groupBox_Spamfiltering);
    limitdescendantsize->setMinimum(1);
    limitdescendantsize->setMaximum(std::numeric_limits<int>::max());
    CreateOptionUI(verticalLayout_Spamfiltering, limitdescendantsize, tr("Ignore transactions if any ancestor would have more than %s kilobytes of unconfirmed descendants."));

    spamfilter = new QCheckBox(groupBox_Spamfiltering);
    spamfilter->setText(tr("Ignore known spam using pattern matching"));
    spamfilter->setToolTip(tr("Some spam uses identifiable patterns in scripts. This filter looks for identified spam patterns."));
    verticalLayout_Spamfiltering->addWidget(spamfilter);
    FixTabOrder(spamfilter);

    rejectbaremultisig = new QCheckBox(groupBox_Spamfiltering);
    rejectbaremultisig->setText(tr("Ignore bare/exposed \"multisig\" scripts"));
    rejectbaremultisig->setToolTip(tr("Spam is sometimes disguised to appear as if it is an old-style N-of-M multi-party transaction, where most of the keys are really bogus. At the same time, legitimate multi-party transactions typically have always used P2SH format (which is not filtered by this option), which is more secure."));
    verticalLayout_Spamfiltering->addWidget(rejectbaremultisig);
    FixTabOrder(rejectbaremultisig);

    datacarriersize = new QSpinBox(groupBox_Spamfiltering);
    datacarriersize->setMinimum(0);
    datacarriersize->setMaximum(std::numeric_limits<int>::max());
    datacarriersize->setToolTip(tr("Since 2014, a specific method for attaching arbitrary data to transactions has been recognised as not requiring space in the coin database. Since it is sometimes impractical to detect small spam disguised as ordinary transactions, it is sometimes considered beneficial to treat these less harmful data attachments as equals to legitimate usage."));
    CreateOptionUI(verticalLayout_Spamfiltering, datacarriersize, tr("Ignore additional data when its size is greater than %s bytes."));

    verticalLayout_Mempool->addWidget(groupBox_Spamfiltering);

    verticalLayout_Mempool->addItem(new QSpacerItem(20, 40, QSizePolicy::Minimum, QSizePolicy::Expanding));

    /* Mining tab */

    QWidget * const tabMining = new QWidget();
    QVBoxLayout * const verticalLayout_Mining = new QVBoxLayout(tabMining);
    ui->tabWidget->insertTab(ui->tabWidget->indexOf(ui->tabWindow), tabMining, tr("M&ining"));

    verticalLayout_Mining->addWidget(new QLabel(tr("<strong>Note that mining is heavily influenced by the settings on the Mempool tab.</strong>")));

    blockmaxsize = new QSpinBox(tabMining);
    blockmaxsize->setMinimum(1);
    blockmaxsize->setMaximum((MAX_BLOCK_SIZE - 1000) / 1000);
    connect(blockmaxsize, SIGNAL(valueChanged(int)), this, SLOT(blockmaxsize_changed(int)));
    CreateOptionUI(verticalLayout_Mining, blockmaxsize, tr("Never mine a block larger than %s kB."));

    blockprioritysize = new QSpinBox(tabMining);
    blockprioritysize->setMinimum(0);
    blockprioritysize->setMaximum(blockmaxsize->maximum());
    connect(blockprioritysize, SIGNAL(valueChanged(int)), this, SLOT(blockmaxsize_increase(int)));
    CreateOptionUI(verticalLayout_Mining, blockprioritysize, tr("Mine first %s kB of transactions sorted by coin-age priority."));

    priorityaccurate = new QCheckBox(tabMining);
    priorityaccurate->setText(tr("Update coin-age priority accurately when parent transactions are confirmed."));
    priorityaccurate->setToolTip(tr("Bitcoin Core 0.12.0 approximates coin-age priority rather than updating it accurately. This option is provided to allow the user choice over whether to use this approximation or to use accurate updates."));
    verticalLayout_Mining->addWidget(priorityaccurate);
    FixTabOrder(priorityaccurate);

    blockminsize = new QSpinBox(tabMining);
    blockminsize->setMinimum(0);
    blockminsize->setMaximum(blockmaxsize->maximum());
    connect(blockminsize, SIGNAL(valueChanged(int)), this, SLOT(blockmaxsize_increase(int)));
    CreateOptionUI(verticalLayout_Mining, blockminsize, tr("Fill blocks up to %s kB with low or no-fee transactions."));

    verticalLayout_Mining->addItem(new QSpacerItem(20, 40, QSizePolicy::Minimum, QSizePolicy::Expanding));

>>>>>>> 09dcbf0a
    /* Window elements init */
#ifdef Q_OS_MAC
    /* remove Window tab on Mac */
    ui->tabWidget->removeTab(ui->tabWidget->indexOf(ui->tabWindow));
#endif

    /* remove Wallet tab in case of -disablewallet */
    if (!enableWallet) {
        ui->tabWidget->removeTab(ui->tabWidget->indexOf(ui->tabWallet));
    }

    /* Display elements init */
    QDir translations(":translations");
    ui->lang->addItem(QString("(") + tr("default") + QString(")"), QVariant(""));
    Q_FOREACH(const QString &langStr, translations.entryList())
    {
        QLocale locale(langStr);

        /** check if the locale name consists of 2 parts (language_country) */
        if(langStr.contains("_"))
        {
#if QT_VERSION >= 0x040800
            /** display language strings as "native language - native country (locale name)", e.g. "Deutsch - Deutschland (de)" */
            ui->lang->addItem(locale.nativeLanguageName() + QString(" - ") + locale.nativeCountryName() + QString(" (") + langStr + QString(")"), QVariant(langStr));
#else
            /** display language strings as "language - country (locale name)", e.g. "German - Germany (de)" */
            ui->lang->addItem(QLocale::languageToString(locale.language()) + QString(" - ") + QLocale::countryToString(locale.country()) + QString(" (") + langStr + QString(")"), QVariant(langStr));
#endif
        }
        else
        {
#if QT_VERSION >= 0x040800
            /** display language strings as "native language (locale name)", e.g. "Deutsch (de)" */
            ui->lang->addItem(locale.nativeLanguageName() + QString(" (") + langStr + QString(")"), QVariant(langStr));
#else
            /** display language strings as "language (locale name)", e.g. "German (de)" */
            ui->lang->addItem(QLocale::languageToString(locale.language()) + QString(" (") + langStr + QString(")"), QVariant(langStr));
#endif
        }
    }
#if QT_VERSION >= 0x040700
    ui->thirdPartyTxUrls->setPlaceholderText("https://example.com/tx/%s");
#endif

    ui->unit->setModel(new BitcoinUnits(this));

    /* Widget-to-option mapper */
    mapper = new QDataWidgetMapper(this);
    mapper->setSubmitPolicy(QDataWidgetMapper::ManualSubmit);
    mapper->setOrientation(Qt::Vertical);

    /* setup/change UI elements when proxy IPs are invalid/valid */
    ui->proxyIp->setCheckValidator(new ProxyAddressValidator(parent));
    ui->proxyIpTor->setCheckValidator(new ProxyAddressValidator(parent));
    connect(ui->proxyIp, SIGNAL(validationDidChange(QValidatedLineEdit *)), this, SLOT(updateProxyValidationState()));
    connect(ui->proxyIpTor, SIGNAL(validationDidChange(QValidatedLineEdit *)), this, SLOT(updateProxyValidationState()));
    connect(ui->proxyPort, SIGNAL(textChanged(const QString&)), this, SLOT(updateProxyValidationState()));
    connect(ui->proxyPortTor, SIGNAL(textChanged(const QString&)), this, SLOT(updateProxyValidationState()));
}

OptionsDialog::~OptionsDialog()
{
    delete ui;
}

void OptionsDialog::setModel(OptionsModel *model)
{
    this->model = model;

    if(model)
    {
        /* check if client restart is needed and show persistent message */
        if (model->isRestartRequired())
            showRestartWarning(true);

        QString strLabel = model->getOverriddenByCommandLine();
        if (strLabel.isEmpty())
            strLabel = tr("none");
        ui->overriddenByCommandLineLabel->setText(strLabel);

        mapper->setModel(model);
        setMapper();
        mapper->toFirst();

        updateDefaultProxyNets();
    }

    /* warn when one of the following settings changes by user action (placed here so init via mapper doesn't trigger them) */

    /* Main */
    connect(ui->databaseCache, SIGNAL(valueChanged(int)), this, SLOT(showRestartWarning()));
    connect(ui->threadsScriptVerif, SIGNAL(valueChanged(int)), this, SLOT(showRestartWarning()));
    /* Wallet */
    connect(ui->spendZeroConfChange, SIGNAL(clicked(bool)), this, SLOT(showRestartWarning()));
    /* Network */
    connect(ui->networkPort, SIGNAL(textChanged(const QString &)), this, SLOT(showRestartWarning()));
    connect(ui->allowIncoming, SIGNAL(clicked(bool)), this, SLOT(showRestartWarning()));
    connect(ui->connectSocks, SIGNAL(clicked(bool)), this, SLOT(showRestartWarning()));
    connect(ui->connectSocksTor, SIGNAL(clicked(bool)), this, SLOT(showRestartWarning()));
    connect(ui->peerbloomfilters, SIGNAL(clicked(bool)), this, SLOT(showRestartWarning()));
    /* Display */
    connect(ui->lang, SIGNAL(valueChanged()), this, SLOT(showRestartWarning()));
    connect(ui->thirdPartyTxUrls, SIGNAL(textChanged(const QString &)), this, SLOT(showRestartWarning()));
}

void OptionsDialog::setMapper()
{
    /* Main */
    mapper->addMapping(ui->bitcoinAtStartup, OptionsModel::StartAtStartup);
    mapper->addMapping(ui->threadsScriptVerif, OptionsModel::ThreadsScriptVerif);
    mapper->addMapping(ui->databaseCache, OptionsModel::DatabaseCache);

    /* Wallet */
    mapper->addMapping(ui->spendZeroConfChange, OptionsModel::SpendZeroConfChange);
    mapper->addMapping(ui->coinControlFeatures, OptionsModel::CoinControlFeatures);

    /* Network */
    mapper->addMapping(ui->networkPort, OptionsModel::NetworkPort);
    mapper->addMapping(ui->mapPortUpnp, OptionsModel::MapPortUPnP);
    mapper->addMapping(ui->allowIncoming, OptionsModel::Listen);

    mapper->addMapping(ui->connectSocks, OptionsModel::ProxyUse);
    mapper->addMapping(ui->proxyIp, OptionsModel::ProxyIP);
    mapper->addMapping(ui->proxyPort, OptionsModel::ProxyPort);

    mapper->addMapping(ui->connectSocksTor, OptionsModel::ProxyUseTor);
    mapper->addMapping(ui->proxyIpTor, OptionsModel::ProxyIPTor);
    mapper->addMapping(ui->proxyPortTor, OptionsModel::ProxyPortTor);

    int current_maxuploadtarget = model->data(model->index(OptionsModel::maxuploadtarget, 0), Qt::EditRole).toInt();
    if (current_maxuploadtarget == 0) {
        ui->maxuploadtargetCheckbox->setChecked(false);
        ui->maxuploadtarget->setEnabled(false);
        ui->maxuploadtarget->setValue(ui->maxuploadtarget->minimum());
    } else {
        if (current_maxuploadtarget < ui->maxuploadtarget->minimum()) {
            ui->maxuploadtarget->setMinimum(current_maxuploadtarget);
        }
        ui->maxuploadtargetCheckbox->setChecked(true);
        ui->maxuploadtarget->setEnabled(true);
        ui->maxuploadtarget->setValue(current_maxuploadtarget);
    }

    mapper->addMapping(ui->peerbloomfilters, OptionsModel::peerbloomfilters);

<<<<<<< HEAD
=======
    /* Mempool tab */

    QVariant current_mempoolreplacement = model->data(model->index(OptionsModel::mempoolreplacement, 0), Qt::EditRole);
    int current_mempoolreplacement_index = mempoolreplacement->findData(current_mempoolreplacement);
    if (current_mempoolreplacement_index == -1) {
        mempoolreplacement->addItem(current_mempoolreplacement.toString(), current_mempoolreplacement);
        current_mempoolreplacement_index = mempoolreplacement->count() - 1;
    }
    mempoolreplacement->setCurrentIndex(current_mempoolreplacement_index);

    mapper->addMapping(maxorphantx, OptionsModel::maxorphantx);
    mapper->addMapping(maxmempool, OptionsModel::maxmempool);
    mapper->addMapping(mempoolexpiry, OptionsModel::mempoolexpiry);

    mapper->addMapping(rejectunknownscripts, OptionsModel::rejectunknownscripts);
    mapper->addMapping(bytespersigop, OptionsModel::bytespersigop);
    mapper->addMapping(limitancestorcount, OptionsModel::limitancestorcount);
    mapper->addMapping(limitancestorsize, OptionsModel::limitancestorsize);
    mapper->addMapping(limitdescendantcount, OptionsModel::limitdescendantcount);
    mapper->addMapping(limitdescendantsize, OptionsModel::limitdescendantsize);
    mapper->addMapping(spamfilter, OptionsModel::spamfilter);
    mapper->addMapping(rejectbaremultisig, OptionsModel::rejectbaremultisig);
    mapper->addMapping(datacarriersize, OptionsModel::datacarriersize);

    /* Mining tab */

    mapper->addMapping(blockmaxsize, OptionsModel::blockmaxsize);
    mapper->addMapping(blockprioritysize, OptionsModel::blockprioritysize);
    mapper->addMapping(priorityaccurate, OptionsModel::priorityaccurate);
    mapper->addMapping(blockminsize, OptionsModel::blockminsize);

>>>>>>> 09dcbf0a
    /* Window */
#ifndef Q_OS_MAC
    mapper->addMapping(ui->minimizeToTray, OptionsModel::MinimizeToTray);
    mapper->addMapping(ui->minimizeOnClose, OptionsModel::MinimizeOnClose);
#endif

    /* Display */
    mapper->addMapping(ui->lang, OptionsModel::Language);
    mapper->addMapping(ui->unit, OptionsModel::DisplayUnit);
    mapper->addMapping(ui->displayAddresses, OptionsModel::DisplayAddresses);
    mapper->addMapping(ui->thirdPartyTxUrls, OptionsModel::ThirdPartyTxUrls);
}

void OptionsDialog::checkLineEdit()
{
    QLineEdit * const lineedit = qobject_cast<QLineEdit*>(QObject::sender());
    if (lineedit->hasAcceptableInput()) {
        lineedit->setStyleSheet("");
    } else {
        lineedit->setStyleSheet("color: red;");
    }
}

void OptionsDialog::setOkButtonState(bool fState)
{
    ui->okButton->setEnabled(fState);
}

void OptionsDialog::maxuploadtargetCheckboxStateChanged(const int state)
{
    ui->maxuploadtarget->setEnabled(state);
}

<<<<<<< HEAD
=======
void OptionsDialog::blockmaxsize_changed(int i)
{
    if (blockprioritysize->value() > i) {
        blockprioritysize->setValue(i);
    }
    if (blockminsize->value() > i) {
        blockminsize->setValue(i);
    }
}

void OptionsDialog::blockmaxsize_increase(int i)
{
    if (blockmaxsize->value() < i) {
        blockmaxsize->setValue(i);
    }
}

>>>>>>> 09dcbf0a
void OptionsDialog::on_resetButton_clicked()
{
    if(model)
    {
        // confirmation dialog
        QStringList items;
        QString strPrefix = tr("Use policy defaults for %1");
        items << strPrefix.arg(tr(PACKAGE_NAME));
        items << strPrefix.arg(tr("Bitcoin Core")+" ");

        QInputDialog dialog(this);
        dialog.setWindowTitle(tr("Confirm options reset"));
        dialog.setLabelText(tr("Client restart required to activate changes.") + "<br><br>" + tr("Client will be shut down. Do you want to proceed?"));
        dialog.setComboBoxItems(items);
        dialog.setTextValue(items[0]);
        dialog.setComboBoxEditable(false);

        if (!dialog.exec()) {
            return;
        }

        /* reset all options and close GUI */
        model->Reset();
        model->setData(model->index(OptionsModel::corepolicy, 0), items.indexOf(dialog.textValue()));
        QApplication::quit();
    }
}

void OptionsDialog::on_okButton_clicked()
{
<<<<<<< HEAD
    for (int i = 0; i < ui->tabWidget->count(); ++i) {
        QWidget * const tab = ui->tabWidget->widget(i);
        Q_FOREACH(QObject* o, tab->children()) {
            QLineEdit * const lineedit = qobject_cast<QLineEdit*>(o);
            if (lineedit && !lineedit->hasAcceptableInput()) {
                int row = mapper->mappedSection(lineedit);
                if (model->data(model->index(row, 0), Qt::EditRole) == lineedit->text()) {
                    // Allow unchanged fields through
                    continue;
                }
                ui->tabWidget->setCurrentWidget(tab);
                lineedit->setFocus(Qt::OtherFocusReason);
                lineedit->selectAll();
                QMessageBox::critical(this, tr("Invalid setting"), tr("The value entered is invalid."));
                return;
            }
        }
    }

=======
>>>>>>> 09dcbf0a
    if (ui->maxuploadtargetCheckbox->isChecked()) {
        model->setData(model->index(OptionsModel::maxuploadtarget, 0), ui->maxuploadtarget->value());
    } else {
        model->setData(model->index(OptionsModel::maxuploadtarget, 0), 0);
    }

<<<<<<< HEAD
=======
    model->setData(model->index(OptionsModel::mempoolreplacement, 0), mempoolreplacement->itemData(mempoolreplacement->currentIndex()));

>>>>>>> 09dcbf0a
    mapper->submit();
    accept();
    updateDefaultProxyNets();
}

void OptionsDialog::on_cancelButton_clicked()
{
    reject();
}

void OptionsDialog::showRestartWarning(bool fPersistent)
{
    ui->statusLabel->setStyleSheet("QLabel { color: red; }");

    if(fPersistent)
    {
        ui->statusLabel->setText(tr("Client restart required to activate changes."));
    }
    else
    {
        ui->statusLabel->setText(tr("This change would require a client restart."));
        // clear non-persistent status label after 10 seconds
        // Todo: should perhaps be a class attribute, if we extend the use of statusLabel
        QTimer::singleShot(10000, this, SLOT(clearStatusLabel()));
    }
}

void OptionsDialog::clearStatusLabel()
{
    ui->statusLabel->clear();
}

void OptionsDialog::updateProxyValidationState()
{
    QValidatedLineEdit *pUiProxyIp = ui->proxyIp;
    QValidatedLineEdit *otherProxyWidget = (pUiProxyIp == ui->proxyIpTor) ? ui->proxyIp : ui->proxyIpTor;
    if (pUiProxyIp->isValid() && (!ui->proxyPort->isEnabled() || ui->proxyPort->text().toInt() > 0) && (!ui->proxyPortTor->isEnabled() || ui->proxyPortTor->text().toInt() > 0))
    {
        setOkButtonState(otherProxyWidget->isValid()); //only enable ok button if both proxys are valid
        ui->statusLabel->clear();
    }
    else
    {
        setOkButtonState(false);
        ui->statusLabel->setStyleSheet("QLabel { color: red; }");
        ui->statusLabel->setText(tr("The supplied proxy address is invalid."));
    }
}

void OptionsDialog::updateDefaultProxyNets()
{
    proxyType proxy;
    std::string strProxy;
    QString strDefaultProxyGUI;

    GetProxy(NET_IPV4, proxy);
    strProxy = proxy.proxy.ToStringIP() + ":" + proxy.proxy.ToStringPort();
    strDefaultProxyGUI = ui->proxyIp->text() + ":" + ui->proxyPort->text();
    (strProxy == strDefaultProxyGUI.toStdString()) ? ui->proxyReachIPv4->setChecked(true) : ui->proxyReachIPv4->setChecked(false);

    GetProxy(NET_IPV6, proxy);
    strProxy = proxy.proxy.ToStringIP() + ":" + proxy.proxy.ToStringPort();
    strDefaultProxyGUI = ui->proxyIp->text() + ":" + ui->proxyPort->text();
    (strProxy == strDefaultProxyGUI.toStdString()) ? ui->proxyReachIPv6->setChecked(true) : ui->proxyReachIPv6->setChecked(false);

    GetProxy(NET_TOR, proxy);
    strProxy = proxy.proxy.ToStringIP() + ":" + proxy.proxy.ToStringPort();
    strDefaultProxyGUI = ui->proxyIp->text() + ":" + ui->proxyPort->text();
    (strProxy == strDefaultProxyGUI.toStdString()) ? ui->proxyReachTor->setChecked(true) : ui->proxyReachTor->setChecked(false);
}

ProxyAddressValidator::ProxyAddressValidator(QObject *parent) :
QValidator(parent)
{
}

QValidator::State ProxyAddressValidator::validate(QString &input, int &pos) const
{
    Q_UNUSED(pos);
    // Validate the proxy
    proxyType addrProxy = proxyType(CService(input.toStdString(), 9050), true);
    if (addrProxy.IsValid())
        return QValidator::Acceptable;

    return QValidator::Invalid;
}<|MERGE_RESOLUTION|>--- conflicted
+++ resolved
@@ -115,8 +115,6 @@
     ui->maxuploadtarget->setMaximum(std::numeric_limits<int>::max());
     connect(ui->maxuploadtargetCheckbox, SIGNAL(stateChanged(int)), this, SLOT(maxuploadtargetCheckboxStateChanged(int)));
 
-<<<<<<< HEAD
-=======
     prevwidget = ui->peerbloomfilters;
 
     /* Mempool tab */
@@ -238,7 +236,6 @@
 
     verticalLayout_Mining->addItem(new QSpacerItem(20, 40, QSizePolicy::Minimum, QSizePolicy::Expanding));
 
->>>>>>> 09dcbf0a
     /* Window elements init */
 #ifdef Q_OS_MAC
     /* remove Window tab on Mac */
@@ -384,8 +381,6 @@
 
     mapper->addMapping(ui->peerbloomfilters, OptionsModel::peerbloomfilters);
 
-<<<<<<< HEAD
-=======
     /* Mempool tab */
 
     QVariant current_mempoolreplacement = model->data(model->index(OptionsModel::mempoolreplacement, 0), Qt::EditRole);
@@ -417,7 +412,6 @@
     mapper->addMapping(priorityaccurate, OptionsModel::priorityaccurate);
     mapper->addMapping(blockminsize, OptionsModel::blockminsize);
 
->>>>>>> 09dcbf0a
     /* Window */
 #ifndef Q_OS_MAC
     mapper->addMapping(ui->minimizeToTray, OptionsModel::MinimizeToTray);
@@ -451,8 +445,6 @@
     ui->maxuploadtarget->setEnabled(state);
 }
 
-<<<<<<< HEAD
-=======
 void OptionsDialog::blockmaxsize_changed(int i)
 {
     if (blockprioritysize->value() > i) {
@@ -470,7 +462,6 @@
     }
 }
 
->>>>>>> 09dcbf0a
 void OptionsDialog::on_resetButton_clicked()
 {
     if(model)
@@ -501,7 +492,6 @@
 
 void OptionsDialog::on_okButton_clicked()
 {
-<<<<<<< HEAD
     for (int i = 0; i < ui->tabWidget->count(); ++i) {
         QWidget * const tab = ui->tabWidget->widget(i);
         Q_FOREACH(QObject* o, tab->children()) {
@@ -521,19 +511,14 @@
         }
     }
 
-=======
->>>>>>> 09dcbf0a
     if (ui->maxuploadtargetCheckbox->isChecked()) {
         model->setData(model->index(OptionsModel::maxuploadtarget, 0), ui->maxuploadtarget->value());
     } else {
         model->setData(model->index(OptionsModel::maxuploadtarget, 0), 0);
     }
 
-<<<<<<< HEAD
-=======
     model->setData(model->index(OptionsModel::mempoolreplacement, 0), mempoolreplacement->itemData(mempoolreplacement->currentIndex()));
 
->>>>>>> 09dcbf0a
     mapper->submit();
     accept();
     updateDefaultProxyNets();
