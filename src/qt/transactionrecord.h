// Copyright (c) 2011-2017 The Bitcoin Core developers
// Distributed under the MIT software license, see the accompanying
// file COPYING or http://www.opensource.org/licenses/mit-license.php.

#ifndef BITCOIN_QT_TRANSACTIONRECORD_H
#define BITCOIN_QT_TRANSACTIONRECORD_H

#include <amount.h>
#include <interface/chain.h>
#include <uint256.h>

#include <QList>
#include <QString>

namespace interface {
class Node;
class Wallet;
struct WalletTx;
struct WalletTxStatus;
}

/** UI model for transaction status. The transaction status is the part of a transaction that will change over time.
 */
class TransactionStatus
{
public:
    TransactionStatus():
        countsForBalance(false), sortKey(""),
        matures_in(0), status(Offline), depth(0), open_for(0), cur_num_blocks(-1)
    { }

    enum Status {
        Confirmed,          /**< Have 6 or more confirmations (normal tx) or fully mature (mined tx) **/
        /// Normal (sent/received) transactions
        OpenUntilDate,      /**< Transaction not yet final, waiting for date */
        OpenUntilBlock,     /**< Transaction not yet final, waiting for block */
        Offline,            /**< Not sent to any other nodes **/
        Unconfirmed,        /**< Not yet mined into a block **/
        Confirming,         /**< Confirmed, but waiting for the recommended number of confirmations **/
        Conflicted,         /**< Conflicts with other transaction or mempool **/
        Abandoned,          /**< Abandoned from the wallet **/
        /// Generated (mined) transactions
        Immature,           /**< Mined but waiting for maturity */
        MaturesWarning,     /**< Transaction will likely not mature because no nodes have confirmed */
        NotAccepted         /**< Mined but not accepted */
    };

    /// Transaction counts towards available balance
    bool countsForBalance;
    /// Sorting key based on status
    std::string sortKey;

    /** @name Generated (mined) transactions
       @{*/
    int matures_in;
    /**@}*/

    /** @name Reported status
       @{*/
    Status status;
    qint64 depth;
    qint64 open_for; /**< Timestamp if status==OpenUntilDate, otherwise number
                      of additional blocks that need to be mined before
                      finalization */
    /**@}*/

    /** Current number of blocks (to know whether cached status is still valid) */
    int cur_num_blocks;

    bool needsUpdate;
};

/** UI model for a transaction. A core transaction can be represented by multiple UI transactions if it has
    multiple outputs.
 */
class TransactionRecord
{
public:
    enum Type
    {
        Other,
        Generated,
        SendToAddress,
        SendToOther,
        RecvWithAddress,
        RecvFromOther,
        SendToSelf
    };

    /** Number of confirmation recommended for accepting a transaction */
    static const int RecommendedNumConfirmations = 6;

    TransactionRecord():
            hash(), time(0), type(Other), address(""), debit(0), credit(0), idx(0)
    {
    }

    TransactionRecord(uint256 _hash, qint64 _time):
            hash(_hash), time(_time), type(Other), address(""), debit(0),
            credit(0), idx(0)
    {
    }

    TransactionRecord(uint256 _hash, qint64 _time,
                Type _type, const std::string &_address,
                const CAmount& _debit, const CAmount& _credit):
            hash(_hash), time(_time), type(_type), address(_address), debit(_debit), credit(_credit),
            idx(0)
    {
    }

    /** Decompose CWallet transaction to model transaction records.
     */
<<<<<<< HEAD
    static bool showTransaction(const CWalletTx &wtx);
    static QList<TransactionRecord> decomposeTransaction(interface::Chain::Lock& locked_chain, const CWallet *wallet, const CWalletTx &wtx);
=======
    static bool showTransaction();
    static QList<TransactionRecord> decomposeTransaction(const interface::WalletTx& wtx);
>>>>>>> 1382a795

    /** @name Immutable transaction attributes
      @{*/
    uint256 hash;
    qint64 time;
    Type type;
    std::string address;
    CAmount debit;
    CAmount credit;
    /**@}*/

    /** Subtransaction index, for sort key */
    int idx;

    /** Status: can change with block chain update */
    TransactionStatus status;

    /** Whether the transaction was sent/received with a watch-only address */
    bool involvesWatchAddress;

    /** Return the unique identifier for this transaction (part) */
    QString getTxID() const;

    /** Return the output index of the subtransaction  */
    int getOutputIndex() const;

    /** Update status from core wallet tx.
     */
<<<<<<< HEAD
    void updateStatus(interface::Chain::Lock& locked_chain, const CWalletTx &wtx);
=======
    void updateStatus(const interface::WalletTxStatus& wtx, int numBlocks, int64_t adjustedTime);
>>>>>>> 1382a795

    /** Return whether a status update is needed.
     */
    bool statusUpdateNeeded(int numBlocks) const;
};

#endif // BITCOIN_QT_TRANSACTIONRECORD_H<|MERGE_RESOLUTION|>--- conflicted
+++ resolved
@@ -111,13 +111,8 @@
 
     /** Decompose CWallet transaction to model transaction records.
      */
-<<<<<<< HEAD
-    static bool showTransaction(const CWalletTx &wtx);
-    static QList<TransactionRecord> decomposeTransaction(interface::Chain::Lock& locked_chain, const CWallet *wallet, const CWalletTx &wtx);
-=======
     static bool showTransaction();
     static QList<TransactionRecord> decomposeTransaction(const interface::WalletTx& wtx);
->>>>>>> 1382a795
 
     /** @name Immutable transaction attributes
       @{*/
@@ -146,11 +141,7 @@
 
     /** Update status from core wallet tx.
      */
-<<<<<<< HEAD
-    void updateStatus(interface::Chain::Lock& locked_chain, const CWalletTx &wtx);
-=======
     void updateStatus(const interface::WalletTxStatus& wtx, int numBlocks, int64_t adjustedTime);
->>>>>>> 1382a795
 
     /** Return whether a status update is needed.
      */
