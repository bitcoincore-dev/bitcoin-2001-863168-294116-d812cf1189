// Copyright (c) 2011-2022 The Bitcoin Core developers
// Distributed under the MIT software license, see the accompanying
// file COPYING or http://www.opensource.org/licenses/mit-license.php.

#ifndef BITCOIN_QT_OPTIONSMODEL_H
#define BITCOIN_QT_OPTIONSMODEL_H

#include <cstdint>
#include <qt/bitcoinunits.h>
#include <qt/guiconstants.h>

#include <QAbstractListModel>
#include <QFont>
<<<<<<< HEAD

#include <assert.h>
=======
#include <QString>

#include <assert.h>
#include <map>
#include <utility>
>>>>>>> 35db62f8
#include <variant>

struct bilingual_str;
enum class OutputType;

namespace interfaces {
class Node;
}

extern const char *DEFAULT_GUI_PROXY_HOST;
static constexpr uint16_t DEFAULT_GUI_PROXY_PORT = 9050;

std::pair<QString, QString> GetOutputTypeDescription(const OutputType type);

/** Interface from Qt to configuration data structure for Bitcoin client.
   To Qt, the options are presented as a list with the different options
   laid out vertically.
   This can be changed to a tree once the settings become sufficiently
   complex.
 */
class OptionsModel : public QAbstractListModel
{
    Q_OBJECT

public:
    explicit OptionsModel(interfaces::Node& node, QObject *parent = nullptr);

    enum OptionID {
        StartAtStartup,         // bool
        ShowTrayIcon,           // bool
        MinimizeToTray,         // bool
        NetworkPort,            // int
        MapPortUPnP,            // bool
        MapPortNatpmp,          // bool
        MinimizeOnClose,        // bool
        ProxyUse,               // bool
        ProxyIP,                // QString
        ProxyPort,              // int
        ProxyUseTor,            // bool
        ProxyIPTor,             // QString
        ProxyPortTor,           // int
        DisplayUnit,            // BitcoinUnit
        ThirdPartyTxUrls,       // QString
        Language,               // QString
        FontForMoney,           // FontChoice
        FontForQRCodes,         // FontChoice
        PeersTabAlternatingRowColors, // bool
        CoinControlFeatures,    // bool
        SubFeeFromAmount,       // bool
        ThreadsScriptVerif,     // int
        PruneTristate,          // Qt::CheckState
        PruneSizeMiB,           // int
        DatabaseCache,          // int
        ExternalSignerPath,     // QString
        SpendZeroConfChange,    // bool
        addresstype,            // QString
        Listen,                 // bool
        Server,                 // bool
        EnablePSBTControls,     // bool
        MaskValues,             // bool
        maxuploadtarget,
        peerbloomfilters,       // bool
        peerblockfilters,       // bool
        OptionIDRowCount,
    };

    enum class FontChoiceAbstract {
        EmbeddedFont,
        BestSystemFont,
    };
    typedef std::variant<FontChoiceAbstract, QFont> FontChoice;
    static inline const FontChoice UseBestSystemFont{FontChoiceAbstract::BestSystemFont};
    static QFont getFontForChoice(const FontChoice& fc);

    bool Init(bilingual_str& error);
    void Reset();

    int rowCount(const QModelIndex & parent = QModelIndex()) const override;
    QVariant data(const QModelIndex & index, int role = Qt::DisplayRole) const override;
    bool setData(const QModelIndex & index, const QVariant & value, int role = Qt::EditRole) override;
    QVariant getOption(OptionID option, const std::string& suffix="") const;
    bool setOption(OptionID option, const QVariant& value, const std::string& suffix="");
    /** Updates current unit in memory, settings and emits displayUnitChanged(new_unit) signal */
    void setDisplayUnit(const QVariant& new_unit);

    /* Explicit getters */
    bool getShowTrayIcon() const { return m_show_tray_icon; }
    bool getMinimizeToTray() const { return fMinimizeToTray; }
    bool getMinimizeOnClose() const { return fMinimizeOnClose; }
    BitcoinUnit getDisplayUnit() const { return m_display_bitcoin_unit; }
    QString getThirdPartyTxUrls() const { return strThirdPartyTxUrls; }
    QFont getFontForMoney() const;
    FontChoice getFontChoiceForQRCodes() const { return m_font_qrcodes; }
    bool getPeersTabAlternatingRowColors() const { return m_peers_tab_alternating_row_colors; }
    bool getCoinControlFeatures() const { return fCoinControlFeatures; }
    bool getSubFeeFromAmount() const { return m_sub_fee_from_amount; }
    bool getEnablePSBTControls() const { return m_enable_psbt_controls; }
    const QString& getOverriddenByCommandLine() { return strOverriddenByCommandLine; }

    /** Whether -signer was set or not */
    bool hasSigner();

    /* Explicit setters */
    void SetPruneTargetMiB(int prune_target_mib);

    /* Restart flag helper */
    void setRestartRequired(bool fRequired);
    bool isRestartRequired() const;

    interfaces::Node& node() const { return m_node; }

private:
    interfaces::Node& m_node;
    /* Qt-only settings */
    bool m_show_tray_icon;
    bool fMinimizeToTray;
    bool fMinimizeOnClose;
    QString language;
    BitcoinUnit m_display_bitcoin_unit;
    QString strThirdPartyTxUrls;
    FontChoice m_font_money{FontChoiceAbstract::EmbeddedFont};
    FontChoice m_font_qrcodes{FontChoiceAbstract::EmbeddedFont};
    bool m_peers_tab_alternating_row_colors;
    bool fCoinControlFeatures;
    bool m_sub_fee_from_amount;
    bool m_enable_psbt_controls;
    bool m_mask_values;

    /* settings that were overridden by command-line */
    QString strOverriddenByCommandLine;
    bool m_prune_forced_by_gui{false};

    static QString FontChoiceToString(const OptionsModel::FontChoice&);
    static FontChoice FontChoiceFromString(const QString&);

    /* rwconf settings that require a restart */
    bool f_peerbloomfilters;

    static QString FontChoiceToString(const OptionsModel::FontChoice&);
    static FontChoice FontChoiceFromString(const QString&);

    // Add option to list of GUI options overridden through command line/config file
    void addOverriddenOption(const std::string &option);

    // Check settings version and upgrade default values if required
    void checkAndMigrate();

Q_SIGNALS:
    void displayUnitChanged(BitcoinUnit unit);
    void coinControlFeaturesChanged(bool);
    void addresstypeChanged(OutputType);
    void showTrayIconChanged(bool);
    void fontForMoneyChanged(const QFont&);
    void fontForQRCodesChanged(const FontChoice&);
    void peersTabAlternatingRowColorsChanged(bool);
};

Q_DECLARE_METATYPE(OptionsModel::FontChoice)

#endif // BITCOIN_QT_OPTIONSMODEL_H<|MERGE_RESOLUTION|>--- conflicted
+++ resolved
@@ -11,16 +11,11 @@
 
 #include <QAbstractListModel>
 #include <QFont>
-<<<<<<< HEAD
-
-#include <assert.h>
-=======
 #include <QString>
 
 #include <assert.h>
 #include <map>
 #include <utility>
->>>>>>> 35db62f8
 #include <variant>
 
 struct bilingual_str;
@@ -159,9 +154,6 @@
     /* rwconf settings that require a restart */
     bool f_peerbloomfilters;
 
-    static QString FontChoiceToString(const OptionsModel::FontChoice&);
-    static FontChoice FontChoiceFromString(const QString&);
-
     // Add option to list of GUI options overridden through command line/config file
     void addOverriddenOption(const std::string &option);
 
