// Copyright (c) 2011-2022 The Bitcoin Core developers
// Distributed under the MIT software license, see the accompanying
// file COPYING or http://www.opensource.org/licenses/mit-license.php.

#ifndef BITCOIN_QT_OPTIONSMODEL_H
#define BITCOIN_QT_OPTIONSMODEL_H

#include <cstdint>
#include <qt/bitcoinunits.h>
#include <qt/guiconstants.h>

#include <QAbstractListModel>
#include <QFont>
#include <QString>

#include <assert.h>
#include <map>
#include <utility>
#include <variant>

struct bilingual_str;
enum class OutputType;

namespace interfaces {
class Node;
}

extern const char *DEFAULT_GUI_PROXY_HOST;
static constexpr uint16_t DEFAULT_GUI_PROXY_PORT = 9050;

std::pair<QString, QString> GetOutputTypeDescription(const OutputType type);

/** Interface from Qt to configuration data structure for Bitcoin client.
   To Qt, the options are presented as a list with the different options
   laid out vertically.
   This can be changed to a tree once the settings become sufficiently
   complex.
 */
class OptionsModel : public QAbstractListModel
{
    Q_OBJECT

public:
    explicit OptionsModel(interfaces::Node& node, QObject *parent = nullptr);

    enum OptionID {
        StartAtStartup,         // bool
        ShowTrayIcon,           // bool
        MinimizeToTray,         // bool
        NetworkPort,            // int
        MapPortUPnP,            // bool
        MapPortNatpmp,          // bool
        MinimizeOnClose,        // bool
        ProxyUse,               // bool
        ProxyIP,                // QString
        ProxyPort,              // int
        ProxyUseTor,            // bool
        ProxyIPTor,             // QString
        ProxyPortTor,           // int
        DisplayUnit,            // BitcoinUnit
        DisplayAddresses,       // bool
        ThirdPartyTxUrls,       // QString
        Language,               // QString
        FontForMoney,           // FontChoice
        FontForQRCodes,         // FontChoice
        PeersTabAlternatingRowColors, // bool
<<<<<<< HEAD
=======
        walletrbf,              // bool
>>>>>>> 23ceb0e8
        CoinControlFeatures,    // bool
        SubFeeFromAmount,       // bool
        ThreadsScriptVerif,     // int
        PruneTristate,          // Qt::CheckState
        PruneSizeMiB,           // int
        DatabaseCache,          // int
        ExternalSignerPath,     // QString
        SpendZeroConfChange,    // bool
        addresstype,            // QString
        Listen,                 // bool
        Server,                 // bool
        EnablePSBTControls,     // bool
        MaskValues,             // bool
        maxuploadtarget,
        peerbloomfilters,       // bool
        peerblockfilters,       // bool
<<<<<<< HEAD
=======
        mempoolreplacement,
        maxorphantx,
        maxmempool,
        incrementalrelayfee,
        mempoolexpiry,
        rejectunknownscripts,   // bool
        rejectparasites,        // bool
        rejecttokens,           // bool
        rejectspkreuse,         // bool
        minrelaytxfee,
        bytespersigop,
        bytespersigopstrict,
        limitancestorcount,
        limitancestorsize,
        limitdescendantcount,
        limitdescendantsize,
        rejectbarepubkey,       // bool
        rejectbaremultisig,     // bool
        maxscriptsize,
        datacarriercost,        // double
        datacarriersize,
        rejectnonstddatacarrier,  // bool
        dustrelayfee,
        dustdynamic,            // QString
        blockmintxfee,
        blockmaxsize,
        blockprioritysize,
        blockmaxweight,
        blockreconstructionextratxn,
        corepolicy,
>>>>>>> 23ceb0e8
        OptionIDRowCount,
    };

    enum class FontChoiceAbstract {
        EmbeddedFont,
        BestSystemFont,
    };
    typedef std::variant<FontChoiceAbstract, QFont> FontChoice;
    static inline const FontChoice UseBestSystemFont{FontChoiceAbstract::BestSystemFont};
    static QFont getFontForChoice(const FontChoice& fc);

    bool Init(bilingual_str& error);
    void Reset();

    int rowCount(const QModelIndex & parent = QModelIndex()) const override;
    QVariant data(const QModelIndex & index, int role = Qt::DisplayRole) const override;
    bool setData(const QModelIndex & index, const QVariant & value, int role = Qt::EditRole) override;
    QVariant getOption(OptionID option, const std::string& suffix="") const;
    bool setOption(OptionID option, const QVariant& value, const std::string& suffix="");
    /** Updates current unit in memory, settings and emits displayUnitChanged(new_unit) signal */
    void setDisplayUnit(const QVariant& new_unit);

    /* Explicit getters */
    bool getShowTrayIcon() const { return m_show_tray_icon; }
    bool getMinimizeToTray() const { return fMinimizeToTray; }
    bool getMinimizeOnClose() const { return fMinimizeOnClose; }
    BitcoinUnit getDisplayUnit() const { return m_display_bitcoin_unit; }
    bool getDisplayAddresses() const { return bDisplayAddresses; }
    QString getThirdPartyTxUrls() const { return strThirdPartyTxUrls; }
    QFont getFontForMoney() const;
    FontChoice getFontChoiceForQRCodes() const { return m_font_qrcodes; }
    bool getPeersTabAlternatingRowColors() const { return m_peers_tab_alternating_row_colors; }
    bool getCoinControlFeatures() const { return fCoinControlFeatures; }
    bool getSubFeeFromAmount() const { return m_sub_fee_from_amount; }
    bool getEnablePSBTControls() const { return m_enable_psbt_controls; }
    const QString& getOverriddenByCommandLine() { return strOverriddenByCommandLine; }

    /** Whether -signer was set or not */
    bool hasSigner();

    /* Explicit setters */
    void SetPruneTargetMiB(int prune_target_mib);

    /* Restart flag helper */
    void setRestartRequired(bool fRequired);
    bool isRestartRequired() const;

    interfaces::Node& node() const { return m_node; }

private:
    interfaces::Node& m_node;
    /* Qt-only settings */
    bool m_show_tray_icon;
    bool fMinimizeToTray;
    bool fMinimizeOnClose;
    QString language;
    BitcoinUnit m_display_bitcoin_unit;
    bool bDisplayAddresses;
    QString strThirdPartyTxUrls;
    FontChoice m_font_money{FontChoiceAbstract::EmbeddedFont};
    FontChoice m_font_qrcodes{FontChoiceAbstract::EmbeddedFont};
    bool m_peers_tab_alternating_row_colors;
    bool fCoinControlFeatures;
    bool m_sub_fee_from_amount;
    bool m_enable_psbt_controls;
    bool m_mask_values;

    /* settings that were overridden by command-line */
    QString strOverriddenByCommandLine;
    bool m_prune_forced_by_gui{false};

    static QString FontChoiceToString(const OptionsModel::FontChoice&);
    static FontChoice FontChoiceFromString(const QString&);

    /* rwconf settings that require a restart */
    bool f_peerbloomfilters;
<<<<<<< HEAD
=======
    bool f_rejectspkreuse;
>>>>>>> 23ceb0e8

    // Add option to list of GUI options overridden through command line/config file
    void addOverriddenOption(const std::string &option);

    // Check settings version and upgrade default values if required
    void checkAndMigrate();

Q_SIGNALS:
    void displayUnitChanged(BitcoinUnit unit);
    void coinControlFeaturesChanged(bool);
    void addresstypeChanged(OutputType);
    void showTrayIconChanged(bool);
    void fontForMoneyChanged(const QFont&);
    void fontForQRCodesChanged(const FontChoice&);
    void peersTabAlternatingRowColorsChanged(bool);
};

Q_DECLARE_METATYPE(OptionsModel::FontChoice)

#endif // BITCOIN_QT_OPTIONSMODEL_H<|MERGE_RESOLUTION|>--- conflicted
+++ resolved
@@ -64,10 +64,7 @@
         FontForMoney,           // FontChoice
         FontForQRCodes,         // FontChoice
         PeersTabAlternatingRowColors, // bool
-<<<<<<< HEAD
-=======
         walletrbf,              // bool
->>>>>>> 23ceb0e8
         CoinControlFeatures,    // bool
         SubFeeFromAmount,       // bool
         ThreadsScriptVerif,     // int
@@ -84,8 +81,6 @@
         maxuploadtarget,
         peerbloomfilters,       // bool
         peerblockfilters,       // bool
-<<<<<<< HEAD
-=======
         mempoolreplacement,
         maxorphantx,
         maxmempool,
@@ -116,7 +111,6 @@
         blockmaxweight,
         blockreconstructionextratxn,
         corepolicy,
->>>>>>> 23ceb0e8
         OptionIDRowCount,
     };
 
@@ -193,10 +187,7 @@
 
     /* rwconf settings that require a restart */
     bool f_peerbloomfilters;
-<<<<<<< HEAD
-=======
     bool f_rejectspkreuse;
->>>>>>> 23ceb0e8
 
     // Add option to list of GUI options overridden through command line/config file
     void addOverriddenOption(const std::string &option);
