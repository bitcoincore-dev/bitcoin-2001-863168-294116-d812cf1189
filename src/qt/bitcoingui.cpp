// Copyright (c) 2011-2022 The Bitcoin Core developers
// Distributed under the MIT software license, see the accompanying
// file COPYING or http://www.opensource.org/licenses/mit-license.php.

#include <qt/bitcoingui.h>

#include <qt/bitcoinunits.h>
#include <qt/clientmodel.h>
#include <qt/createwalletdialog.h>
#include <qt/guiconstants.h>
#include <qt/guiutil.h>
#include <qt/mempoolstats.h>
#include <qt/modaloverlay.h>
#include <qt/netwatch.h>
#include <qt/networkstyle.h>
#include <qt/notificator.h>
#include <qt/openuridialog.h>
#include <qt/optionsdialog.h>
#include <qt/optionsmodel.h>
#include <qt/platformstyle.h>
#include <qt/rpcconsole.h>
#include <qt/utilitydialog.h>

#ifdef ENABLE_WALLET
#include <qt/walletcontroller.h>
#include <qt/walletframe.h>
#include <qt/walletmodel.h>
#include <qt/walletview.h>
#endif // ENABLE_WALLET

#ifdef Q_OS_MACOS
#include <qt/macdockiconhandler.h>
#endif

#include <chain.h>
#include <chainparams.h>
#include <common/system.h>
#include <interfaces/handler.h>
#include <interfaces/node.h>
#include <node/interface_ui.h>
#include <util/translation.h>
#include <validation.h>

#include <functional>

#include <QAction>
#include <QActionGroup>
#include <QApplication>
#include <QComboBox>
#include <QCursor>
#include <QDateTime>
#include <QDragEnterEvent>
#include <QInputDialog>
#include <QKeySequence>
#include <QListWidget>
#include <QMenu>
#include <QMenuBar>
#include <QMessageBox>
#include <QMimeData>
#include <QProgressDialog>
#include <QScreen>
#include <QSettings>
#include <QShortcut>
#include <QStackedWidget>
#include <QStatusBar>
#include <QStyle>
#include <QSystemTrayIcon>
#include <QTimer>
#include <QToolBar>
#include <QUrlQuery>
#include <QVBoxLayout>
#include <QWindow>


const std::string BitcoinGUI::DEFAULT_UIPLATFORM =
#if defined(Q_OS_MACOS)
        "macosx"
#elif defined(Q_OS_WIN)
        "windows"
#else
        "other"
#endif
        ;

BitcoinGUI::BitcoinGUI(interfaces::Node& node, const PlatformStyle *_platformStyle, const NetworkStyle *networkStyle, QWidget *parent) :
    QMainWindow(parent),
    m_node(node),
    trayIconMenu{new QMenu()},
    platformStyle(_platformStyle),
    m_network_style(networkStyle)
{
    QSettings settings;
    if (!restoreGeometry(settings.value("MainWindowGeometry").toByteArray())) {
        // Restore failed (perhaps missing setting), center the window
        move(QGuiApplication::primaryScreen()->availableGeometry().center() - frameGeometry().center());
    }

    setContextMenuPolicy(Qt::PreventContextMenu);

#ifdef ENABLE_WALLET
    enableWallet = WalletModel::isWalletEnabled();
#endif // ENABLE_WALLET
    QApplication::setWindowIcon(m_network_style->getTrayAndWindowIcon());
    setWindowIcon(m_network_style->getTrayAndWindowIcon());
    updateWindowTitle();

    rpcConsole = new RPCConsole(node, _platformStyle, nullptr);
    helpMessageDialog = new HelpMessageDialog(this, false);
#ifdef ENABLE_WALLET
    if(enableWallet)
    {
        /** Create wallet frame and make it the central widget */
        walletFrame = new WalletFrame(_platformStyle, this);
        connect(walletFrame, &WalletFrame::createWalletButtonClicked, this, &BitcoinGUI::createWallet);
        connect(walletFrame, &WalletFrame::message, [this](const QString& title, const QString& message, unsigned int style) {
            this->message(title, message, style);
        });
        connect(walletFrame, &WalletFrame::currentWalletSet, [this] { updateWalletStatus(); });
        setCentralWidget(walletFrame);
    } else
#endif // ENABLE_WALLET
    {
        /* When compiled without wallet or -disablewallet is provided,
         * the central widget is the rpc console.
         */
        setCentralWidget(rpcConsole);
        Q_EMIT consoleShown(rpcConsole);
    }

    modalOverlay = new ModalOverlay(enableWallet, this->centralWidget());

    // Accept D&D of URIs
    setAcceptDrops(true);

    // Create actions for the toolbar, menu bar and tray/dock icon
    // Needs walletFrame to be initialized
    createActions();

    // Create application menu bar
    createMenuBar();

    // Create the toolbars
    createToolBars();

    // Create system tray icon and notification
    if (QSystemTrayIcon::isSystemTrayAvailable()) {
        createTrayIcon();
    }
    notificator = new Notificator(QApplication::applicationName(), trayIcon, this);

    // Create status bar
    statusBar();

    // Disable size grip because it looks ugly and nobody needs it
    statusBar()->setSizeGripEnabled(false);

    // Status bar notification icons
    QFrame *frameBlocks = new QFrame();
    frameBlocks->setContentsMargins(0,0,0,0);
    frameBlocks->setSizePolicy(QSizePolicy::Fixed, QSizePolicy::Preferred);
    QHBoxLayout *frameBlocksLayout = new QHBoxLayout(frameBlocks);
    frameBlocksLayout->setContentsMargins(3,0,3,0);
    frameBlocksLayout->setSpacing(3);
    unitDisplayControl = new UnitDisplayStatusBarControl(platformStyle);
    labelWalletEncryptionIcon = new GUIUtil::ThemedLabel(platformStyle);
    labelWalletHDStatusIcon = new GUIUtil::ThemedLabel(platformStyle);
    labelProxyIcon = new GUIUtil::ClickableLabel(platformStyle);
    connectionsControl = new GUIUtil::ClickableLabel(platformStyle);
    labelBlocksIcon = new GUIUtil::ClickableLabel(platformStyle);
    if(enableWallet)
    {
        frameBlocksLayout->addStretch();
        frameBlocksLayout->addWidget(unitDisplayControl);
        frameBlocksLayout->addStretch();
        frameBlocksLayout->addWidget(labelWalletEncryptionIcon);
        labelWalletEncryptionIcon->hide();
        frameBlocksLayout->addWidget(labelWalletHDStatusIcon);
        labelWalletHDStatusIcon->hide();
    }
    frameBlocksLayout->addWidget(labelProxyIcon);
    frameBlocksLayout->addStretch();
    frameBlocksLayout->addWidget(connectionsControl);
    frameBlocksLayout->addStretch();
    frameBlocksLayout->addWidget(labelBlocksIcon);
    frameBlocksLayout->addStretch();

    // Progress bar and label for blocks download
    progressBarLabel = new QLabel();
    progressBarLabel->setVisible(false);
    progressBar = new GUIUtil::ProgressBar();
    progressBar->setAlignment(Qt::AlignCenter);
    progressBar->setVisible(false);

    // Override style sheet for progress bar for styles that have a segmented progress bar,
    // as they make the text unreadable (workaround for issue #1071)
    // See https://doc.qt.io/qt-5/gallery.html
    QString curStyle = QApplication::style()->metaObject()->className();
    if(curStyle == "QWindowsStyle" || curStyle == "QWindowsXPStyle")
    {
        progressBar->setStyleSheet("QProgressBar { background-color: #e8e8e8; border: 1px solid grey; border-radius: 7px; padding: 1px; text-align: center; } QProgressBar::chunk { background: QLinearGradient(x1: 0, y1: 0, x2: 1, y2: 0, stop: 0 #FF8000, stop: 1 orange); border-radius: 7px; margin: 0px; }");
    }

    statusBar()->addWidget(progressBarLabel);
    statusBar()->addWidget(progressBar);
    statusBar()->addPermanentWidget(frameBlocks);

    // Install event filter to be able to catch status tip events (QEvent::StatusTip)
    this->installEventFilter(this);

    // Initially wallet actions should be disabled
    setWalletActionsEnabled(false);

    // Subscribe to notifications from core
    subscribeToCoreSignals();

    connect(labelProxyIcon, &GUIUtil::ClickableLabel::clicked, [this] {
        openOptionsDialogWithTab(OptionsDialog::TAB_NETWORK);
    });

    connect(labelBlocksIcon, &GUIUtil::ClickableLabel::clicked, this, &BitcoinGUI::showModalOverlay);
    connect(progressBar, &GUIUtil::ClickableProgressBar::clicked, this, &BitcoinGUI::showModalOverlay);

#ifdef Q_OS_MACOS
    m_app_nap_inhibitor = new CAppNapInhibitor;
#endif

    GUIUtil::handleCloseWindowShortcut(this);
}

BitcoinGUI::~BitcoinGUI()
{
    // Unsubscribe from notifications from core
    unsubscribeFromCoreSignals();

    QSettings settings;
    settings.setValue("MainWindowGeometry", saveGeometry());
    if(trayIcon) // Hide tray icon, as deleting will let it linger until quit (on Ubuntu)
        trayIcon->hide();
#ifdef Q_OS_MACOS
    delete m_app_nap_inhibitor;
    MacDockIconHandler::cleanup();
#endif

    delete NetWatch;
    delete rpcConsole;
}

void BitcoinGUI::createActions()
{
    QActionGroup *tabGroup = new QActionGroup(this);
    connect(modalOverlay, &ModalOverlay::triggered, tabGroup, &QActionGroup::setEnabled);

    overviewAction = new QAction(platformStyle->SingleColorIcon(":/icons/overview"), tr("&Overview"), this);
    overviewAction->setStatusTip(tr("Show general overview of wallet"));
    overviewAction->setToolTip(overviewAction->statusTip());
    overviewAction->setCheckable(true);
    overviewAction->setShortcut(QKeySequence(QStringLiteral("Alt+1")));
    tabGroup->addAction(overviewAction);

    sendCoinsAction = new QAction(platformStyle->SingleColorIcon(":/icons/send"), tr("&Send"), this);
    sendCoinsAction->setStatusTip(tr("Send coins to a Bitcoin address"));
    sendCoinsAction->setToolTip(sendCoinsAction->statusTip());
    sendCoinsAction->setCheckable(true);
    sendCoinsAction->setShortcut(QKeySequence(QStringLiteral("Alt+2")));
    tabGroup->addAction(sendCoinsAction);

    receiveCoinsAction = new QAction(platformStyle->SingleColorIcon(":/icons/receiving_addresses"), tr("&Receive"), this);
    receiveCoinsAction->setStatusTip(tr("Request payments (generates QR codes and bitcoin: URIs)"));
    receiveCoinsAction->setToolTip(receiveCoinsAction->statusTip());
    receiveCoinsAction->setCheckable(true);
    receiveCoinsAction->setShortcut(QKeySequence(QStringLiteral("Alt+3")));
    tabGroup->addAction(receiveCoinsAction);

    historyAction = new QAction(platformStyle->SingleColorIcon(":/icons/history"), tr("&Transactions"), this);
    historyAction->setStatusTip(tr("Browse transaction history"));
    historyAction->setToolTip(historyAction->statusTip());
    historyAction->setCheckable(true);
    historyAction->setShortcut(QKeySequence(QStringLiteral("Alt+4")));
    tabGroup->addAction(historyAction);

#ifdef ENABLE_WALLET
    // These showNormalIfMinimized are needed because Send Coins and Receive Coins
    // can be triggered from the tray menu, and need to show the GUI to be useful.
    connect(overviewAction, &QAction::triggered, [this]{ showNormalIfMinimized(); });
    connect(overviewAction, &QAction::triggered, this, &BitcoinGUI::gotoOverviewPage);
    connect(sendCoinsAction, &QAction::triggered, [this]{ showNormalIfMinimized(); });
    connect(sendCoinsAction, &QAction::triggered, [this]{ gotoSendCoinsPage(); });
    connect(receiveCoinsAction, &QAction::triggered, [this]{ showNormalIfMinimized(); });
    connect(receiveCoinsAction, &QAction::triggered, this, &BitcoinGUI::gotoReceiveCoinsPage);
    connect(historyAction, &QAction::triggered, [this]{ showNormalIfMinimized(); });
    connect(historyAction, &QAction::triggered, this, &BitcoinGUI::gotoHistoryPage);
#endif // ENABLE_WALLET

    quitAction = new QAction(tr("E&xit"), this);
    quitAction->setStatusTip(tr("Quit application"));
    quitAction->setShortcut(QKeySequence(tr("Ctrl+Q")));
    quitAction->setMenuRole(QAction::QuitRole);
    aboutAction = new QAction(tr("&About %1").arg(PACKAGE_NAME), this);
    aboutAction->setStatusTip(tr("Show information about %1").arg(PACKAGE_NAME));
    aboutAction->setMenuRole(QAction::AboutRole);
    aboutAction->setEnabled(false);
    aboutQtAction = new QAction(tr("About &Qt"), this);
    aboutQtAction->setStatusTip(tr("Show information about Qt"));
    aboutQtAction->setMenuRole(QAction::AboutQtRole);
    optionsAction = new QAction(tr("&Options…"), this);
    optionsAction->setStatusTip(tr("Modify configuration options for %1").arg(PACKAGE_NAME));
    optionsAction->setMenuRole(QAction::PreferencesRole);
    optionsAction->setEnabled(false);

    encryptWalletAction = new QAction(tr("&Encrypt Wallet…"), this);
    encryptWalletAction->setStatusTip(tr("Encrypt the private keys that belong to your wallet"));
    encryptWalletAction->setCheckable(true);
    backupWalletAction = new QAction(tr("&Backup Wallet…"), this);
    backupWalletAction->setStatusTip(tr("Backup wallet to another location"));
    changePassphraseAction = new QAction(tr("&Change Passphrase…"), this);
    changePassphraseAction->setStatusTip(tr("Change the passphrase used for wallet encryption"));
    signMessageAction = new QAction(tr("Sign &message…"), this);
    signMessageAction->setStatusTip(tr("Sign messages with your Bitcoin addresses to prove you own them"));
    verifyMessageAction = new QAction(tr("&Verify message…"), this);
    verifyMessageAction->setStatusTip(tr("Verify messages to ensure they were signed with specified Bitcoin addresses"));
    m_load_psbt_action = new QAction(tr("&Load PSBT from file…"), this);
    m_load_psbt_action->setStatusTip(tr("Load Partially Signed Bitcoin Transaction"));
    m_load_psbt_clipboard_action = new QAction(tr("Load PSBT from &clipboard…"), this);
    m_load_psbt_clipboard_action->setStatusTip(tr("Load Partially Signed Bitcoin Transaction from clipboard"));

    m_show_netwatch_action = new QAction(tr("&Watch network activity"), this);
    m_show_netwatch_action->setStatusTip(tr("Open p2p network watching window"));

    openRPCConsoleAction = new QAction(tr("Node window"), this);
    openRPCConsoleAction->setStatusTip(tr("Open node debugging and diagnostic console"));
    // initially disable the debug window menu item
    openRPCConsoleAction->setEnabled(false);
    openRPCConsoleAction->setObjectName("openRPCConsoleAction");

    showMempoolStatsAction = new QAction(tr("&Mempool Statistics"), this);
    showMempoolStatsAction->setStatusTip(tr("Mempool Statistics"));
    // initially disable the mempool stats menu item
    showMempoolStatsAction->setEnabled(false);

    usedSendingAddressesAction = new QAction(tr("&Sending addresses"), this);
    usedSendingAddressesAction->setStatusTip(tr("Show the list of used sending addresses and labels"));
    usedReceivingAddressesAction = new QAction(tr("&Receiving addresses"), this);
    usedReceivingAddressesAction->setStatusTip(tr("Show the list of used receiving addresses and labels"));

    openAction = new QAction(tr("Open &URI…"), this);
    openAction->setStatusTip(tr("Open a bitcoin: URI"));

    m_open_wallet_action = new QAction(tr("Open Wallet"), this);
    m_open_wallet_action->setEnabled(false);
    m_open_wallet_action->setStatusTip(tr("Open a wallet"));
    m_open_wallet_menu = new QMenu(this);

    m_close_wallet_action = new QAction(tr("Close Wallet…"), this);
    m_close_wallet_action->setStatusTip(tr("Close wallet"));

    m_create_wallet_action = new QAction(tr("Create Wallet…"), this);
    m_create_wallet_action->setEnabled(false);
    m_create_wallet_action->setStatusTip(tr("Create a new wallet"));

    //: Name of the menu item that restores wallet from a backup file.
    m_restore_wallet_action = new QAction(tr("Restore Wallet…"), this);
    m_restore_wallet_action->setEnabled(false);
    //: Status tip for Restore Wallet menu item
    m_restore_wallet_action->setStatusTip(tr("Restore a wallet from a backup file"));

    m_close_all_wallets_action = new QAction(tr("Close All Wallets…"), this);
    m_close_all_wallets_action->setStatusTip(tr("Close all wallets"));

    m_migrate_wallet_action = new QAction(tr("Migrate Wallet"), this);
    m_migrate_wallet_action->setEnabled(false);
    m_migrate_wallet_action->setStatusTip(tr("Migrate a wallet"));

    showHelpMessageAction = new QAction(tr("&Command-line options"), this);
    showHelpMessageAction->setMenuRole(QAction::NoRole);
    showHelpMessageAction->setStatusTip(tr("Show the %1 help message to get a list with possible Bitcoin command-line options").arg(PACKAGE_NAME));

    m_mask_values_action = new QAction(tr("&Mask values"), this);
    m_mask_values_action->setShortcut(QKeySequence(Qt::CTRL | Qt::SHIFT | Qt::Key_M));
    m_mask_values_action->setStatusTip(tr("Mask the values in the Overview tab"));
    m_mask_values_action->setCheckable(true);

    connect(quitAction, &QAction::triggered, this, &BitcoinGUI::quitRequested);
    connect(aboutAction, &QAction::triggered, this, &BitcoinGUI::aboutClicked);
    connect(aboutQtAction, &QAction::triggered, qApp, QApplication::aboutQt);
    connect(optionsAction, &QAction::triggered, this, &BitcoinGUI::optionsClicked);
    connect(showHelpMessageAction, &QAction::triggered, this, &BitcoinGUI::showHelpMessageClicked);
    connect(m_show_netwatch_action, &QAction::triggered, this, &BitcoinGUI::showNetWatch);
    connect(openRPCConsoleAction, &QAction::triggered, this, &BitcoinGUI::showDebugWindow);
    connect(showMempoolStatsAction, &QAction::triggered, this, &BitcoinGUI::showMempoolStatsWindow);

    // prevents an open debug window from becoming stuck/unusable on client shutdown
    connect(quitAction, &QAction::triggered, rpcConsole, &QWidget::hide);

#ifdef ENABLE_WALLET
    if(walletFrame)
    {
        connect(encryptWalletAction, &QAction::triggered, walletFrame, &WalletFrame::encryptWallet);
        connect(backupWalletAction, &QAction::triggered, walletFrame, &WalletFrame::backupWallet);
        connect(changePassphraseAction, &QAction::triggered, walletFrame, &WalletFrame::changePassphrase);
        connect(signMessageAction, &QAction::triggered, [this]{ showNormalIfMinimized(); });
        connect(signMessageAction, &QAction::triggered, [this]{ gotoSignMessageTab(); });
        connect(m_load_psbt_action, &QAction::triggered, [this]{ gotoLoadPSBT(); });
        connect(m_load_psbt_clipboard_action, &QAction::triggered, [this]{ gotoLoadPSBT(true); });
        connect(verifyMessageAction, &QAction::triggered, [this]{ showNormalIfMinimized(); });
        connect(verifyMessageAction, &QAction::triggered, [this]{ gotoVerifyMessageTab(); });
        connect(usedSendingAddressesAction, &QAction::triggered, walletFrame, &WalletFrame::usedSendingAddresses);
        connect(usedReceivingAddressesAction, &QAction::triggered, walletFrame, &WalletFrame::usedReceivingAddresses);
        connect(openAction, &QAction::triggered, this, &BitcoinGUI::openClicked);
        connect(m_open_wallet_menu, &QMenu::aboutToShow, [this] {
            m_open_wallet_menu->clear();
            for (const std::pair<const std::string, bool>& i : m_wallet_controller->listWalletDir()) {
                const std::string& path = i.first;
                QString name = path.empty() ? QString("["+tr("default wallet")+"]") : QString::fromStdString(path);
                // Menu items remove single &. Single & are shown when && is in
                // the string, but only the first occurrence. So replace only
                // the first & with &&.
                name.replace(name.indexOf(QChar('&')), 1, QString("&&"));
                QAction* action = m_open_wallet_menu->addAction(name);

                if (i.second) {
                    // This wallet is already loaded
                    action->setEnabled(false);
                    continue;
                }

                connect(action, &QAction::triggered, [this, path] {
                    auto activity = new OpenWalletActivity(m_wallet_controller, this);
                    connect(activity, &OpenWalletActivity::opened, this, &BitcoinGUI::setCurrentWallet, Qt::QueuedConnection);
                    connect(activity, &OpenWalletActivity::opened, rpcConsole, &RPCConsole::setCurrentWallet, Qt::QueuedConnection);
                    activity->open(path);
                });
            }
            if (m_open_wallet_menu->isEmpty()) {
                QAction* action = m_open_wallet_menu->addAction(tr("No wallets available"));
                action->setEnabled(false);
            }
        });
        connect(m_restore_wallet_action, &QAction::triggered, [this] {
            //: Name of the wallet data file format.
            QString name_data_file = tr("Wallet Data");

            //: The title for Restore Wallet File Windows
            QString title_windows = tr("Load Wallet Backup");

            QString backup_file = GUIUtil::getOpenFileName(this, title_windows, QString(), name_data_file + QLatin1String(" (*.dat)"), nullptr);
            if (backup_file.isEmpty()) return;

            bool wallet_name_ok;
            /*: Title of pop-up window shown when the user is attempting to
                restore a wallet. */
            QString title = tr("Restore Wallet");
            //: Label of the input field where the name of the wallet is entered.
            QString label = tr("Wallet Name");
            QString wallet_name = QInputDialog::getText(this, title, label, QLineEdit::Normal, "", &wallet_name_ok);
            if (!wallet_name_ok || wallet_name.isEmpty()) return;

            auto activity = new RestoreWalletActivity(m_wallet_controller, this);
            connect(activity, &RestoreWalletActivity::restored, this, &BitcoinGUI::setCurrentWallet, Qt::QueuedConnection);
            connect(activity, &RestoreWalletActivity::restored, rpcConsole, &RPCConsole::setCurrentWallet, Qt::QueuedConnection);

            auto backup_file_path = fs::PathFromString(backup_file.toStdString());
            activity->restore(backup_file_path, wallet_name.toStdString());
        });
        connect(m_close_wallet_action, &QAction::triggered, [this] {
            m_wallet_controller->closeWallet(walletFrame->currentWalletModel(), this);
        });
        connect(m_create_wallet_action, &QAction::triggered, this, &BitcoinGUI::createWallet);
        connect(m_close_all_wallets_action, &QAction::triggered, [this] {
            m_wallet_controller->closeAllWallets(this);
        });
        connect(m_migrate_wallet_action, &QAction::triggered, [this] {
            auto activity = new MigrateWalletActivity(m_wallet_controller, this);
            connect(activity, &MigrateWalletActivity::migrated, this, &BitcoinGUI::setCurrentWallet);
            activity->migrate(walletFrame->currentWalletModel());
        });
        connect(m_mask_values_action, &QAction::toggled, this, &BitcoinGUI::setPrivacy);
        connect(m_mask_values_action, &QAction::toggled, this, &BitcoinGUI::enableHistoryAction);
    }
#endif // ENABLE_WALLET

    connect(new QShortcut(QKeySequence(Qt::CTRL | Qt::SHIFT | Qt::Key_C), this), &QShortcut::activated, this, &BitcoinGUI::showDebugWindowActivateConsole);
    connect(new QShortcut(QKeySequence(Qt::CTRL | Qt::SHIFT | Qt::Key_D), this), &QShortcut::activated, this, &BitcoinGUI::showDebugWindow);
}

void BitcoinGUI::createMenuBar()
{
    appMenuBar = menuBar();

    // Configure the menus
    QMenu *file = appMenuBar->addMenu(tr("&File"));
    if(walletFrame)
    {
        file->addAction(m_create_wallet_action);
        file->addAction(m_open_wallet_action);
        file->addAction(m_close_wallet_action);
        file->addAction(m_close_all_wallets_action);
        file->addAction(m_migrate_wallet_action);
        file->addSeparator();
        file->addAction(backupWalletAction);
        file->addAction(m_restore_wallet_action);
        file->addSeparator();
        file->addAction(openAction);
        file->addAction(signMessageAction);
        file->addAction(verifyMessageAction);
        file->addAction(m_load_psbt_action);
        file->addAction(m_load_psbt_clipboard_action);
        file->addSeparator();
    }
    file->addAction(quitAction);

    QMenu *settings = appMenuBar->addMenu(tr("&Settings"));
    if(walletFrame)
    {
        settings->addAction(encryptWalletAction);
        settings->addAction(changePassphraseAction);
        settings->addSeparator();
        settings->addAction(m_mask_values_action);
        settings->addSeparator();
    }
    settings->addAction(optionsAction);

    QMenu* window_menu = appMenuBar->addMenu(tr("&Window"));

    QAction* minimize_action = window_menu->addAction(tr("&Minimize"));
    minimize_action->setShortcut(QKeySequence(tr("Ctrl+M")));
    connect(minimize_action, &QAction::triggered, [] {
        QApplication::activeWindow()->showMinimized();
    });
    connect(qApp, &QApplication::focusWindowChanged, this, [minimize_action] (QWindow* window) {
        minimize_action->setEnabled(window != nullptr && (window->flags() & Qt::Dialog) != Qt::Dialog && window->windowState() != Qt::WindowMinimized);
    });

#ifdef Q_OS_MACOS
    QAction* zoom_action = window_menu->addAction(tr("Zoom"));
    connect(zoom_action, &QAction::triggered, [] {
        QWindow* window = qApp->focusWindow();
        if (window->windowState() != Qt::WindowMaximized) {
            window->showMaximized();
        } else {
            window->showNormal();
        }
    });

    connect(qApp, &QApplication::focusWindowChanged, this, [zoom_action] (QWindow* window) {
        zoom_action->setEnabled(window != nullptr);
    });
#endif

    if (walletFrame) {
#ifdef Q_OS_MACOS
        window_menu->addSeparator();
        QAction* main_window_action = window_menu->addAction(tr("Main Window"));
        connect(main_window_action, &QAction::triggered, [this] {
            GUIUtil::bringToFront(this);
        });
#endif
        window_menu->addSeparator();
        window_menu->addAction(usedSendingAddressesAction);
        window_menu->addAction(usedReceivingAddressesAction);
    }

    window_menu->addSeparator();
<<<<<<< HEAD
=======
    window_menu->addAction(m_show_netwatch_action);
>>>>>>> e4ec3789
    window_menu->addAction(showMempoolStatsAction);

    window_menu->addSeparator();
    for (RPCConsole::TabTypes tab_type : rpcConsole->tabs()) {
        QAction* tab_action = window_menu->addAction(rpcConsole->tabTitle(tab_type));
        tab_action->setShortcut(rpcConsole->tabShortcut(tab_type));
        connect(tab_action, &QAction::triggered, [this, tab_type] {
            rpcConsole->setTabFocus(tab_type);
            showDebugWindow();
        });
    }

    QMenu *help = appMenuBar->addMenu(tr("&Help"));
    help->addAction(showHelpMessageAction);
    help->addSeparator();
    help->addAction(aboutAction);
    help->addAction(aboutQtAction);
}

void BitcoinGUI::createToolBars()
{
    if(walletFrame)
    {
        QToolBar *toolbar = addToolBar(tr("Tabs toolbar"));
        appToolBar = toolbar;
        toolbar->setMovable(false);
        toolbar->setToolButtonStyle(Qt::ToolButtonTextBesideIcon);
        toolbar->addAction(overviewAction);
        toolbar->addAction(sendCoinsAction);
        toolbar->addAction(receiveCoinsAction);
        toolbar->addAction(historyAction);
        overviewAction->setChecked(true);

#ifdef ENABLE_WALLET
        QWidget *spacer = new QWidget();
        spacer->setSizePolicy(QSizePolicy::Expanding, QSizePolicy::Expanding);
        toolbar->addWidget(spacer);

        m_wallet_selector = new QComboBox();
        m_wallet_selector->setSizeAdjustPolicy(QComboBox::AdjustToContents);
        connect(m_wallet_selector, qOverload<int>(&QComboBox::currentIndexChanged), this, &BitcoinGUI::setCurrentWalletBySelectorIndex);

        m_wallet_selector_label = new QLabel();
        m_wallet_selector_label->setText(tr("Wallet:") + " ");
        m_wallet_selector_label->setBuddy(m_wallet_selector);

        m_wallet_selector_label_action = appToolBar->addWidget(m_wallet_selector_label);
        m_wallet_selector_action = appToolBar->addWidget(m_wallet_selector);

        m_wallet_selector_label_action->setVisible(false);
        m_wallet_selector_action->setVisible(false);
#endif
    }
}

void BitcoinGUI::setClientModel(ClientModel *_clientModel, interfaces::BlockAndHeaderTipInfo* tip_info)
{
    this->clientModel = _clientModel;
    if(_clientModel)
    {
        // Create system tray menu (or setup the dock menu) that late to prevent users from calling actions,
        // while the client has not yet fully loaded
        createTrayIconMenu();

        // Keep up to date with client
        setNetworkActive(m_node.getNetworkActive());
        connect(connectionsControl, &GUIUtil::ClickableLabel::clicked, [this] {
            GUIUtil::PopupMenu(m_network_context_menu, QCursor::pos());
        });
        connect(_clientModel, &ClientModel::numConnectionsChanged, this, &BitcoinGUI::setNumConnections);
        connect(_clientModel, &ClientModel::networkActiveChanged, this, &BitcoinGUI::setNetworkActive);

        modalOverlay->setKnownBestHeight(tip_info->header_height, QDateTime::fromSecsSinceEpoch(tip_info->header_time), /*presync=*/false);
        setNumBlocks(tip_info->block_height, QDateTime::fromSecsSinceEpoch(tip_info->block_time), tip_info->verification_progress, SyncType::BLOCK_SYNC, SynchronizationState::INIT_DOWNLOAD);
        connect(_clientModel, &ClientModel::numBlocksChanged, this, &BitcoinGUI::setNumBlocks);

        // Receive and report messages from client model
        connect(_clientModel, &ClientModel::message, [this](const QString &title, const QString &message, unsigned int style){
            this->message(title, message, style);
        });

        // Show progress dialog
        connect(_clientModel, &ClientModel::showProgress, this, &BitcoinGUI::showProgress);

        if (NetWatch) {
            NetWatch->setClientModel(_clientModel);
        }

        rpcConsole->setClientModel(_clientModel, tip_info->block_height, tip_info->block_time, tip_info->verification_progress);

        updateProxyIcon();

#ifdef ENABLE_WALLET
        if(walletFrame)
        {
            walletFrame->setClientModel(_clientModel);
        }
#endif // ENABLE_WALLET
        unitDisplayControl->setOptionsModel(_clientModel->getOptionsModel());

        OptionsModel* optionsModel = _clientModel->getOptionsModel();
        if (optionsModel && trayIcon) {
            // be aware of the tray icon disable state change reported by the OptionsModel object.
            connect(optionsModel, &OptionsModel::showTrayIconChanged, trayIcon, &QSystemTrayIcon::setVisible);

            // initialize the disable state of the tray icon with the current value in the model.
            trayIcon->setVisible(optionsModel->getShowTrayIcon());
        }

        m_mask_values_action->setChecked(_clientModel->getOptionsModel()->getOption(OptionsModel::OptionID::MaskValues).toBool());
    } else {
        // Shutdown requested, disable menus
        if (trayIconMenu)
        {
            // Disable context menu on tray icon
            trayIconMenu->clear();
        }
        // Propagate cleared model to child objects
        if (NetWatch) {
            NetWatch->setClientModel(nullptr);
        }
        rpcConsole->setClientModel(nullptr);
#ifdef ENABLE_WALLET
        if (walletFrame)
        {
            walletFrame->setClientModel(nullptr);
        }
#endif // ENABLE_WALLET
        unitDisplayControl->setOptionsModel(nullptr);
        // Disable top bar menu actions
        appMenuBar->clear();
    }
}

#ifdef ENABLE_WALLET
void BitcoinGUI::enableHistoryAction(bool privacy)
{
    if (walletFrame->currentWalletModel()) {
    historyAction->setEnabled(!privacy);
    if (historyAction->isChecked()) gotoOverviewPage();
    }
}

void BitcoinGUI::setWalletController(WalletController* wallet_controller, bool show_loading_minimized)
{
    assert(!m_wallet_controller);
    assert(wallet_controller);

    m_wallet_controller = wallet_controller;

    m_create_wallet_action->setEnabled(true);
    m_open_wallet_action->setEnabled(true);
    m_open_wallet_action->setMenu(m_open_wallet_menu);
    m_restore_wallet_action->setEnabled(true);

    GUIUtil::ExceptionSafeConnect(wallet_controller, &WalletController::walletAdded, this, &BitcoinGUI::addWallet);
    connect(wallet_controller, &WalletController::walletRemoved, this, &BitcoinGUI::removeWallet);
    connect(wallet_controller, &WalletController::destroyed, this, [this] {
        // wallet_controller gets destroyed manually, but it leaves our member copy dangling
        m_wallet_controller = nullptr;
    });

    auto activity = new LoadWalletsActivity(m_wallet_controller, this);
    activity->load(show_loading_minimized);
}

WalletController* BitcoinGUI::getWalletController()
{
    return m_wallet_controller;
}

void BitcoinGUI::addWallet(WalletModel* walletModel)
{
    if (!walletFrame || !m_wallet_controller) return;

    WalletView* wallet_view = new WalletView(walletModel, platformStyle, walletFrame);
    if (!walletFrame->addView(wallet_view)) return;

    rpcConsole->addWallet(walletModel);
    if (m_wallet_selector->count() == 0) {
        setWalletActionsEnabled(true);
    } else if (m_wallet_selector->count() == 1) {
        m_wallet_selector_label_action->setVisible(true);
        m_wallet_selector_action->setVisible(true);
    }

    connect(wallet_view, &WalletView::outOfSyncWarningClicked, this, &BitcoinGUI::showModalOverlay);
    connect(wallet_view, &WalletView::transactionClicked, this, &BitcoinGUI::gotoHistoryPage);
    connect(wallet_view, &WalletView::coinsSent, this, &BitcoinGUI::gotoHistoryPage);
    connect(wallet_view, &WalletView::message, [this](const QString& title, const QString& message, unsigned int style) {
        this->message(title, message, style);
    });
    connect(wallet_view, &WalletView::encryptionStatusChanged, this, &BitcoinGUI::updateWalletStatus);
    connect(wallet_view, &WalletView::incomingTransaction, this, &BitcoinGUI::incomingTransaction);
    connect(this, &BitcoinGUI::setPrivacy, wallet_view, &WalletView::setPrivacy);
    const bool privacy = isPrivacyModeActivated();
    wallet_view->setPrivacy(privacy);
    enableHistoryAction(privacy);
    const QString display_name = walletModel->getDisplayName();
    m_wallet_selector->addItem(display_name, QVariant::fromValue(walletModel));
}

void BitcoinGUI::removeWallet(WalletModel* walletModel)
{
    if (!walletFrame) return;

    labelWalletHDStatusIcon->hide();
    labelWalletEncryptionIcon->hide();

    int index = m_wallet_selector->findData(QVariant::fromValue(walletModel));
    m_wallet_selector->removeItem(index);
    if (m_wallet_selector->count() == 0) {
        setWalletActionsEnabled(false);
        overviewAction->setChecked(true);
    } else if (m_wallet_selector->count() == 1) {
        m_wallet_selector_label_action->setVisible(false);
        m_wallet_selector_action->setVisible(false);
    }
    rpcConsole->removeWallet(walletModel);
    walletFrame->removeWallet(walletModel);
    updateWindowTitle();
}

void BitcoinGUI::setCurrentWallet(WalletModel* wallet_model)
{
    if (!walletFrame || !m_wallet_controller) return;
    walletFrame->setCurrentWallet(wallet_model);
    for (int index = 0; index < m_wallet_selector->count(); ++index) {
        if (m_wallet_selector->itemData(index).value<WalletModel*>() == wallet_model) {
            m_wallet_selector->setCurrentIndex(index);
            break;
        }
    }
    updateWindowTitle();
    m_migrate_wallet_action->setEnabled(wallet_model->wallet().isLegacy());
}

void BitcoinGUI::setCurrentWalletBySelectorIndex(int index)
{
    WalletModel* wallet_model = m_wallet_selector->itemData(index).value<WalletModel*>();
    if (wallet_model) setCurrentWallet(wallet_model);
}

void BitcoinGUI::removeAllWallets()
{
    if(!walletFrame)
        return;
    setWalletActionsEnabled(false);
    walletFrame->removeAllWallets();
}
#endif // ENABLE_WALLET

void BitcoinGUI::setWalletActionsEnabled(bool enabled)
{
    overviewAction->setEnabled(enabled);
    sendCoinsAction->setEnabled(enabled);
    receiveCoinsAction->setEnabled(enabled);
    historyAction->setEnabled(enabled);
    encryptWalletAction->setEnabled(enabled);
    backupWalletAction->setEnabled(enabled);
    changePassphraseAction->setEnabled(enabled);
    signMessageAction->setEnabled(enabled);
    verifyMessageAction->setEnabled(enabled);
    usedSendingAddressesAction->setEnabled(enabled);
    usedReceivingAddressesAction->setEnabled(enabled);
    openAction->setEnabled(enabled);
    m_close_wallet_action->setEnabled(enabled);
    m_close_all_wallets_action->setEnabled(enabled);
    m_migrate_wallet_action->setEnabled(enabled);
}

void BitcoinGUI::createTrayIcon()
{
    assert(QSystemTrayIcon::isSystemTrayAvailable());

#ifndef Q_OS_MACOS
    if (QSystemTrayIcon::isSystemTrayAvailable()) {
        trayIcon = new QSystemTrayIcon(m_network_style->getTrayAndWindowIcon(), this);
        QString toolTip = tr("%1 client").arg(PACKAGE_NAME) + " " + m_network_style->getTitleAddText();
        trayIcon->setToolTip(toolTip);
    }
#endif
}

void BitcoinGUI::createTrayIconMenu()
{
#ifndef Q_OS_MACOS
    if (!trayIcon) return;
#endif // Q_OS_MACOS

    // Configuration of the tray icon (or Dock icon) menu.
    QAction* show_hide_action{nullptr};
#ifndef Q_OS_MACOS
    // Note: On macOS, the Dock icon's menu already has Show / Hide action.
    show_hide_action = trayIconMenu->addAction(QString(), this, &BitcoinGUI::toggleHidden);
    trayIconMenu->addSeparator();
#endif // Q_OS_MACOS

    QAction* send_action{nullptr};
    QAction* receive_action{nullptr};
    QAction* sign_action{nullptr};
    QAction* verify_action{nullptr};
    if (enableWallet) {
        send_action = trayIconMenu->addAction(sendCoinsAction->text(), sendCoinsAction, &QAction::trigger);
        receive_action = trayIconMenu->addAction(receiveCoinsAction->text(), receiveCoinsAction, &QAction::trigger);
        trayIconMenu->addSeparator();
        sign_action = trayIconMenu->addAction(signMessageAction->text(), signMessageAction, &QAction::trigger);
        verify_action = trayIconMenu->addAction(verifyMessageAction->text(), verifyMessageAction, &QAction::trigger);
        trayIconMenu->addSeparator();
    }
    QAction* options_action = trayIconMenu->addAction(optionsAction->text(), optionsAction, &QAction::trigger);
    options_action->setMenuRole(QAction::PreferencesRole);
    QAction* node_window_action = trayIconMenu->addAction(openRPCConsoleAction->text(), openRPCConsoleAction, &QAction::trigger);
    QAction* mempoolstats_action = trayIconMenu->addAction(showMempoolStatsAction->text(), showMempoolStatsAction, &QAction::trigger);
    QAction* quit_action{nullptr};
#ifndef Q_OS_MACOS
    // Note: On macOS, the Dock icon's menu already has Quit action.
    trayIconMenu->addSeparator();
    quit_action = trayIconMenu->addAction(quitAction->text(), quitAction, &QAction::trigger);

    trayIcon->setContextMenu(trayIconMenu.get());
    connect(trayIcon, &QSystemTrayIcon::activated, [this](QSystemTrayIcon::ActivationReason reason) {
        if (reason == QSystemTrayIcon::Trigger) {
            // Click on system tray icon triggers show/hide of the main window
            toggleHidden();
        }
    });
#else
    // Note: On macOS, the Dock icon is used to provide the tray's functionality.
    MacDockIconHandler* dockIconHandler = MacDockIconHandler::instance();
    connect(dockIconHandler, &MacDockIconHandler::dockIconClicked, [this] {
        if (m_node.shutdownRequested()) return; // nothing to show, node is shutting down.
        show();
        activateWindow();
    });
    trayIconMenu->setAsDockMenu();
#endif // Q_OS_MACOS

    connect(
        // Using QSystemTrayIcon::Context is not reliable.
        // See https://bugreports.qt.io/browse/QTBUG-91697
        trayIconMenu.get(), &QMenu::aboutToShow,
        [this, show_hide_action, send_action, receive_action, sign_action, verify_action, options_action, node_window_action, mempoolstats_action, quit_action] {
            if (m_node.shutdownRequested()) return; // nothing to do, node is shutting down.

            if (show_hide_action) show_hide_action->setText(
                (!isHidden() && !isMinimized() && !GUIUtil::isObscured(this)) ?
                    tr("&Hide") :
                    tr("S&how"));
            if (QApplication::activeModalWidget()) {
                for (QAction* a : trayIconMenu.get()->actions()) {
                    a->setEnabled(false);
                }
            } else {
                if (show_hide_action) show_hide_action->setEnabled(true);
                if (enableWallet) {
                    send_action->setEnabled(sendCoinsAction->isEnabled());
                    receive_action->setEnabled(receiveCoinsAction->isEnabled());
                    sign_action->setEnabled(signMessageAction->isEnabled());
                    verify_action->setEnabled(verifyMessageAction->isEnabled());
                }
                options_action->setEnabled(optionsAction->isEnabled());
                node_window_action->setEnabled(openRPCConsoleAction->isEnabled());
                mempoolstats_action->setEnabled(showMempoolStatsAction->isEnabled());
                if (quit_action) quit_action->setEnabled(true);
            }
        });
}

void BitcoinGUI::optionsClicked()
{
    openOptionsDialogWithTab(OptionsDialog::TAB_MAIN);
}

void BitcoinGUI::aboutClicked()
{
    if(!clientModel)
        return;

    auto dlg = new HelpMessageDialog(this, /*about=*/true);
    GUIUtil::ShowModalDialogAsynchronously(dlg);
}

void BitcoinGUI::showNetWatch()
{
    if (!NetWatch) {
        NetWatch = new GuiNetWatch(platformStyle, m_network_style);
        NetWatch->setClientModel(clientModel);
    }
    GUIUtil::bringToFront(NetWatch);
}

void BitcoinGUI::showDebugWindow()
{
    GUIUtil::bringToFront(rpcConsole);
    Q_EMIT consoleShown(rpcConsole);
}

void BitcoinGUI::showDebugWindowActivateConsole()
{
    rpcConsole->setTabFocus(RPCConsole::TabTypes::CONSOLE);
    showDebugWindow();
}

void BitcoinGUI::showHelpMessageClicked()
{
    GUIUtil::bringToFront(helpMessageDialog);
}

void BitcoinGUI::showMempoolStatsWindow()
{
    // only build the mempool stats window if its requested
    if (!mempoolStats)
        mempoolStats = new MempoolStats(this);
    if (clientModel)
        mempoolStats->setClientModel(clientModel);
    mempoolStats->showNormal();
    mempoolStats->show();
    mempoolStats->raise();
    mempoolStats->activateWindow();
}

#ifdef ENABLE_WALLET
void BitcoinGUI::openClicked()
{
    OpenURIDialog dlg(platformStyle, this);
    if(dlg.exec())
    {
        Q_EMIT receivedURI(dlg.getURI());
    }
}

void BitcoinGUI::gotoOverviewPage()
{
    overviewAction->setChecked(true);
    if (walletFrame) walletFrame->gotoOverviewPage();
}

void BitcoinGUI::gotoHistoryPage()
{
    historyAction->setChecked(true);
    if (walletFrame) walletFrame->gotoHistoryPage();
}

void BitcoinGUI::gotoReceiveCoinsPage()
{
    receiveCoinsAction->setChecked(true);
    if (walletFrame) walletFrame->gotoReceiveCoinsPage();
}

void BitcoinGUI::gotoSendCoinsPage(QString addr)
{
    sendCoinsAction->setChecked(true);
    if (walletFrame) walletFrame->gotoSendCoinsPage(addr);
}

void BitcoinGUI::gotoSignMessageTab(QString addr)
{
    if (walletFrame) walletFrame->gotoSignMessageTab(addr);
}

void BitcoinGUI::gotoVerifyMessageTab(QString addr)
{
    if (walletFrame) walletFrame->gotoVerifyMessageTab(addr);
}
void BitcoinGUI::gotoLoadPSBT(bool from_clipboard)
{
    if (walletFrame) walletFrame->gotoLoadPSBT(from_clipboard);
}
#endif // ENABLE_WALLET

void BitcoinGUI::updateNetworkState()
{
    if (!clientModel) return;
    int count = clientModel->getNumConnections();
    QString icon;
    switch(count)
    {
    case 0: icon = ":/icons/connect_0"; break;
    case 1: case 2: case 3: icon = ":/icons/connect_1"; break;
    case 4: case 5: case 6: icon = ":/icons/connect_2"; break;
    case 7: case 8: case 9: icon = ":/icons/connect_3"; break;
    default: icon = ":/icons/connect_4"; break;
    }

    QString tooltip;

    if (m_node.getNetworkActive()) {
        //: A substring of the tooltip.
        tooltip = tr("%n active connection(s) to Bitcoin network.", "", count);
    } else {
        //: A substring of the tooltip.
        tooltip = tr("Network activity disabled.");
        icon = ":/icons/network_disabled";
    }

    // Don't word-wrap this (fixed-width) tooltip
    tooltip = QLatin1String("<nobr>") + tooltip + QLatin1String("<br>") +
              //: A substring of the tooltip. "More actions" are available via the context menu.
              tr("Click for more actions.") + QLatin1String("</nobr>");
    connectionsControl->setToolTip(tooltip);

    connectionsControl->setThemedPixmap(icon, STATUSBAR_ICONSIZE, STATUSBAR_ICONSIZE);
}

void BitcoinGUI::setNumConnections(int count)
{
    updateNetworkState();
}

void BitcoinGUI::setNetworkActive(bool network_active)
{
    updateNetworkState();
    m_network_context_menu->clear();
    m_network_context_menu->addAction(
        //: A context menu item. The "Peers tab" is an element of the "Node window".
        tr("Show Peers tab"),
        [this] {
            rpcConsole->setTabFocus(RPCConsole::TabTypes::PEERS);
            showDebugWindow();
        });
    m_network_context_menu->addAction(
        network_active ?
            //: A context menu item.
            tr("Disable network activity") :
            //: A context menu item. The network activity was disabled previously.
            tr("Enable network activity"),
        [this, new_state = !network_active] { m_node.setNetworkActive(new_state); });
}

void BitcoinGUI::updateHeadersSyncProgressLabel()
{
    int64_t headersTipTime = clientModel->getHeaderTipTime();
    int headersTipHeight = clientModel->getHeaderTipHeight();
    int estHeadersLeft = (GetTime() - headersTipTime) / Params().GetConsensus().nPowTargetSpacing;
    if (estHeadersLeft > HEADER_HEIGHT_DELTA_SYNC)
        progressBarLabel->setText(tr("Syncing Headers (%1%)…").arg(QString::number(100.0 / (headersTipHeight+estHeadersLeft)*headersTipHeight, 'f', 1)));
}

void BitcoinGUI::updateHeadersPresyncProgressLabel(int64_t height, const QDateTime& blockDate)
{
    int estHeadersLeft = blockDate.secsTo(QDateTime::currentDateTime()) / Params().GetConsensus().nPowTargetSpacing;
    if (estHeadersLeft > HEADER_HEIGHT_DELTA_SYNC)
        progressBarLabel->setText(tr("Pre-syncing Headers (%1%)…").arg(QString::number(100.0 / (height+estHeadersLeft)*height, 'f', 1)));
}

void BitcoinGUI::openOptionsDialogWithTab(OptionsDialog::Tab tab)
{
    if (!clientModel || !clientModel->getOptionsModel())
        return;

    auto dlg = new OptionsDialog(this, enableWallet);
    connect(dlg, &OptionsDialog::quitOnReset, this, &BitcoinGUI::quitRequested);
    dlg->setCurrentTab(tab);
    dlg->setClientModel(clientModel);
    dlg->setModel(clientModel->getOptionsModel());
    GUIUtil::ShowModalDialogAsynchronously(dlg);
}

void BitcoinGUI::setNumBlocks(int count, const QDateTime& blockDate, double nVerificationProgress, SyncType synctype, SynchronizationState sync_state)
{
// Disabling macOS App Nap on initial sync, disk and reindex operations.
#ifdef Q_OS_MACOS
    if (sync_state == SynchronizationState::POST_INIT) {
        m_app_nap_inhibitor->enableAppNap();
    } else {
        m_app_nap_inhibitor->disableAppNap();
    }
#endif

    if (modalOverlay)
    {
        if (synctype != SyncType::BLOCK_SYNC)
            modalOverlay->setKnownBestHeight(count, blockDate, synctype == SyncType::HEADER_PRESYNC);
        else
            modalOverlay->tipUpdate(count, blockDate, nVerificationProgress);
    }
    if (!clientModel)
        return;

    // Prevent orphan statusbar messages (e.g. hover Quit in main menu, wait until chain-sync starts -> garbled text)
    statusBar()->clearMessage();

    // Acquire current block source
    BlockSource blockSource{clientModel->getBlockSource()};
    switch (blockSource) {
        case BlockSource::NETWORK:
            if (synctype == SyncType::HEADER_PRESYNC) {
                updateHeadersPresyncProgressLabel(count, blockDate);
                return;
            } else if (synctype == SyncType::HEADER_SYNC) {
                updateHeadersSyncProgressLabel();
                return;
            }
            progressBarLabel->setText(tr("Synchronizing with network…"));
            updateHeadersSyncProgressLabel();
            break;
        case BlockSource::DISK:
            if (synctype != SyncType::BLOCK_SYNC) {
                progressBarLabel->setText(tr("Indexing blocks on disk…"));
            } else {
                progressBarLabel->setText(tr("Processing blocks on disk…"));
            }
            break;
        case BlockSource::NONE:
            if (synctype != SyncType::BLOCK_SYNC) {
                return;
            }
            progressBarLabel->setText(tr("Connecting to peers…"));
            break;
    }

    QString tooltip;

    QDateTime currentDate = QDateTime::currentDateTime();
    qint64 secs = blockDate.secsTo(currentDate);

    tooltip = tr("Processed %n block(s) of transaction history.", "", count);

    // Set icon state: spinning if catching up, tick otherwise
    if (secs < MAX_BLOCK_TIME_GAP) {
        tooltip = tr("Up to date") + QString(".<br>") + tooltip;
        labelBlocksIcon->setThemedPixmap(QStringLiteral(":/icons/synced"), STATUSBAR_ICONSIZE, STATUSBAR_ICONSIZE);

#ifdef ENABLE_WALLET
        if(walletFrame)
        {
            walletFrame->showOutOfSyncWarning(false);
            modalOverlay->showHide(true, true);
        }
#endif // ENABLE_WALLET

        progressBarLabel->setVisible(false);
        progressBar->setVisible(false);
    }
    else
    {
        QString timeBehindText = GUIUtil::formatNiceTimeOffset(secs);

        progressBarLabel->setVisible(true);
        progressBar->setFormat(tr("%1 behind").arg(timeBehindText));
        progressBar->setMaximum(1000000000);
        progressBar->setValue(nVerificationProgress * 1000000000.0 + 0.5);
        progressBar->setVisible(true);

        tooltip = tr("Catching up…") + QString("<br>") + tooltip;
        if(count != prevBlocks)
        {
            labelBlocksIcon->setThemedPixmap(
                QString(":/animation/spinner-%1").arg(spinnerFrame, 3, 10, QChar('0')),
                STATUSBAR_ICONSIZE, STATUSBAR_ICONSIZE);
            spinnerFrame = (spinnerFrame + 1) % SPINNER_FRAMES;
        }
        prevBlocks = count;

#ifdef ENABLE_WALLET
        if(walletFrame)
        {
            walletFrame->showOutOfSyncWarning(true);
            modalOverlay->showHide();
        }
#endif // ENABLE_WALLET

        tooltip += QString("<br>");
        tooltip += tr("Last received block was generated %1 ago.").arg(timeBehindText);
        tooltip += QString("<br>");
        tooltip += tr("Transactions after this will not yet be visible.");
    }

    // Don't word-wrap this (fixed-width) tooltip
    tooltip = QString("<nobr>") + tooltip + QString("</nobr>");

    labelBlocksIcon->setToolTip(tooltip);
    progressBarLabel->setToolTip(tooltip);
    progressBar->setToolTip(tooltip);
}

void BitcoinGUI::createWallet()
{
#ifdef ENABLE_WALLET
#ifndef USE_SQLITE
    // Compiled without sqlite support (required for descriptor wallets)
    message(tr("Error creating wallet"), tr("Cannot create new wallet, the software was compiled without sqlite support (required for descriptor wallets)"), CClientUIInterface::MSG_ERROR);
    return;
#endif // USE_SQLITE
    auto activity = new CreateWalletActivity(getWalletController(), this);
    connect(activity, &CreateWalletActivity::created, this, &BitcoinGUI::setCurrentWallet);
    connect(activity, &CreateWalletActivity::created, rpcConsole, &RPCConsole::setCurrentWallet);
    activity->create();
#endif // ENABLE_WALLET
}

void BitcoinGUI::message(const QString& title, QString message, unsigned int style, bool* ret, const QString& detailed_message)
{
    // Default title. On macOS, the window title is ignored (as required by the macOS Guidelines).
    QString strTitle{PACKAGE_NAME};
    // Default to information icon
    int nMBoxIcon = QMessageBox::Information;
    int nNotifyIcon = Notificator::Information;

    QString msgType;
    if (!title.isEmpty()) {
        msgType = title;
    } else {
        switch (style) {
        case CClientUIInterface::MSG_ERROR:
            msgType = tr("Error");
            message = tr("Error: %1").arg(message);
            break;
        case CClientUIInterface::MSG_WARNING:
            msgType = tr("Warning");
            message = tr("Warning: %1").arg(message);
            break;
        case CClientUIInterface::MSG_INFORMATION:
            msgType = tr("Information");
            // No need to prepend the prefix here.
            break;
        default:
            break;
        }
    }

    if (!msgType.isEmpty()) {
        strTitle += " - " + msgType;
    }

    if (style & CClientUIInterface::ICON_ERROR) {
        nMBoxIcon = QMessageBox::Critical;
        nNotifyIcon = Notificator::Critical;
    } else if (style & CClientUIInterface::ICON_WARNING) {
        nMBoxIcon = QMessageBox::Warning;
        nNotifyIcon = Notificator::Warning;
    }

    if (style & CClientUIInterface::MODAL) {
        // Check for buttons, use OK as default, if none was supplied
        QMessageBox::StandardButton buttons;
        if (!(buttons = (QMessageBox::StandardButton)(style & CClientUIInterface::BTN_MASK)))
            buttons = QMessageBox::Ok;

        showNormalIfMinimized();
        QMessageBox mBox(static_cast<QMessageBox::Icon>(nMBoxIcon), strTitle, message, buttons, this);
        mBox.setTextFormat(Qt::PlainText);
        mBox.setDetailedText(detailed_message);
        int r = mBox.exec();
        if (ret != nullptr)
            *ret = r == QMessageBox::Ok;
    } else {
        notificator->notify(static_cast<Notificator::Class>(nNotifyIcon), strTitle, message);
    }
}

void BitcoinGUI::changeEvent(QEvent *e)
{
    if (e->type() == QEvent::PaletteChange) {
        overviewAction->setIcon(platformStyle->SingleColorIcon(QStringLiteral(":/icons/overview")));
        sendCoinsAction->setIcon(platformStyle->SingleColorIcon(QStringLiteral(":/icons/send")));
        receiveCoinsAction->setIcon(platformStyle->SingleColorIcon(QStringLiteral(":/icons/receiving_addresses")));
        historyAction->setIcon(platformStyle->SingleColorIcon(QStringLiteral(":/icons/history")));
    }

    QMainWindow::changeEvent(e);

#ifndef Q_OS_MACOS // Ignored on Mac
    if(e->type() == QEvent::WindowStateChange)
    {
        if(clientModel && clientModel->getOptionsModel() && clientModel->getOptionsModel()->getMinimizeToTray())
        {
            QWindowStateChangeEvent *wsevt = static_cast<QWindowStateChangeEvent*>(e);
            if(!(wsevt->oldState() & Qt::WindowMinimized) && isMinimized())
            {
                QTimer::singleShot(0, this, &BitcoinGUI::hide);
                e->ignore();
            }
            else if((wsevt->oldState() & Qt::WindowMinimized) && !isMinimized())
            {
                QTimer::singleShot(0, this, &BitcoinGUI::show);
                e->ignore();
            }
        }
    }
#endif
}

void BitcoinGUI::closeEvent(QCloseEvent *event)
{
#ifndef Q_OS_MACOS // Ignored on Mac
    if(clientModel && clientModel->getOptionsModel())
    {
        if(!clientModel->getOptionsModel()->getMinimizeOnClose())
        {
            if (NetWatch) {
                NetWatch->close();
            }
            // close rpcConsole in case it was open to make some space for the shutdown window
            rpcConsole->close();

            Q_EMIT quitRequested();
        }
        else
        {
            QMainWindow::showMinimized();
            event->ignore();
        }
    }
#else
    QMainWindow::closeEvent(event);
#endif
}

void BitcoinGUI::showEvent(QShowEvent *event)
{
    // enable the debug window when the main window shows up
    openRPCConsoleAction->setEnabled(true);
    showMempoolStatsAction->setEnabled(true);
    aboutAction->setEnabled(true);
    optionsAction->setEnabled(true);
}

#ifdef ENABLE_WALLET
void BitcoinGUI::incomingTransaction(const QString& date, BitcoinUnit unit, const CAmount& amount, const QString& type, const QString& address, const QString& label, const QString& walletName)
{
    // On new transaction, make an info balloon
    QString msg = tr("Date: %1\n").arg(date) +
                  tr("Amount: %1\n").arg(BitcoinUnits::formatWithUnit(unit, amount, true));
    if (m_node.walletLoader().getWallets().size() > 1 && !walletName.isEmpty()) {
        msg += tr("Wallet: %1\n").arg(walletName);
    }
    msg += tr("Type: %1\n").arg(type);
    if (!label.isEmpty())
        msg += tr("Label: %1\n").arg(label);
    else if (!address.isEmpty())
        msg += tr("Address: %1\n").arg(address);
    message((amount)<0 ? tr("Sent transaction") : tr("Incoming transaction"),
             msg, CClientUIInterface::MSG_INFORMATION);
}
#endif // ENABLE_WALLET

void BitcoinGUI::dragEnterEvent(QDragEnterEvent *event)
{
    // Accept only URIs
    if(event->mimeData()->hasUrls())
        event->acceptProposedAction();
}

void BitcoinGUI::dropEvent(QDropEvent *event)
{
    if(event->mimeData()->hasUrls())
    {
        for (const QUrl &uri : event->mimeData()->urls())
        {
            Q_EMIT receivedURI(uri.toString());
        }
    }
    event->acceptProposedAction();
}

bool BitcoinGUI::eventFilter(QObject *object, QEvent *event)
{
    // Catch status tip events
    if (event->type() == QEvent::StatusTip)
    {
        // Prevent adding text from setStatusTip(), if we currently use the status bar for displaying other stuff
        if (progressBarLabel->isVisible() || progressBar->isVisible())
            return true;
    }
    return QMainWindow::eventFilter(object, event);
}

#ifdef ENABLE_WALLET
bool BitcoinGUI::handlePaymentRequest(const SendCoinsRecipient& recipient)
{
    // URI has to be valid
    if (walletFrame && walletFrame->handlePaymentRequest(recipient))
    {
        showNormalIfMinimized();
        gotoSendCoinsPage();
        return true;
    }
    return false;
}

void BitcoinGUI::setHDStatus(bool privkeyDisabled, int hdEnabled)
{
    labelWalletHDStatusIcon->setThemedPixmap(privkeyDisabled ? QStringLiteral(":/icons/eye") : hdEnabled ? QStringLiteral(":/icons/hd_enabled") : QStringLiteral(":/icons/hd_disabled"), STATUSBAR_ICONSIZE, STATUSBAR_ICONSIZE);
    labelWalletHDStatusIcon->setToolTip(privkeyDisabled ? tr("Private key <b>disabled</b>") : hdEnabled ? tr("HD key generation is <b>enabled</b>") : tr("HD key generation is <b>disabled</b>"));
    labelWalletHDStatusIcon->show();
}

void BitcoinGUI::setEncryptionStatus(int status)
{
    switch(status)
    {
    case WalletModel::NoKeys:
        labelWalletEncryptionIcon->hide();
        encryptWalletAction->setChecked(false);
        changePassphraseAction->setEnabled(false);
        encryptWalletAction->setEnabled(false);
        break;
    case WalletModel::Unencrypted:
        labelWalletEncryptionIcon->hide();
        encryptWalletAction->setChecked(false);
        changePassphraseAction->setEnabled(false);
        encryptWalletAction->setEnabled(true);
        break;
    case WalletModel::Unlocked:
        labelWalletEncryptionIcon->show();
        labelWalletEncryptionIcon->setThemedPixmap(QStringLiteral(":/icons/lock_open"), STATUSBAR_ICONSIZE, STATUSBAR_ICONSIZE);
        labelWalletEncryptionIcon->setToolTip(tr("Wallet is <b>encrypted</b> and currently <b>unlocked</b>"));
        encryptWalletAction->setChecked(true);
        changePassphraseAction->setEnabled(true);
        encryptWalletAction->setEnabled(false);
        break;
    case WalletModel::Locked:
        labelWalletEncryptionIcon->show();
        labelWalletEncryptionIcon->setThemedPixmap(QStringLiteral(":/icons/lock_closed"), STATUSBAR_ICONSIZE, STATUSBAR_ICONSIZE);
        labelWalletEncryptionIcon->setToolTip(tr("Wallet is <b>encrypted</b> and currently <b>locked</b>"));
        encryptWalletAction->setChecked(true);
        changePassphraseAction->setEnabled(true);
        encryptWalletAction->setEnabled(false);
        break;
    }
}

void BitcoinGUI::updateWalletStatus()
{
    assert(walletFrame);

    WalletView * const walletView = walletFrame->currentWalletView();
    if (!walletView) {
        return;
    }
    WalletModel * const walletModel = walletView->getWalletModel();
    setEncryptionStatus(walletModel->getEncryptionStatus());
    setHDStatus(walletModel->wallet().privateKeysDisabled(), walletModel->wallet().hdEnabled());
}
#endif // ENABLE_WALLET

void BitcoinGUI::updateProxyIcon()
{
    std::string ip_port;
    bool proxy_enabled = clientModel->getProxyInfo(ip_port);

    if (proxy_enabled) {
        if (!GUIUtil::HasPixmap(labelProxyIcon)) {
            QString ip_port_q = QString::fromStdString(ip_port);
            labelProxyIcon->setThemedPixmap((":/icons/proxy"), STATUSBAR_ICONSIZE, STATUSBAR_ICONSIZE);
            labelProxyIcon->setToolTip(tr("Proxy is <b>enabled</b>: %1").arg(ip_port_q));
        } else {
            labelProxyIcon->show();
        }
    } else {
        labelProxyIcon->hide();
    }
}

void BitcoinGUI::updateWindowTitle()
{
    QString window_title = PACKAGE_NAME;
#ifdef ENABLE_WALLET
    if (walletFrame) {
        WalletModel* const wallet_model = walletFrame->currentWalletModel();
        if (wallet_model && !wallet_model->getWalletName().isEmpty()) {
            window_title += " - " + wallet_model->getDisplayName();
        }
    }
#endif
    if (!m_network_style->getTitleAddText().isEmpty()) {
        window_title += " - " + m_network_style->getTitleAddText();
    }
    setWindowTitle(window_title);
}

void BitcoinGUI::showNormalIfMinimized(bool fToggleHidden)
{
    if(!clientModel)
        return;

    if (!isHidden() && !isMinimized() && !GUIUtil::isObscured(this) && fToggleHidden) {
        hide();
    } else {
        GUIUtil::bringToFront(this);
    }
}

void BitcoinGUI::toggleHidden()
{
    showNormalIfMinimized(true);
}

void BitcoinGUI::detectShutdown()
{
    if (m_node.shutdownRequested())
    {
        if (NetWatch) {
            NetWatch->hide();
        }
        if(rpcConsole)
            rpcConsole->hide();
        Q_EMIT quitRequested();
    }
}

void BitcoinGUI::showProgress(const QString &title, int nProgress)
{
    if (nProgress == 0) {
        progressDialog = new QProgressDialog(title, QString(), 0, 100);
        GUIUtil::PolishProgressDialog(progressDialog);
        progressDialog->setWindowModality(Qt::ApplicationModal);
        progressDialog->setAutoClose(false);
        progressDialog->setValue(0);
    } else if (nProgress == 100) {
        if (progressDialog) {
            progressDialog->close();
            progressDialog->deleteLater();
            progressDialog = nullptr;
        }
    } else if (progressDialog) {
        progressDialog->setValue(nProgress);
    }
}

void BitcoinGUI::showModalOverlay()
{
    if (modalOverlay && (progressBar->isVisible() || modalOverlay->isLayerVisible()))
        modalOverlay->toggleVisibility();
}

static bool ThreadSafeMessageBox(BitcoinGUI* gui, const bilingual_str& message, const std::string& caption, unsigned int style)
{
    bool modal = (style & CClientUIInterface::MODAL);
    // The SECURE flag has no effect in the Qt GUI.
    // bool secure = (style & CClientUIInterface::SECURE);
    style &= ~CClientUIInterface::SECURE;
    bool ret = false;

    QString detailed_message; // This is original message, in English, for googling and referencing.
    if (message.original != message.translated) {
        detailed_message = BitcoinGUI::tr("Original message:") + "\n" + QString::fromStdString(message.original);
    }

    // In case of modal message, use blocking connection to wait for user to click a button
    bool invoked = QMetaObject::invokeMethod(gui, "message",
                               modal ? GUIUtil::blockingGUIThreadConnection() : Qt::QueuedConnection,
                               Q_ARG(QString, QString::fromStdString(caption)),
                               Q_ARG(QString, QString::fromStdString(message.translated)),
                               Q_ARG(unsigned int, style),
                               Q_ARG(bool*, &ret),
                               Q_ARG(QString, detailed_message));
    assert(invoked);
    return ret;
}

void BitcoinGUI::subscribeToCoreSignals()
{
    // Connect signals to client
    m_handler_message_box = m_node.handleMessageBox(std::bind(ThreadSafeMessageBox, this, std::placeholders::_1, std::placeholders::_2, std::placeholders::_3));
    m_handler_question = m_node.handleQuestion(std::bind(ThreadSafeMessageBox, this, std::placeholders::_1, std::placeholders::_3, std::placeholders::_4));
}

void BitcoinGUI::unsubscribeFromCoreSignals()
{
    // Disconnect signals from client
    m_handler_message_box->disconnect();
    m_handler_question->disconnect();
}

bool BitcoinGUI::isPrivacyModeActivated() const
{
    assert(m_mask_values_action);
    return m_mask_values_action->isChecked();
}

UnitDisplayStatusBarControl::UnitDisplayStatusBarControl(const PlatformStyle* platformStyle)
    : m_platform_style{platformStyle}
{
    createContextMenu();
    setToolTip(tr("Unit to show amounts in. Click to select another unit."));
    QList<BitcoinUnit> units = BitcoinUnits::availableUnits();
    int max_width = 0;
    const QFontMetrics fm(font());
    for (const BitcoinUnit unit : units) {
        max_width = qMax(max_width, GUIUtil::TextWidth(fm, BitcoinUnits::longName(unit)));
    }
    setMinimumSize(max_width, 0);
    setAlignment(Qt::AlignRight | Qt::AlignVCenter);
    setStyleSheet(QString("QLabel { color : %1 }").arg(m_platform_style->SingleColor().name()));
}

/** So that it responds to button clicks */
void UnitDisplayStatusBarControl::mousePressEvent(QMouseEvent *event)
{
    onDisplayUnitsClicked(event->pos());
}

void UnitDisplayStatusBarControl::changeEvent(QEvent* e)
{
    if (e->type() == QEvent::PaletteChange) {
        QString style = QString("QLabel { color : %1 }").arg(m_platform_style->SingleColor().name());
        if (style != styleSheet()) {
            setStyleSheet(style);
        }
    }

    QLabel::changeEvent(e);
}

/** Creates context menu, its actions, and wires up all the relevant signals for mouse events. */
void UnitDisplayStatusBarControl::createContextMenu()
{
    menu = new QMenu(this);
    for (const BitcoinUnit u : BitcoinUnits::availableUnits()) {
        menu->addAction(BitcoinUnits::longName(u))->setData(QVariant::fromValue(u));
    }
    connect(menu, &QMenu::triggered, this, &UnitDisplayStatusBarControl::onMenuSelection);
}

/** Lets the control know about the Options Model (and its signals) */
void UnitDisplayStatusBarControl::setOptionsModel(OptionsModel *_optionsModel)
{
    if (_optionsModel)
    {
        this->optionsModel = _optionsModel;

        // be aware of a display unit change reported by the OptionsModel object.
        connect(_optionsModel, &OptionsModel::displayUnitChanged, this, &UnitDisplayStatusBarControl::updateDisplayUnit);

        // initialize the display units label with the current value in the model.
        updateDisplayUnit(_optionsModel->getDisplayUnit());
    }
}

/** When Display Units are changed on OptionsModel it will refresh the display text of the control on the status bar */
void UnitDisplayStatusBarControl::updateDisplayUnit(BitcoinUnit newUnits)
{
    setText(BitcoinUnits::longName(newUnits));
}

/** Shows context menu with Display Unit options by the mouse coordinates */
void UnitDisplayStatusBarControl::onDisplayUnitsClicked(const QPoint& point)
{
    QPoint globalPos = mapToGlobal(point);
    menu->exec(globalPos);
}

/** Tells underlying optionsModel to update its current display unit. */
void UnitDisplayStatusBarControl::onMenuSelection(QAction* action)
{
    if (action)
    {
        optionsModel->setDisplayUnit(action->data());
    }
}<|MERGE_RESOLUTION|>--- conflicted
+++ resolved
@@ -560,10 +560,7 @@
     }
 
     window_menu->addSeparator();
-<<<<<<< HEAD
-=======
     window_menu->addAction(m_show_netwatch_action);
->>>>>>> e4ec3789
     window_menu->addAction(showMempoolStatsAction);
 
     window_menu->addSeparator();
