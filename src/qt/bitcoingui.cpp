// Copyright (c) 2011-2015 The Bitcoin Core developers
// Distributed under the MIT software license, see the accompanying
// file COPYING or http://www.opensource.org/licenses/mit-license.php.

#if defined(HAVE_CONFIG_H)
#include "config/bitcoin-config.h"
#endif

#include "bitcoingui.h"

#include "bitcoinunits.h"
#include "clientmodel.h"
#include "guiconstants.h"
#include "guiutil.h"
#include "networkstyle.h"
#include "notificator.h"
#include "openuridialog.h"
#include "optionsdialog.h"
#include "optionsmodel.h"
#include "platformstyle.h"
#include "rpcconsole.h"
#include "utilitydialog.h"

#ifdef ENABLE_WALLET
#include "walletframe.h"
#include "walletmodel.h"
#endif // ENABLE_WALLET

#ifdef Q_OS_MAC
#include "macdockiconhandler.h"
#endif

#include "init.h"
#include "ui_interface.h"
#include "util.h"

#include <iostream>

#include <QAction>
#include <QApplication>
#include <QDateTime>
#include <QDesktopWidget>
#include <QDragEnterEvent>
#include <QListWidget>
#include <QMenuBar>
#include <QMessageBox>
#include <QMimeData>
#include <QProgressBar>
#include <QProgressDialog>
#include <QSettings>
#include <QShortcut>
#include <QStackedWidget>
#include <QStatusBar>
#include <QStyle>
#include <QTimer>
#include <QToolBar>
#include <QVBoxLayout>

#if QT_VERSION < 0x050000
#include <QTextDocument>
#include <QUrl>
#else
#include <QUrlQuery>
#endif

const std::string BitcoinGUI::DEFAULT_UIPLATFORM =
#if defined(Q_OS_MAC)
        "macosx"
#elif defined(Q_OS_WIN)
        "windows"
#else
        "other"
#endif
        ;

const QString BitcoinGUI::DEFAULT_WALLET = "~Default";

BitcoinGUI::BitcoinGUI(const PlatformStyle *platformStyle, const NetworkStyle *networkStyle, QWidget *parent) :
    QMainWindow(parent),
    clientModel(0),
    walletFrame(0),
    unitDisplayControl(0),
<<<<<<< HEAD
    labelWalletEncryptionIcon(0),
    labelWalletHDStatusIcon(0),
    labelConnectionsIcon(0),
=======
    labelEncryptionIcon(0),
    connectionsControl(0),
>>>>>>> 7e96d0e1
    labelBlocksIcon(0),
    progressBarLabel(0),
    progressBar(0),
    progressDialog(0),
    appMenuBar(0),
    overviewAction(0),
    historyAction(0),
    quitAction(0),
    sendCoinsAction(0),
    sendCoinsMenuAction(0),
    usedSendingAddressesAction(0),
    usedReceivingAddressesAction(0),
    signMessageAction(0),
    verifyMessageAction(0),
    aboutAction(0),
    receiveCoinsAction(0),
    receiveCoinsMenuAction(0),
    optionsAction(0),
    toggleHideAction(0),
    encryptWalletAction(0),
    backupWalletAction(0),
    changePassphraseAction(0),
    aboutQtAction(0),
    openRPCConsoleAction(0),
    openAction(0),
    showHelpMessageAction(0),
    trayIcon(0),
    trayIconMenu(0),
    notificator(0),
    rpcConsole(0),
    helpMessageDialog(0),
    prevBlocks(0),
    spinnerFrame(0),
    platformStyle(platformStyle)
{
    GUIUtil::restoreWindowGeometry("nWindow", QSize(850, 550), this);

    QString windowTitle = tr(PACKAGE_NAME) + " - ";
#ifdef ENABLE_WALLET
    /* if compiled with wallet support, -disablewallet can still disable the wallet */
    enableWallet = !GetBoolArg("-disablewallet", false);
#else
    enableWallet = false;
#endif // ENABLE_WALLET
    if(enableWallet)
    {
        windowTitle += tr("Wallet");
    } else {
        windowTitle += tr("Node");
    }
    windowTitle += " " + networkStyle->getTitleAddText();
#ifndef Q_OS_MAC
    QApplication::setWindowIcon(networkStyle->getTrayAndWindowIcon());
    setWindowIcon(networkStyle->getTrayAndWindowIcon());
#else
    MacDockIconHandler::instance()->setIcon(networkStyle->getAppIcon());
#endif
    setWindowTitle(windowTitle);

#if defined(Q_OS_MAC) && QT_VERSION < 0x050000
    // This property is not implemented in Qt 5. Setting it has no effect.
    // A replacement API (QtMacUnifiedToolBar) is available in QtMacExtras.
    setUnifiedTitleAndToolBarOnMac(true);
#endif

    rpcConsole = new RPCConsole(platformStyle, 0);
    helpMessageDialog = new HelpMessageDialog(this, false);
#ifdef ENABLE_WALLET
    if(enableWallet)
    {
        /** Create wallet frame and make it the central widget */
        walletFrame = new WalletFrame(platformStyle, this);
        setCentralWidget(walletFrame);
    } else
#endif // ENABLE_WALLET
    {
        /* When compiled without wallet or -disablewallet is provided,
         * the central widget is the rpc console.
         */
        setCentralWidget(rpcConsole);
    }

    // Accept D&D of URIs
    setAcceptDrops(true);

    // Create actions for the toolbar, menu bar and tray/dock icon
    // Needs walletFrame to be initialized
    createActions();

    // Create application menu bar
    createMenuBar();

    // Create the toolbars
    createToolBars();

    // Create system tray icon and notification
    createTrayIcon(networkStyle);

    // Create status bar
    statusBar();

    // Disable size grip because it looks ugly and nobody needs it
    statusBar()->setSizeGripEnabled(false);

    // Status bar notification icons
    QFrame *frameBlocks = new QFrame();
    frameBlocks->setContentsMargins(0,0,0,0);
    frameBlocks->setSizePolicy(QSizePolicy::Fixed, QSizePolicy::Preferred);
    QHBoxLayout *frameBlocksLayout = new QHBoxLayout(frameBlocks);
    frameBlocksLayout->setContentsMargins(3,0,3,0);
    frameBlocksLayout->setSpacing(3);
    unitDisplayControl = new UnitDisplayStatusBarControl(platformStyle);
<<<<<<< HEAD
    labelWalletEncryptionIcon = new QLabel();
    labelWalletHDStatusIcon = new QLabel();
    labelConnectionsIcon = new QLabel();
=======
    labelEncryptionIcon = new QLabel();
    connectionsControl = new NetworkToggleStatusBarControl();
>>>>>>> 7e96d0e1
    labelBlocksIcon = new QLabel();
    if(enableWallet)
    {
        frameBlocksLayout->addStretch();
        frameBlocksLayout->addWidget(unitDisplayControl);
        frameBlocksLayout->addStretch();
        frameBlocksLayout->addWidget(labelWalletEncryptionIcon);
        frameBlocksLayout->addWidget(labelWalletHDStatusIcon);
    }
    frameBlocksLayout->addStretch();
    frameBlocksLayout->addWidget(connectionsControl);
    frameBlocksLayout->addStretch();
    frameBlocksLayout->addWidget(labelBlocksIcon);
    frameBlocksLayout->addStretch();

    // Progress bar and label for blocks download
    progressBarLabel = new QLabel();
    progressBarLabel->setVisible(false);
    progressBar = new GUIUtil::ProgressBar();
    progressBar->setAlignment(Qt::AlignCenter);
    progressBar->setVisible(false);

    // Override style sheet for progress bar for styles that have a segmented progress bar,
    // as they make the text unreadable (workaround for issue #1071)
    // See https://qt-project.org/doc/qt-4.8/gallery.html
    QString curStyle = QApplication::style()->metaObject()->className();
    if(curStyle == "QWindowsStyle" || curStyle == "QWindowsXPStyle")
    {
        progressBar->setStyleSheet("QProgressBar { background-color: #e8e8e8; border: 1px solid grey; border-radius: 7px; padding: 1px; text-align: center; } QProgressBar::chunk { background: QLinearGradient(x1: 0, y1: 0, x2: 1, y2: 0, stop: 0 #FF8000, stop: 1 orange); border-radius: 7px; margin: 0px; }");
    }

    statusBar()->addWidget(progressBarLabel);
    statusBar()->addWidget(progressBar);
    statusBar()->addPermanentWidget(frameBlocks);

    // Install event filter to be able to catch status tip events (QEvent::StatusTip)
    this->installEventFilter(this);

    // Initially wallet actions should be disabled
    setWalletActionsEnabled(false);

    // Subscribe to notifications from core
    subscribeToCoreSignals();
}

BitcoinGUI::~BitcoinGUI()
{
    // Unsubscribe from notifications from core
    unsubscribeFromCoreSignals();

    GUIUtil::saveWindowGeometry("nWindow", this);
    if(trayIcon) // Hide tray icon, as deleting will let it linger until quit (on Ubuntu)
        trayIcon->hide();
#ifdef Q_OS_MAC
    delete appMenuBar;
    MacDockIconHandler::cleanup();
#endif

    delete rpcConsole;
}

void BitcoinGUI::createActions()
{
    QActionGroup *tabGroup = new QActionGroup(this);

    overviewAction = new QAction(platformStyle->SingleColorIcon(":/icons/overview"), tr("&Overview"), this);
    overviewAction->setStatusTip(tr("Show general overview of wallet"));
    overviewAction->setToolTip(overviewAction->statusTip());
    overviewAction->setCheckable(true);
    overviewAction->setShortcut(QKeySequence(Qt::ALT + Qt::Key_1));
    tabGroup->addAction(overviewAction);

    sendCoinsAction = new QAction(platformStyle->SingleColorIcon(":/icons/send"), tr("&Send"), this);
    sendCoinsAction->setStatusTip(tr("Send coins to a Bitcoin address"));
    sendCoinsAction->setToolTip(sendCoinsAction->statusTip());
    sendCoinsAction->setCheckable(true);
    sendCoinsAction->setShortcut(QKeySequence(Qt::ALT + Qt::Key_2));
    tabGroup->addAction(sendCoinsAction);

    sendCoinsMenuAction = new QAction(platformStyle->TextColorIcon(":/icons/send"), sendCoinsAction->text(), this);
    sendCoinsMenuAction->setStatusTip(sendCoinsAction->statusTip());
    sendCoinsMenuAction->setToolTip(sendCoinsMenuAction->statusTip());

    receiveCoinsAction = new QAction(platformStyle->SingleColorIcon(":/icons/receiving_addresses"), tr("&Receive"), this);
    receiveCoinsAction->setStatusTip(tr("Request payments (generates QR codes and bitcoin: URIs)"));
    receiveCoinsAction->setToolTip(receiveCoinsAction->statusTip());
    receiveCoinsAction->setCheckable(true);
    receiveCoinsAction->setShortcut(QKeySequence(Qt::ALT + Qt::Key_3));
    tabGroup->addAction(receiveCoinsAction);

    receiveCoinsMenuAction = new QAction(platformStyle->TextColorIcon(":/icons/receiving_addresses"), receiveCoinsAction->text(), this);
    receiveCoinsMenuAction->setStatusTip(receiveCoinsAction->statusTip());
    receiveCoinsMenuAction->setToolTip(receiveCoinsMenuAction->statusTip());

    historyAction = new QAction(platformStyle->SingleColorIcon(":/icons/history"), tr("&Transactions"), this);
    historyAction->setStatusTip(tr("Browse transaction history"));
    historyAction->setToolTip(historyAction->statusTip());
    historyAction->setCheckable(true);
    historyAction->setShortcut(QKeySequence(Qt::ALT + Qt::Key_4));
    tabGroup->addAction(historyAction);

#ifdef ENABLE_WALLET
    // These showNormalIfMinimized are needed because Send Coins and Receive Coins
    // can be triggered from the tray menu, and need to show the GUI to be useful.
    connect(overviewAction, SIGNAL(triggered()), this, SLOT(showNormalIfMinimized()));
    connect(overviewAction, SIGNAL(triggered()), this, SLOT(gotoOverviewPage()));
    connect(sendCoinsAction, SIGNAL(triggered()), this, SLOT(showNormalIfMinimized()));
    connect(sendCoinsAction, SIGNAL(triggered()), this, SLOT(gotoSendCoinsPage()));
    connect(sendCoinsMenuAction, SIGNAL(triggered()), this, SLOT(showNormalIfMinimized()));
    connect(sendCoinsMenuAction, SIGNAL(triggered()), this, SLOT(gotoSendCoinsPage()));
    connect(receiveCoinsAction, SIGNAL(triggered()), this, SLOT(showNormalIfMinimized()));
    connect(receiveCoinsAction, SIGNAL(triggered()), this, SLOT(gotoReceiveCoinsPage()));
    connect(receiveCoinsMenuAction, SIGNAL(triggered()), this, SLOT(showNormalIfMinimized()));
    connect(receiveCoinsMenuAction, SIGNAL(triggered()), this, SLOT(gotoReceiveCoinsPage()));
    connect(historyAction, SIGNAL(triggered()), this, SLOT(showNormalIfMinimized()));
    connect(historyAction, SIGNAL(triggered()), this, SLOT(gotoHistoryPage()));
#endif // ENABLE_WALLET

    quitAction = new QAction(platformStyle->TextColorIcon(":/icons/quit"), tr("E&xit"), this);
    quitAction->setStatusTip(tr("Quit application"));
    quitAction->setShortcut(QKeySequence(Qt::CTRL + Qt::Key_Q));
    quitAction->setMenuRole(QAction::QuitRole);
    aboutAction = new QAction(platformStyle->TextColorIcon(":/icons/about"), tr("&About %1").arg(tr(PACKAGE_NAME)), this);
    aboutAction->setStatusTip(tr("Show information about %1").arg(tr(PACKAGE_NAME)));
    aboutAction->setMenuRole(QAction::AboutRole);
    aboutAction->setEnabled(false);
    aboutQtAction = new QAction(platformStyle->TextColorIcon(":/icons/about_qt"), tr("About &Qt"), this);
    aboutQtAction->setStatusTip(tr("Show information about Qt"));
    aboutQtAction->setMenuRole(QAction::AboutQtRole);
    optionsAction = new QAction(platformStyle->TextColorIcon(":/icons/options"), tr("&Options..."), this);
    optionsAction->setStatusTip(tr("Modify configuration options for %1").arg(tr(PACKAGE_NAME)));
    optionsAction->setMenuRole(QAction::PreferencesRole);
    optionsAction->setEnabled(false);
    toggleHideAction = new QAction(platformStyle->TextColorIcon(":/icons/about"), tr("&Show / Hide"), this);
    toggleHideAction->setStatusTip(tr("Show or hide the main Window"));

    encryptWalletAction = new QAction(platformStyle->TextColorIcon(":/icons/lock_closed"), tr("&Encrypt Wallet..."), this);
    encryptWalletAction->setStatusTip(tr("Encrypt the private keys that belong to your wallet"));
    encryptWalletAction->setCheckable(true);
    backupWalletAction = new QAction(platformStyle->TextColorIcon(":/icons/filesave"), tr("&Backup Wallet..."), this);
    backupWalletAction->setStatusTip(tr("Backup wallet to another location"));
    changePassphraseAction = new QAction(platformStyle->TextColorIcon(":/icons/key"), tr("&Change Passphrase..."), this);
    changePassphraseAction->setStatusTip(tr("Change the passphrase used for wallet encryption"));
    signMessageAction = new QAction(platformStyle->TextColorIcon(":/icons/edit"), tr("Sign &message..."), this);
    signMessageAction->setStatusTip(tr("Sign messages with your Bitcoin addresses to prove you own them"));
    verifyMessageAction = new QAction(platformStyle->TextColorIcon(":/icons/verify"), tr("&Verify message..."), this);
    verifyMessageAction->setStatusTip(tr("Verify messages to ensure they were signed with specified Bitcoin addresses"));

    openRPCConsoleAction = new QAction(platformStyle->TextColorIcon(":/icons/debugwindow"), tr("&Debug window"), this);
    openRPCConsoleAction->setStatusTip(tr("Open debugging and diagnostic console"));
    // initially disable the debug window menu item
    openRPCConsoleAction->setEnabled(false);

    usedSendingAddressesAction = new QAction(platformStyle->TextColorIcon(":/icons/address-book"), tr("&Sending addresses..."), this);
    usedSendingAddressesAction->setStatusTip(tr("Show the list of used sending addresses and labels"));
    usedReceivingAddressesAction = new QAction(platformStyle->TextColorIcon(":/icons/address-book"), tr("&Receiving addresses..."), this);
    usedReceivingAddressesAction->setStatusTip(tr("Show the list of used receiving addresses and labels"));

    openAction = new QAction(platformStyle->TextColorIcon(":/icons/open"), tr("Open &URI..."), this);
    openAction->setStatusTip(tr("Open a bitcoin: URI or payment request"));

    showHelpMessageAction = new QAction(platformStyle->TextColorIcon(":/icons/info"), tr("&Command-line options"), this);
    showHelpMessageAction->setMenuRole(QAction::NoRole);
    showHelpMessageAction->setStatusTip(tr("Show the %1 help message to get a list with possible Bitcoin command-line options").arg(tr(PACKAGE_NAME)));

    connect(quitAction, SIGNAL(triggered()), qApp, SLOT(quit()));
    connect(aboutAction, SIGNAL(triggered()), this, SLOT(aboutClicked()));
    connect(aboutQtAction, SIGNAL(triggered()), qApp, SLOT(aboutQt()));
    connect(optionsAction, SIGNAL(triggered()), this, SLOT(optionsClicked()));
    connect(toggleHideAction, SIGNAL(triggered()), this, SLOT(toggleHidden()));
    connect(showHelpMessageAction, SIGNAL(triggered()), this, SLOT(showHelpMessageClicked()));
    connect(openRPCConsoleAction, SIGNAL(triggered()), this, SLOT(showDebugWindow()));
    // prevents an open debug window from becoming stuck/unusable on client shutdown
    connect(quitAction, SIGNAL(triggered()), rpcConsole, SLOT(hide()));

#ifdef ENABLE_WALLET
    if(walletFrame)
    {
        connect(encryptWalletAction, SIGNAL(triggered(bool)), walletFrame, SLOT(encryptWallet(bool)));
        connect(backupWalletAction, SIGNAL(triggered()), walletFrame, SLOT(backupWallet()));
        connect(changePassphraseAction, SIGNAL(triggered()), walletFrame, SLOT(changePassphrase()));
        connect(signMessageAction, SIGNAL(triggered()), this, SLOT(gotoSignMessageTab()));
        connect(verifyMessageAction, SIGNAL(triggered()), this, SLOT(gotoVerifyMessageTab()));
        connect(usedSendingAddressesAction, SIGNAL(triggered()), walletFrame, SLOT(usedSendingAddresses()));
        connect(usedReceivingAddressesAction, SIGNAL(triggered()), walletFrame, SLOT(usedReceivingAddresses()));
        connect(openAction, SIGNAL(triggered()), this, SLOT(openClicked()));
    }
#endif // ENABLE_WALLET

    new QShortcut(QKeySequence(Qt::CTRL + Qt::SHIFT + Qt::Key_C), this, SLOT(showDebugWindowActivateConsole()));
    new QShortcut(QKeySequence(Qt::CTRL + Qt::SHIFT + Qt::Key_D), this, SLOT(showDebugWindow()));
}

void BitcoinGUI::createMenuBar()
{
#ifdef Q_OS_MAC
    // Create a decoupled menu bar on Mac which stays even if the window is closed
    appMenuBar = new QMenuBar();
#else
    // Get the main window's menu bar on other platforms
    appMenuBar = menuBar();
#endif

    // Configure the menus
    QMenu *file = appMenuBar->addMenu(tr("&File"));
    if(walletFrame)
    {
        file->addAction(openAction);
        file->addAction(backupWalletAction);
        file->addAction(signMessageAction);
        file->addAction(verifyMessageAction);
        file->addSeparator();
        file->addAction(usedSendingAddressesAction);
        file->addAction(usedReceivingAddressesAction);
        file->addSeparator();
    }
    file->addAction(quitAction);

    QMenu *settings = appMenuBar->addMenu(tr("&Settings"));
    if(walletFrame)
    {
        settings->addAction(encryptWalletAction);
        settings->addAction(changePassphraseAction);
        settings->addSeparator();
    }
    settings->addAction(optionsAction);

    QMenu *help = appMenuBar->addMenu(tr("&Help"));
    if(walletFrame)
    {
        help->addAction(openRPCConsoleAction);
    }
    help->addAction(showHelpMessageAction);
    help->addSeparator();
    help->addAction(aboutAction);
    help->addAction(aboutQtAction);
}

void BitcoinGUI::createToolBars()
{
    if(walletFrame)
    {
        QToolBar *toolbar = addToolBar(tr("Tabs toolbar"));
        toolbar->setMovable(false);
        toolbar->setToolButtonStyle(Qt::ToolButtonTextBesideIcon);
        toolbar->addAction(overviewAction);
        toolbar->addAction(sendCoinsAction);
        toolbar->addAction(receiveCoinsAction);
        toolbar->addAction(historyAction);
        overviewAction->setChecked(true);
    }
}

void BitcoinGUI::setClientModel(ClientModel *clientModel)
{
    this->clientModel = clientModel;
    if(clientModel)
    {
        // Create system tray menu (or setup the dock menu) that late to prevent users from calling actions,
        // while the client has not yet fully loaded
        createTrayIconMenu();

        // Keep up to date with client
        updateNetworkState();
        connect(clientModel, SIGNAL(numConnectionsChanged(int)), this, SLOT(setNumConnections(int)));
        connect(clientModel, SIGNAL(networkActiveChanged(bool)), this, SLOT(setNetworkActive(bool)));

        setNumBlocks(clientModel->getNumBlocks(), clientModel->getLastBlockDate(), clientModel->getVerificationProgress(NULL), false);
        connect(clientModel, SIGNAL(numBlocksChanged(int,QDateTime,double,bool)), this, SLOT(setNumBlocks(int,QDateTime,double,bool)));

        // Receive and report messages from client model
        connect(clientModel, SIGNAL(message(QString,QString,unsigned int)), this, SLOT(message(QString,QString,unsigned int)));

        // Show progress dialog
        connect(clientModel, SIGNAL(showProgress(QString,int)), this, SLOT(showProgress(QString,int)));

        rpcConsole->setClientModel(clientModel);
#ifdef ENABLE_WALLET
        if(walletFrame)
        {
            walletFrame->setClientModel(clientModel);
        }
#endif // ENABLE_WALLET
        unitDisplayControl->setOptionsModel(clientModel->getOptionsModel());
        connectionsControl->setClientModel(clientModel);
        
        OptionsModel* optionsModel = clientModel->getOptionsModel();
        if(optionsModel)
        {
            // be aware of the tray icon disable state change reported by the OptionsModel object.
            connect(optionsModel,SIGNAL(hideTrayIconChanged(bool)),this,SLOT(setTrayIconVisible(bool)));
        
            // initialize the disable state of the tray icon with the current value in the model.
            setTrayIconVisible(optionsModel->getHideTrayIcon());
        }
    } else {
        // Disable possibility to show main window via action
        toggleHideAction->setEnabled(false);
        if(trayIconMenu)
        {
            // Disable context menu on tray icon
            trayIconMenu->clear();
        }
    }
}

#ifdef ENABLE_WALLET
bool BitcoinGUI::addWallet(const QString& name, WalletModel *walletModel)
{
    if(!walletFrame)
        return false;
    setWalletActionsEnabled(true);
    return walletFrame->addWallet(name, walletModel);
}

bool BitcoinGUI::setCurrentWallet(const QString& name)
{
    if(!walletFrame)
        return false;
    return walletFrame->setCurrentWallet(name);
}

void BitcoinGUI::removeAllWallets()
{
    if(!walletFrame)
        return;
    setWalletActionsEnabled(false);
    walletFrame->removeAllWallets();
}
#endif // ENABLE_WALLET

void BitcoinGUI::setWalletActionsEnabled(bool enabled)
{
    overviewAction->setEnabled(enabled);
    sendCoinsAction->setEnabled(enabled);
    sendCoinsMenuAction->setEnabled(enabled);
    receiveCoinsAction->setEnabled(enabled);
    receiveCoinsMenuAction->setEnabled(enabled);
    historyAction->setEnabled(enabled);
    encryptWalletAction->setEnabled(enabled);
    backupWalletAction->setEnabled(enabled);
    changePassphraseAction->setEnabled(enabled);
    signMessageAction->setEnabled(enabled);
    verifyMessageAction->setEnabled(enabled);
    usedSendingAddressesAction->setEnabled(enabled);
    usedReceivingAddressesAction->setEnabled(enabled);
    openAction->setEnabled(enabled);
}

void BitcoinGUI::createTrayIcon(const NetworkStyle *networkStyle)
{
#ifndef Q_OS_MAC
    trayIcon = new QSystemTrayIcon(this);
    QString toolTip = tr("%1 client").arg(tr(PACKAGE_NAME)) + " " + networkStyle->getTitleAddText();
    trayIcon->setToolTip(toolTip);
    trayIcon->setIcon(networkStyle->getTrayAndWindowIcon());
    trayIcon->hide();
#endif

    notificator = new Notificator(QApplication::applicationName(), trayIcon, this);
}

void BitcoinGUI::createTrayIconMenu()
{
#ifndef Q_OS_MAC
    // return if trayIcon is unset (only on non-Mac OSes)
    if (!trayIcon)
        return;

    trayIconMenu = new QMenu(this);
    trayIcon->setContextMenu(trayIconMenu);

    connect(trayIcon, SIGNAL(activated(QSystemTrayIcon::ActivationReason)),
            this, SLOT(trayIconActivated(QSystemTrayIcon::ActivationReason)));
#else
    // Note: On Mac, the dock icon is used to provide the tray's functionality.
    MacDockIconHandler *dockIconHandler = MacDockIconHandler::instance();
    dockIconHandler->setMainWindow((QMainWindow *)this);
    trayIconMenu = dockIconHandler->dockMenu();
#endif

    // Configuration of the tray icon (or dock icon) icon menu
    trayIconMenu->addAction(toggleHideAction);
    trayIconMenu->addSeparator();
    trayIconMenu->addAction(sendCoinsMenuAction);
    trayIconMenu->addAction(receiveCoinsMenuAction);
    trayIconMenu->addSeparator();
    trayIconMenu->addAction(signMessageAction);
    trayIconMenu->addAction(verifyMessageAction);
    trayIconMenu->addSeparator();
    trayIconMenu->addAction(optionsAction);
    trayIconMenu->addAction(openRPCConsoleAction);
#ifndef Q_OS_MAC // This is built-in on Mac
    trayIconMenu->addSeparator();
    trayIconMenu->addAction(quitAction);
#endif
}

#ifndef Q_OS_MAC
void BitcoinGUI::trayIconActivated(QSystemTrayIcon::ActivationReason reason)
{
    if(reason == QSystemTrayIcon::Trigger)
    {
        // Click on system tray icon triggers show/hide of the main window
        toggleHidden();
    }
}
#endif

void BitcoinGUI::optionsClicked()
{
    if(!clientModel || !clientModel->getOptionsModel())
        return;

    OptionsDialog dlg(this, enableWallet);
    dlg.setModel(clientModel->getOptionsModel());
    dlg.exec();
}

void BitcoinGUI::aboutClicked()
{
    if(!clientModel)
        return;

    HelpMessageDialog dlg(this, true);
    dlg.exec();
}

void BitcoinGUI::showDebugWindow()
{
    rpcConsole->showNormal();
    rpcConsole->show();
    rpcConsole->raise();
    rpcConsole->activateWindow();
}

void BitcoinGUI::showDebugWindowActivateConsole()
{
    rpcConsole->setTabFocus(RPCConsole::TAB_CONSOLE);
    showDebugWindow();
}

void BitcoinGUI::showHelpMessageClicked()
{
    helpMessageDialog->show();
}

#ifdef ENABLE_WALLET
void BitcoinGUI::openClicked()
{
    OpenURIDialog dlg(this);
    if(dlg.exec())
    {
        Q_EMIT receivedURI(dlg.getURI());
    }
}

void BitcoinGUI::gotoOverviewPage()
{
    overviewAction->setChecked(true);
    if (walletFrame) walletFrame->gotoOverviewPage();
}

void BitcoinGUI::gotoHistoryPage()
{
    historyAction->setChecked(true);
    if (walletFrame) walletFrame->gotoHistoryPage();
}

void BitcoinGUI::gotoReceiveCoinsPage()
{
    receiveCoinsAction->setChecked(true);
    if (walletFrame) walletFrame->gotoReceiveCoinsPage();
}

void BitcoinGUI::gotoSendCoinsPage(QString addr)
{
    sendCoinsAction->setChecked(true);
    if (walletFrame) walletFrame->gotoSendCoinsPage(addr);
}

void BitcoinGUI::gotoSignMessageTab(QString addr)
{
    if (walletFrame) walletFrame->gotoSignMessageTab(addr);
}

void BitcoinGUI::gotoVerifyMessageTab(QString addr)
{
    if (walletFrame) walletFrame->gotoVerifyMessageTab(addr);
}
#endif // ENABLE_WALLET

void BitcoinGUI::updateNetworkState()
{
    int count = clientModel->getNumConnections();
    QString icon;
    switch(count)
    {
    case 0: icon = ":/icons/connect_0"; break;
    case 1: case 2: case 3: icon = ":/icons/connect_1"; break;
    case 4: case 5: case 6: icon = ":/icons/connect_2"; break;
    case 7: case 8: case 9: icon = ":/icons/connect_3"; break;
    default: icon = ":/icons/connect_4"; break;
    }

    if (clientModel->getNetworkActive()) {
        connectionsControl->setToolTip(tr("%n active connection(s) to Bitcoin network", "", count));
    } else {
        connectionsControl->setToolTip(tr("Network activity disabled"));
        icon = ":/icons/network_disabled";
    }

    connectionsControl->setPixmap(platformStyle->SingleColorIcon(icon).pixmap(STATUSBAR_ICONSIZE,STATUSBAR_ICONSIZE));
}

void BitcoinGUI::setNumConnections(int count)
{
    updateNetworkState();
}

void BitcoinGUI::setNetworkActive(bool networkActive)
{
    updateNetworkState();
}

void BitcoinGUI::setNumBlocks(int count, const QDateTime& blockDate, double nVerificationProgress, bool header)
{
    if(!clientModel)
        return;

    // Prevent orphan statusbar messages (e.g. hover Quit in main menu, wait until chain-sync starts -> garbelled text)
    statusBar()->clearMessage();

    // Acquire current block source
    enum BlockSource blockSource = clientModel->getBlockSource();
    switch (blockSource) {
        case BLOCK_SOURCE_NETWORK:
            if (header) {
                return;
            }
            progressBarLabel->setText(tr("Synchronizing with network..."));
            break;
        case BLOCK_SOURCE_DISK:
            if (header) {
                progressBarLabel->setText(tr("Indexing blocks on disk..."));
            } else {
                progressBarLabel->setText(tr("Processing blocks on disk..."));
            }
            break;
        case BLOCK_SOURCE_REINDEX:
            progressBarLabel->setText(tr("Reindexing blocks on disk..."));
            break;
        case BLOCK_SOURCE_NONE:
            if (header) {
                return;
            }
            // Case: not Importing, not Reindexing and no network connection
            progressBarLabel->setText(tr("No block source available..."));
            break;
    }

    QString tooltip;

    QDateTime currentDate = QDateTime::currentDateTime();
    qint64 secs = blockDate.secsTo(currentDate);

    tooltip = tr("Processed %n block(s) of transaction history.", "", count);

    // Set icon state: spinning if catching up, tick otherwise
    if(secs < 90*60)
    {
        tooltip = tr("Up to date") + QString(".<br>") + tooltip;
        labelBlocksIcon->setPixmap(platformStyle->SingleColorIcon(":/icons/synced").pixmap(STATUSBAR_ICONSIZE, STATUSBAR_ICONSIZE));

#ifdef ENABLE_WALLET
        if(walletFrame)
            walletFrame->showOutOfSyncWarning(false);
#endif // ENABLE_WALLET

        progressBarLabel->setVisible(false);
        progressBar->setVisible(false);
    }
    else
    {
        // Represent time from last generated block in human readable text
        QString timeBehindText;
        const int HOUR_IN_SECONDS = 60*60;
        const int DAY_IN_SECONDS = 24*60*60;
        const int WEEK_IN_SECONDS = 7*24*60*60;
        const int YEAR_IN_SECONDS = 31556952; // Average length of year in Gregorian calendar
        if(secs < 2*DAY_IN_SECONDS)
        {
            timeBehindText = tr("%n hour(s)","",secs/HOUR_IN_SECONDS);
        }
        else if(secs < 2*WEEK_IN_SECONDS)
        {
            timeBehindText = tr("%n day(s)","",secs/DAY_IN_SECONDS);
        }
        else if(secs < YEAR_IN_SECONDS)
        {
            timeBehindText = tr("%n week(s)","",secs/WEEK_IN_SECONDS);
        }
        else
        {
            qint64 years = secs / YEAR_IN_SECONDS;
            qint64 remainder = secs % YEAR_IN_SECONDS;
            timeBehindText = tr("%1 and %2").arg(tr("%n year(s)", "", years)).arg(tr("%n week(s)","", remainder/WEEK_IN_SECONDS));
        }

        progressBarLabel->setVisible(true);
        progressBar->setFormat(tr("%1 behind").arg(timeBehindText));
        progressBar->setMaximum(1000000000);
        progressBar->setValue(nVerificationProgress * 1000000000.0 + 0.5);
        progressBar->setVisible(true);

        tooltip = tr("Catching up...") + QString("<br>") + tooltip;
        if(count != prevBlocks)
        {
            labelBlocksIcon->setPixmap(platformStyle->SingleColorIcon(QString(
                ":/movies/spinner-%1").arg(spinnerFrame, 3, 10, QChar('0')))
                .pixmap(STATUSBAR_ICONSIZE, STATUSBAR_ICONSIZE));
            spinnerFrame = (spinnerFrame + 1) % SPINNER_FRAMES;
        }
        prevBlocks = count;

#ifdef ENABLE_WALLET
        if(walletFrame)
            walletFrame->showOutOfSyncWarning(true);
#endif // ENABLE_WALLET

        tooltip += QString("<br>");
        tooltip += tr("Last received block was generated %1 ago.").arg(timeBehindText);
        tooltip += QString("<br>");
        tooltip += tr("Transactions after this will not yet be visible.");
    }

    // Don't word-wrap this (fixed-width) tooltip
    tooltip = QString("<nobr>") + tooltip + QString("</nobr>");

    labelBlocksIcon->setToolTip(tooltip);
    progressBarLabel->setToolTip(tooltip);
    progressBar->setToolTip(tooltip);
}

void BitcoinGUI::message(const QString &title, const QString &message, unsigned int style, bool *ret)
{
    QString strTitle = tr("Bitcoin"); // default title
    // Default to information icon
    int nMBoxIcon = QMessageBox::Information;
    int nNotifyIcon = Notificator::Information;

    QString msgType;

    // Prefer supplied title over style based title
    if (!title.isEmpty()) {
        msgType = title;
    }
    else {
        switch (style) {
        case CClientUIInterface::MSG_ERROR:
            msgType = tr("Error");
            break;
        case CClientUIInterface::MSG_WARNING:
            msgType = tr("Warning");
            break;
        case CClientUIInterface::MSG_INFORMATION:
            msgType = tr("Information");
            break;
        default:
            break;
        }
    }
    // Append title to "Bitcoin - "
    if (!msgType.isEmpty())
        strTitle += " - " + msgType;

    // Check for error/warning icon
    if (style & CClientUIInterface::ICON_ERROR) {
        nMBoxIcon = QMessageBox::Critical;
        nNotifyIcon = Notificator::Critical;
    }
    else if (style & CClientUIInterface::ICON_WARNING) {
        nMBoxIcon = QMessageBox::Warning;
        nNotifyIcon = Notificator::Warning;
    }

    // Display message
    if (style & CClientUIInterface::MODAL) {
        // Check for buttons, use OK as default, if none was supplied
        QMessageBox::StandardButton buttons;
        if (!(buttons = (QMessageBox::StandardButton)(style & CClientUIInterface::BTN_MASK)))
            buttons = QMessageBox::Ok;

        showNormalIfMinimized();
        QMessageBox mBox((QMessageBox::Icon)nMBoxIcon, strTitle, message, buttons, this);
        int r = mBox.exec();
        if (ret != NULL)
            *ret = r == QMessageBox::Ok;
    }
    else
        notificator->notify((Notificator::Class)nNotifyIcon, strTitle, message);
}

void BitcoinGUI::changeEvent(QEvent *e)
{
    QMainWindow::changeEvent(e);
#ifndef Q_OS_MAC // Ignored on Mac
    if(e->type() == QEvent::WindowStateChange)
    {
        if(clientModel && clientModel->getOptionsModel() && clientModel->getOptionsModel()->getMinimizeToTray())
        {
            QWindowStateChangeEvent *wsevt = static_cast<QWindowStateChangeEvent*>(e);
            if(!(wsevt->oldState() & Qt::WindowMinimized) && isMinimized())
            {
                QTimer::singleShot(0, this, SLOT(hide()));
                e->ignore();
            }
        }
    }
#endif
}

void BitcoinGUI::closeEvent(QCloseEvent *event)
{
#ifndef Q_OS_MAC // Ignored on Mac
    if(clientModel && clientModel->getOptionsModel())
    {
        if(!clientModel->getOptionsModel()->getMinimizeToTray() &&
           !clientModel->getOptionsModel()->getMinimizeOnClose())
        {
            // close rpcConsole in case it was open to make some space for the shutdown window
            rpcConsole->close();

            QApplication::quit();
        }
    }
#endif
    QMainWindow::closeEvent(event);
}

void BitcoinGUI::showEvent(QShowEvent *event)
{
    // enable the debug window when the main window shows up
    openRPCConsoleAction->setEnabled(true);
    aboutAction->setEnabled(true);
    optionsAction->setEnabled(true);
}

#ifdef ENABLE_WALLET
void BitcoinGUI::incomingTransaction(const QString& date, int unit, const CAmount& amount, const QString& type, const QString& address, const QString& label)
{
    // On new transaction, make an info balloon
    QString msg = tr("Date: %1\n").arg(date) +
                  tr("Amount: %1\n").arg(BitcoinUnits::formatWithUnit(unit, amount, true)) +
                  tr("Type: %1\n").arg(type);
    if (!label.isEmpty())
        msg += tr("Label: %1\n").arg(label);
    else if (!address.isEmpty())
        msg += tr("Address: %1\n").arg(address);
    message((amount)<0 ? tr("Sent transaction") : tr("Incoming transaction"),
             msg, CClientUIInterface::MSG_INFORMATION);
}
#endif // ENABLE_WALLET

void BitcoinGUI::dragEnterEvent(QDragEnterEvent *event)
{
    // Accept only URIs
    if(event->mimeData()->hasUrls())
        event->acceptProposedAction();
}

void BitcoinGUI::dropEvent(QDropEvent *event)
{
    if(event->mimeData()->hasUrls())
    {
        Q_FOREACH(const QUrl &uri, event->mimeData()->urls())
        {
            Q_EMIT receivedURI(uri.toString());
        }
    }
    event->acceptProposedAction();
}

bool BitcoinGUI::eventFilter(QObject *object, QEvent *event)
{
    // Catch status tip events
    if (event->type() == QEvent::StatusTip)
    {
        // Prevent adding text from setStatusTip(), if we currently use the status bar for displaying other stuff
        if (progressBarLabel->isVisible() || progressBar->isVisible())
            return true;
    }
    return QMainWindow::eventFilter(object, event);
}

#ifdef ENABLE_WALLET
bool BitcoinGUI::handlePaymentRequest(const SendCoinsRecipient& recipient)
{
    // URI has to be valid
    if (walletFrame && walletFrame->handlePaymentRequest(recipient))
    {
        showNormalIfMinimized();
        gotoSendCoinsPage();
        return true;
    }
    return false;
}

void BitcoinGUI::setHDStatus(int hdEnabled)
{
    labelWalletHDStatusIcon->setPixmap(platformStyle->SingleColorIcon(hdEnabled ? ":/icons/hd_enabled" : ":/icons/hd_disabled").pixmap(STATUSBAR_ICONSIZE,STATUSBAR_ICONSIZE));
    labelWalletHDStatusIcon->setToolTip(hdEnabled ? tr("HD key generation is <b>enabled</b>") : tr("HD key generation is <b>disabled</b>"));

    // eventually disable the QLabel to set its opacity to 50% 
    labelWalletHDStatusIcon->setEnabled(hdEnabled);
}

void BitcoinGUI::setEncryptionStatus(int status)
{
    switch(status)
    {
    case WalletModel::Unencrypted:
        labelWalletEncryptionIcon->hide();
        encryptWalletAction->setChecked(false);
        changePassphraseAction->setEnabled(false);
        encryptWalletAction->setEnabled(true);
        break;
    case WalletModel::Unlocked:
        labelWalletEncryptionIcon->show();
        labelWalletEncryptionIcon->setPixmap(platformStyle->SingleColorIcon(":/icons/lock_open").pixmap(STATUSBAR_ICONSIZE,STATUSBAR_ICONSIZE));
        labelWalletEncryptionIcon->setToolTip(tr("Wallet is <b>encrypted</b> and currently <b>unlocked</b>"));
        encryptWalletAction->setChecked(true);
        changePassphraseAction->setEnabled(true);
        encryptWalletAction->setEnabled(false); // TODO: decrypt currently not supported
        break;
    case WalletModel::Locked:
        labelWalletEncryptionIcon->show();
        labelWalletEncryptionIcon->setPixmap(platformStyle->SingleColorIcon(":/icons/lock_closed").pixmap(STATUSBAR_ICONSIZE,STATUSBAR_ICONSIZE));
        labelWalletEncryptionIcon->setToolTip(tr("Wallet is <b>encrypted</b> and currently <b>locked</b>"));
        encryptWalletAction->setChecked(true);
        changePassphraseAction->setEnabled(true);
        encryptWalletAction->setEnabled(false); // TODO: decrypt currently not supported
        break;
    }
}
#endif // ENABLE_WALLET

void BitcoinGUI::showNormalIfMinimized(bool fToggleHidden)
{
    if(!clientModel)
        return;

    // activateWindow() (sometimes) helps with keyboard focus on Windows
    if (isHidden())
    {
        show();
        activateWindow();
    }
    else if (isMinimized())
    {
        showNormal();
        activateWindow();
    }
    else if (GUIUtil::isObscured(this))
    {
        raise();
        activateWindow();
    }
    else if(fToggleHidden)
        hide();
}

void BitcoinGUI::toggleHidden()
{
    showNormalIfMinimized(true);
}

void BitcoinGUI::detectShutdown()
{
    if (ShutdownRequested())
    {
        if(rpcConsole)
            rpcConsole->hide();
        qApp->quit();
    }
}

void BitcoinGUI::showProgress(const QString &title, int nProgress)
{
    if (nProgress == 0)
    {
        progressDialog = new QProgressDialog(title, "", 0, 100);
        progressDialog->setWindowModality(Qt::ApplicationModal);
        progressDialog->setMinimumDuration(0);
        progressDialog->setCancelButton(0);
        progressDialog->setAutoClose(false);
        progressDialog->setValue(0);
    }
    else if (nProgress == 100)
    {
        if (progressDialog)
        {
            progressDialog->close();
            progressDialog->deleteLater();
        }
    }
    else if (progressDialog)
        progressDialog->setValue(nProgress);
}

void BitcoinGUI::setTrayIconVisible(bool fHideTrayIcon)
{
    if (trayIcon)
    {
        trayIcon->setVisible(!fHideTrayIcon);
    }
}

static bool ThreadSafeMessageBox(BitcoinGUI *gui, const std::string& message, const std::string& caption, unsigned int style)
{
    bool modal = (style & CClientUIInterface::MODAL);
    // The SECURE flag has no effect in the Qt GUI.
    // bool secure = (style & CClientUIInterface::SECURE);
    style &= ~CClientUIInterface::SECURE;
    bool ret = false;
    // In case of modal message, use blocking connection to wait for user to click a button
    QMetaObject::invokeMethod(gui, "message",
                               modal ? GUIUtil::blockingGUIThreadConnection() : Qt::QueuedConnection,
                               Q_ARG(QString, QString::fromStdString(caption)),
                               Q_ARG(QString, QString::fromStdString(message)),
                               Q_ARG(unsigned int, style),
                               Q_ARG(bool*, &ret));
    return ret;
}

void BitcoinGUI::subscribeToCoreSignals()
{
    // Connect signals to client
    uiInterface.ThreadSafeMessageBox.connect(boost::bind(ThreadSafeMessageBox, this, _1, _2, _3));
    uiInterface.ThreadSafeQuestion.connect(boost::bind(ThreadSafeMessageBox, this, _1, _3, _4));
}

void BitcoinGUI::unsubscribeFromCoreSignals()
{
    // Disconnect signals from client
    uiInterface.ThreadSafeMessageBox.disconnect(boost::bind(ThreadSafeMessageBox, this, _1, _2, _3));
    uiInterface.ThreadSafeQuestion.disconnect(boost::bind(ThreadSafeMessageBox, this, _1, _3, _4));
}

UnitDisplayStatusBarControl::UnitDisplayStatusBarControl(const PlatformStyle *platformStyle) :
    optionsModel(0),
    menu(0)
{
    createContextMenu();
    setToolTip(tr("Unit to show amounts in. Click to select another unit."));
    QList<BitcoinUnits::Unit> units = BitcoinUnits::availableUnits();
    int max_width = 0;
    const QFontMetrics fm(font());
    Q_FOREACH (const BitcoinUnits::Unit unit, units)
    {
        max_width = qMax(max_width, fm.width(BitcoinUnits::name(unit)));
    }
    setMinimumSize(max_width, 0);
    setAlignment(Qt::AlignRight | Qt::AlignVCenter);
    setStyleSheet(QString("QLabel { color : %1 }").arg(platformStyle->SingleColor().name()));
}

/** So that it responds to button clicks */
void UnitDisplayStatusBarControl::mousePressEvent(QMouseEvent *event)
{
    onDisplayUnitsClicked(event->pos());
}

/** Creates context menu, its actions, and wires up all the relevant signals for mouse events. */
void UnitDisplayStatusBarControl::createContextMenu()
{
    menu = new QMenu();
    Q_FOREACH(BitcoinUnits::Unit u, BitcoinUnits::availableUnits())
    {
        QAction *menuAction = new QAction(QString(BitcoinUnits::name(u)), this);
        menuAction->setData(QVariant(u));
        menu->addAction(menuAction);
    }
    connect(menu,SIGNAL(triggered(QAction*)),this,SLOT(onMenuSelection(QAction*)));
}

/** Lets the control know about the Options Model (and its signals) */
void UnitDisplayStatusBarControl::setOptionsModel(OptionsModel *optionsModel)
{
    if (optionsModel)
    {
        this->optionsModel = optionsModel;

        // be aware of a display unit change reported by the OptionsModel object.
        connect(optionsModel,SIGNAL(displayUnitChanged(int)),this,SLOT(updateDisplayUnit(int)));

        // initialize the display units label with the current value in the model.
        updateDisplayUnit(optionsModel->getDisplayUnit());
    }
}

/** When Display Units are changed on OptionsModel it will refresh the display text of the control on the status bar */
void UnitDisplayStatusBarControl::updateDisplayUnit(int newUnits)
{
    setText(BitcoinUnits::name(newUnits));
}

/** Shows context menu with Display Unit options by the mouse coordinates */
void UnitDisplayStatusBarControl::onDisplayUnitsClicked(const QPoint& point)
{
    QPoint globalPos = mapToGlobal(point);
    menu->exec(globalPos);
}

/** Tells underlying optionsModel to update its current display unit. */
void UnitDisplayStatusBarControl::onMenuSelection(QAction* action)
{
    if (action)
    {
        optionsModel->setDisplayUnit(action->data());
    }
}

void NetworkToggleStatusBarControl::mousePressEvent(QMouseEvent *event)
{
    if (clientModel) {
        clientModel->setNetworkActive(!clientModel->getNetworkActive());
    }
}

/** Lets the control know about the Client Model */
void NetworkToggleStatusBarControl::setClientModel(ClientModel *clientModel)
{
    if (clientModel) {
        this->clientModel = clientModel;
    }
}<|MERGE_RESOLUTION|>--- conflicted
+++ resolved
@@ -80,14 +80,9 @@
     clientModel(0),
     walletFrame(0),
     unitDisplayControl(0),
-<<<<<<< HEAD
     labelWalletEncryptionIcon(0),
     labelWalletHDStatusIcon(0),
-    labelConnectionsIcon(0),
-=======
-    labelEncryptionIcon(0),
     connectionsControl(0),
->>>>>>> 7e96d0e1
     labelBlocksIcon(0),
     progressBarLabel(0),
     progressBar(0),
@@ -200,14 +195,9 @@
     frameBlocksLayout->setContentsMargins(3,0,3,0);
     frameBlocksLayout->setSpacing(3);
     unitDisplayControl = new UnitDisplayStatusBarControl(platformStyle);
-<<<<<<< HEAD
     labelWalletEncryptionIcon = new QLabel();
     labelWalletHDStatusIcon = new QLabel();
-    labelConnectionsIcon = new QLabel();
-=======
-    labelEncryptionIcon = new QLabel();
     connectionsControl = new NetworkToggleStatusBarControl();
->>>>>>> 7e96d0e1
     labelBlocksIcon = new QLabel();
     if(enableWallet)
     {
