// Copyright (c) 2011-2017 The Bitcoin Core developers
// Distributed under the MIT software license, see the accompanying
// file COPYING or http://www.opensource.org/licenses/mit-license.php.

#ifndef BITCOIN_QT_WALLETMODELTRANSACTION_H
#define BITCOIN_QT_WALLETMODELTRANSACTION_H

#include <qt/walletmodel.h>

<<<<<<< HEAD
#include <memory>
=======
#include <amount.h>
>>>>>>> f86a791e

#include <QObject>

class SendCoinsRecipient;

class CReserveKey;
class CWallet;
class CWalletTx;

/** Data model for a walletmodel transaction. */
class WalletModelTransaction
{
public:
    explicit WalletModelTransaction(const QList<SendCoinsRecipient> &recipients);
    ~WalletModelTransaction();

    QList<SendCoinsRecipient> getRecipients() const;

    CWalletTx *getTransaction() const;
    unsigned int getTransactionSize();

    void setTransactionFee(const CAmount& newFee);
    CAmount getTransactionFee() const;

    CAmount getTotalTransactionAmount() const;

    void newPossibleKeyChange(CWallet *wallet);
    CReserveKey *getPossibleKeyChange();

    void reassignAmounts(int nChangePosRet); // needed for the subtract-fee-from-amount feature

private:
    QList<SendCoinsRecipient> recipients;
    CWalletTx *walletTransaction;
    std::unique_ptr<CReserveKey> keyChange;
    CAmount fee;
};

#endif // BITCOIN_QT_WALLETMODELTRANSACTION_H<|MERGE_RESOLUTION|>--- conflicted
+++ resolved
@@ -7,11 +7,8 @@
 
 #include <qt/walletmodel.h>
 
-<<<<<<< HEAD
+#include <amount.h>
 #include <memory>
-=======
-#include <amount.h>
->>>>>>> f86a791e
 
 #include <QObject>
 
