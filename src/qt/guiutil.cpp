--- conflicted
+++ resolved
@@ -777,8 +777,6 @@
     assert(false);
 }
 
-<<<<<<< HEAD
-=======
 QString ConnectionTypeToShortQString(ConnectionType conn_type, bool relay_txes)
 {
     switch (conn_type) {
@@ -792,7 +790,6 @@
     assert(false);
 }
 
->>>>>>> 5eee4e37
 QString formatDurationStr(int secs)
 {
     QStringList strList;
