// Copyright (c) 2011-2014 The Bitcoin Core developers
// Distributed under the MIT software license, see the accompanying
// file COPYING or http://www.opensource.org/licenses/mit-license.php.

#ifndef BITCOIN_QT_TRANSACTIONDESC_H
#define BITCOIN_QT_TRANSACTIONDESC_H

#include <interface/chain.h>

#include <QObject>
#include <QString>

class TransactionRecord;

namespace interface {
class Node;
class Wallet;
struct WalletTx;
struct WalletTxStatus;
}

/** Provide a human-readable extended HTML description of a transaction.
 */
class TransactionDesc: public QObject
{
    Q_OBJECT

public:
    static QString toHTML(interface::Node& node, interface::Wallet& wallet, TransactionRecord *rec, int unit);

private:
    TransactionDesc() {}

<<<<<<< HEAD
    static QString FormatTxStatus(interface::Chain::Lock& locked_chain, const CWalletTx& wtx);
=======
    static QString FormatTxStatus(const interface::WalletTx& wtx, const interface::WalletTxStatus& status, bool inMempool, int numBlocks, int64_t adjustedTime);
>>>>>>> caea944e
};

#endif // BITCOIN_QT_TRANSACTIONDESC_H<|MERGE_RESOLUTION|>--- conflicted
+++ resolved
@@ -4,8 +4,6 @@
 
 #ifndef BITCOIN_QT_TRANSACTIONDESC_H
 #define BITCOIN_QT_TRANSACTIONDESC_H
-
-#include <interface/chain.h>
 
 #include <QObject>
 #include <QString>
@@ -31,11 +29,7 @@
 private:
     TransactionDesc() {}
 
-<<<<<<< HEAD
-    static QString FormatTxStatus(interface::Chain::Lock& locked_chain, const CWalletTx& wtx);
-=======
     static QString FormatTxStatus(const interface::WalletTx& wtx, const interface::WalletTxStatus& status, bool inMempool, int numBlocks, int64_t adjustedTime);
->>>>>>> caea944e
 };
 
 #endif // BITCOIN_QT_TRANSACTIONDESC_H