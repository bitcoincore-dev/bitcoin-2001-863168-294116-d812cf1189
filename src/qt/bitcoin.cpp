--- conflicted
+++ resolved
@@ -174,15 +174,7 @@
 {
     Q_OBJECT
 public:
-<<<<<<< HEAD
-    explicit BitcoinCore(InitInterfaces& interfaces);
-    /** Basic initialization, before starting initialization/shutdown thread.
-     * Return true on success.
-     */
-    static bool baseInitialize();
-=======
     explicit BitcoinCore(interface::Node& node);
->>>>>>> 1382a795
 
 public Q_SLOTS:
     void initialize();
@@ -194,11 +186,6 @@
     void runawayException(const QString &message);
 
 private:
-<<<<<<< HEAD
-    InitInterfaces& m_interfaces;
-
-=======
->>>>>>> 1382a795
     /// Pass fatal exception message to UI thread
     void handleRunawayException(const std::exception *e);
 
@@ -210,11 +197,7 @@
 {
     Q_OBJECT
 public:
-<<<<<<< HEAD
-    explicit BitcoinApplication(int &argc, char **argv, InitInterfaces& interfaces);
-=======
     explicit BitcoinApplication(interface::Node& node, int &argc, char **argv);
->>>>>>> 1382a795
     ~BitcoinApplication();
 
 #ifdef ENABLE_WALLET
@@ -254,7 +237,6 @@
     void splashFinished(QWidget *window);
 
 private:
-    InitInterfaces& m_interfaces;
     QThread *coreThread;
     interface::Node& m_node;
     OptionsModel *optionsModel;
@@ -274,13 +256,8 @@
 
 #include <qt/bitcoin.moc>
 
-<<<<<<< HEAD
-BitcoinCore::BitcoinCore(InitInterfaces& interfaces):
-    QObject(), m_interfaces(interfaces)
-=======
 BitcoinCore::BitcoinCore(interface::Node& node) :
     QObject(), m_node(node)
->>>>>>> 1382a795
 {
 }
 
@@ -295,11 +272,7 @@
     try
     {
         qDebug() << __func__ << ": Running initialization in thread";
-<<<<<<< HEAD
-        bool rv = AppInitMain(m_interfaces);
-=======
         bool rv = m_node.appInitMain();
->>>>>>> 1382a795
         Q_EMIT initializeResult(rv);
     } catch (const std::exception& e) {
         handleRunawayException(&e);
@@ -313,12 +286,7 @@
     try
     {
         qDebug() << __func__ << ": Running Shutdown in thread";
-<<<<<<< HEAD
-        Interrupt();
-        Shutdown(m_interfaces);
-=======
         m_node.appShutdown();
->>>>>>> 1382a795
         qDebug() << __func__ << ": Shutdown finished";
         Q_EMIT shutdownResult();
     } catch (const std::exception& e) {
@@ -328,13 +296,8 @@
     }
 }
 
-<<<<<<< HEAD
-BitcoinApplication::BitcoinApplication(int &argc, char **argv, InitInterfaces& interfaces):
-=======
 BitcoinApplication::BitcoinApplication(interface::Node& node, int &argc, char **argv):
->>>>>>> 1382a795
     QApplication(argc, argv),
-    m_interfaces(interfaces),
     coreThread(0),
     m_node(node),
     optionsModel(0),
@@ -417,11 +380,7 @@
     if(coreThread)
         return;
     coreThread = new QThread(this);
-<<<<<<< HEAD
-    BitcoinCore *executor = new BitcoinCore(m_interfaces);
-=======
     BitcoinCore *executor = new BitcoinCore(m_node);
->>>>>>> 1382a795
     executor->moveToThread(coreThread);
 
     /*  communication to and from thread */
@@ -562,12 +521,7 @@
 {
     SetupEnvironment();
 
-<<<<<<< HEAD
-    InitInterfaces interfaces;
-    interfaces.chain = interface::MakeChain();
-=======
     std::unique_ptr<interface::Node> node = interface::MakeNode();
->>>>>>> 1382a795
 
     /// 1. Parse command-line options. These take precedence over anything else.
     // Command-line options take precedence:
@@ -585,11 +539,7 @@
     Q_INIT_RESOURCE(bitcoin);
     Q_INIT_RESOURCE(bitcoin_locale);
 
-<<<<<<< HEAD
-    BitcoinApplication app(argc, argv, interfaces);
-=======
     BitcoinApplication app(*node, argc, argv);
->>>>>>> 1382a795
 #if QT_VERSION > 0x050100
     // Generate high-dpi pixmaps
     QApplication::setAttribute(Qt::AA_UseHighDpiPixmaps);
