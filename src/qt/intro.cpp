// Copyright (c) 2011-2020 The Bitcoin Core developers
// Distributed under the MIT software license, see the accompanying
// file COPYING or http://www.opensource.org/licenses/mit-license.php.

#if defined(HAVE_CONFIG_H)
#include <config/bitcoin-config.h>
#endif

#include <chainparams.h>
#include <fs.h>
#include <qt/intro.h>
#include <qt/forms/ui_intro.h>

#include <qt/guiconstants.h>
#include <qt/guiutil.h>
#include <qt/optionsmodel.h>

#include <interfaces/node.h>
#include <util/system.h>
#include <validation.h>

#include <QFileDialog>
#include <QSettings>
#include <QMessageBox>

#include <cmath>

/* Check free space asynchronously to prevent hanging the UI thread.

   Up to one request to check a path is in flight to this thread; when the check()
   function runs, the current path is requested from the associated Intro object.
   The reply is sent back through a signal.

   This ensures that no queue of checking requests is built up while the user is
   still entering the path, and that always the most recently entered path is checked as
   soon as the thread becomes available.
*/
class FreespaceChecker : public QObject
{
    Q_OBJECT

public:
    explicit FreespaceChecker(Intro *intro);

    enum Status {
        ST_OK,
        ST_ERROR
    };

public Q_SLOTS:
    void check();

Q_SIGNALS:
    void reply(int status, const QString &message, quint64 available);

private:
    Intro *intro;
};

#include <qt/intro.moc>

FreespaceChecker::FreespaceChecker(Intro *_intro)
{
    this->intro = _intro;
}

void FreespaceChecker::check()
{
    QString dataDirStr = intro->getPathToCheck();
    fs::path dataDir = GUIUtil::qstringToBoostPath(dataDirStr);
    uint64_t freeBytesAvailable = 0;
    int replyStatus = ST_OK;
    QString replyMessage = tr("A new data directory will be created.");

    /* Find first parent that exists, so that fs::space does not fail */
    fs::path parentDir = dataDir;
    fs::path parentDirOld = fs::path();
    while(parentDir.has_parent_path() && !fs::exists(parentDir))
    {
        parentDir = parentDir.parent_path();

        /* Check if we make any progress, break if not to prevent an infinite loop here */
        if (parentDirOld == parentDir)
            break;

        parentDirOld = parentDir;
    }

    try {
        freeBytesAvailable = fs::space(parentDir).available;
        if(fs::exists(dataDir))
        {
            if(fs::is_directory(dataDir))
            {
                QString separator = "<code>" + QDir::toNativeSeparators("/") + tr("name") + "</code>";
                replyStatus = ST_OK;
                replyMessage = tr("Directory already exists. Add %1 if you intend to create a new directory here.").arg(separator);
            } else {
                replyStatus = ST_ERROR;
                replyMessage = tr("Path already exists, and is not a directory.");
            }
        }
    } catch (const fs::filesystem_error&)
    {
        /* Parent directory does not exist or is not accessible */
        replyStatus = ST_ERROR;
        replyMessage = tr("Cannot create data directory here.");
    }
    Q_EMIT reply(replyStatus, replyMessage, freeBytesAvailable);
}

namespace {
//! Return pruning size that will be used if automatic pruning is enabled.
int GetPruneTargetGB()
{
    int64_t prune_target_mib = gArgs.GetArg("-prune", 0);
    // >1 means automatic pruning is enabled by config, 1 means manual pruning, 0 means no pruning.
    return prune_target_mib > 1 ? PruneMiBtoGB(prune_target_mib) : DEFAULT_PRUNE_TARGET_GB;
}
} // namespace

Intro::Intro(QWidget *parent, int64_t blockchain_size_gb, int64_t chain_state_size_gb) :
    QDialog(parent),
    ui(new Ui::Intro),
    thread(nullptr),
    signalled(false),
    m_blockchain_size_gb(blockchain_size_gb),
    m_chain_state_size_gb(chain_state_size_gb),
    m_prune_target_gb{GetPruneTargetGB()}
{
    ui->setupUi(this);
    ui->welcomeLabel->setText(ui->welcomeLabel->text().arg(PACKAGE_NAME));
    ui->storageLabel->setText(ui->storageLabel->text().arg(PACKAGE_NAME));

    ui->lblExplanation1->setText(ui->lblExplanation1->text()
        .arg(PACKAGE_NAME)
        .arg(m_blockchain_size_gb)
        .arg(2009)
        .arg(tr("Bitcoin"))
    );
    ui->lblExplanation2->setText(ui->lblExplanation2->text().arg(PACKAGE_NAME));

    const int min_prune_target_MiB = std::ceil(MIN_DISK_SPACE_FOR_BLOCK_FILES / 1024.0 / 1024.0);
    ui->pruneMiB->setRange(min_prune_target_MiB, std::numeric_limits<int>::max());

    if (gArgs.IsArgSet("-prune")) {
        int64_t prune_opt = gArgs.GetArg("-prune", 0);
        if (prune_opt > 1) {  // -prune=1 means enabled, above that it's a size in MiB
            ui->prune->setChecked(true);
            ui->pruneMiB->setValue(prune_opt);
        } else {
            ui->prune->setChecked(false);
            ui->pruneMiB->setValue(min_prune_target_MiB);

            if (prune_opt == 1) {
                // Manual pruning
                ui->prune->setTristate();
                ui->prune->setCheckState(Qt::PartiallyChecked);
            }
        }
        m_prune_checkbox_is_default = false;
    }
    m_prune_target_gb = PruneMiBtoGB(ui->pruneMiB->value());
    ui->pruneMiB->setToolTip(ui->prune->toolTip());
    ui->lblPruneSuffix->setToolTip(ui->prune->toolTip());
    UpdatePruneLabels(ui->prune->isChecked());

    connect(ui->prune, &QCheckBox::stateChanged, [this](int prune_checked) {
        m_prune_checkbox_is_default = false;
        UpdatePruneLabels(prune_checked);
        UpdateFreeSpaceLabel();
    });
<<<<<<< HEAD
    connect(ui->pruneMiB, QOverload<int>::of(&QSpinBox::valueChanged), [this](int prune_MiB) {
        m_prune_target_gb = PruneMiBtoGB(prune_MiB);
=======
    connect(ui->pruneGB, static_cast<void (QSpinBox::*)(int)>(&QSpinBox::valueChanged), [this](int prune_GB) {
        m_prune_target_gb = prune_GB;
>>>>>>> 2b718b28
        UpdatePruneLabels(ui->prune->isChecked());
        UpdateFreeSpaceLabel();
    });

    startThread();
}

Intro::~Intro()
{
    delete ui;
    /* Ensure thread is finished before it is deleted */
    thread->quit();
    thread->wait();
}

QString Intro::getDataDirectory()
{
    return ui->dataDirectory->text();
}

void Intro::setDataDirectory(const QString &dataDir)
{
    ui->dataDirectory->setText(dataDir);
    if(dataDir == GUIUtil::getDefaultDataDirectory())
    {
        ui->dataDirDefault->setChecked(true);
        ui->dataDirectory->setEnabled(false);
        ui->ellipsisButton->setEnabled(false);
    } else {
        ui->dataDirCustom->setChecked(true);
        ui->dataDirectory->setEnabled(true);
        ui->ellipsisButton->setEnabled(true);
    }
}

int64_t Intro::getPruneMiB() const
{
    switch (ui->prune->checkState()) {
    case Qt::Checked:
        return ui->pruneMiB->value();
    case Qt::PartiallyChecked:
        return 1;
    case Qt::Unchecked: default:
        return 0;
    }
}

bool Intro::showIfNeeded(bool& did_show_intro, int64_t& prune_MiB)
{
    did_show_intro = false;

    QSettings settings;
    /* If data directory provided on command line, no need to look at settings
       or show a picking dialog */
    if(!gArgs.GetArg("-datadir", "").empty())
        return true;
    /* 1) Default data directory for operating system */
    QString dataDir = GUIUtil::getDefaultDataDirectory();
    /* 2) Allow QSettings to override default dir */
    dataDir = settings.value("strDataDir", dataDir).toString();

    if(!fs::exists(GUIUtil::qstringToBoostPath(dataDir)) || gArgs.GetBoolArg("-choosedatadir", DEFAULT_CHOOSE_DATADIR) || settings.value("fReset", false).toBool() || gArgs.GetBoolArg("-resetguisettings", false))
    {
        /* Use selectParams here to guarantee Params() can be used by node interface */
        try {
            SelectParams(gArgs.GetChainName());
        } catch (const std::exception&) {
            return false;
        }

        /* If current default data directory does not exist, let the user choose one */
        Intro intro(0, Params().AssumedBlockchainSize(), Params().AssumedChainStateSize());
        intro.setDataDirectory(dataDir);
        intro.setWindowIcon(QIcon(":icons/bitcoin"));
        did_show_intro = true;

        while(true)
        {
            if(!intro.exec())
            {
                /* Cancel clicked */
                return false;
            }
            dataDir = intro.getDataDirectory();
            try {
                if (TryCreateDirectories(GUIUtil::qstringToBoostPath(dataDir))) {
                    // If a new data directory has been created, make wallets subdirectory too
                    TryCreateDirectories(GUIUtil::qstringToBoostPath(dataDir) / "wallets");
                }
                break;
            } catch (const fs::filesystem_error&) {
                QMessageBox::critical(nullptr, PACKAGE_NAME,
                    tr("Error: Specified data directory \"%1\" cannot be created.").arg(dataDir));
                /* fall through, back to choosing screen */
            }
        }

        // Additional preferences:
        prune_MiB = intro.getPruneMiB();

        settings.setValue("strDataDir", dataDir);
        settings.setValue("fReset", false);
    }
    /* Only override -datadir if different from the default, to make it possible to
     * override -datadir in the bitcoin.conf file in the default data directory
     * (to be consistent with bitcoind behavior)
     */
    if(dataDir != GUIUtil::getDefaultDataDirectory()) {
        gArgs.SoftSetArg("-datadir", GUIUtil::qstringToBoostPath(dataDir).string()); // use OS locale for path setting
    }
    return true;
}

void Intro::setStatus(int status, const QString &message, quint64 bytesAvailable)
{
    switch(status)
    {
    case FreespaceChecker::ST_OK:
        ui->errorMessage->setText(message);
        ui->errorMessage->setStyleSheet("");
        break;
    case FreespaceChecker::ST_ERROR:
        ui->errorMessage->setText(tr("Error") + ": " + message);
        ui->errorMessage->setStyleSheet("QLabel { color: #800000 }");
        break;
    }
    /* Indicate number of bytes available */
    if(status == FreespaceChecker::ST_ERROR)
    {
        ui->freeSpace->setText("");
    } else {
        m_bytes_available = bytesAvailable;
        if (ui->prune->isEnabled() && m_prune_checkbox_is_default) {
            ui->prune->setChecked(m_bytes_available < (m_blockchain_size_gb + m_chain_state_size_gb + 10) * GB_BYTES);
            m_prune_checkbox_is_default = true;
        }
        UpdateFreeSpaceLabel();
    }
    /* Don't allow confirm in ERROR state */
    ui->buttonBox->button(QDialogButtonBox::Ok)->setEnabled(status != FreespaceChecker::ST_ERROR);
}

void Intro::UpdateFreeSpaceLabel()
{
    QString freeString = tr("%n GB of free space available", "", m_bytes_available / GB_BYTES);
    if (m_bytes_available < m_required_space_gb * GB_BYTES) {
        freeString += " " + tr("(of %n GB needed)", "", m_required_space_gb);
        ui->freeSpace->setStyleSheet("QLabel { color: #800000 }");
    } else if (m_bytes_available / GB_BYTES - m_required_space_gb < 10) {
        freeString += " " + tr("(%n GB needed for full chain)", "", m_required_space_gb);
        ui->freeSpace->setStyleSheet("QLabel { color: #999900 }");
    } else {
        ui->freeSpace->setStyleSheet("");
    }
    ui->freeSpace->setText(freeString + ".");
}

void Intro::on_dataDirectory_textChanged(const QString &dataDirStr)
{
    /* Disable OK button until check result comes in */
    ui->buttonBox->button(QDialogButtonBox::Ok)->setEnabled(false);
    checkPath(dataDirStr);
}

void Intro::on_ellipsisButton_clicked()
{
    QString dir = QDir::toNativeSeparators(QFileDialog::getExistingDirectory(nullptr, "Choose data directory", ui->dataDirectory->text()));
    if(!dir.isEmpty())
        ui->dataDirectory->setText(dir);
}

void Intro::on_dataDirDefault_clicked()
{
    setDataDirectory(GUIUtil::getDefaultDataDirectory());
}

void Intro::on_dataDirCustom_clicked()
{
    ui->dataDirectory->setEnabled(true);
    ui->ellipsisButton->setEnabled(true);
}

void Intro::startThread()
{
    thread = new QThread(this);
    FreespaceChecker *executor = new FreespaceChecker(this);
    executor->moveToThread(thread);

    connect(executor, &FreespaceChecker::reply, this, &Intro::setStatus);
    connect(this, &Intro::requestCheck, executor, &FreespaceChecker::check);
    /*  make sure executor object is deleted in its own thread */
    connect(thread, &QThread::finished, executor, &QObject::deleteLater);

    thread->start();
}

void Intro::checkPath(const QString &dataDir)
{
    mutex.lock();
    pathToCheck = dataDir;
    if(!signalled)
    {
        signalled = true;
        Q_EMIT requestCheck();
    }
    mutex.unlock();
}

QString Intro::getPathToCheck()
{
    QString retval;
    mutex.lock();
    retval = pathToCheck;
    signalled = false; /* new request can be queued now */
    mutex.unlock();
    return retval;
}

void Intro::UpdatePruneLabels(bool prune_checked)
{
    // Partially checked shouldn't pay attention to the size field
    prune_checked = (ui->prune->checkState() == Qt::Checked);

    m_required_space_gb = m_blockchain_size_gb + m_chain_state_size_gb;
    QString storageRequiresMsg = tr("At least %1 GB of data will be stored in this directory, and it will grow over time.");
    if (prune_checked && m_prune_target_gb <= m_blockchain_size_gb) {
        m_required_space_gb = m_prune_target_gb + m_chain_state_size_gb;
        storageRequiresMsg = tr("Approximately %1 GB of data will be stored in this directory.");
    }
    ui->lblExplanation3->setVisible(prune_checked);
    ui->pruneMiB->setEnabled(prune_checked);
    static constexpr uint64_t nPowTargetSpacing = 10 * 60;  // from chainparams, which we don't have at this stage
    static constexpr uint32_t expected_block_data_size = 2250000;  // includes undo data
    const uint64_t expected_backup_days = m_prune_target_gb * 1e9 / (uint64_t(expected_block_data_size) * 86400 / nPowTargetSpacing);
    ui->lblPruneSuffix->setText(tr("(sufficient to restore backups %n day(s) old)", "block chain pruning", expected_backup_days));
    ui->sizeWarningLabel->setText(
        tr("%1 will download and store a copy of the Bitcoin block chain.").arg(PACKAGE_NAME) + " " +
        storageRequiresMsg.arg(m_required_space_gb) + " " +
        tr("The wallet will also be stored in this directory.")
    );
    this->adjustSize();
}<|MERGE_RESOLUTION|>--- conflicted
+++ resolved
@@ -170,13 +170,8 @@
         UpdatePruneLabels(prune_checked);
         UpdateFreeSpaceLabel();
     });
-<<<<<<< HEAD
-    connect(ui->pruneMiB, QOverload<int>::of(&QSpinBox::valueChanged), [this](int prune_MiB) {
+    connect(ui->pruneMiB, static_cast<void (QSpinBox::*)(int)>(&QSpinBox::valueChanged), [this](int prune_MiB) {
         m_prune_target_gb = PruneMiBtoGB(prune_MiB);
-=======
-    connect(ui->pruneGB, static_cast<void (QSpinBox::*)(int)>(&QSpinBox::valueChanged), [this](int prune_GB) {
-        m_prune_target_gb = prune_GB;
->>>>>>> 2b718b28
         UpdatePruneLabels(ui->prune->isChecked());
         UpdateFreeSpaceLabel();
     });
