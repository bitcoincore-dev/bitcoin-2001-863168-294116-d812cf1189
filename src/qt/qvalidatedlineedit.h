// Copyright (c) 2011-2018 The Bitcoin Core developers
// Distributed under the MIT software license, see the accompanying
// file COPYING or http://www.opensource.org/licenses/mit-license.php.

#ifndef BITCOIN_QT_QVALIDATEDLINEEDIT_H
#define BITCOIN_QT_QVALIDATEDLINEEDIT_H

#include <QLineEdit>

/** Line edit that can be marked as "invalid" to show input validation feedback. When marked as invalid,
   it will get a red background until it is focused.
 */
class QValidatedLineEdit : public QLineEdit
{
    Q_OBJECT

public:
    explicit QValidatedLineEdit(QWidget *parent);
    ~QValidatedLineEdit();
    void clear();
    void setCheckValidator(const QValidator *v);
    bool isValid();
    void setWarningValidator(const QValidator *);
    bool hasWarning() const;

protected:
    void focusInEvent(QFocusEvent *evt);
    void focusOutEvent(QFocusEvent *evt);

private:
    bool valid;
    const QValidator *checkValidator;
    bool m_has_warning{false};
    const QValidator *m_warning_validator{nullptr};

public Q_SLOTS:
<<<<<<< HEAD
    void setValid(bool valid, bool with_warning=false);
=======
    void setText(const QString&);
    void setValid(bool valid);
>>>>>>> aeb18b66
    void setEnabled(bool enabled);

Q_SIGNALS:
    void validationDidChange(QValidatedLineEdit *validatedLineEdit);

private Q_SLOTS:
    void markValid();
    void checkValidity();
    bool checkWarning() const;
};

#endif // BITCOIN_QT_QVALIDATEDLINEEDIT_H<|MERGE_RESOLUTION|>--- conflicted
+++ resolved
@@ -34,12 +34,8 @@
     const QValidator *m_warning_validator{nullptr};
 
 public Q_SLOTS:
-<<<<<<< HEAD
+    void setText(const QString&);
     void setValid(bool valid, bool with_warning=false);
-=======
-    void setText(const QString&);
-    void setValid(bool valid);
->>>>>>> aeb18b66
     void setEnabled(bool enabled);
 
 Q_SIGNALS:
