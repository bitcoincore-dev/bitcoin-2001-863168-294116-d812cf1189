--- conflicted
+++ resolved
@@ -352,14 +352,9 @@
     return nFound;
 }
 
-<<<<<<< HEAD
-ScriptExecution::ScriptExecution(StackType& stack_in, const CScript& script_in, unsigned int flags_in, const BaseSignatureChecker& checker_in, SigVersion sigversion_in) :
-    script(script_in), stack(stack_in), flags(flags_in), checker(checker_in), sigversion(sigversion_in), pc(script.begin()), pbegincodehash(script.begin()), nOpCount(0)
-=======
 ScriptExecution::ScriptExecution(ScriptExecution::Context context_in, StackType& stack_in, const CScript& script_in, unsigned int flags_in, const BaseSignatureChecker& checker_in, SigVersion sigversion_in) :
     context(context_in), script(script_in), stack(stack_in), flags(flags_in), checker(checker_in), sigversion(sigversion_in), pc(script.begin()), pbegincodehash(script.begin()), nOpCount(0),
     debugger(nullptr)
->>>>>>> 32222312
 {
 }
 
@@ -373,11 +368,6 @@
     // static const valtype vchZero(0);
     static const valtype vchTrue(1, 1);
 
-<<<<<<< HEAD
-    const CScript::const_iterator pend = script.end();
-    opcodetype opcode;
-    valtype vchPushValue;
-=======
     CScript::const_iterator pcur = pc;
     const CScript::const_iterator pend = script.end();
     opcodetype opcode;
@@ -387,7 +377,6 @@
         debugger->ScriptBegin(*this);
     }
 
->>>>>>> 32222312
     set_error(serror, SCRIPT_ERR_UNKNOWN_ERROR);
     if (script.size() > MAX_SCRIPT_SIZE)
         return set_error(serror, SCRIPT_ERR_SCRIPT_SIZE);
