// Copyright (c) 2009-2010 Satoshi Nakamoto
// Copyright (c) 2009-2018 The Bitcoin Core developers
// Distributed under the MIT software license, see the accompanying
// file COPYING or http://www.opensource.org/licenses/mit-license.php.

#include <util.h>

#include <chainparamsbase.h>
#include <random.h>
#include <serialize.h>
#include <utilstrencodings.h>

#include <stdarg.h>

#if (defined(__FreeBSD__) || defined(__OpenBSD__) || defined(__DragonFly__))
#include <pthread.h>
#include <pthread_np.h>
#endif

#ifndef WIN32

#include <algorithm>
#include <fcntl.h>
#include <sched.h>
#include <sys/resource.h>
#include <sys/stat.h>

#else

#ifdef _MSC_VER
#pragma warning(disable:4786)
#pragma warning(disable:4804)
#pragma warning(disable:4805)
#pragma warning(disable:4717)
#endif

#ifndef NOMINMAX
#define NOMINMAX
#endif

#include <io.h> /* for _commit */
#include <shlobj.h>
#endif

#ifdef HAVE_SYS_PRCTL_H
#include <sys/prctl.h>
#endif

#ifdef HAVE_MALLOPT_ARENA_MAX
#include <malloc.h>
#endif

#include <string>
#include <unordered_set>

#include <boost/interprocess/sync/file_lock.hpp>
#include <boost/thread.hpp>
#include <openssl/crypto.h>
#include <openssl/rand.h>
#include <openssl/conf.h>
#include <thread>

// Application startup time (used for uptime calculation)
const int64_t nStartupTime = GetTime();

const char * const BITCOIN_CONF_FILENAME = "bitcoin.conf";
const char * const BITCOIN_RW_CONF_FILENAME = "bitcoin_rw.conf";
const char * const BITCOIN_PID_FILENAME = "bitcoind.pid";

ArgsManager gArgs;

CTranslationInterface translationInterface;

/** Init OpenSSL library multithreading support */
static std::unique_ptr<CCriticalSection[]> ppmutexOpenSSL;
void locking_callback(int mode, int i, const char* file, int line) NO_THREAD_SAFETY_ANALYSIS
{
    if (mode & CRYPTO_LOCK) {
        ENTER_CRITICAL_SECTION(ppmutexOpenSSL[i]);
    } else {
        LEAVE_CRITICAL_SECTION(ppmutexOpenSSL[i]);
    }
}

// Singleton for wrapping OpenSSL setup/teardown.
class CInit
{
public:
    CInit()
    {
        // Init OpenSSL library multithreading support
        ppmutexOpenSSL.reset(new CCriticalSection[CRYPTO_num_locks()]);
        CRYPTO_set_locking_callback(locking_callback);

        // OpenSSL can optionally load a config file which lists optional loadable modules and engines.
        // We don't use them so we don't require the config. However some of our libs may call functions
        // which attempt to load the config file, possibly resulting in an exit() or crash if it is missing
        // or corrupt. Explicitly tell OpenSSL not to try to load the file. The result for our libs will be
        // that the config appears to have been loaded and there are no modules/engines available.
        OPENSSL_no_config();

#ifdef WIN32
        // Seed OpenSSL PRNG with current contents of the screen
        RAND_screen();
#endif

        // Seed OpenSSL PRNG with performance counter
        RandAddSeed();
    }
    ~CInit()
    {
        // Securely erase the memory used by the PRNG
        RAND_cleanup();
        // Shutdown OpenSSL library multithreading support
        CRYPTO_set_locking_callback(nullptr);
        // Clear the set of locks now to maintain symmetry with the constructor.
        ppmutexOpenSSL.reset();
    }
}
instance_of_cinit;

/** A map that contains all the currently held directory locks. After
 * successful locking, these will be held here until the global destructor
 * cleans them up and thus automatically unlocks them, or ReleaseDirectoryLocks
 * is called.
 */
static std::map<std::string, std::unique_ptr<boost::interprocess::file_lock>> dir_locks;
/** Mutex to protect dir_locks. */
static std::mutex cs_dir_locks;

bool LockDirectory(const fs::path& directory, const std::string lockfile_name, bool probe_only)
{
    std::lock_guard<std::mutex> ulock(cs_dir_locks);
    fs::path pathLockFile = directory / lockfile_name;

    // If a lock for this directory already exists in the map, don't try to re-lock it
    if (dir_locks.count(pathLockFile.string())) {
        return true;
    }

    // Create empty lock file if it doesn't exist.
    FILE* file = fsbridge::fopen(pathLockFile, "a");
    if (file) fclose(file);

    try {
        auto lock = MakeUnique<boost::interprocess::file_lock>(pathLockFile.string().c_str());
        if (!lock->try_lock()) {
            return false;
        }
        if (!probe_only) {
            // Lock successful and we're not just probing, put it into the map
            dir_locks.emplace(pathLockFile.string(), std::move(lock));
        }
    } catch (const boost::interprocess::interprocess_exception& e) {
        return error("Error while attempting to lock directory %s: %s", directory.string(), e.what());
    }
    return true;
}

void ReleaseDirectoryLocks()
{
    std::lock_guard<std::mutex> ulock(cs_dir_locks);
    dir_locks.clear();
}

bool DirIsWritable(const fs::path& directory)
{
    fs::path tmpFile = directory / fs::unique_path();

    FILE* file = fsbridge::fopen(tmpFile, "a");
    if (!file) return false;

    fclose(file);
    remove(tmpFile);

    return true;
}

/**
 * Interpret a string argument as a boolean.
 *
 * The definition of atoi() requires that non-numeric string values like "foo",
 * return 0. This means that if a user unintentionally supplies a non-integer
 * argument here, the return value is always false. This means that -foo=false
 * does what the user probably expects, but -foo=true is well defined but does
 * not do what they probably expected.
 *
 * The return value of atoi() is undefined when given input not representable as
 * an int. On most systems this means string value between "-2147483648" and
 * "2147483647" are well defined (this method will return true). Setting
 * -txindex=2147483648 on most systems, however, is probably undefined.
 *
 * For a more extensive discussion of this topic (and a wide range of opinions
 * on the Right Way to change this code), see PR12713.
 */
static bool InterpretBool(const std::string& strValue)
{
    if (strValue.empty())
        return true;
    return (atoi(strValue) != 0);
}

/** Internal helper functions for ArgsManager */
class ArgsManagerHelper {
public:
    typedef std::map<std::string, std::vector<std::string>> MapArgs;

    /** Determine whether to use config settings in the default section,
     *  See also comments around ArgsManager::ArgsManager() below. */
    static inline bool UseDefaultSection(const ArgsManager& am, const std::string& arg)
    {
        return (am.m_network == CBaseChainParams::MAIN || am.m_network_only_args.count(arg) == 0);
    }

    /** Convert regular argument into the network-specific setting */
    static inline std::string NetworkArg(const ArgsManager& am, const std::string& arg)
    {
        assert(arg.length() > 1 && arg[0] == '-');
        return "-" + am.m_network + "." + arg.substr(1);
    }

    /** Find arguments in a map and add them to a vector */
    static inline void AddArgs(std::vector<std::string>& res, const MapArgs& map_args, const std::string& arg)
    {
        auto it = map_args.find(arg);
        if (it != map_args.end()) {
            res.insert(res.end(), it->second.begin(), it->second.end());
        }
    }

    /** Return true/false if an argument is set in a map, and also
     *  return the first (or last) of the possibly multiple values it has
     */
    static inline std::pair<bool,std::string> GetArgHelper(const MapArgs& map_args, const std::string& arg, bool getLast = false)
    {
        auto it = map_args.find(arg);

        if (it == map_args.end() || it->second.empty()) {
            return std::make_pair(false, std::string());
        }

        if (getLast) {
            return std::make_pair(true, it->second.back());
        } else {
            return std::make_pair(true, it->second.front());
        }
    }

    /* Get the string value of an argument, returning a pair of a boolean
     * indicating the argument was found, and the value for the argument
     * if it was found (or the empty string if not found).
     */
    static inline std::pair<bool,std::string> GetArg(const ArgsManager &am, const std::string& arg)
    {
        LOCK(am.cs_args);
        std::pair<bool,std::string> found_result(false, std::string());

        // We pass "true" to GetArgHelper in order to return the last
        // argument value seen from the command line (so "bitcoind -foo=bar
        // -foo=baz" gives GetArg(am,"foo")=={true,"baz"}
        found_result = GetArgHelper(am.m_override_args, arg, true);
        if (found_result.first) {
            return found_result;
        }

        // But in contrast we return the first argument seen in a config file,
        // so "foo=bar \n foo=baz" in the config file gives
        // GetArg(am,"foo")={true,"bar"}
        if (!am.m_network.empty()) {
            found_result = GetArgHelper(am.m_config_args, NetworkArg(am, arg));
            if (found_result.first) {
                return found_result;
            }
        }

        if (UseDefaultSection(am, arg)) {
            found_result = GetArgHelper(am.m_config_args, arg);
            if (found_result.first) {
                return found_result;
            }
        }

        return found_result;
    }

    /* Special test for -testnet and -regtest args, because we
     * don't want to be confused by craziness like "[regtest] testnet=1"
     */
    static inline bool GetNetBoolArg(const ArgsManager &am, const std::string& net_arg)
    {
        std::pair<bool,std::string> found_result(false,std::string());
        found_result = GetArgHelper(am.m_override_args, net_arg, true);
        if (!found_result.first) {
            found_result = GetArgHelper(am.m_config_args, net_arg, true);
            if (!found_result.first) {
                return false; // not set
            }
        }
        return InterpretBool(found_result.second); // is set, so evaluate
    }
};

/**
 * Interpret -nofoo as if the user supplied -foo=0.
 *
 * This method also tracks when the -no form was supplied, and if so,
 * checks whether there was a double-negative (-nofoo=0 -> -foo=1).
 *
 * If there was not a double negative, it removes the "no" from the key,
 * and returns true, indicating the caller should clear the args vector
 * to indicate a negated option.
 *
 * If there was a double negative, it removes "no" from the key, sets the
 * value to "1" and returns false.
 *
 * If there was no "no", it leaves key and value untouched and returns
 * false.
 *
 * Where an option was negated can be later checked using the
 * IsArgNegated() method. One use case for this is to have a way to disable
 * options that are not normally boolean (e.g. using -nodebuglogfile to request
 * that debug log output is not sent to any file at all).
 */
static bool InterpretNegatedOption(std::string& key, std::string& val)
{
    assert(key[0] == '-');

    size_t option_index = key.find('.');
    if (option_index == std::string::npos) {
        option_index = 1;
    } else {
        ++option_index;
    }
    if (key.substr(option_index, 2) == "no") {
        bool bool_val = InterpretBool(val);
        key.erase(option_index, 2);
        if (!bool_val ) {
            // Double negatives like -nofoo=0 are supported (but discouraged)
            LogPrintf("Warning: parsed potentially confusing double-negative %s=%s\n", key, val);
            val = "1";
        } else {
            return true;
        }
    }
    return false;
}

ArgsManager::ArgsManager() :
    /* These options would cause cross-contamination if values for
     * mainnet were used while running on regtest/testnet (or vice-versa).
     * Setting them as section_only_args ensures that sharing a config file
     * between mainnet and regtest/testnet won't cause problems due to these
     * parameters by accident. */
    m_network_only_args{
      "-addnode", "-connect",
      "-port", "-bind",
      "-rpcport", "-rpcbind",
      "-wallet",
    }
{
    // nothing to do
}

void ArgsManager::WarnForSectionOnlyArgs()
{
    // if there's no section selected, don't worry
    if (m_network.empty()) return;

    // if it's okay to use the default section for this network, don't worry
    if (m_network == CBaseChainParams::MAIN) return;

    for (const auto& arg : m_network_only_args) {
        std::pair<bool, std::string> found_result;

        // if this option is overridden it's fine
        found_result = ArgsManagerHelper::GetArgHelper(m_override_args, arg);
        if (found_result.first) continue;

        // if there's a network-specific value for this option, it's fine
        found_result = ArgsManagerHelper::GetArgHelper(m_config_args, ArgsManagerHelper::NetworkArg(*this, arg));
        if (found_result.first) continue;

        // if there isn't a default value for this option, it's fine
        found_result = ArgsManagerHelper::GetArgHelper(m_config_args, arg);
        if (!found_result.first) continue;

        // otherwise, issue a warning
        LogPrintf("Warning: Config setting for %s only applied on %s network when in [%s] section.\n", arg, m_network, m_network);
    }
}

void ArgsManager::SelectConfigNetwork(const std::string& network)
{
    m_network = network;
}

bool ArgsManager::ParseParameters(int argc, const char* const argv[], std::string& error)
{
    LOCK(cs_args);
    m_override_args.clear();

    for (int i = 1; i < argc; i++) {
        std::string key(argv[i]);
        std::string val;
        size_t is_index = key.find('=');
        if (is_index != std::string::npos) {
            val = key.substr(is_index + 1);
            key.erase(is_index);
        }
#ifdef WIN32
        std::transform(key.begin(), key.end(), key.begin(), ::tolower);
        if (key[0] == '/')
            key[0] = '-';
#endif

        if (key[0] != '-')
            break;

        // Transform --foo to -foo
        if (key.length() > 1 && key[1] == '-')
            key.erase(0, 1);

        // Check for -nofoo
        if (InterpretNegatedOption(key, val)) {
            m_override_args[key].clear();
        } else {
            m_override_args[key].push_back(val);
        }

        // Check that the arg is known
        if (!(IsSwitchChar(key[0]) && key.size() == 1)) {
            if (!IsArgKnown(key)) {
                error = strprintf("Invalid parameter %s", key.c_str());
                return false;
            }
        }
    }

    // we do not allow -includeconf from command line, so we clear it here
    auto it = m_override_args.find("-includeconf");
    if (it != m_override_args.end()) {
        if (it->second.size() > 0) {
            for (const auto& ic : it->second) {
                error += "-includeconf cannot be used from commandline; -includeconf=" + ic + "\n";
            }
            return false;
        }
    }
    return true;
}

bool ArgsManager::IsArgKnown(const std::string& key) const
{
    size_t option_index = key.find('.');
    std::string arg_no_net;
    if (option_index == std::string::npos) {
        arg_no_net = key;
    } else {
        arg_no_net = std::string("-") + key.substr(option_index + 1, std::string::npos);
    }

    for (const auto& arg_map : m_available_args) {
        if (arg_map.second.count(arg_no_net)) return true;
    }
    return false;
}

std::vector<std::string> ArgsManager::GetArgs(const std::string& strArg) const
{
    std::vector<std::string> result = {};
    if (IsArgNegated(strArg)) return result; // special case

    LOCK(cs_args);

    ArgsManagerHelper::AddArgs(result, m_override_args, strArg);
    if (!m_network.empty()) {
        ArgsManagerHelper::AddArgs(result, m_config_args, ArgsManagerHelper::NetworkArg(*this, strArg));
    }

    if (ArgsManagerHelper::UseDefaultSection(*this, strArg)) {
        ArgsManagerHelper::AddArgs(result, m_config_args, strArg);
    }

    return result;
}

bool ArgsManager::IsArgSet(const std::string& strArg) const
{
    if (IsArgNegated(strArg)) return true; // special case
    return ArgsManagerHelper::GetArg(*this, strArg).first;
}

bool ArgsManager::IsArgNegated(const std::string& strArg) const
{
    LOCK(cs_args);

    const auto& ov = m_override_args.find(strArg);
    if (ov != m_override_args.end()) return ov->second.empty();

    if (!m_network.empty()) {
        const auto& cfs = m_config_args.find(ArgsManagerHelper::NetworkArg(*this, strArg));
        if (cfs != m_config_args.end()) return cfs->second.empty();
    }

    const auto& cf = m_config_args.find(strArg);
    if (cf != m_config_args.end()) return cf->second.empty();

    return false;
}

std::string ArgsManager::GetArg(const std::string& strArg, const std::string& strDefault) const
{
    if (IsArgNegated(strArg)) return "0";
    std::pair<bool,std::string> found_res = ArgsManagerHelper::GetArg(*this, strArg);
    if (found_res.first) return found_res.second;
    return strDefault;
}

int64_t ArgsManager::GetArg(const std::string& strArg, int64_t nDefault) const
{
    if (IsArgNegated(strArg)) return 0;
    std::pair<bool,std::string> found_res = ArgsManagerHelper::GetArg(*this, strArg);
    if (found_res.first) return atoi64(found_res.second);
    return nDefault;
}

bool ArgsManager::GetBoolArg(const std::string& strArg, bool fDefault) const
{
    if (IsArgNegated(strArg)) return false;
    std::pair<bool,std::string> found_res = ArgsManagerHelper::GetArg(*this, strArg);
    if (found_res.first) return InterpretBool(found_res.second);
    return fDefault;
}

bool ArgsManager::SoftSetArg(const std::string& strArg, const std::string& strValue)
{
    LOCK(cs_args);
    if (IsArgSet(strArg)) return false;
    ForceSetArg(strArg, strValue);
    return true;
}

bool ArgsManager::SoftSetBoolArg(const std::string& strArg, bool fValue)
{
    if (fValue)
        return SoftSetArg(strArg, std::string("1"));
    else
        return SoftSetArg(strArg, std::string("0"));
}

void ArgsManager::ForceSetArg(const std::string& strArg, const std::string& strValue)
{
    LOCK(cs_args);
    m_override_args[strArg] = {strValue};
}

void ArgsManager::ForceSetArg(const std::string& strArg, int64_t nValue)
{
    ForceSetArg(strArg, i64tostr(nValue));
}

void ArgsManager::AddArg(const std::string& name, const std::string& help, const bool debug_only, const OptionsCategory& cat)
{
    // Split arg name from its help param
    size_t eq_index = name.find('=');
    if (eq_index == std::string::npos) {
        eq_index = name.size();
    }

    std::map<std::string, Arg>& arg_map = m_available_args[cat];
    auto ret = arg_map.emplace(name.substr(0, eq_index), Arg(name.substr(eq_index, name.size() - eq_index), help, debug_only));
    assert(ret.second); // Make sure an insertion actually happened
}

void ArgsManager::AddHiddenArgs(const std::vector<std::string>& names)
{
    for (const std::string& name : names) {
        AddArg(name, "", false, OptionsCategory::HIDDEN);
    }
}

std::string ArgsManager::GetHelpMessage() const
{
    const bool show_debug = gArgs.GetBoolArg("-help-debug", false);

    std::string usage = "";
    for (const auto& arg_map : m_available_args) {
        switch(arg_map.first) {
            case OptionsCategory::OPTIONS:
                usage += HelpMessageGroup("Options:");
                break;
            case OptionsCategory::CONNECTION:
                usage += HelpMessageGroup("Connection options:");
                break;
            case OptionsCategory::ZMQ:
                usage += HelpMessageGroup("ZeroMQ notification options:");
                break;
            case OptionsCategory::DEBUG_TEST:
                usage += HelpMessageGroup("Debugging/Testing options:");
                break;
            case OptionsCategory::NODE_RELAY:
                usage += HelpMessageGroup("Node relay options:");
                break;
            case OptionsCategory::BLOCK_CREATION:
                usage += HelpMessageGroup("Block creation options:");
                break;
            case OptionsCategory::RPC:
                usage += HelpMessageGroup("RPC server options:");
                break;
            case OptionsCategory::WALLET:
                usage += HelpMessageGroup("Wallet options:");
                break;
            case OptionsCategory::WALLET_DEBUG_TEST:
                if (show_debug) usage += HelpMessageGroup("Wallet debugging/testing options:");
                break;
            case OptionsCategory::CHAINPARAMS:
                usage += HelpMessageGroup("Chain selection options:");
                break;
            case OptionsCategory::GUI:
                usage += HelpMessageGroup("UI Options:");
                break;
            case OptionsCategory::COMMANDS:
                usage += HelpMessageGroup("Commands:");
                break;
            case OptionsCategory::REGISTER_COMMANDS:
                usage += HelpMessageGroup("Register Commands:");
                break;
            case OptionsCategory::STATS:
                usage += HelpMessageGroup("Statistic options:");
                break;
            default:
                break;
        }

        // When we get to the hidden options, stop
        if (arg_map.first == OptionsCategory::HIDDEN) break;

        for (const auto& arg : arg_map.second) {
            if (show_debug || !arg.second.m_debug_only) {
                std::string name;
                if (arg.second.m_help_param.empty()) {
                    name = arg.first;
                } else {
                    name = arg.first + arg.second.m_help_param;
                }
                usage += HelpMessageOpt(name, arg.second.m_help_text);
            }
        }
    }
    return usage;
}

bool HelpRequested(const ArgsManager& args)
{
    return args.IsArgSet("-?") || args.IsArgSet("-h") || args.IsArgSet("-help");
}

static const int screenWidth = 79;
static const int optIndent = 2;
static const int msgIndent = 7;

std::string HelpMessageGroup(const std::string &message) {
    return std::string(message) + std::string("\n\n");
}

std::string HelpMessageOpt(const std::string &option, const std::string &message) {
    return std::string(optIndent,' ') + std::string(option) +
           std::string("\n") + std::string(msgIndent,' ') +
           FormatParagraph(message, screenWidth - msgIndent, msgIndent) +
           std::string("\n\n");
}

static std::string FormatException(const std::exception* pex, const char* pszThread)
{
#ifdef WIN32
    char pszModule[MAX_PATH] = "";
    GetModuleFileNameA(nullptr, pszModule, sizeof(pszModule));
#else
    const char* pszModule = "bitcoin";
#endif
    if (pex)
        return strprintf(
            "EXCEPTION: %s       \n%s       \n%s in %s       \n", typeid(*pex).name(), pex->what(), pszModule, pszThread);
    else
        return strprintf(
            "UNKNOWN EXCEPTION       \n%s in %s       \n", pszModule, pszThread);
}

void PrintExceptionContinue(const std::exception* pex, const char* pszThread)
{
    std::string message = FormatException(pex, pszThread);
    LogPrintf("\n\n************************\n%s\n", message);
    fprintf(stderr, "\n\n************************\n%s\n", message.c_str());
}

fs::path GetDefaultDataDir()
{
    // Windows < Vista: C:\Documents and Settings\Username\Application Data\Bitcoin
    // Windows >= Vista: C:\Users\Username\AppData\Roaming\Bitcoin
    // Mac: ~/Library/Application Support/Bitcoin
    // Unix: ~/.bitcoin
#ifdef WIN32
    // Windows
    return GetSpecialFolderPath(CSIDL_APPDATA) / "Bitcoin";
#else
    fs::path pathRet;
    char* pszHome = getenv("HOME");
    if (pszHome == nullptr || strlen(pszHome) == 0)
        pathRet = fs::path("/");
    else
        pathRet = fs::path(pszHome);
#ifdef MAC_OSX
    // Mac
    return pathRet / "Library/Application Support/Bitcoin";
#else
    // Unix
    return pathRet / ".bitcoin";
#endif
#endif
}

static fs::path g_blocks_path_cached;
static fs::path g_blocks_path_cache_net_specific;
static fs::path pathCached;
static fs::path pathCachedNetSpecific;
static CCriticalSection csPathCached;

const fs::path &GetBlocksDir(bool fNetSpecific)
{

    LOCK(csPathCached);

    fs::path &path = fNetSpecific ? g_blocks_path_cache_net_specific : g_blocks_path_cached;

    // This can be called during exceptions by LogPrintf(), so we cache the
    // value so we don't have to do memory allocations after that.
    if (!path.empty())
        return path;

    if (gArgs.IsArgSet("-blocksdir")) {
        path = fs::system_complete(gArgs.GetArg("-blocksdir", ""));
        if (!fs::is_directory(path)) {
            path = "";
            return path;
        }
    } else {
        path = GetDataDir(false);
    }
    if (fNetSpecific)
        path /= BaseParams().DataDir();

    path /= "blocks";
    fs::create_directories(path);
    return path;
}

const fs::path &GetDataDir(bool fNetSpecific)
{

    LOCK(csPathCached);

    fs::path &path = fNetSpecific ? pathCachedNetSpecific : pathCached;

    // This can be called during exceptions by LogPrintf(), so we cache the
    // value so we don't have to do memory allocations after that.
    if (!path.empty())
        return path;

    if (gArgs.IsArgSet("-datadir")) {
        path = fs::system_complete(gArgs.GetArg("-datadir", ""));
        if (!fs::is_directory(path)) {
            path = "";
            return path;
        }
    } else {
        path = GetDefaultDataDir();
    }
    if (fNetSpecific)
        path /= BaseParams().DataDir();

    if (fs::create_directories(path)) {
        // This is the first run, create wallets subdirectory too
        fs::create_directories(path / "wallets");
    }

    return path;
}

void ClearDatadirCache()
{
    LOCK(csPathCached);

    pathCached = fs::path();
    pathCachedNetSpecific = fs::path();
    g_blocks_path_cached = fs::path();
    g_blocks_path_cache_net_specific = fs::path();
}

fs::path GetConfigFile(const std::string& confPath)
{
    return AbsPathForConfigVal(fs::path(confPath), false);
}

fs::path GetRWConfigFile(const std::string& confPath)
{
    return AbsPathForConfigVal(fs::path(confPath));
}

static std::string TrimString(const std::string& str, const std::string& pattern)
{
    std::string::size_type front = str.find_first_not_of(pattern);
    if (front == std::string::npos) {
        return std::string();
    }
    std::string::size_type end = str.find_last_not_of(pattern);
    return str.substr(front, end - front + 1);
}

static bool GetConfigOptions(std::istream& stream, std::string& error, std::vector<std::pair<std::string, std::string>> &options)
{
    std::string str, prefix;
    std::string::size_type pos;
    int linenr = 1;
    while (std::getline(stream, str)) {
        if ((pos = str.find('#')) != std::string::npos) {
            str = str.substr(0, pos);
        }
        const static std::string pattern = " \t\r\n";
        str = TrimString(str, pattern);
        if (!str.empty()) {
            if (*str.begin() == '[' && *str.rbegin() == ']') {
                prefix = str.substr(1, str.size() - 2) + '.';
            } else if (*str.begin() == '-') {
                error = strprintf("parse error on line %i: %s, options in configuration file must be specified without leading -", linenr, str);
                return false;
            } else if ((pos = str.find('=')) != std::string::npos) {
                std::string name = prefix + TrimString(str.substr(0, pos), pattern);
                std::string value = TrimString(str.substr(pos + 1), pattern);
                options.emplace_back(name, value);
            } else {
                error = strprintf("parse error on line %i: %s", linenr, str);
                if (str.size() >= 2 && str.substr(0, 2) == "no") {
                    error += strprintf(", if you intended to specify a negated option, use %s=1 instead", str);
                }
                return false;
            }
        }
        ++linenr;
    }
    return true;
}

bool ArgsManager::ReadConfigStream(std::istream& stream, std::string& error, bool ignore_invalid_keys, bool prepend, bool make_net_specific)
{
    LOCK(cs_args);
    std::vector<std::pair<std::string, std::string>> options;
    if (!GetConfigOptions(stream, error, options)) {
        return false;
    }
    std::map<std::string, size_t> offsets;
    for (const std::pair<std::string, std::string>& option : options) {
        std::string strKey = std::string("-") + option.first;
        std::string strValue = option.second;
        const bool is_negated = InterpretNegatedOption(strKey, strValue);

        if (make_net_specific) {
            strKey = ArgsManagerHelper::NetworkArg(*this, strKey);
        }

        if (is_negated) {
            auto& opt_values = m_config_args[strKey];
            if (prepend) {
                // only clear entries created by this config file
                if (offsets.count(strKey)) {
                    opt_values.erase(opt_values.begin(), opt_values.begin() + offsets.at(strKey));
                    offsets.erase(strKey);
                }
            } else {
                opt_values.clear();
            }
        } else {
            auto& opt_values = m_config_args[strKey];
            if (prepend) {
                opt_values.insert(opt_values.begin() + offsets[strKey], strValue);
                ++offsets[strKey];
            } else {
                opt_values.push_back(strValue);
            }
        }

        // Check that the arg is known
        if (!IsArgKnown(strKey)) {
            if (!ignore_invalid_keys) {
                error = strprintf("Invalid configuration value %s", option.first.c_str());
                return false;
            } else {
                LogPrintf("Ignoring unknown configuration value %s\n", option.first);
            }
        }
    }
    return true;
}

bool ArgsManager::ReadConfigFiles(std::string& error, bool ignore_invalid_keys)
{
    {
        LOCK(cs_args);
        m_config_args.clear();
    }

    const std::string confPath = GetArg("-conf", BITCOIN_CONF_FILENAME);
    fs::ifstream stream(GetConfigFile(confPath));

    // ok to not have a config file
    if (stream.good()) {
        if (!ReadConfigStream(stream, error, ignore_invalid_keys)) {
            return false;
        }
        // if there is an -includeconf in the override args, but it is empty, that means the user
        // passed '-noincludeconf' on the command line, in which case we should not include anything
        if (m_override_args.count("-includeconf") == 0) {
            std::string chain_id = GetChainName();
            std::vector<std::string> includeconf(GetArgs("-includeconf"));
            {
                // We haven't set m_network yet (that happens in SelectParams()), so manually check
                // for network.includeconf args.
                std::vector<std::string> includeconf_net(GetArgs(std::string("-") + chain_id + ".includeconf"));
                includeconf.insert(includeconf.end(), includeconf_net.begin(), includeconf_net.end());
            }

            // Remove -includeconf from configuration, so we can warn about recursion
            // later
            {
                LOCK(cs_args);
                m_config_args.erase("-includeconf");
                m_config_args.erase(std::string("-") + chain_id + ".includeconf");
            }

            for (const std::string& to_include : includeconf) {
                fs::ifstream include_config(GetConfigFile(to_include));
                if (include_config.good()) {
                    if (!ReadConfigStream(include_config, error, ignore_invalid_keys)) {
                        return false;
                    }
                    LogPrintf("Included configuration file %s\n", to_include.c_str());
                } else {
                    error = "Failed to include configuration file " + to_include;
                    return false;
                }
            }

            // Warn about recursive -includeconf
            includeconf = GetArgs("-includeconf");
            {
                std::vector<std::string> includeconf_net(GetArgs(std::string("-") + chain_id + ".includeconf"));
                includeconf.insert(includeconf.end(), includeconf_net.begin(), includeconf_net.end());
                std::string chain_id_final = GetChainName();
                if (chain_id_final != chain_id) {
                    // Also warn about recursive includeconf for the chain that was specified in one of the includeconfs
                    includeconf_net = GetArgs(std::string("-") + chain_id_final + ".includeconf");
                    includeconf.insert(includeconf.end(), includeconf_net.begin(), includeconf_net.end());
                }
            }
            for (const std::string& to_include : includeconf) {
                fprintf(stderr, "warning: -includeconf cannot be used from included files; ignoring -includeconf=%s\n", to_include.c_str());
            }
        }
    }

    // Check for -testnet or -regtest parameter (BaseParams() calls are only valid after this clause)
    try {
        SelectBaseParams(gArgs.GetChainName());
    } catch (const std::exception& e) {
        error = e.what();
        return false;
    }

    // If datadir is changed in .conf file:
    ClearDatadirCache();
    if (!fs::is_directory(GetDataDir(false))) {
        error = strprintf("specified data directory \"%s\" does not exist.", gArgs.GetArg("-datadir", "").c_str());
        return false;
    }

    const std::string rwconf_path_str = GetArg("-confrw", BITCOIN_RW_CONF_FILENAME);
    rwconf_path = GetRWConfigFile(rwconf_path_str);
    fs::ifstream rwconf_stream(rwconf_path);
    if (rwconf_stream.good()) {
<<<<<<< HEAD
=======
        // HACK: Save the bitcoin.conf prune setting so we can detect rwconf setting it
        boost::optional<std::vector<std::string>> conf_prune_setting;
        if (m_config_args.count("-prune")) {
            conf_prune_setting = m_config_args.at("-prune");
            m_config_args.erase("-prune");
        }

>>>>>>> fb4241d2
        // confrw gets prepended before conf settings, and is always network-specific (it's in the network-specific datadir)
        if (!ReadConfigStream(rwconf_stream, error, ignore_invalid_keys, true, true)) {
            return false;
        }
<<<<<<< HEAD
=======

        if (m_config_args.count("-prune")) {
            // HACK: It's only safe to discard conf_prune_setting here because it's not a multi-value option
            rwconf_had_prune_option = true;
        } else if (conf_prune_setting != boost::none) {
            m_config_args["-prune"] = conf_prune_setting.get();
        }
    }
    if (!rwconf_queued_writes.empty()) {
        ModifyRWConfigFile(rwconf_queued_writes);
        rwconf_queued_writes.clear();
>>>>>>> fb4241d2
    }

    return true;
}

std::string ArgsManager::GetChainName() const
{
    bool fRegTest = ArgsManagerHelper::GetNetBoolArg(*this, "-regtest");
    bool fTestNet = ArgsManagerHelper::GetNetBoolArg(*this, "-testnet");

    if (fTestNet && fRegTest)
        throw std::runtime_error("Invalid combination of -regtest and -testnet.");
    if (fRegTest)
        return CBaseChainParams::REGTEST;
    if (fTestNet)
        return CBaseChainParams::TESTNET;
    return CBaseChainParams::MAIN;
}

namespace {

    // Like std::getline, but includes the EOL character in the result
    bool getline_with_eol(std::istream& stream, std::string& result)
    {
        int current_char;
        current_char = stream.get();
        if (current_char == std::char_traits<char>::eof()) {
            return false;
        }
        result.clear();
        result.push_back(char(current_char));
        while (current_char != '\n') {
            current_char = stream.get();
            if (current_char == std::char_traits<char>::eof()) {
                break;
            }
            result.push_back(char(current_char));
        }
        return true;
    }

    const char * const ModifyRWConfigFile_ws_chars = " \t\r\n";

    void ModifyRWConfigFile_SanityCheck(const std::string& s)
    {
        if (s.empty()) {
            // Dereferencing .begin or .rbegin below is invalid unless the string has at least one character.
            return;
        }

        static const char * const newline_chars = "\r\n";
        static std::string ws_chars(ModifyRWConfigFile_ws_chars);
        if (s.find_first_of(newline_chars) != std::string::npos) {
            throw std::invalid_argument("New-line in config name/value");
        }
        if (ws_chars.find(*s.begin()) != std::string::npos || ws_chars.find(*s.rbegin()) != std::string::npos) {
            throw std::invalid_argument("Config name/value has leading/trailing whitespace");
        }
    }

    void ModifyRWConfigFile_WriteRemaining(std::ostream& stream_out, const std::map<std::string, std::string>& settings_to_change, std::set<std::string>& setFound)
    {
        for (const auto& setting_pair : settings_to_change) {
            const std::string& key = setting_pair.first;
            const std::string& val = setting_pair.second;
            if (setFound.find(key) != setFound.end()) {
                continue;
            }
            setFound.insert(key);
            ModifyRWConfigFile_SanityCheck(key);
            ModifyRWConfigFile_SanityCheck(val);
            stream_out << key << "=" << val << "\n";
        }
    }
} // namespace

void ModifyRWConfigStream(std::istream& stream_in, std::ostream& stream_out, const std::map<std::string, std::string>& settings_to_change)
{
    static const char * const ws_chars = ModifyRWConfigFile_ws_chars;
    std::set<std::string> setFound;
    std::string s, lineend, linebegin, key;
    std::string::size_type n, n2;
    bool inside_group = false, have_eof_nl = true;
    std::map<std::string, std::string>::const_iterator iterCS;
    size_t lineno = 0;
    while (getline_with_eol(stream_in, s)) {
        ++lineno;

        have_eof_nl = (!s.empty()) && (*s.rbegin() == '\n');
        n = s.find('#');
        const bool has_comment = (n != std::string::npos);
        if (!has_comment) {
            n = s.size();
        }
        if (n > 0) {
            n2 = s.find_last_not_of(ws_chars, n - 1);
            if (n2 != std::string::npos) {
                n = n2 + 1;
            }
        }
        n2 = s.find_first_not_of(ws_chars);
        if (n2 == std::string::npos || n2 >= n) {
            // Blank or comment-only line
            stream_out << s;
            continue;
        }
        lineend = s.substr(n);
        linebegin = s.substr(0, n2);
        s = s.substr(n2, n - n2);

        // It is impossible for s to be empty here, due to the blank line check above
        if (*s.begin() == '[' && *s.rbegin() == ']') {
            // We don't use sections, so we could possibly just write out the rest of the file - but we need to check for unparsable lines, so we just set a flag to ignore settings from here on
            ModifyRWConfigFile_WriteRemaining(stream_out, settings_to_change, setFound);
            inside_group = true;
            key.clear();

            stream_out << linebegin << s << lineend;
            continue;
        }

        n = s.find('=');
        if (n == std::string::npos) {
            // Bad line; this causes boost to throw an exception when parsing, so we comment out the entire file
            stream_in.seekg(0, std::ios_base::beg);
            stream_out.seekp(0, std::ios_base::beg);
            if (!(stream_in.good() && stream_out.good())) {
                throw std::ios_base::failure("Failed to rewind (to comment out existing file)");
            }
            // First, write out all the settings we intend to set
            setFound.clear();
            ModifyRWConfigFile_WriteRemaining(stream_out, settings_to_change, setFound);
            // We then define a category to ensure new settings get added before the invalid stuff
            stream_out << "[INVALID]\n";
            // Then, describe the problem in a comment
            stream_out << "# Error parsing line " << lineno << ": " << s << "\n";
            // Finally, dump the rest of the file commented out
            while (getline_with_eol(stream_in, s)) {
                stream_out << "#" << s;
            }
            return;
        }

        if (!inside_group) {
            // We don't support/use groups, so once we're inside key is always null to avoid setting anything
            n2 = s.find_last_not_of(ws_chars, n - 1);
            if (n2 == std::string::npos) {
                n2 = n - 1;
            } else {
                ++n2;
            }
            key = s.substr(0, n2);
        }
        if ((!key.empty()) && (iterCS = settings_to_change.find(key)) != settings_to_change.end() && setFound.find(key) == setFound.end()) {
            // This is the key we want to change
            const std::string& val = iterCS->second;
            setFound.insert(key);
            ModifyRWConfigFile_SanityCheck(val);
            if (has_comment) {
                // Rather than change a commented line, comment it out entirely (the existing comment may relate to the value) and replace it
                stream_out << key << "=" << val << "\n";
                linebegin.insert(linebegin.begin(), '#');
            } else {
                // Just modify the value in-line otherwise
                n2 = s.find_first_not_of(ws_chars, n + 1);
                if (n2 == std::string::npos) {
                    n2 = n + 1;
                }
                s = s.substr(0, n2) + val;
            }
        }
        stream_out << linebegin << s << lineend;
    }
    if (setFound.size() < settings_to_change.size()) {
        if (!have_eof_nl) {
            stream_out << "\n";
        }
        ModifyRWConfigFile_WriteRemaining(stream_out, settings_to_change, setFound);
    }
}

void ArgsManager::ModifyRWConfigFile(const std::map<std::string, std::string>& settings_to_change)
{
<<<<<<< HEAD
    assert(!rwconf_path.empty());
=======
    if (rwconf_path.empty()) {
        // Queue the change for after rwconf is loaded
        for (auto& it : settings_to_change) {
            rwconf_queued_writes[it.first] = it.second;
        }
        return;
    }
>>>>>>> fb4241d2
    fs::path rwconf_new_path = rwconf_path;
    rwconf_new_path += ".new";
    const std::string new_path_str = rwconf_new_path.string();
    try {
        std::remove(new_path_str.c_str());
        fs::ofstream streamRWConfigOut(rwconf_new_path, std::ios_base::out | std::ios_base::trunc);
        if (fs::exists(rwconf_path)) {
            fs::ifstream streamRWConfig(rwconf_path);
            ::ModifyRWConfigStream(streamRWConfig, streamRWConfigOut, settings_to_change);
        } else {
            std::istringstream streamIn;
            ::ModifyRWConfigStream(streamIn, streamRWConfigOut, settings_to_change);
        }
    } catch (...) {
        std::remove(new_path_str.c_str());
        throw;
    }
    if (!RenameOver(rwconf_new_path, rwconf_path)) {
        std::remove(new_path_str.c_str());
        throw std::ios_base::failure(strprintf("Failed to replace %s", new_path_str));
    }
}

void ArgsManager::ModifyRWConfigFile(const std::string& setting_to_change, const std::string& new_value)
{
    std::map<std::string, std::string> settings_to_change;
    settings_to_change[setting_to_change] = new_value;
    ModifyRWConfigFile(settings_to_change);
}

void ArgsManager::EraseRWConfigFile()
{
    assert(!rwconf_path.empty());
    if (!fs::exists(rwconf_path)) {
        return;
    }
    fs::path rwconf_reset_path = rwconf_path;
    rwconf_reset_path += ".reset";
    if (!RenameOver(rwconf_path, rwconf_reset_path)) {
        const std::string path_str = rwconf_path.string();
        if (std::remove(path_str.c_str())) {
            throw std::ios_base::failure(strprintf("Failed to remove %s", path_str));
        }
    }
}

#ifndef WIN32
fs::path GetPidFile()
{
    return AbsPathForConfigVal(fs::path(gArgs.GetArg("-pid", BITCOIN_PID_FILENAME)));
}

void CreatePidFile(const fs::path &path, pid_t pid)
{
    FILE* file = fsbridge::fopen(path, "w");
    if (file)
    {
        fprintf(file, "%d\n", pid);
        fclose(file);
    }
}
#endif

bool RenameOver(fs::path src, fs::path dest)
{
#ifdef WIN32
    return MoveFileExA(src.string().c_str(), dest.string().c_str(),
                       MOVEFILE_REPLACE_EXISTING) != 0;
#else
    int rc = std::rename(src.string().c_str(), dest.string().c_str());
    return (rc == 0);
#endif /* WIN32 */
}

/**
 * Ignores exceptions thrown by Boost's create_directories if the requested directory exists.
 * Specifically handles case where path p exists, but it wasn't possible for the user to
 * write to the parent directory.
 */
bool TryCreateDirectories(const fs::path& p)
{
    try
    {
        return fs::create_directories(p);
    } catch (const fs::filesystem_error&) {
        if (!fs::exists(p) || !fs::is_directory(p))
            throw;
    }

    // create_directories didn't create the directory, it had to have existed already
    return false;
}

bool FileCommit(FILE *file)
{
    if (fflush(file) != 0) { // harmless if redundantly called
        LogPrintf("%s: fflush failed: %d\n", __func__, errno);
        return false;
    }
#ifdef WIN32
    HANDLE hFile = (HANDLE)_get_osfhandle(_fileno(file));
    if (FlushFileBuffers(hFile) == 0) {
        LogPrintf("%s: FlushFileBuffers failed: %d\n", __func__, GetLastError());
        return false;
    }
#elif defined(MAC_OSX) && defined(F_FULLFSYNC)
    if (fcntl(fileno(file), F_FULLFSYNC, 0) == -1) { // Manpage says "value other than -1" is returned on success
        LogPrintf("%s: fcntl F_FULLFSYNC failed: %d\n", __func__, errno);
        return false;
    }
#elif HAVE_FDATASYNC
    if (fdatasync(fileno(file)) != 0 && errno != EINVAL) { // Ignore EINVAL for filesystems that don't support sync
        LogPrintf("%s: fdatasync failed: %d\n", __func__, errno);
        return false;
    }
#else
    if (fsync(fileno(file)) != 0 && errno != EINVAL) {
        LogPrintf("%s: fsync failed: %d\n", __func__, errno);
        return false;
    }
#endif
    return true;
}

void DirectoryCommit(const fs::path &dirname)
{
#ifndef WIN32
    FILE* file = fsbridge::fopen(dirname, "r");
    if (file) {
        fsync(fileno(file));
        fclose(file);
    }
#endif
}

bool TruncateFile(FILE *file, unsigned int length) {
#if defined(WIN32)
    return _chsize(_fileno(file), length) == 0;
#else
    return ftruncate(fileno(file), length) == 0;
#endif
}

/**
 * this function tries to raise the file descriptor limit to the requested number.
 * It returns the actual file descriptor limit (which may be more or less than nMinFD)
 */
int RaiseFileDescriptorLimit(int nMinFD) {
#if defined(WIN32)
    return 2048;
#else
    struct rlimit limitFD;
    if (getrlimit(RLIMIT_NOFILE, &limitFD) != -1) {
        if (limitFD.rlim_cur < (rlim_t)nMinFD) {
            limitFD.rlim_cur = nMinFD;
            if (limitFD.rlim_cur > limitFD.rlim_max)
                limitFD.rlim_cur = limitFD.rlim_max;
            setrlimit(RLIMIT_NOFILE, &limitFD);
            getrlimit(RLIMIT_NOFILE, &limitFD);
        }
        return limitFD.rlim_cur;
    }
    return nMinFD; // getrlimit failed, assume it's fine
#endif
}

/**
 * this function tries to make a particular range of a file allocated (corresponding to disk space)
 * it is advisory, and the range specified in the arguments will never contain live data
 */
void AllocateFileRange(FILE *file, unsigned int offset, unsigned int length) {
#if defined(WIN32)
    // Windows-specific version
    HANDLE hFile = (HANDLE)_get_osfhandle(_fileno(file));
    LARGE_INTEGER nFileSize;
    int64_t nEndPos = (int64_t)offset + length;
    nFileSize.u.LowPart = nEndPos & 0xFFFFFFFF;
    nFileSize.u.HighPart = nEndPos >> 32;
    SetFilePointerEx(hFile, nFileSize, 0, FILE_BEGIN);
    SetEndOfFile(hFile);
#elif defined(MAC_OSX)
    // OSX specific version
    fstore_t fst;
    fst.fst_flags = F_ALLOCATECONTIG;
    fst.fst_posmode = F_PEOFPOSMODE;
    fst.fst_offset = 0;
    fst.fst_length = (off_t)offset + length;
    fst.fst_bytesalloc = 0;
    if (fcntl(fileno(file), F_PREALLOCATE, &fst) == -1) {
        fst.fst_flags = F_ALLOCATEALL;
        fcntl(fileno(file), F_PREALLOCATE, &fst);
    }
    ftruncate(fileno(file), fst.fst_length);
#elif _POSIX_C_SOURCE >= 200112L
    // Use posix_fallocate to advise the kernel how much data we have to write,
    // if this system supports it.
    off_t nEndPos = (off_t)offset + length;
    posix_fallocate(fileno(file), 0, nEndPos);
#else
    // Fallback version
    // TODO: just write one byte per block
    static const char buf[65536] = {};
    if (fseek(file, offset, SEEK_SET)) {
        return;
    }
    while (length > 0) {
        unsigned int now = 65536;
        if (length < now)
            now = length;
        fwrite(buf, 1, now, file); // allowed to fail; this function is advisory anyway
        length -= now;
    }
#endif
}

FILE* AdviseSequential(FILE *file) {
#if _POSIX_C_SOURCE >= 200112L
    // Since this whole thing is advisory anyway, we can ignore any errors
    // encountered up to and including the posix_fadvise call. However, we must
    // rewind the file to the appropriate position if we've changed the seek
    // offset.
    if (file == nullptr)
        return nullptr;
    int fd = fileno(file);
    if (fd == -1)
        return file;
    off_t start = lseek(fd, 0, SEEK_CUR);
    if (start == -1)
        return file;
    off_t end = lseek(fd, 0, SEEK_END);
    if (end != -1) {
        posix_fadvise(fd, start, end - start, POSIX_FADV_WILLNEED);
        posix_fadvise(fd, start, end - start, POSIX_FADV_SEQUENTIAL);
    }
    lseek(fd, start, SEEK_SET);
#endif
    return file;
}

int CloseAndDiscard(FILE *file) {
#if _POSIX_C_SOURCE >= 200112L
    // Ignore any errors up to and including the posix_fadvise call since it's
    // advisory.
    if (file != nullptr) {
        off_t end;
        int fd = fileno(file);
        if (fd == -1)
            goto close;
        end = lseek(fd, 0, SEEK_END);
        if (end == -1)
            goto close;
        posix_fadvise(fd, 0, end, POSIX_FADV_DONTNEED);
    }
#endif
 close:
    return fclose(file);
}

#ifdef WIN32
fs::path GetSpecialFolderPath(int nFolder, bool fCreate)
{
    char pszPath[MAX_PATH] = "";

    if(SHGetSpecialFolderPathA(nullptr, pszPath, nFolder, fCreate))
    {
        return fs::path(pszPath);
    }

    LogPrintf("SHGetSpecialFolderPathA() failed, could not obtain requested path.\n");
    return fs::path("");
}
#endif

void runCommand(const std::string& strCommand)
{
    if (strCommand.empty()) return;
    int nErr = ::system(strCommand.c_str());
    if (nErr)
        LogPrintf("runCommand error: system(%s) returned %d\n", strCommand, nErr);
}

void RenameThread(const char* name)
{
#if defined(PR_SET_NAME)
    // Only the first 15 characters are used (16 - NUL terminator)
    ::prctl(PR_SET_NAME, name, 0, 0, 0);
#elif (defined(__FreeBSD__) || defined(__OpenBSD__) || defined(__DragonFly__))
    pthread_set_name_np(pthread_self(), name);

#elif defined(MAC_OSX)
    pthread_setname_np(name);
#else
    // Prevent warnings for unused parameters...
    (void)name;
#endif
}

void SetupEnvironment()
{
#ifdef HAVE_MALLOPT_ARENA_MAX
    // glibc-specific: On 32-bit systems set the number of arenas to 1.
    // By default, since glibc 2.10, the C library will create up to two heap
    // arenas per core. This is known to cause excessive virtual address space
    // usage in our usage. Work around it by setting the maximum number of
    // arenas to 1.
    if (sizeof(void*) == 4) {
        mallopt(M_ARENA_MAX, 1);
    }
#endif
    // On most POSIX systems (e.g. Linux, but not BSD) the environment's locale
    // may be invalid, in which case the "C" locale is used as fallback.
#if !defined(WIN32) && !defined(MAC_OSX) && !defined(__FreeBSD__) && !defined(__OpenBSD__)
    try {
        std::locale(""); // Raises a runtime error if current locale is invalid
    } catch (const std::runtime_error&) {
        setenv("LC_ALL", "C", 1);
    }
#endif
    // The path locale is lazy initialized and to avoid deinitialization errors
    // in multithreading environments, it is set explicitly by the main thread.
    // A dummy locale is used to extract the internal default locale, used by
    // fs::path, which is then used to explicitly imbue the path.
    std::locale loc = fs::path::imbue(std::locale::classic());
    fs::path::imbue(loc);
}

bool SetupNetworking()
{
#ifdef WIN32
    // Initialize Windows Sockets
    WSADATA wsadata;
    int ret = WSAStartup(MAKEWORD(2,2), &wsadata);
    if (ret != NO_ERROR || LOBYTE(wsadata.wVersion ) != 2 || HIBYTE(wsadata.wVersion) != 2)
        return false;
#endif
    return true;
}

int GetNumCores()
{
    return std::thread::hardware_concurrency();
}

std::string CopyrightHolders(const std::string& strPrefix)
{
    std::string strCopyrightHolders = strPrefix + strprintf(_(COPYRIGHT_HOLDERS), _(COPYRIGHT_HOLDERS_SUBSTITUTION));

    // Check for untranslated substitution to make sure Bitcoin Core copyright is not removed by accident
    if (strprintf(COPYRIGHT_HOLDERS, COPYRIGHT_HOLDERS_SUBSTITUTION).find("Bitcoin Core") == std::string::npos) {
        strCopyrightHolders += "\n" + strPrefix + "The Bitcoin Core developers";
    }
    return strCopyrightHolders;
}

// Obtain the application startup time (used for uptime calculation)
int64_t GetStartupTime()
{
    return nStartupTime;
}

fs::path AbsPathForConfigVal(const fs::path& path, bool net_specific)
{
    return fs::absolute(path, GetDataDir(net_specific));
}

int ScheduleBatchPriority(void)
{
#ifdef SCHED_BATCH
    const static sched_param param{0};
    if (int ret = pthread_setschedparam(pthread_self(), SCHED_BATCH, &param)) {
        LogPrintf("Failed to pthread_setschedparam: %s\n", strerror(errno));
        return ret;
    }
    return 0;
#else
    return 1;
#endif
}<|MERGE_RESOLUTION|>--- conflicted
+++ resolved
@@ -986,8 +986,6 @@
     rwconf_path = GetRWConfigFile(rwconf_path_str);
     fs::ifstream rwconf_stream(rwconf_path);
     if (rwconf_stream.good()) {
-<<<<<<< HEAD
-=======
         // HACK: Save the bitcoin.conf prune setting so we can detect rwconf setting it
         boost::optional<std::vector<std::string>> conf_prune_setting;
         if (m_config_args.count("-prune")) {
@@ -995,13 +993,10 @@
             m_config_args.erase("-prune");
         }
 
->>>>>>> fb4241d2
         // confrw gets prepended before conf settings, and is always network-specific (it's in the network-specific datadir)
         if (!ReadConfigStream(rwconf_stream, error, ignore_invalid_keys, true, true)) {
             return false;
         }
-<<<<<<< HEAD
-=======
 
         if (m_config_args.count("-prune")) {
             // HACK: It's only safe to discard conf_prune_setting here because it's not a multi-value option
@@ -1013,7 +1008,6 @@
     if (!rwconf_queued_writes.empty()) {
         ModifyRWConfigFile(rwconf_queued_writes);
         rwconf_queued_writes.clear();
->>>>>>> fb4241d2
     }
 
     return true;
@@ -1197,9 +1191,6 @@
 
 void ArgsManager::ModifyRWConfigFile(const std::map<std::string, std::string>& settings_to_change)
 {
-<<<<<<< HEAD
-    assert(!rwconf_path.empty());
-=======
     if (rwconf_path.empty()) {
         // Queue the change for after rwconf is loaded
         for (auto& it : settings_to_change) {
@@ -1207,7 +1198,6 @@
         }
         return;
     }
->>>>>>> fb4241d2
     fs::path rwconf_new_path = rwconf_path;
     rwconf_new_path += ".new";
     const std::string new_path_str = rwconf_new_path.string();
