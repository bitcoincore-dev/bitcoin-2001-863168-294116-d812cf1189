--- conflicted
+++ resolved
@@ -706,10 +706,7 @@
 };
 
 enum class PSBTRole {
-<<<<<<< HEAD
     CREATOR,
-=======
->>>>>>> 6197b9bc
     UPDATER,
     SIGNER,
     FINALIZER,
